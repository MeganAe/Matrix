--- conflicted
+++ resolved
@@ -46,12 +46,9 @@
    system_mxid_display_name: "Server Notices"
    system_mxid_avatar_url: "mxc://server.com/oumMVlgDnLYFaPVkExemNVVZ"
    room_name: "Server Notices"
-<<<<<<< HEAD
    room_avatar_url: "mxc://server.com/oumMVlgDnLYFaPVkExemNVVZ"
    room_topic: "Room used by your server admin to notice you of important information"
-=======
    auto_join: true
->>>>>>> 44377f5a
 ```
 
 The only compulsory setting is `system_mxid_localpart`, which defines the user
