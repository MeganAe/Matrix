--- conflicted
+++ resolved
@@ -282,7 +282,52 @@
 Modules can modify the `request_content` (by e.g. adding events to its `initial_state`),
 or deny the room's creation by raising a `module_api.errors.SynapseError`.
 
-<<<<<<< HEAD
+#### Presence router callbacks
+
+Presence router callbacks allow module developers to specify additional users (local or remote)
+to receive certain presence updates from local users. Presence router callbacks can be 
+registered using the module API's `register_presence_router_callbacks` method.
+
+The available presence router callbacks are:
+
+```python 
+async def get_users_for_states(
+    self,
+    state_updates: Iterable["synapse.api.UserPresenceState"],
+) -> Dict[str, Set["synapse.api.UserPresenceState"]]:
+```
+**Requires** `get_interested_users` to also be registered
+
+Called when processing updates to the presence state of one or more users. This callback can
+be used to instruct the server to forward that presence state to specific users. The module
+must return a dictionary that maps from Matrix user IDs (which can be local or remote) to the
+`UserPresenceState` changes that they should be forwarded.
+
+Synapse will then attempt to send the specified presence updates to each user when possible.
+
+```python
+async def get_interested_users(
+        self, 
+        user_id: str
+) -> Union[Set[str], "synapse.module_api.PRESENCE_ALL_USERS"]
+```
+**Requires** `get_users_for_states` to also be registered
+
+Called when determining which users someone should be able to see the presence state of. This
+callback should return complementary results to `get_users_for_state` or the presence information 
+may not be properly forwarded.
+
+The callback is given the Matrix user ID for a local user that is requesting presence data and
+should return the Matrix user IDs of the users whose presence state they are allowed to
+query. The returned users can be local or remote. 
+
+Alternatively the callback can return `synapse.module_api.PRESENCE_ALL_USERS`
+to indicate that the user should receive updates from all known users.
+
+For example, if the user `@alice:example.org` is passed to this method, and the Set 
+`{"@bob:example.com", "@charlie:somewhere.org"}` is returned, this signifies that Alice 
+should receive presence updates sent by Bob and Charlie, regardless of whether these users 
+share a room.
 #### Password auth provider callbacks
 
 Password auth providers offer a way for server administrators to integrate
@@ -376,54 +421,6 @@
 The callback must be asynchronous but the logout request will wait for the callback
 to complete.
 
-=======
-#### Presence router callbacks
-
-Presence router callbacks allow module developers to specify additional users (local or remote)
-to receive certain presence updates from local users. Presence router callbacks can be 
-registered using the module API's `register_presence_router_callbacks` method.
-
-The available presence router callbacks are:
-
-```python 
-async def get_users_for_states(
-    self,
-    state_updates: Iterable["synapse.api.UserPresenceState"],
-) -> Dict[str, Set["synapse.api.UserPresenceState"]]:
-```
-**Requires** `get_interested_users` to also be registered
-
-Called when processing updates to the presence state of one or more users. This callback can
-be used to instruct the server to forward that presence state to specific users. The module
-must return a dictionary that maps from Matrix user IDs (which can be local or remote) to the
-`UserPresenceState` changes that they should be forwarded.
-
-Synapse will then attempt to send the specified presence updates to each user when possible.
-
-```python
-async def get_interested_users(
-        self, 
-        user_id: str
-) -> Union[Set[str], "synapse.module_api.PRESENCE_ALL_USERS"]
-```
-**Requires** `get_users_for_states` to also be registered
-
-Called when determining which users someone should be able to see the presence state of. This
-callback should return complementary results to `get_users_for_state` or the presence information 
-may not be properly forwarded.
-
-The callback is given the Matrix user ID for a local user that is requesting presence data and
-should return the Matrix user IDs of the users whose presence state they are allowed to
-query. The returned users can be local or remote. 
-
-Alternatively the callback can return `synapse.module_api.PRESENCE_ALL_USERS`
-to indicate that the user should receive updates from all known users.
-
-For example, if the user `@alice:example.org` is passed to this method, and the Set 
-`{"@bob:example.com", "@charlie:somewhere.org"}` is returned, this signifies that Alice 
-should receive presence updates sent by Bob and Charlie, regardless of whether these users 
-share a room.
->>>>>>> 0c3565da
 
 ### Porting an existing module that uses the old interface
 
