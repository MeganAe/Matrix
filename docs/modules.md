# Modules

Synapse supports extending its functionality by configuring external modules.

## Using modules

To use a module on Synapse, add it to the `modules` section of the configuration file:

```yaml
modules:
  - module: my_super_module.MySuperClass
    config:
      do_thing: true
  - module: my_other_super_module.SomeClass
    config: {}
```

Each module is defined by a path to a Python class as well as a configuration. This
information for a given module should be available in the module's own documentation.

**Note**: When using third-party modules, you effectively allow someone else to run
custom code on your Synapse homeserver. Server admins are encouraged to verify the
provenance of the modules they use on their homeserver and make sure the modules aren't
running malicious code on their instance.

Also note that we are currently in the process of migrating module interfaces to this
system. While some interfaces might be compatible with it, others still require
configuring modules in another part of Synapse's configuration file. Currently, only the
spam checker interface is compatible with this new system.

## Writing a module

A module is a Python class that uses Synapse's module API to interact with the
homeserver. It can register callbacks that Synapse will call on specific operations, as
well as web resources to attach to Synapse's web server.

When instantiated, a module is given its parsed configuration as well as an instance of
the `synapse.module_api.ModuleApi` class. The configuration is a dictionary, and is
either the output of the module's `parse_config` static method (see below), or the
configuration associated with the module in Synapse's configuration file.

See the documentation for the `ModuleApi` class
[here](https://github.com/matrix-org/synapse/blob/master/synapse/module_api/__init__.py).

### Handling the module's configuration

A module can implement the following static method:

```python
@staticmethod
def parse_config(config: dict) -> dict
```

This method is given a dictionary resulting from parsing the YAML configuration for the
module. It may modify it (for example by parsing durations expressed as strings (e.g.
"5d") into milliseconds, etc.), and return the modified dictionary. It may also verify
that the configuration is correct, and raise an instance of
`synapse.module_api.errors.ConfigError` if not.

### Registering a web resource

Modules can register web resources onto Synapse's web server using the following module
API method:

```python
def ModuleApi.register_web_resource(path: str, resource: IResource) -> None
```

The path is the full absolute path to register the resource at. For example, if you
register a resource for the path `/_synapse/client/my_super_module/say_hello`, Synapse
will serve it at `http(s)://[HS_URL]/_synapse/client/my_super_module/say_hello`. Note
that Synapse does not allow registering resources for several sub-paths in the `/_matrix`
namespace (such as anything under `/_matrix/client` for example). It is strongly
recommended that modules register their web resources under the `/_synapse/client`
namespace.

The provided resource is a Python class that implements Twisted's [IResource](https://twistedmatrix.com/documents/current/api/twisted.web.resource.IResource.html)
interface (such as [Resource](https://twistedmatrix.com/documents/current/api/twisted.web.resource.Resource.html)).

Only one resource can be registered for a given path. If several modules attempt to
register a resource for the same path, the module that appears first in Synapse's
configuration file takes priority.

Modules **must** register their web resources in their `__init__` method.

### Registering a callback

Modules can use Synapse's module API to register callbacks. Callbacks are functions that
Synapse will call when performing specific actions. Callbacks must be asynchronous, and
are split in categories. A single module may implement callbacks from multiple categories,
and is under no obligation to implement all callbacks from the categories it registers
callbacks for.

Modules can register callbacks using one of the module API's `register_[...]_callbacks`
methods. The callback functions are passed to these methods as keyword arguments, with
the callback name as the argument name and the function as its value. This is demonstrated
in the example below. A `register_[...]_callbacks` method exists for each module type
documented in this section.

#### Spam checker callbacks

Spam checker callbacks allow module developers to implement spam mitigation actions for
Synapse instances. Spam checker callbacks can be registered using the module API's
`register_spam_checker_callbacks` method.

The available spam checker callbacks are:

```python
async def check_event_for_spam(event: "synapse.events.EventBase") -> Union[bool, str]
```

Called when receiving an event from a client or via federation. The module can return
either a `bool` to indicate whether the event must be rejected because of spam, or a `str`
to indicate the event must be rejected because of spam and to give a rejection reason to
forward to clients.

```python
async def user_may_invite(inviter: str, invitee: str, room_id: str) -> bool
```

Called when processing an invitation. The module must return a `bool` indicating whether
the inviter can invite the invitee to the given room. Both inviter and invitee are
represented by their Matrix user ID (e.g. `@alice:example.com`).

```python
async def user_may_create_room(user: str) -> bool
```

Called when processing a room creation request. The module must return a `bool` indicating
whether the given user (represented by their Matrix user ID) is allowed to create a room.

```python
async def user_may_create_room_alias(user: str, room_alias: "synapse.types.RoomAlias") -> bool
```

Called when trying to associate an alias with an existing room. The module must return a
`bool` indicating whether the given user (represented by their Matrix user ID) is allowed
to set the given alias.

```python
async def user_may_publish_room(user: str, room_id: str) -> bool
```

Called when trying to publish a room to the homeserver's public rooms directory. The
module must return a `bool` indicating whether the given user (represented by their
Matrix user ID) is allowed to publish the given room.

```python
async def check_username_for_spam(user_profile: Dict[str, str]) -> bool
```

Called when computing search results in the user directory. The module must return a
`bool` indicating whether the given user profile can appear in search results. The profile
is represented as a dictionary with the following keys:

* `user_id`: The Matrix ID for this user.
* `display_name`: The user's display name.
* `avatar_url`: The `mxc://` URL to the user's avatar.

The module is given a copy of the original dictionary, so modifying it from within the
module cannot modify a user's profile when included in user directory search results.

```python
async def check_registration_for_spam(
    email_threepid: Optional[dict],
    username: Optional[str],
    request_info: Collection[Tuple[str, str]],
    auth_provider_id: Optional[str] = None,
) -> "synapse.spam_checker_api.RegistrationBehaviour"
```

Called when registering a new user. The module must return a `RegistrationBehaviour`
indicating whether the registration can go through or must be denied, or whether the user
may be allowed to register but will be shadow banned.

The arguments passed to this callback are:

* `email_threepid`: The email address used for registering, if any.
* `username`: The username the user would like to register. Can be `None`, meaning that
  Synapse will generate one later.
* `request_info`: A collection of tuples, which first item is a user agent, and which
  second item is an IP address. These user agents and IP addresses are the ones that were
  used during the registration process.
* `auth_provider_id`: The identifier of the SSO authentication provider, if any.

```python
async def check_media_file_for_spam(
    file_wrapper: "synapse.rest.media.v1.media_storage.ReadableFileWrapper",
    file_info: "synapse.rest.media.v1._base.FileInfo",
) -> bool
```

Called when storing a local or remote file. The module must return a boolean indicating
whether the given file can be stored in the homeserver's media store.

<<<<<<< HEAD
#### Third party rules callbacks

Third party rules callbacks allow module developers to add extra checks to verify the
validity of incoming events. Third party event rules callbacks can be registered using
the module API's `register_third_party_rules_callbacks` method.

The available third party rules callbacks are:

```python
async def check_event_allowed(
    event: "synapse.events.EventBase",
    state_events: "synapse.types.StateMap",
) -> Tuple[bool, Optional[dict]]
```

**<span style="color:red">
This callback is very experimental and can and will break without notice. Module developers
are encouraged to implement `check_event_for_spam` from the spam checker category instead.
</span>**

Called when processing any incoming event, with the event and a `StateMap`
representing the current state of the room the event is being sent into. A `StateMap` is
a dictionary that maps tuples containing an event type and a state key to the
corresponding state event. For example retrieving the room's `m.room.create` event from
the `state_events` argument would look like this: `state_events.get(("m.room.create", ""))`.
The module must return a boolean indicating whether the event can be allowed.

Note that this callback function processes incoming events coming via federation
traffic (on top of client traffic). This means denying an event might cause the local
copy of the room's history to diverge from that of remote servers. This may cause
federation issues in the room. It is strongly recommended to only deny events using this
callback function if the sender is a local user, or in a private federation in which all
servers are using the same module, with the same configuration.

If the boolean returned by the module is `True`, it may also tell Synapse to replace the
event with new data by returning the new event's data as a dictionary. In order to do
that, it is recommended the module calls `event.get_dict()` to get the current event as a
dictionary, and modify the returned dictionary accordingly.

Note that replacing the event only works for events sent by local users, not for events
received over federation.

```python
async def on_create_room(
    requester: "synapse.types.Requester",
    request_content: dict,
    is_requester_admin: bool,
) -> None
```

Called when processing a room creation request, with the `Requester` object for the user
performing the request, a dictionary representing the room creation request's JSON body
(see [the spec](https://matrix.org/docs/spec/client_server/latest#post-matrix-client-r0-createroom)
for a list of possible parameters), and a boolean indicating whether the user performing
the request is a server admin.

Modules can modify the `request_content` (by e.g. adding events to its `initial_state`),
or deny the room's creation by raising a `module_api.errors.SynapseError`.

=======
#### Account validity callbacks

Account validity callbacks allow module developers to add extra steps to verify the
validity on an account, i.e. see if a user can be granted access to their account on the
Synapse instance. Account validity callbacks can be registered using the module API's
`register_account_validity_callbacks` method.

The available account validity callbacks are:

```python
async def is_user_expired(user: str) -> Optional[bool]
```

Called when processing any authenticated request (except for logout requests). The module
can return a `bool` to indicate whether the user has expired and should be locked out of
their account, or `None` if the module wasn't able to figure it out. The user is
represented by their Matrix user ID (e.g. `@alice:example.com`).

If the module returns `True`, the current request will be denied with the error code
`ORG_MATRIX_EXPIRED_ACCOUNT` and the HTTP status code 403. Note that this doesn't
invalidate the user's access token.

```python
async def on_user_registration(user: str) -> None
```

Called after successfully registering a user, in case the module needs to perform extra
operations to keep track of them. (e.g. add them to a database table). The user is
represented by their Matrix user ID.
>>>>>>> 7387d6f6

### Porting an existing module that uses the old interface

In order to port a module that uses Synapse's old module interface, its author needs to:

* ensure the module's callbacks are all asynchronous.
* register their callbacks using one or more of the `register_[...]_callbacks` methods
  from the `ModuleApi` class in the module's `__init__` method (see [this section](#registering-a-callback)
  for more info).

Additionally, if the module is packaged with an additional web resource, the module
should register this resource in its `__init__` method using the `register_web_resource`
method from the `ModuleApi` class (see [this section](#registering-a-web-resource) for
more info).

The module's author should also update any example in the module's configuration to only
use the new `modules` section in Synapse's configuration file (see [this section](#using-modules)
for more info).

### Example

The example below is a module that implements the spam checker callback
`user_may_create_room` to deny room creation to user `@evilguy:example.com`, and registers
a web resource to the path `/_synapse/client/demo/hello` that returns a JSON object.

```python
import json

from twisted.web.resource import Resource
from twisted.web.server import Request

from synapse.module_api import ModuleApi


class DemoResource(Resource):
    def __init__(self, config):
        super(DemoResource, self).__init__()
        self.config = config

    def render_GET(self, request: Request):
        name = request.args.get(b"name")[0]
        request.setHeader(b"Content-Type", b"application/json")
        return json.dumps({"hello": name})


class DemoModule:
    def __init__(self, config: dict, api: ModuleApi):
        self.config = config
        self.api = api

        self.api.register_web_resource(
            path="/_synapse/client/demo/hello",
            resource=DemoResource(self.config),
        )

        self.api.register_spam_checker_callbacks(
            user_may_create_room=self.user_may_create_room,
        )

    @staticmethod
    def parse_config(config):
        return config

    async def user_may_create_room(self, user: str) -> bool:
        if user == "@evilguy:example.com":
            return False

        return True
```<|MERGE_RESOLUTION|>--- conflicted
+++ resolved
@@ -193,7 +193,36 @@
 Called when storing a local or remote file. The module must return a boolean indicating
 whether the given file can be stored in the homeserver's media store.
 
-<<<<<<< HEAD
+#### Account validity callbacks
+
+Account validity callbacks allow module developers to add extra steps to verify the
+validity on an account, i.e. see if a user can be granted access to their account on the
+Synapse instance. Account validity callbacks can be registered using the module API's
+`register_account_validity_callbacks` method.
+
+The available account validity callbacks are:
+
+```python
+async def is_user_expired(user: str) -> Optional[bool]
+```
+
+Called when processing any authenticated request (except for logout requests). The module
+can return a `bool` to indicate whether the user has expired and should be locked out of
+their account, or `None` if the module wasn't able to figure it out. The user is
+represented by their Matrix user ID (e.g. `@alice:example.com`).
+
+If the module returns `True`, the current request will be denied with the error code
+`ORG_MATRIX_EXPIRED_ACCOUNT` and the HTTP status code 403. Note that this doesn't
+invalidate the user's access token.
+
+```python
+async def on_user_registration(user: str) -> None
+```
+
+Called after successfully registering a user, in case the module needs to perform extra
+operations to keep track of them. (e.g. add them to a database table). The user is
+represented by their Matrix user ID.
+
 #### Third party rules callbacks
 
 Third party rules callbacks allow module developers to add extra checks to verify the
@@ -253,37 +282,6 @@
 Modules can modify the `request_content` (by e.g. adding events to its `initial_state`),
 or deny the room's creation by raising a `module_api.errors.SynapseError`.
 
-=======
-#### Account validity callbacks
-
-Account validity callbacks allow module developers to add extra steps to verify the
-validity on an account, i.e. see if a user can be granted access to their account on the
-Synapse instance. Account validity callbacks can be registered using the module API's
-`register_account_validity_callbacks` method.
-
-The available account validity callbacks are:
-
-```python
-async def is_user_expired(user: str) -> Optional[bool]
-```
-
-Called when processing any authenticated request (except for logout requests). The module
-can return a `bool` to indicate whether the user has expired and should be locked out of
-their account, or `None` if the module wasn't able to figure it out. The user is
-represented by their Matrix user ID (e.g. `@alice:example.com`).
-
-If the module returns `True`, the current request will be denied with the error code
-`ORG_MATRIX_EXPIRED_ACCOUNT` and the HTTP status code 403. Note that this doesn't
-invalidate the user's access token.
-
-```python
-async def on_user_registration(user: str) -> None
-```
-
-Called after successfully registering a user, in case the module needs to perform extra
-operations to keep track of them. (e.g. add them to a database table). The user is
-represented by their Matrix user ID.
->>>>>>> 7387d6f6
 
 ### Porting an existing module that uses the old interface
 
