--- conflicted
+++ resolved
@@ -70,12 +70,6 @@
 │       ├───state
 │       ├───invite_state
 │       └───knock_state
-<<<<<<< HEAD
-└───user_data
-    ├───connections
-    ├───devices
-    └───profile
-=======
 ├───user_data
 │   ├───account_data
 │   │   ├───global
@@ -125,7 +119,6 @@
         echo "Could not download $filename"
     fi
 done
->>>>>>> 9f7d6c6b
 ```
 
 Manually resetting passwords
@@ -151,11 +144,7 @@
 
 There are two exceptions when it might be sensible to delete your database and start again:
 * You have *never* joined any rooms which are federated with other servers. For
-<<<<<<< HEAD
-instance, a local deployment which the outside world can't talk to. 
-=======
 instance, a local deployment which the outside world can't talk to.
->>>>>>> 9f7d6c6b
 * You are changing the `server_name` in the homeserver configuration. In effect
 this makes your server a completely new one from the point of view of the network,
 so in this case it makes sense to start with a clean database.
