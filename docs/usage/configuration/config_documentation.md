--- conflicted
+++ resolved
@@ -3960,15 +3960,6 @@
 ---
 ### `instance_map`
 
-<<<<<<< HEAD
-When using workers this should be a map from [`worker_name`](#worker_name) to the
-HTTP replication listener of the worker, if configured, and to the main process.
-Each worker declared under [`stream_writers`](../../workers.md#stream-writers) needs
-a HTTP replication listener, and that listener should be included in the `instance_map`.
-The main process also needs an entry on the `instance_map`, and it should be listed under
-`main` **if even one other worker exists**. Ensure the `port` or `path` matches with
-what is declared inside the `listener` or `worker_listener` block for a `replication` listener.
-=======
 When using workers this should be a map from [`worker_name`](#worker_name) to the HTTP
 replication listener of the worker, if configured, and to the main process. Each worker
 declared under [`stream_writers`](../../workers.md#stream-writers) and
@@ -3977,7 +3968,6 @@
 on the `instance_map`, and it should be listed under `main` **if even one other worker
 exists**. Ensure the port matches with what is declared inside the `listener` block for
 a `replication` listener.
->>>>>>> b07b14b4
 
 
 Example configuration:
