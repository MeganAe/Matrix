# Configuring Synapse

This is intended as a guide to the Synapse configuration. The behavior of a Synapse instance can be modified
through the many configuration settings documented here — each config option is explained,
including what the default is, how to change the default and what sort of behaviour the setting governs.
Also included is an example configuration for each setting. If you don't want to spend a lot of time
thinking about options, the config as generated sets sensible defaults for all values. Do note however that the
database defaults to SQLite, which is not recommended for production usage. You can read more on this subject
[here](../../setup/installation.md#using-postgresql).

## Config Conventions

Configuration options that take a time period can be set using a number
followed by a letter. Letters have the following meanings:

* `s` = second
* `m` = minute
* `h` = hour
* `d` = day
* `w` = week
* `y` = year

For example, setting `redaction_retention_period: 5m` would remove redacted
messages from the database after 5 minutes, rather than 5 months.

In addition, configuration options referring to size use the following suffixes:

* `K` = KiB, or 1024 bytes
* `M` = MiB, or 1,048,576 bytes
* `G` = GiB, or 1,073,741,824 bytes
* `T` = TiB, or 1,099,511,627,776 bytes

For example, setting `max_avatar_size: 10M` means that Synapse will not accept files larger than 10,485,760 bytes
for a user avatar.

## Config Validation

The configuration file can be validated with the following command:
```bash
python -m synapse.config read <config key to print> -c <path to config>
```

To validate the entire file, omit `read <config key to print>`:
```bash
python -m synapse.config -c <path to config>
```

To see how to set other options, check the help reference:
```bash
python -m synapse.config --help
```

### YAML
The configuration file is a [YAML](https://yaml.org/) file, which means that certain syntax rules
apply if you want your config file to be read properly. A few helpful things to know:
* `#` before any option in the config will comment out that setting and either a default (if available) will
   be applied or Synapse will ignore the setting. Thus, in example #1 below, the setting will be read and
   applied, but in example #2 the setting will not be read and a default will be applied.

   Example #1:
   ```yaml
   pid_file: DATADIR/homeserver.pid
   ```
   Example #2:
   ```yaml
   #pid_file: DATADIR/homeserver.pid
   ```
* Indentation matters! The indentation before a setting
  will determine whether a given setting is read as part of another
  setting, or considered on its own. Thus, in example #1, the `enabled` setting
  is read as a sub-option of the `presence` setting, and will be properly applied.

  However, the lack of indentation before the `enabled` setting in example #2 means
  that when reading the config, Synapse will consider both `presence` and `enabled` as
  different settings. In this case, `presence` has no value, and thus a default applied, and `enabled`
  is an option that Synapse doesn't recognize and thus ignores.

  Example #1:
  ```yaml
  presence:
    enabled: false
  ```
  Example #2:
  ```yaml
  presence:
  enabled: false
  ```
  In this manual, all top-level settings (ones with no indentation) are identified
  at the beginning of their section (i.e. "### `example_setting`") and
  the sub-options, if any, are identified and listed in the body of the section.
  In addition, each setting has an example of its usage, with the proper indentation
  shown.

## Modules

Server admins can expand Synapse's functionality with external modules.

See [here](../../modules/index.md) for more
documentation on how to configure or create custom modules for Synapse.


---
### `modules`

Use the `module` sub-option to add modules under this option to extend functionality.
The `module` setting then has a sub-option, `config`, which can be used to define some configuration
for the `module`.

Defaults to none.

Example configuration:
```yaml
modules:
  - module: my_super_module.MySuperClass
    config:
      do_thing: true
  - module: my_other_super_module.SomeClass
    config: {}
```
---
## Server

Define your homeserver name and other base options.

---
### `server_name`

This sets the public-facing domain of the server.

The `server_name` name will appear at the end of usernames and room addresses
created on your server. For example if the `server_name` was example.com,
usernames on your server would be in the format `@user:example.com`

In most cases you should avoid using a matrix specific subdomain such as
matrix.example.com or synapse.example.com as the `server_name` for the same
reasons you wouldn't use user@email.example.com as your email address.
See [here](../../delegate.md)
for information on how to host Synapse on a subdomain while preserving
a clean `server_name`.

The `server_name` cannot be changed later so it is important to
configure this correctly before you start Synapse. It should be all
lowercase and may contain an explicit port.

There is no default for this option.

Example configuration #1:
```yaml
server_name: matrix.org
```
Example configuration #2:
```yaml
server_name: localhost:8080
```
---
### `pid_file`

When running Synapse as a daemon, the file to store the pid in. Defaults to none.

Example configuration:
```yaml
pid_file: DATADIR/homeserver.pid
```
---
### `web_client_location`

The absolute URL to the web client which `/` will redirect to. Defaults to none.

Example configuration:
```yaml
web_client_location: https://riot.example.com/
```
---
### `public_baseurl`

The public-facing base URL that clients use to access this Homeserver (not
including _matrix/...). This is the same URL a user might enter into the
'Custom Homeserver URL' field on their client. If you use Synapse with a
reverse proxy, this should be the URL to reach Synapse via the proxy.
Otherwise, it should be the URL to reach Synapse's client HTTP listener (see
['listeners'](#listeners) below).

Defaults to `https://<server_name>/`.

Example configuration:
```yaml
public_baseurl: https://example.com/
```
---
### `serve_server_wellknown`

By default, other servers will try to reach our server on port 8448, which can
be inconvenient in some environments.

Provided `https://<server_name>/` on port 443 is routed to Synapse, this
option configures Synapse to serve a file at `https://<server_name>/.well-known/matrix/server`.
This will tell other servers to send traffic to port 443 instead.

This option currently defaults to false.

See [Delegation of incoming federation traffic](../../delegate.md) for more
information.

Example configuration:
```yaml
serve_server_wellknown: true
```
---
### `extra_well_known_client_content `

This option allows server runners to add arbitrary key-value pairs to the [client-facing `.well-known` response](https://spec.matrix.org/latest/client-server-api/#well-known-uri).
Note that the `public_baseurl` config option must be provided for Synapse to serve a response to `/.well-known/matrix/client` at all.

If this option is provided, it parses the given yaml to json and
serves it on `/.well-known/matrix/client` endpoint
alongside the standard properties.

*Added in Synapse 1.62.0.*

Example configuration:
```yaml
extra_well_known_client_content :
  option1: value1
  option2: value2
```
---
### `soft_file_limit`

Set the soft limit on the number of file descriptors synapse can use.
Zero is used to indicate synapse should set the soft limit to the hard limit.
Defaults to 0.

Example configuration:
```yaml
soft_file_limit: 3
```
---
### `presence`

Presence tracking allows users to see the state (e.g online/offline)
of other local and remote users. Set the `enabled` sub-option to false to
disable presence tracking on this homeserver. Defaults to true.
This option replaces the previous top-level 'use_presence' option.

Example configuration:
```yaml
presence:
  enabled: false
```

`enabled` can also be set to a special value of "untracked" which ignores updates
received via clients and federation, while still accepting updates from the
[module API](../../modules/index.md).

*The "untracked" option was added in Synapse 1.96.0.*

---
### `require_auth_for_profile_requests`

Whether to require authentication to retrieve profile data (avatars, display names) of other
users through the client API. Defaults to false. Note that profile data is also available
via the federation API, unless `allow_profile_lookup_over_federation` is set to false.

Example configuration:
```yaml
require_auth_for_profile_requests: true
```
---
### `limit_profile_requests_to_users_who_share_rooms`

Use this option to require a user to share a room with another user in order
to retrieve their profile information. Only checked on Client-Server
requests. Profile requests from other servers should be checked by the
requesting server. Defaults to false.

Example configuration:
```yaml
limit_profile_requests_to_users_who_share_rooms: true
```
---
### `include_profile_data_on_invite`

Use this option to prevent a user's profile data from being retrieved and
displayed in a room until they have joined it. By default, a user's
profile data is included in an invite event, regardless of the values
of the above two settings, and whether or not the users share a server.
Defaults to true.

Example configuration:
```yaml
include_profile_data_on_invite: false
```
---
### `allow_public_rooms_without_auth`

If set to true, removes the need for authentication to access the server's
public rooms directory through the client API, meaning that anyone can
query the room directory. Defaults to false.

Example configuration:
```yaml
allow_public_rooms_without_auth: true
```
---
### `allow_public_rooms_over_federation`

If set to true, allows any other homeserver to fetch the server's public
rooms directory via federation. Defaults to false.

Example configuration:
```yaml
allow_public_rooms_over_federation: true
```
---
### `default_room_version`

The default room version for newly created rooms on this server.

Known room versions are listed [here](https://spec.matrix.org/latest/rooms/#complete-list-of-room-versions)

For example, for room version 1, `default_room_version` should be set
to "1".

Currently defaults to ["10"](https://spec.matrix.org/v1.5/rooms/v10/).

_Changed in Synapse 1.76:_ the default version room version was increased from [9](https://spec.matrix.org/v1.5/rooms/v9/) to [10](https://spec.matrix.org/v1.5/rooms/v10/).

Example configuration:
```yaml
default_room_version: "8"
```
---
### `gc_thresholds`

The garbage collection threshold parameters to pass to `gc.set_threshold`, if defined.
Defaults to none.

Example configuration:
```yaml
gc_thresholds: [700, 10, 10]
```
---
### `gc_min_interval`

The minimum time in seconds between each GC for a generation, regardless of
the GC thresholds. This ensures that we don't do GC too frequently. A value of `[1s, 10s, 30s]`
indicates that a second must pass between consecutive generation 0 GCs, etc.

Defaults to `[1s, 10s, 30s]`.

Example configuration:
```yaml
gc_min_interval: [0.5s, 30s, 1m]
```
---
### `filter_timeline_limit`

Set the limit on the returned events in the timeline in the get
and sync operations. Defaults to 100. A value of -1 means no upper limit.


Example configuration:
```yaml
filter_timeline_limit: 5000
```
---
### `block_non_admin_invites`

Whether room invites to users on this server should be blocked
(except those sent by local server admins). Defaults to false.

Example configuration:
```yaml
block_non_admin_invites: true
```
---
### `enable_search`

If set to false, new messages will not be indexed for searching and users
will receive errors when searching for messages. Defaults to true.

Example configuration:
```yaml
enable_search: false
```
---
### `ip_range_blacklist`

This option prevents outgoing requests from being sent to the specified blacklisted IP address
CIDR ranges. If this option is not specified then it defaults to private IP
address ranges (see the example below).

The blacklist applies to the outbound requests for federation, identity servers,
push servers, and for checking key validity for third-party invite events.

(0.0.0.0 and :: are always blacklisted, whether or not they are explicitly
listed here, since they correspond to unroutable addresses.)

This option replaces `federation_ip_range_blacklist` in Synapse v1.25.0.

Note: The value is ignored when an HTTP proxy is in use.

Example configuration:
```yaml
ip_range_blacklist:
  - '127.0.0.0/8'
  - '10.0.0.0/8'
  - '172.16.0.0/12'
  - '192.168.0.0/16'
  - '100.64.0.0/10'
  - '192.0.0.0/24'
  - '169.254.0.0/16'
  - '192.88.99.0/24'
  - '198.18.0.0/15'
  - '192.0.2.0/24'
  - '198.51.100.0/24'
  - '203.0.113.0/24'
  - '224.0.0.0/4'
  - '::1/128'
  - 'fe80::/10'
  - 'fc00::/7'
  - '2001:db8::/32'
  - 'ff00::/8'
  - 'fec0::/10'
```
---
### `ip_range_whitelist`

List of IP address CIDR ranges that should be allowed for federation,
identity servers, push servers, and for checking key validity for
third-party invite events. This is useful for specifying exceptions to
wide-ranging blacklisted target IP ranges - e.g. for communication with
a push server only visible in your network.

This whitelist overrides `ip_range_blacklist` and defaults to an empty
list.

Example configuration:
```yaml
ip_range_whitelist:
   - '192.168.1.1'
```
---
### `listeners`

List of ports that Synapse should listen on, their purpose and their
configuration.

Sub-options for each listener include:

* `port`: the TCP port to bind to.

* `tag`: An alias for the port in the logger name. If set the tag is logged instead
of the port. Default to `None`, is optional and only valid for listener with `type: http`.
See the docs [request log format](../administration/request_log.md).

* `bind_addresses`: a list of local addresses to listen on. The default is
       'all local interfaces'.

* `type`: the type of listener. Normally `http`, but other valid options are:

   * `manhole`: (see the docs [here](../../manhole.md)),

   * `metrics`: (see the docs [here](../../metrics-howto.md)),

* `tls`: set to true to enable TLS for this listener. Will use the TLS key/cert specified in tls_private_key_path / tls_certificate_path.

* `x_forwarded`: Only valid for an 'http' listener. Set to true to use the X-Forwarded-For header as the client IP. Useful when Synapse is
   behind a [reverse-proxy](../../reverse_proxy.md).

* `request_id_header`: The header extracted from each incoming request that is
   used as the basis for the request ID. The request ID is used in
   [logs](../administration/request_log.md#request-log-format) and tracing to
   correlate and match up requests. When unset, Synapse will automatically
   generate sequential request IDs. This option is useful when Synapse is behind
   a [reverse-proxy](../../reverse_proxy.md).

   _Added in Synapse 1.68.0._

* `resources`: Only valid for an 'http' listener. A list of resources to host
   on this port. Sub-options for each resource are:

   * `names`: a list of names of HTTP resources. See below for a list of valid resource names.

   * `compress`: set to true to enable gzip compression on HTTP bodies for this resource. This is currently only supported with the
     `client`, `consent`, `metrics` and `federation` resources.

* `additional_resources`: Only valid for an 'http' listener. A map of
   additional endpoints which should be loaded via dynamic modules.

Unix socket support (_Added in Synapse 1.89.0_):
* `path`: A path and filename for a Unix socket. Make sure it is located in a
  directory with read and write permissions, and that it already exists (the directory
  will not be created). Defaults to `None`.
  * **Note**: The use of both `path` and `port` options for the same `listener` is not
    compatible.
  * The `x_forwarded` option defaults to true  when using Unix sockets and can be omitted.
  * Other options that would not make sense to use with a UNIX socket, such as 
    `bind_addresses` and `tls` will be ignored and can be removed.
* `mode`: The file permissions to set on the UNIX socket. Defaults to `666`
* **Note:** Must be set as `type: http` (does not support `metrics` and `manhole`). 
  Also make sure that `metrics` is not included in `resources` -> `names`


Valid resource names are:

* `client`: the client-server API (/_matrix/client), and the synapse admin API (/_synapse/admin). Also implies `media` and `static`.

* `consent`: user consent forms (/_matrix/consent). See [here](../../consent_tracking.md) for more.

* `federation`: the server-server API (/_matrix/federation). Also implies `media`, `keys`, `openid`

* `keys`: the key discovery API (/_matrix/key).

* `media`: the media API (/_matrix/media).

* `metrics`: the metrics interface. See [here](../../metrics-howto.md). (Not compatible with Unix sockets)

* `openid`: OpenID authentication. See [here](../../openid.md).

* `replication`: the HTTP replication API (/_synapse/replication). See [here](../../workers.md).

* `static`: static resources under synapse/static (/_matrix/static). (Mostly useful for 'fallback authentication'.)

* `health`: the [health check endpoint](../../reverse_proxy.md#health-check-endpoint). This endpoint
  is by default active for all other resources and does not have to be activated separately.
  This is only useful if you want to use the health endpoint explicitly on a dedicated port or
  for [workers](../../workers.md) and containers without listener e.g.
  [application services](../../workers.md#notifying-application-services).

Example configuration #1:
```yaml
listeners:
  # TLS-enabled listener: for when matrix traffic is sent directly to synapse.
  #
  # (Note that you will also need to give Synapse a TLS key and certificate: see the TLS section
  # below.)
  #
  - port: 8448
    type: http
    tls: true
    resources:
      - names: [client, federation]
```
Example configuration #2:
```yaml
listeners:
  # Insecure HTTP listener: for when matrix traffic passes through a reverse proxy
  # that unwraps TLS.
  #
  # If you plan to use a reverse proxy, please see
  # https://matrix-org.github.io/synapse/latest/reverse_proxy.html.
  #
  - port: 8008
    tls: false
    type: http
    x_forwarded: true
    bind_addresses: ['::1', '127.0.0.1']

    resources:
      - names: [client, federation]
        compress: false

    # example additional_resources:
    additional_resources:
      "/_matrix/my/custom/endpoint":
        module: my_module.CustomRequestHandler
        config: {}

  # Turn on the twisted ssh manhole service on localhost on the given
  # port.
  - port: 9000
    bind_addresses: ['::1', '127.0.0.1']
    type: manhole
```
Example configuration #3:
```yaml
listeners:
  # Unix socket listener: Ideal for Synapse deployments behind a reverse proxy, offering
  # lightweight interprocess communication without TCP/IP overhead, avoid port
  # conflicts, and providing enhanced security through system file permissions.
  #
  # Note that x_forwarded will default to true, when using a UNIX socket. Please see
  # https://matrix-org.github.io/synapse/latest/reverse_proxy.html.
  #
  - path: /run/synapse/main_public.sock
    type: http
    resources:
      - names: [client, federation]
```

---
### `manhole_settings`

Connection settings for the manhole. You can find more information
on the manhole [here](../../manhole.md). Manhole sub-options include:
* `username` : the username for the manhole. This defaults to 'matrix'.
* `password`: The password for the manhole. This defaults to 'rabbithole'.
* `ssh_priv_key_path` and `ssh_pub_key_path`: The private and public SSH key pair used to encrypt the manhole traffic.
  If these are left unset, then hardcoded and non-secret keys are used,
  which could allow traffic to be intercepted if sent over a public network.

Example configuration:
```yaml
manhole_settings:
  username: manhole
  password: mypassword
  ssh_priv_key_path: CONFDIR/id_rsa
  ssh_pub_key_path: CONFDIR/id_rsa.pub
```
---
### `dummy_events_threshold`

Forward extremities can build up in a room due to networking delays between
homeservers. Once this happens in a large room, calculation of the state of
that room can become quite expensive. To mitigate this, once the number of
forward extremities reaches a given threshold, Synapse will send an
`org.matrix.dummy_event` event, which will reduce the forward extremities
in the room.

This setting defines the threshold (i.e. number of forward extremities in the room) at which dummy events are sent.
The default value is 10.

Example configuration:
```yaml
dummy_events_threshold: 5
```
---
### `delete_stale_devices_after`

An optional duration. If set, Synapse will run a daily background task to log out and
delete any device that hasn't been accessed for more than the specified amount of time.

Defaults to no duration, which means devices are never pruned.

**Note:** This task will always run on the main process, regardless of the value of
`run_background_tasks_on`. This is due to workers currently not having the ability to
delete devices.

Example configuration:
```yaml
delete_stale_devices_after: 1y
```
---
### `email`

Configuration for sending emails from Synapse.

Server admins can configure custom templates for email content. See
[here](../../templates.md) for more information.

This setting has the following sub-options:
* `smtp_host`: The hostname of the outgoing SMTP server to use. Defaults to 'localhost'.
* `smtp_port`: The port on the mail server for outgoing SMTP. Defaults to 465 if `force_tls` is true, else 25.

  _Changed in Synapse 1.64.0:_ the default port is now aware of `force_tls`.
* `smtp_user` and `smtp_pass`: Username/password for authentication to the SMTP server. By default, no
   authentication is attempted.
* `force_tls`: By default, Synapse connects over plain text and then optionally upgrades
   to TLS via STARTTLS. If this option is set to true, TLS is used from the start (Implicit TLS),
   and the option `require_transport_security` is ignored.
   It is recommended to enable this if supported by your mail server.

  _New in Synapse 1.64.0._
* `require_transport_security`: Set to true to require TLS transport security for SMTP.
   By default, Synapse will connect over plain text, and will then switch to
   TLS via STARTTLS *if the SMTP server supports it*. If this option is set,
   Synapse will refuse to connect unless the server supports STARTTLS.
* `enable_tls`: By default, if the server supports TLS, it will be used, and the server
   must present a certificate that is valid for 'smtp_host'. If this option
   is set to false, TLS will not be used.
* `notif_from`: defines the "From" address to use when sending emails.
    It must be set if email sending is enabled. The placeholder '%(app)s' will be replaced by the application name,
    which is normally set in `app_name`, but may be overridden by the
    Matrix client application. Note that the placeholder must be written '%(app)s', including the
    trailing 's'.
* `app_name`: `app_name` defines the default value for '%(app)s' in `notif_from` and email
   subjects. It defaults to 'Matrix'.
* `enable_notifs`: Set to true to enable sending emails for messages that the user
   has missed. Disabled by default.
* `notif_for_new_users`: Set to false to disable automatic subscription to email
   notifications for new users. Enabled by default.
* `client_base_url`: Custom URL for client links within the email notifications. By default
   links will be based on "https://matrix.to". (This setting used to be called `riot_base_url`;
   the old name is still supported for backwards-compatibility but is now deprecated.)
* `validation_token_lifetime`: Configures the time that a validation email will expire after sending.
   Defaults to 1h.
* `invite_client_location`: The web client location to direct users to during an invite. This is passed
   to the identity server as the `org.matrix.web_client_location` key. Defaults
   to unset, giving no guidance to the identity server.
* `subjects`: Subjects to use when sending emails from Synapse. The placeholder '%(app)s' will
   be replaced with the value of the `app_name` setting, or by a value dictated by the Matrix client application.
   In addition, each subject can use the following placeholders: '%(person)s', which will be replaced by the displayname
   of the user(s) that sent the message(s), e.g. "Alice and Bob", and '%(room)s', which will be replaced by the name of the room the
   message(s) have been sent to, e.g. "My super room". In addition, emails related to account administration will
   can use the '%(server_name)s' placeholder, which will be replaced by the value of the
   `server_name` setting in your Synapse configuration.

   Here is a list of subjects for notification emails that can be set:
     * `message_from_person_in_room`: Subject to use to notify about one message from one or more user(s) in a
        room which has a name. Defaults to "[%(app)s] You have a message on %(app)s from %(person)s in the %(room)s room..."
     * `message_from_person`: Subject to use to notify about one message from one or more user(s) in a
        room which doesn't have a name. Defaults to "[%(app)s] You have a message on %(app)s from %(person)s..."
     * `messages_from_person`: Subject to use to notify about multiple messages from one or more users in
        a room which doesn't have a name. Defaults to "[%(app)s] You have messages on %(app)s from %(person)s..."
     * `messages_in_room`: Subject to use to notify about multiple messages in a room which has a
        name. Defaults to "[%(app)s] You have messages on %(app)s in the %(room)s room..."
     * `messages_in_room_and_others`: Subject to use to notify about multiple messages in multiple rooms.
        Defaults to "[%(app)s] You have messages on %(app)s in the %(room)s room and others..."
     * `messages_from_person_and_others`: Subject to use to notify about multiple messages from multiple persons in
        multiple rooms. This is similar to the setting above except it's used when
        the room in which the notification was triggered has no name. Defaults to
        "[%(app)s] You have messages on %(app)s from %(person)s and others..."
     * `invite_from_person_to_room`: Subject to use to notify about an invite to a room which has a name.
        Defaults to  "[%(app)s] %(person)s has invited you to join the %(room)s room on %(app)s..."
     * `invite_from_person`: Subject to use to notify about an invite to a room which doesn't have a
        name. Defaults to "[%(app)s] %(person)s has invited you to chat on %(app)s..."
     * `password_reset`: Subject to use when sending a password reset email. Defaults to "[%(server_name)s] Password reset"
     * `email_validation`: Subject to use when sending a verification email to assert an address's
        ownership. Defaults to "[%(server_name)s] Validate your email"

Example configuration:

```yaml
email:
  smtp_host: mail.server
  smtp_port: 587
  smtp_user: "exampleusername"
  smtp_pass: "examplepassword"
  force_tls: true
  require_transport_security: true
  enable_tls: false
  notif_from: "Your Friendly %(app)s homeserver <noreply@example.com>"
  app_name: my_branded_matrix_server
  enable_notifs: true
  notif_for_new_users: false
  client_base_url: "http://localhost/riot"
  validation_token_lifetime: 15m
  invite_client_location: https://app.element.io

  subjects:
    message_from_person_in_room: "[%(app)s] You have a message on %(app)s from %(person)s in the %(room)s room..."
    message_from_person: "[%(app)s] You have a message on %(app)s from %(person)s..."
    messages_from_person: "[%(app)s] You have messages on %(app)s from %(person)s..."
    messages_in_room: "[%(app)s] You have messages on %(app)s in the %(room)s room..."
    messages_in_room_and_others: "[%(app)s] You have messages on %(app)s in the %(room)s room and others..."
    messages_from_person_and_others: "[%(app)s] You have messages on %(app)s from %(person)s and others..."
    invite_from_person_to_room: "[%(app)s] %(person)s has invited you to join the %(room)s room on %(app)s..."
    invite_from_person: "[%(app)s] %(person)s has invited you to chat on %(app)s..."
    password_reset: "[%(server_name)s] Password reset"
    email_validation: "[%(server_name)s] Validate your email"
```

## Homeserver blocking
Useful options for Synapse admins.

---

### `admin_contact`

How to reach the server admin, used in `ResourceLimitError`. Defaults to none.

Example configuration:
```yaml
admin_contact: 'mailto:admin@server.com'
```
---
### `hs_disabled` and `hs_disabled_message`

Blocks users from connecting to the homeserver and provides a human-readable reason
why the connection was blocked. Defaults to false.

Example configuration:
```yaml
hs_disabled: true
hs_disabled_message: 'Reason for why the HS is blocked'
```
---
### `limit_usage_by_mau`

This option disables/enables monthly active user blocking. Used in cases where the admin or
server owner wants to limit to the number of monthly active users. When enabled and a limit is
reached the server returns a `ResourceLimitError` with error type `Codes.RESOURCE_LIMIT_EXCEEDED`.
Defaults to false. If this is enabled, a value for `max_mau_value` must also be set.

See [Monthly Active Users](../administration/monthly_active_users.md) for details on how to configure MAU.

Example configuration:
```yaml
limit_usage_by_mau: true
```
---
### `max_mau_value`

This option sets the hard limit of monthly active users above which the server will start
blocking user actions if `limit_usage_by_mau` is enabled. Defaults to 0.

Example configuration:
```yaml
max_mau_value: 50
```
---
### `mau_trial_days`

The option `mau_trial_days` is a means to add a grace period for active users. It
means that users must be active for the specified number of days before they
can be considered active and guards against the case where lots of users
sign up in a short space of time never to return after their initial
session. Defaults to 0.

Example configuration:
```yaml
mau_trial_days: 5
```
---
### `mau_appservice_trial_days`

The option `mau_appservice_trial_days` is similar to `mau_trial_days`, but applies a different
trial number if the user was registered by an appservice. A value
of 0 means no trial days are applied. Appservices not listed in this dictionary
use the value of `mau_trial_days` instead.

Example configuration:
```yaml
mau_appservice_trial_days:
  my_appservice_id: 3
  another_appservice_id: 6
```
---
### `mau_limit_alerting`

The option `mau_limit_alerting` is a means of limiting client-side alerting
should the mau limit be reached. This is useful for small instances
where the admin has 5 mau seats (say) for 5 specific people and no
interest increasing the mau limit further. Defaults to true, which
means that alerting is enabled.

Example configuration:
```yaml
mau_limit_alerting: false
```
---
### `mau_stats_only`

If enabled, the metrics for the number of monthly active users will
be populated, however no one will be limited based on these numbers. If `limit_usage_by_mau`
is true, this is implied to be true. Defaults to false.

Example configuration:
```yaml
mau_stats_only: true
```
---
### `mau_limit_reserved_threepids`

Sometimes the server admin will want to ensure certain accounts are
never blocked by mau checking. These accounts are specified by this option.
Defaults to none. Add accounts by specifying the `medium` and `address` of the
reserved threepid (3rd party identifier).

Example configuration:
```yaml
mau_limit_reserved_threepids:
  - medium: 'email'
    address: 'reserved_user@example.com'
```
---
### `server_context`

This option is used by phonehome stats to group together related servers.
Defaults to none.

Example configuration:
```yaml
server_context: context
```
---
### `limit_remote_rooms`

When this option is enabled, the room "complexity" will be checked before a user
joins a new remote room. If it is above the complexity limit, the server will
disallow joining, or will instantly leave. This is useful for homeservers that are
resource-constrained. Options for this setting include:
* `enabled`: whether this check is enabled. Defaults to false.
* `complexity`: the limit above which rooms cannot be joined. The default is 1.0.
* `complexity_error`: override the error which is returned when the room is too complex with a
   custom message.
* `admins_can_join`: allow server admins to join complex rooms. Default is false.

Room complexity is an arbitrary measure based on factors such as the number of
users in the room.

Example configuration:
```yaml
limit_remote_rooms:
  enabled: true
  complexity: 0.5
  complexity_error: "I can't let you do that, Dave."
  admins_can_join: true
```
---
### `require_membership_for_aliases`

Whether to require a user to be in the room to add an alias to it.
Defaults to true.

Example configuration:
```yaml
require_membership_for_aliases: false
```
---
### `allow_per_room_profiles`

Whether to allow per-room membership profiles through the sending of membership
events with profile information that differs from the target's global profile.
Defaults to true.

Example configuration:
```yaml
allow_per_room_profiles: false
```
---
### `max_avatar_size`

The largest permissible file size in bytes for a user avatar. Defaults to no restriction.
Use M for MB and K for KB.

Note that user avatar changes will not work if this is set without using Synapse's media repository.

Example configuration:
```yaml
max_avatar_size: 10M
```
---
### `allowed_avatar_mimetypes`

The MIME types allowed for user avatars. Defaults to no restriction.

Note that user avatar changes will not work if this is set without
using Synapse's media repository.

Example configuration:
```yaml
allowed_avatar_mimetypes: ["image/png", "image/jpeg", "image/gif"]
```
---
### `redaction_retention_period`

How long to keep redacted events in unredacted form in the database. After
this period redacted events get replaced with their redacted form in the DB.

Synapse will check whether the rentention period has concluded for redacted
events every 5 minutes. Thus, even if this option is set to `0`, Synapse may
still take up to 5 minutes to purge redacted events from the database.

Defaults to `7d`. Set to `null` to disable.

Example configuration:
```yaml
redaction_retention_period: 28d
```
---
### `forgotten_room_retention_period`

How long to keep locally forgotten rooms before purging them from the DB.

Defaults to `null`, meaning it's disabled.

Example configuration:
```yaml
forgotten_room_retention_period: 28d
```
---
### `user_ips_max_age`

How long to track users' last seen time and IPs in the database.

Defaults to `28d`. Set to `null` to disable clearing out of old rows.

Example configuration:
```yaml
user_ips_max_age: 14d
```
---
### `request_token_inhibit_3pid_errors`

Inhibits the `/requestToken` endpoints from returning an error that might leak
information about whether an e-mail address is in use or not on this
homeserver. Defaults to false.
Note that for some endpoints the error situation is the e-mail already being
used, and for others the error is entering the e-mail being unused.
If this option is enabled, instead of returning an error, these endpoints will
act as if no error happened and return a fake session ID ('sid') to clients.

Example configuration:
```yaml
request_token_inhibit_3pid_errors: true
```
---
### `next_link_domain_whitelist`

A list of domains that the domain portion of `next_link` parameters
must match.

This parameter is optionally provided by clients while requesting
validation of an email or phone number, and maps to a link that
users will be automatically redirected to after validation
succeeds. Clients can make use this parameter to aid the validation
process.

The whitelist is applied whether the homeserver or an identity server is handling validation.

The default value is no whitelist functionality; all domains are
allowed. Setting this value to an empty list will instead disallow
all domains.

Example configuration:
```yaml
next_link_domain_whitelist: ["matrix.org"]
```
---
### `templates` and `custom_template_directory`

These options define templates to use when generating email or HTML page contents.
The `custom_template_directory` determines which directory Synapse will try to
find template files in to use to generate email or HTML page contents.
If not set, or a file is not found within the template directory, a default
template from within the Synapse package will be used.

See [here](../../templates.md) for more
information about using custom templates.

Example configuration:
```yaml
templates:
  custom_template_directory: /path/to/custom/templates/
```
---
### `retention`

This option and the associated options determine message retention policy at the
server level.

Room admins and mods can define a retention period for their rooms using the
`m.room.retention` state event, and server admins can cap this period by setting
the `allowed_lifetime_min` and `allowed_lifetime_max` config options.

If this feature is enabled, Synapse will regularly look for and purge events
which are older than the room's maximum retention period. Synapse will also
filter events received over federation so that events that should have been
purged are ignored and not stored again.

The message retention policies feature is disabled by default. You can read more
about this feature [here](../../message_retention_policies.md).

This setting has the following sub-options:
* `default_policy`: Default retention policy. If set, Synapse will apply it to rooms that lack the
   'm.room.retention' state event. This option is further specified by the
   `min_lifetime` and `max_lifetime` sub-options associated with it. Note that the
    value of `min_lifetime` doesn't matter much because Synapse doesn't take it into account yet.

* `allowed_lifetime_min` and `allowed_lifetime_max`: Retention policy limits. If
   set, and the state of a room contains a `m.room.retention` event in its state
   which contains a `min_lifetime` or a `max_lifetime` that's out of these bounds,
   Synapse will cap the room's policy to these limits when running purge jobs.

* `purge_jobs` and the associated `shortest_max_lifetime` and `longest_max_lifetime` sub-options:
   Server admins can define the settings of the background jobs purging the
   events whose lifetime has expired under the `purge_jobs` section.

  If no configuration is provided for this option, a single job will be set up to delete
  expired events in every room daily.

  Each job's configuration defines which range of message lifetimes the job
  takes care of. For example, if `shortest_max_lifetime` is '2d' and
  `longest_max_lifetime` is '3d', the job will handle purging expired events in
  rooms whose state defines a `max_lifetime` that's both higher than 2 days, and
  lower than or equal to 3 days. Both the minimum and the maximum value of a
  range are optional, e.g. a job with no `shortest_max_lifetime` and a
  `longest_max_lifetime` of '3d' will handle every room with a retention policy
  whose `max_lifetime` is lower than or equal to three days.

  The rationale for this per-job configuration is that some rooms might have a
  retention policy with a low `max_lifetime`, where history needs to be purged
  of outdated messages on a more frequent basis than for the rest of the rooms
  (e.g. every 12h), but not want that purge to be performed by a job that's
  iterating over every room it knows, which could be heavy on the server.

  If any purge job is configured, it is strongly recommended to have at least
  a single job with neither `shortest_max_lifetime` nor `longest_max_lifetime`
  set, or one job without `shortest_max_lifetime` and one job without
  `longest_max_lifetime` set. Otherwise some rooms might be ignored, even if
  `allowed_lifetime_min` and `allowed_lifetime_max` are set, because capping a
  room's policy to these values is done after the policies are retrieved from
  Synapse's database (which is done using the range specified in a purge job's
  configuration).

Example configuration:
```yaml
retention:
  enabled: true
  default_policy:
    min_lifetime: 1d
    max_lifetime: 1y
  allowed_lifetime_min: 1d
  allowed_lifetime_max: 1y
  purge_jobs:
    - longest_max_lifetime: 3d
      interval: 12h
    - shortest_max_lifetime: 3d
      interval: 1d
```
---
## TLS

Options related to TLS.

---
### `tls_certificate_path`

This option specifies a PEM-encoded X509 certificate for TLS.
This certificate, as of Synapse 1.0, will need to be a valid and verifiable
certificate, signed by a recognised Certificate Authority. Defaults to none.

Be sure to use a `.pem` file that includes the full certificate chain including
any intermediate certificates (for instance, if using certbot, use
`fullchain.pem` as your certificate, not `cert.pem`).

Example configuration:
```yaml
tls_certificate_path: "CONFDIR/SERVERNAME.tls.crt"
```
---
### `tls_private_key_path`

PEM-encoded private key for TLS. Defaults to none.

Example configuration:
```yaml
tls_private_key_path: "CONFDIR/SERVERNAME.tls.key"
```
---
### `federation_verify_certificates`
Whether to verify TLS server certificates for outbound federation requests.

Defaults to true. To disable certificate verification, set the option to false.

Example configuration:
```yaml
federation_verify_certificates: false
```
---
### `federation_client_minimum_tls_version`

The minimum TLS version that will be used for outbound federation requests.

Defaults to `"1"`. Configurable to `"1"`, `"1.1"`, `"1.2"`, or `"1.3"`. Note
that setting this value higher than `"1.2"` will prevent federation to most
of the public Matrix network: only configure it to `"1.3"` if you have an
entirely private federation setup and you can ensure TLS 1.3 support.

Example configuration:
```yaml
federation_client_minimum_tls_version: "1.2"
```
---
### `federation_certificate_verification_whitelist`

Skip federation certificate verification on a given whitelist
of domains.

This setting should only be used in very specific cases, such as
federation over Tor hidden services and similar. For private networks
of homeservers, you likely want to use a private CA instead.

Only effective if `federation_verify_certificates` is `true`.

Example configuration:
```yaml
federation_certificate_verification_whitelist:
  - lon.example.com
  - "*.domain.com"
  - "*.onion"
```
---
### `federation_custom_ca_list`

List of custom certificate authorities for federation traffic.

This setting should only normally be used within a private network of
homeservers.

Note that this list will replace those that are provided by your
operating environment. Certificates must be in PEM format.

Example configuration:
```yaml
federation_custom_ca_list:
  - myCA1.pem
  - myCA2.pem
  - myCA3.pem
```
---
## Federation

Options related to federation.

---
### `federation_domain_whitelist`

Restrict federation to the given whitelist of domains.
N.B. we recommend also firewalling your federation listener to limit
inbound federation traffic as early as possible, rather than relying
purely on this application-layer restriction.  If not specified, the
default is to whitelist everything.

Note: this does not stop a server from joining rooms that servers not on the
whitelist are in. As such, this option is really only useful to establish a
"private federation", where a group of servers all whitelist each other and have
the same whitelist.

Example configuration:
```yaml
federation_domain_whitelist:
  - lon.example.com
  - nyc.example.com
  - syd.example.com
```
---
### `federation_metrics_domains`

Report prometheus metrics on the age of PDUs being sent to and received from
the given domains. This can be used to give an idea of "delay" on inbound
and outbound federation, though be aware that any delay can be due to problems
at either end or with the intermediate network.

By default, no domains are monitored in this way.

Example configuration:
```yaml
federation_metrics_domains:
  - matrix.org
  - example.com
```
---
### `allow_profile_lookup_over_federation`

Set to false to disable profile lookup over federation. By default, the
Federation API allows other homeservers to obtain profile data of any user
on this homeserver.

Example configuration:
```yaml
allow_profile_lookup_over_federation: false
```
---
### `allow_device_name_lookup_over_federation`

Set this option to true to allow device display name lookup over federation. By default, the
Federation API prevents other homeservers from obtaining the display names of any user devices
on this homeserver.

Example configuration:
```yaml
allow_device_name_lookup_over_federation: true
```
---
### `federation`

The federation section defines some sub-options related to federation.

The following options are related to configuring timeout and retry logic for one request,
independently of the others.
Short retry algorithm is used when something or someone will wait for the request to have an
answer, while long retry is used for requests that happen in the background,
like sending a federation transaction.

* `client_timeout`: timeout for the federation requests. Default to 60s.
* `max_short_retry_delay`: maximum delay to be used for the short retry algo. Default to 2s.
* `max_long_retry_delay`: maximum delay to be used for the short retry algo. Default to 60s.
* `max_short_retries`: maximum number of retries for the short retry algo. Default to 3 attempts.
* `max_long_retries`: maximum number of retries for the long retry algo. Default to 10 attempts.

The following options control the retry logic when communicating with a specific homeserver destination.
Unlike the previous configuration options, these values apply across all requests
for a given destination and the state of the backoff is stored in the database.

* `destination_min_retry_interval`: the initial backoff, after the first request fails. Defaults to 10m.
* `destination_retry_multiplier`: how much we multiply the backoff by after each subsequent fail. Defaults to 2.
* `destination_max_retry_interval`: a cap on the backoff. Defaults to a week.

Example configuration:
```yaml
federation:
  client_timeout: 180s
  max_short_retry_delay: 7s
  max_long_retry_delay: 100s
  max_short_retries: 5
  max_long_retries: 20
  destination_min_retry_interval: 30s
  destination_retry_multiplier: 5
  destination_max_retry_interval: 12h
```
---
## Caching

Options related to caching.

---
### `event_cache_size`

The number of events to cache in memory. Defaults to 10K. Like other caches,
this is affected by `caches.global_factor` (see below).

Note that this option is not part of the `caches` section.

Example configuration:
```yaml
event_cache_size: 15K
```
---
### `caches` and associated values

A cache 'factor' is a multiplier that can be applied to each of
Synapse's caches in order to increase or decrease the maximum
number of entries that can be stored.

`caches` can be configured through the following sub-options:

* `global_factor`: Controls the global cache factor, which is the default cache factor
  for all caches if a specific factor for that cache is not otherwise
  set.

  This can also be set by the `SYNAPSE_CACHE_FACTOR` environment
  variable. Setting by environment variable takes priority over
  setting through the config file.

  Defaults to 0.5, which will halve the size of all caches.

* `per_cache_factors`: A dictionary of cache name to cache factor for that individual
   cache. Overrides the global cache factor for a given cache.

   These can also be set through environment variables comprised
   of `SYNAPSE_CACHE_FACTOR_` + the name of the cache in capital
   letters and underscores. Setting by environment variable
   takes priority over setting through the config file.
   Ex. `SYNAPSE_CACHE_FACTOR_GET_USERS_WHO_SHARE_ROOM_WITH_USER=2.0`

   Some caches have '*' and other characters that are not
   alphanumeric or underscores. These caches can be named with or
   without the special characters stripped. For example, to specify
   the cache factor for `*stateGroupCache*` via an environment
   variable would be `SYNAPSE_CACHE_FACTOR_STATEGROUPCACHE=2.0`.

* `expire_caches`: Controls whether cache entries are evicted after a specified time
   period. Defaults to true. Set to false to disable this feature. Note that never expiring
   caches may result in excessive memory usage.

* `cache_entry_ttl`: If `expire_caches` is enabled, this flag controls how long an entry can
  be in a cache without having been accessed before being evicted.
  Defaults to 30m.

* `sync_response_cache_duration`: Controls how long the results of a /sync request are
  cached for after a successful response is returned. A higher duration can help clients
  with intermittent connections, at the cost of higher memory usage.
  A value of zero means that sync responses are not cached.
  Defaults to 2m.

  *Changed in Synapse 1.62.0*: The default was changed from 0 to 2m.

* `cache_autotuning` and its sub-options `max_cache_memory_usage`, `target_cache_memory_usage`, and
   `min_cache_ttl` work in conjunction with each other to maintain a balance between cache memory
   usage and cache entry availability. You must be using [jemalloc](../administration/admin_faq.md#help-synapse-is-slow-and-eats-all-my-ramcpu)
   to utilize this option, and all three of the options must be specified for this feature to work. This option
   defaults to off, enable it by providing values for the sub-options listed below. Please note that the feature will not work
   and may cause unstable behavior (such as excessive emptying of caches or exceptions) if all of the values are not provided.
   Please see the [Config Conventions](#config-conventions) for information on how to specify memory size and cache expiry
   durations.
     * `max_cache_memory_usage` sets a ceiling on how much memory the cache can use before caches begin to be continuously evicted.
        They will continue to be evicted until the memory usage drops below the `target_memory_usage`, set in
        the setting below, or until the `min_cache_ttl` is hit. There is no default value for this option.
     * `target_cache_memory_usage` sets a rough target for the desired memory usage of the caches. There is no default value
        for this option.
     * `min_cache_ttl` sets a limit under which newer cache entries are not evicted and is only applied when
        caches are actively being evicted/`max_cache_memory_usage` has been exceeded. This is to protect hot caches
        from being emptied while Synapse is evicting due to memory. There is no default value for this option.

Example configuration:
```yaml
event_cache_size: 15K
caches:
  global_factor: 1.0
  per_cache_factors:
    get_users_who_share_room_with_user: 2.0
  sync_response_cache_duration: 2m
  cache_autotuning:
    max_cache_memory_usage: 1024M
    target_cache_memory_usage: 758M
    min_cache_ttl: 5m
```

### Reloading cache factors

The cache factors (i.e. `caches.global_factor` and `caches.per_cache_factors`)  may be reloaded at any time by sending a
[`SIGHUP`](https://en.wikipedia.org/wiki/SIGHUP) signal to Synapse using e.g.

```commandline
kill -HUP [PID_OF_SYNAPSE_PROCESS]
```

If you are running multiple workers, you must individually update the worker
config file and send this signal to each worker process.

If you're using the [example systemd service](https://github.com/matrix-org/synapse/blob/develop/contrib/systemd/matrix-synapse.service)
file in Synapse's `contrib` directory, you can send a `SIGHUP` signal by using
`systemctl reload matrix-synapse`.

---
## Database
Config options related to database settings.

---
### `database`

The `database` setting defines the database that synapse uses to store all of
its data.

Associated sub-options:

* `name`: this option specifies the database engine to use: either `sqlite3` (for SQLite)
  or `psycopg2` (for PostgreSQL). If no name is specified Synapse will default to SQLite.

* `txn_limit` gives the maximum number of transactions to run per connection
  before reconnecting. Defaults to 0, which means no limit.

* `allow_unsafe_locale` is an option specific to Postgres. Under the default behavior, Synapse will refuse to
  start if the postgres db is set to a non-C locale. You can override this behavior (which is *not* recommended)
  by setting `allow_unsafe_locale` to true. Note that doing so may corrupt your database. You can find more information
  [here](../../postgres.md#fixing-incorrect-collate-or-ctype) and [here](https://wiki.postgresql.org/wiki/Locale_data_changes).

* `args` gives options which are passed through to the database engine,
  except for options starting with `cp_`, which are used to configure the Twisted
  connection pool. For a reference to valid arguments, see:
    * for [sqlite](https://docs.python.org/3/library/sqlite3.html#sqlite3.connect)
    * for [postgres](https://www.postgresql.org/docs/current/libpq-connect.html#LIBPQ-PARAMKEYWORDS)
    * for [the connection pool](https://docs.twistedmatrix.com/en/stable/api/twisted.enterprise.adbapi.ConnectionPool.html#__init__)

For more information on using Synapse with Postgres,
see [here](../../postgres.md).

Example SQLite configuration:
```yaml
database:
  name: sqlite3
  args:
    database: /path/to/homeserver.db
```

Example Postgres configuration:
```yaml
database:
  name: psycopg2
  txn_limit: 10000
  args:
    user: synapse_user
    password: secretpassword
    dbname: synapse
    host: localhost
    port: 5432
    cp_min: 5
    cp_max: 10
```
---
### `databases`

The `databases` option allows specifying a mapping between certain database tables and
database host details, spreading the load of a single Synapse instance across multiple
database backends. This is often referred to as "database sharding". This option is only
supported for PostgreSQL database backends.

**Important note:** This is a supported option, but is not currently used in production by the
Matrix.org Foundation. Proceed with caution and always make backups.

`databases` is a dictionary of arbitrarily-named database entries. Each entry is equivalent
to the value of the `database` homeserver config option (see above), with the addition of
a `data_stores` key. `data_stores` is an array of strings that specifies the data store(s)
(a defined label for a set of tables) that should be stored on the associated database
backend entry.

The currently defined values for `data_stores` are:

* `"state"`: Database that relates to state groups will be stored in this database.

  Specifically, that means the following tables:
  * `state_groups`
  * `state_group_edges`
  * `state_groups_state`

  And the following sequences:
  * `state_groups_seq_id`

* `"main"`: All other database tables and sequences.

All databases will end up with additional tables used for tracking database schema migrations
and any pending background updates. Synapse will create these automatically on startup when checking for
and/or performing database schema migrations.

To migrate an existing database configuration (e.g. all tables on a single database) to a different
configuration (e.g. the "main" data store on one database, and "state" on another), do the following:

1. Take a backup of your existing database. Things can and do go wrong and database corruption is no joke!
2. Ensure all pending database migrations have been applied and background updates have run. The simplest
   way to do this is to use the `update_synapse_database` script supplied with your Synapse installation.

   ```sh
   update_synapse_database --database-config homeserver.yaml --run-background-updates
   ```

3. Copy over the necessary tables and sequences from one database to the other. Tables relating to database
   migrations, schemas, schema versions and background updates should **not** be copied.

   As an example, say that you'd like to split out the "state" data store from an existing database which
   currently contains all data stores.

   Simply copy the tables and sequences defined above for the "state" datastore from the existing database
   to the secondary database. As noted above, additional tables will be created in the secondary database
   when Synapse is started.

4. Modify/create the `databases` option in your `homeserver.yaml` to match the desired database configuration.
5. Start Synapse. Check that it starts up successfully and that things generally seem to be working.
6. Drop the old tables that were copied in step 3.

Only one of the options `database` or `databases` may be specified in your config, but not both.

Example configuration:

```yaml
databases:
  basement_box:
    name: psycopg2
    txn_limit: 10000
    data_stores: ["main"]
    args:
      user: synapse_user
      password: secretpassword
      dbname: synapse_main
      host: localhost
      port: 5432
      cp_min: 5
      cp_max: 10

  my_other_database:
    name: psycopg2
    txn_limit: 10000
    data_stores: ["state"]
    args:
      user: synapse_user
      password: secretpassword
      dbname: synapse_state
      host: localhost
      port: 5432
      cp_min: 5
      cp_max: 10
```
---
## Logging
Config options related to logging.

---
### `log_config`

This option specifies a yaml python logging config file as described
[here](https://docs.python.org/3/library/logging.config.html#configuration-dictionary-schema).

Example configuration:
```yaml
log_config: "CONFDIR/SERVERNAME.log.config"
```
---
## Ratelimiting
Options related to ratelimiting in Synapse.

Each ratelimiting configuration is made of two parameters:
   - `per_second`: number of requests a client can send per second.
   - `burst_count`: number of requests a client can send before being throttled.
---
### `rc_message`


Ratelimiting settings for client messaging.

This is a ratelimiting option for messages that ratelimits sending based on the account the client
is using. It defaults to: `per_second: 0.2`, `burst_count: 10`.

Example configuration:
```yaml
rc_message:
  per_second: 0.5
  burst_count: 15
```
---
### `rc_registration`

This option ratelimits registration requests based on the client's IP address.
It defaults to `per_second: 0.17`, `burst_count: 3`.

Example configuration:
```yaml
rc_registration:
  per_second: 0.15
  burst_count: 2
```
---
### `rc_registration_token_validity`

This option checks the validity of registration tokens that ratelimits requests based on
the client's IP address.
Defaults to `per_second: 0.1`, `burst_count: 5`.

Example configuration:
```yaml
rc_registration_token_validity:
  per_second: 0.3
  burst_count: 6
```
---
### `rc_login`

This option specifies several limits for login:
* `address` ratelimits login requests based on the client's IP
      address. Defaults to `per_second: 0.003`, `burst_count: 5`.

* `account` ratelimits login requests based on the account the
  client is attempting to log into. Defaults to `per_second: 0.003`,
  `burst_count: 5`.

* `failed_attempts` ratelimits login requests based on the account the
  client is attempting to log into, based on the amount of failed login
  attempts for this account. Defaults to `per_second: 0.17`, `burst_count: 3`.

Example configuration:
```yaml
rc_login:
  address:
    per_second: 0.15
    burst_count: 5
  account:
    per_second: 0.18
    burst_count: 4
  failed_attempts:
    per_second: 0.19
    burst_count: 7
```
---
### `rc_admin_redaction`

This option sets ratelimiting redactions by room admins. If this is not explicitly
set then it uses the same ratelimiting as per `rc_message`. This is useful
to allow room admins to deal with abuse quickly.

Example configuration:
```yaml
rc_admin_redaction:
  per_second: 1
  burst_count: 50
```
---
### `rc_joins`

This option allows for ratelimiting number of rooms a user can join. This setting has the following sub-options:

* `local`: ratelimits when users are joining rooms the server is already in.
   Defaults to `per_second: 0.1`, `burst_count: 10`.

* `remote`: ratelimits when users are trying to join rooms not on the server (which
  can be more computationally expensive than restricting locally). Defaults to
  `per_second: 0.01`, `burst_count: 10`

Example configuration:
```yaml
rc_joins:
  local:
    per_second: 0.2
    burst_count: 15
  remote:
    per_second: 0.03
    burst_count: 12
```
---
### `rc_joins_per_room`

This option allows admins to ratelimit joins to a room based on the number of recent
joins (local or remote) to that room. It is intended to mitigate mass-join spam
waves which target multiple homeservers.

By default, one join is permitted to a room every second, with an accumulating
buffer of up to ten instantaneous joins.

Example configuration (default values):
```yaml
rc_joins_per_room:
  per_second: 1
  burst_count: 10
```

_Added in Synapse 1.64.0._

---
### `rc_3pid_validation`

This option ratelimits how often a user or IP can attempt to validate a 3PID.
Defaults to `per_second: 0.003`, `burst_count: 5`.

Example configuration:
```yaml
rc_3pid_validation:
  per_second: 0.003
  burst_count: 5
```
---
### `rc_invites`

This option sets ratelimiting how often invites can be sent in a room or to a
specific user. `per_room` defaults to `per_second: 0.3`, `burst_count: 10` and
`per_user` defaults to `per_second: 0.003`, `burst_count: 5`.

Client requests that invite user(s) when [creating a
room](https://spec.matrix.org/v1.2/client-server-api/#post_matrixclientv3createroom)
will count against the `rc_invites.per_room` limit, whereas
client requests to [invite a single user to a
room](https://spec.matrix.org/v1.2/client-server-api/#post_matrixclientv3roomsroomidinvite)
will count against both the `rc_invites.per_user` and `rc_invites.per_room` limits.

Federation requests to invite a user will count against the `rc_invites.per_user`
limit only, as Synapse presumes ratelimiting by room will be done by the sending server.

The `rc_invites.per_user` limit applies to the *receiver* of the invite, rather than the
sender, meaning that a `rc_invite.per_user.burst_count` of 5 mandates that a single user
cannot *receive* more than a burst of 5 invites at a time.

In contrast, the `rc_invites.per_issuer` limit applies to the *issuer* of the invite, meaning that a `rc_invite.per_issuer.burst_count` of 5 mandates that single user cannot *send* more than a burst of 5 invites at a time.

_Changed in version 1.63:_ added the `per_issuer` limit.

Example configuration:
```yaml
rc_invites:
  per_room:
    per_second: 0.5
    burst_count: 5
  per_user:
    per_second: 0.004
    burst_count: 3
  per_issuer:
    per_second: 0.5
    burst_count: 5
```

---
### `rc_third_party_invite`

This option ratelimits 3PID invites (i.e. invites sent to a third-party ID
such as an email address or a phone number) based on the account that's
sending the invite. Defaults to `per_second: 0.2`, `burst_count: 10`.

Example configuration:
```yaml
rc_third_party_invite:
  per_second: 0.2
  burst_count: 10
```
---
### `rc_media_create`

This option ratelimits creation of MXC URIs via the `/_matrix/media/v1/create`
endpoint based on the account that's creating the media. Defaults to
`per_second: 10`, `burst_count: 50`.

Example configuration:
```yaml
rc_media_create:
  per_second: 10
  burst_count: 50
```
---
### `rc_federation`

Defines limits on federation requests.

The `rc_federation` configuration has the following sub-options:
* `window_size`: window size in milliseconds. Defaults to 1000.
* `sleep_limit`: number of federation requests from a single server in
   a window before the server will delay processing the request. Defaults to 10.
* `sleep_delay`: duration in milliseconds to delay processing events
   from remote servers by if they go over the sleep limit. Defaults to 500.
* `reject_limit`: maximum number of concurrent federation requests
   allowed from a single server. Defaults to 50.
* `concurrent`: number of federation requests to concurrently process
   from a single server. Defaults to 3.

Example configuration:
```yaml
rc_federation:
  window_size: 750
  sleep_limit: 15
  sleep_delay: 400
  reject_limit: 40
  concurrent: 5
```
---
### `federation_rr_transactions_per_room_per_second`

Sets outgoing federation transaction frequency for sending read-receipts,
per-room.

If we end up trying to send out more read-receipts, they will get buffered up
into fewer transactions. Defaults to 50.

Example configuration:
```yaml
federation_rr_transactions_per_room_per_second: 40
```
---
## Media Store
Config options related to Synapse's media store.

---
### `enable_media_repo`

Enable the media store service in the Synapse master. Defaults to true.
Set to false if you are using a separate media store worker.

Example configuration:
```yaml
enable_media_repo: false
```
---
### `media_store_path`

Directory where uploaded images and attachments are stored.

Example configuration:
```yaml
media_store_path: "DATADIR/media_store"
```
---
### `max_pending_media_uploads`

How many *pending media uploads* can a given user have? A pending media upload
is a created MXC URI that (a) is not expired (the `unused_expires_at` timestamp
has not passed) and (b) the media has not yet been uploaded for. Defaults to 5.

Example configuration:
```yaml
max_pending_media_uploads: 5
```
---
### `unused_expiration_time`

How long to wait in milliseconds before expiring created media IDs. Defaults to
"24h"

Example configuration:
```yaml
unused_expiration_time: "1h"
```
---
### `media_storage_providers`

Media storage providers allow media to be stored in different
locations. Defaults to none. Associated sub-options are:
* `module`: type of resource, e.g. `file_system`.
* `store_local`: whether to store newly uploaded local files
* `store_remote`: whether to store newly downloaded local files
* `store_synchronous`: whether to wait for successful storage for local uploads
* `config`: sets a path to the resource through the `directory` option

Example configuration:
```yaml
media_storage_providers:
  - module: file_system
    store_local: false
    store_remote: false
    store_synchronous: false
    config:
       directory: /mnt/some/other/directory
```
---
### `max_upload_size`

The largest allowed upload size in bytes.

If you are using a reverse proxy you may also need to set this value in
your reverse proxy's config. Defaults to 50M. Notably Nginx has a small max body size by default.
See [here](../../reverse_proxy.md) for more on using a reverse proxy with Synapse.

Example configuration:
```yaml
max_upload_size: 60M
```
---
### `max_image_pixels`

Maximum number of pixels that will be thumbnailed. Defaults to 32M.

Example configuration:
```yaml
max_image_pixels: 35M
```
---
### `prevent_media_downloads_from`

A list of domains to never download media from. Media from these
domains that is already downloaded will not be deleted, but will be
inaccessible to users. This option does not affect admin APIs trying
to download/operate on media.

This will not prevent the listed domains from accessing media themselves.
It simply prevents users on this server from downloading media originating
from the listed servers.

This will have no effect on media originating from the local server.
This only affects media downloaded from other Matrix servers, to
block domains from URL previews see [`url_preview_url_blacklist`](#url_preview_url_blacklist).

Defaults to an empty list (nothing blocked).

Example configuration:
```yaml
prevent_media_downloads_from:
  - evil.example.org
  - evil2.example.org
```
---
### `dynamic_thumbnails`

Whether to generate new thumbnails on the fly to precisely match
the resolution requested by the client. If true then whenever
a new resolution is requested by the client the server will
generate a new thumbnail. If false the server will pick a thumbnail
from a precalculated list. Defaults to false.

Example configuration:
```yaml
dynamic_thumbnails: true
```
---
### `thumbnail_sizes`

List of thumbnails to precalculate when an image is uploaded. Associated sub-options are:
* `width`
* `height`
* `method`: i.e. `crop`, `scale`, etc.

Example configuration:
```yaml
thumbnail_sizes:
  - width: 32
    height: 32
    method: crop
  - width: 96
    height: 96
    method: crop
  - width: 320
    height: 240
    method: scale
  - width: 640
    height: 480
    method: scale
  - width: 800
    height: 600
    method: scale
```
---
### `media_retention`

Controls whether local media and entries in the remote media cache
(media that is downloaded from other homeservers) should be removed
under certain conditions, typically for the purpose of saving space.

Purging media files will be the carried out by the media worker
(that is, the worker that has the `enable_media_repo` homeserver config
option set to 'true'). This may be the main process.

The `media_retention.local_media_lifetime` and
`media_retention.remote_media_lifetime` config options control whether
media will be purged if it has not been accessed in a given amount of
time. Note that media is 'accessed' when loaded in a room in a client, or
otherwise downloaded by a local or remote user. If the media has never
been accessed, the media's creation time is used instead. Both thumbnails
and the original media will be removed. If either of these options are unset,
then media of that type will not be purged.

Local or cached remote media that has been
[quarantined](../../admin_api/media_admin_api.md#quarantining-media-in-a-room)
will not be deleted. Similarly, local media that has been marked as
[protected from quarantine](../../admin_api/media_admin_api.md#protecting-media-from-being-quarantined)
will not be deleted.

Example configuration:
```yaml
media_retention:
    local_media_lifetime: 90d
    remote_media_lifetime: 14d
```
---
### `url_preview_enabled`

This setting determines whether the preview URL API is enabled.
It is disabled by default. Set to true to enable. If enabled you must specify a
`url_preview_ip_range_blacklist` blacklist.

Example configuration:
```yaml
url_preview_enabled: true
```
---
### `url_preview_ip_range_blacklist`

List of IP address CIDR ranges that the URL preview spider is denied
from accessing.  There are no defaults: you must explicitly
specify a list for URL previewing to work.  You should specify any
internal services in your network that you do not want synapse to try
to connect to, otherwise anyone in any Matrix room could cause your
synapse to issue arbitrary GET requests to your internal services,
causing serious security issues.

(0.0.0.0 and :: are always blacklisted, whether or not they are explicitly
listed here, since they correspond to unroutable addresses.)

This must be specified if `url_preview_enabled` is set. It is recommended that
you use the following example list as a starting point.

Note: The value is ignored when an HTTP proxy is in use.

Example configuration:
```yaml
url_preview_ip_range_blacklist:
  - '127.0.0.0/8'
  - '10.0.0.0/8'
  - '172.16.0.0/12'
  - '192.168.0.0/16'
  - '100.64.0.0/10'
  - '192.0.0.0/24'
  - '169.254.0.0/16'
  - '192.88.99.0/24'
  - '198.18.0.0/15'
  - '192.0.2.0/24'
  - '198.51.100.0/24'
  - '203.0.113.0/24'
  - '224.0.0.0/4'
  - '::1/128'
  - 'fe80::/10'
  - 'fc00::/7'
  - '2001:db8::/32'
  - 'ff00::/8'
  - 'fec0::/10'
```
---
### `url_preview_ip_range_whitelist`

This option sets a list of IP address CIDR ranges that the URL preview spider is allowed
to access even if they are specified in `url_preview_ip_range_blacklist`.
This is useful for specifying exceptions to wide-ranging blacklisted
target IP ranges - e.g. for enabling URL previews for a specific private
website only visible in your network. Defaults to none.

Example configuration:
```yaml
url_preview_ip_range_whitelist:
   - '192.168.1.1'
```
---
### `url_preview_url_blacklist`

Optional list of URL matches that the URL preview spider is
denied from accessing.  You should use `url_preview_ip_range_blacklist`
in preference to this, otherwise someone could define a public DNS
entry that points to a private IP address and circumvent the blacklist.
This is more useful if you know there is an entire shape of URL that
you know that will never want synapse to try to spider.

Each list entry is a dictionary of url component attributes as returned
by urlparse.urlsplit as applied to the absolute form of the URL.  See
[here](https://docs.python.org/2/library/urlparse.html#urlparse.urlsplit) for more
information. Some examples are:

* `username`
* `netloc`
* `scheme`
* `path`

The values of the dictionary are treated as a filename match pattern
applied to that component of URLs, unless they start with a ^ in which
case they are treated as a regular expression match.  If all the
specified component matches for a given list item succeed, the URL is
blacklisted.

Example configuration:
```yaml
url_preview_url_blacklist:
  # blacklist any URL with a username in its URI
  - username: '*'

  # blacklist all *.google.com URLs
  - netloc: 'google.com'
  - netloc: '*.google.com'

  # blacklist all plain HTTP URLs
  - scheme: 'http'

  # blacklist http(s)://www.acme.com/foo
  - netloc: 'www.acme.com'
    path: '/foo'

  # blacklist any URL with a literal IPv4 address
  - netloc: '^[0-9]+\.[0-9]+\.[0-9]+\.[0-9]+$'
```
---
### `max_spider_size`

The largest allowed URL preview spidering size in bytes. Defaults to 10M.

Example configuration:
```yaml
max_spider_size: 8M
```
---
### `url_preview_accept_language`

A list of values for the Accept-Language HTTP header used when
downloading webpages during URL preview generation. This allows
Synapse to specify the preferred languages that URL previews should
be in when communicating with remote servers.

Each value is a IETF language tag; a 2-3 letter identifier for a
language, optionally followed by subtags separated by '-', specifying
a country or region variant.

Multiple values can be provided, and a weight can be added to each by
using quality value syntax (;q=). '*' translates to any language.

Defaults to "en".

Example configuration:
```yaml
 url_preview_accept_language:
   - 'en-UK'
   - 'en-US;q=0.9'
   - 'fr;q=0.8'
   - '*;q=0.7'
```
---
### `oembed`

oEmbed allows for easier embedding content from a website. It can be
used for generating URLs previews of services which support it. A default list of oEmbed providers
is included with Synapse. Set `disable_default_providers` to true to disable using
these default oEmbed URLs. Use `additional_providers` to specify additional files with oEmbed configuration (each
should be in the form of providers.json). By default this list is empty.

Example configuration:
```yaml
oembed:
  disable_default_providers: true
  additional_providers:
    - oembed/my_providers.json
```
---
## Captcha

See [here](../../CAPTCHA_SETUP.md) for full details on setting up captcha.

---
### `recaptcha_public_key`

This homeserver's ReCAPTCHA public key. Must be specified if
[`enable_registration_captcha`](#enable_registration_captcha) is enabled.

Example configuration:
```yaml
recaptcha_public_key: "YOUR_PUBLIC_KEY"
```
---
### `recaptcha_private_key`

This homeserver's ReCAPTCHA private key. Must be specified if
[`enable_registration_captcha`](#enable_registration_captcha) is
enabled.

Example configuration:
```yaml
recaptcha_private_key: "YOUR_PRIVATE_KEY"
```
---
### `enable_registration_captcha`

Set to `true` to require users to complete a CAPTCHA test when registering an account.
Requires a valid ReCaptcha public/private key.
Defaults to `false`.

Note that [`enable_registration`](#enable_registration) must also be set to allow account registration.

Example configuration:
```yaml
enable_registration_captcha: true
```
---
### `recaptcha_siteverify_api`

The API endpoint to use for verifying `m.login.recaptcha` responses.
Defaults to `https://www.recaptcha.net/recaptcha/api/siteverify`.

Example configuration:
```yaml
recaptcha_siteverify_api: "https://my.recaptcha.site"
```
---
## TURN
Options related to adding a TURN server to Synapse.

---
### `turn_uris`

The public URIs of the TURN server to give to clients.

Example configuration:
```yaml
turn_uris: [turn:example.org]
```
---
### `turn_shared_secret`

The shared secret used to compute passwords for the TURN server.

Example configuration:
```yaml
turn_shared_secret: "YOUR_SHARED_SECRET"
```
---
### `turn_username` and `turn_password`

The Username and password if the TURN server needs them and does not use a token.

Example configuration:
```yaml
turn_username: "TURNSERVER_USERNAME"
turn_password: "TURNSERVER_PASSWORD"
```
---
### `turn_user_lifetime`

How long generated TURN credentials last. Defaults to 1h.

Example configuration:
```yaml
turn_user_lifetime: 2h
```
---
### `turn_allow_guests`

Whether guests should be allowed to use the TURN server. This defaults to true, otherwise
VoIP will be unreliable for guests. However, it does introduce a slight security risk as
it allows users to connect to arbitrary endpoints without having first signed up for a valid account (e.g. by passing a CAPTCHA).

Example configuration:
```yaml
turn_allow_guests: false
```
---
## Registration ##

Registration can be rate-limited using the parameters in the [Ratelimiting](#ratelimiting) section of this manual.

---
### `enable_registration`

Enable registration for new users. Defaults to `false`.

It is highly recommended that if you enable registration, you set one or more
or the following options, to avoid abuse of your server by "bots":

 * [`enable_registration_captcha`](#enable_registration_captcha)
 * [`registrations_require_3pid`](#registrations_require_3pid)
 * [`registration_requires_token`](#registration_requires_token)

(In order to enable registration without any verification, you must also set
[`enable_registration_without_verification`](#enable_registration_without_verification).)

Note that even if this setting is disabled, new accounts can still be created
via the admin API if
[`registration_shared_secret`](#registration_shared_secret) is set.

Example configuration:
```yaml
enable_registration: true
```
---
### `enable_registration_without_verification`

Enable registration without email or captcha verification. Note: this option is *not* recommended,
as registration without verification is a known vector for spam and abuse. Defaults to `false`. Has no effect
unless [`enable_registration`](#enable_registration) is also enabled.

Example configuration:
```yaml
enable_registration_without_verification: true
```
---
### `registrations_require_3pid`

If this is set, users must provide all of the specified types of 3PID when registering an account.

Note that [`enable_registration`](#enable_registration) must also be set to allow account registration.

Example configuration:
```yaml
registrations_require_3pid:
  - email
  - msisdn
```
---
### `disable_msisdn_registration`

Explicitly disable asking for MSISDNs from the registration
flow (overrides `registrations_require_3pid` if MSISDNs are set as required).

Example configuration:
```yaml
disable_msisdn_registration: true
```
---
### `allowed_local_3pids`

Mandate that users are only allowed to associate certain formats of
3PIDs with accounts on this server, as specified by the `medium` and `pattern` sub-options.

Example configuration:
```yaml
allowed_local_3pids:
  - medium: email
    pattern: '^[^@]+@matrix\.org$'
  - medium: email
    pattern: '^[^@]+@vector\.im$'
  - medium: msisdn
    pattern: '\+44'
```
---
### `enable_3pid_lookup`

Enable 3PIDs lookup requests to identity servers from this server. Defaults to true.

Example configuration:
```yaml
enable_3pid_lookup: false
```
---
### `registration_requires_token`

Require users to submit a token during registration.
Tokens can be managed using the admin [API](../administration/admin_api/registration_tokens.md).
Disabling this option will not delete any tokens previously generated.
Defaults to `false`. Set to `true` to enable.


Note that [`enable_registration`](#enable_registration) must also be set to allow account registration.

Example configuration:
```yaml
registration_requires_token: true
```
---
### `registration_shared_secret`

If set, allows registration of standard or admin accounts by anyone who has the
shared secret, even if [`enable_registration`](#enable_registration) is not
set.

This is primarily intended for use with the `register_new_matrix_user` script
(see [Registering a user](../../setup/installation.md#registering-a-user));
however, the interface is [documented](../../admin_api/register_api.html).

See also [`registration_shared_secret_path`](#registration_shared_secret_path).

Example configuration:
```yaml
registration_shared_secret: <PRIVATE STRING>
```

---
### `registration_shared_secret_path`

An alternative to [`registration_shared_secret`](#registration_shared_secret):
allows the shared secret to be specified in an external file.

The file should be a plain text file, containing only the shared secret.

If this file does not exist, Synapse will create a new shared
secret on startup and store it in this file.

Example configuration:
```yaml
registration_shared_secret_path: /path/to/secrets/file
```

_Added in Synapse 1.67.0._

---
### `bcrypt_rounds`

Set the number of bcrypt rounds used to generate password hash.
Larger numbers increase the work factor needed to generate the hash.
The default number is 12 (which equates to 2^12 rounds).
N.B. that increasing this will exponentially increase the time required
to register or login - e.g. 24 => 2^24 rounds which will take >20 mins.
Example configuration:
```yaml
bcrypt_rounds: 14
```
---
### `allow_guest_access`

Allows users to register as guests without a password/email/etc, and
participate in rooms hosted on this server which have been made
accessible to anonymous users. Defaults to false.

Example configuration:
```yaml
allow_guest_access: true
```
---
### `default_identity_server`

The identity server which we suggest that clients should use when users log
in on this server.

(By default, no suggestion is made, so it is left up to the client.
This setting is ignored unless `public_baseurl` is also explicitly set.)

Example configuration:
```yaml
default_identity_server: https://matrix.org
```
---
### `account_threepid_delegates`

Delegate verification of phone numbers to an identity server.

When a user wishes to add a phone number to their account, we need to verify that they
actually own that phone number, which requires sending them a text message (SMS).
Currently Synapse does not support sending those texts itself and instead delegates the
task to an identity server. The base URI for the identity server to be used is
specified by the `account_threepid_delegates.msisdn` option.

If this is left unspecified, Synapse will not allow users to add phone numbers to
their account.

(Servers handling the these requests must answer the `/requestToken` endpoints defined
by the Matrix Identity Service API
[specification](https://matrix.org/docs/spec/identity_service/latest).)

*Deprecated in Synapse 1.64.0*: The `email` option is deprecated.

*Removed in Synapse 1.66.0*: The `email` option has been removed.
If present, Synapse will report a configuration error on startup.

Example configuration:
```yaml
account_threepid_delegates:
    msisdn: http://localhost:8090  # Delegate SMS sending to this local process
```
---
### `enable_set_displayname`

Whether users are allowed to change their displayname after it has
been initially set. Useful when provisioning users based on the
contents of a third-party directory.

Does not apply to server administrators. Defaults to true.

Example configuration:
```yaml
enable_set_displayname: false
```
---
### `enable_set_avatar_url`

Whether users are allowed to change their avatar after it has been
initially set. Useful when provisioning users based on the contents
of a third-party directory.

Does not apply to server administrators. Defaults to true.

Example configuration:
```yaml
enable_set_avatar_url: false
```
---
### `enable_3pid_changes`

Whether users can change the third-party IDs associated with their accounts
(email address and msisdn).

Defaults to true.

Example configuration:
```yaml
enable_3pid_changes: false
```
---
### `auto_join_rooms`

Users who register on this homeserver will automatically be joined
to the rooms listed under this option.

By default, any room aliases included in this list will be created
as a publicly joinable room when the first user registers for the
homeserver. If the room already exists, make certain it is a publicly joinable
room, i.e. the join rule of the room must be set to 'public'. You can find more options
relating to auto-joining rooms below.

As Spaces are just rooms under the hood, Space aliases may also be
used.

Example configuration:
```yaml
auto_join_rooms:
  - "#exampleroom:example.com"
  - "#anotherexampleroom:example.com"
```
---
### `autocreate_auto_join_rooms`

Where `auto_join_rooms` are specified, setting this flag ensures that
the rooms exist by creating them when the first user on the
homeserver registers. This option will not create Spaces.

By default the auto-created rooms are publicly joinable from any federated
server. Use the `autocreate_auto_join_rooms_federated` and
`autocreate_auto_join_room_preset` settings to customise this behaviour.

Setting to false means that if the rooms are not manually created,
users cannot be auto-joined since they do not exist.

Defaults to true.

Example configuration:
```yaml
autocreate_auto_join_rooms: false
```
---
### `autocreate_auto_join_rooms_federated`

Whether the rooms listed in `auto_join_rooms` that are auto-created are available
via federation. Only has an effect if `autocreate_auto_join_rooms` is true.

Note that whether a room is federated cannot be modified after
creation.

Defaults to true: the room will be joinable from other servers.
Set to false to prevent users from other homeservers from
joining these rooms.

Example configuration:
```yaml
autocreate_auto_join_rooms_federated: false
```
---
### `autocreate_auto_join_room_preset`

The room preset to use when auto-creating one of `auto_join_rooms`. Only has an
effect if `autocreate_auto_join_rooms` is true.

Possible values for this option are:
* "public_chat": the room is joinable by anyone, including
  federated servers if `autocreate_auto_join_rooms_federated` is true (the default).
* "private_chat": an invitation is required to join these rooms.
* "trusted_private_chat": an invitation is required to join this room and the invitee is
  assigned a power level of 100 upon joining the room.

If a value of "private_chat" or "trusted_private_chat" is used then
`auto_join_mxid_localpart` must also be configured.

Defaults to "public_chat".

Example configuration:
```yaml
autocreate_auto_join_room_preset: private_chat
```
---
### `auto_join_mxid_localpart`

The local part of the user id which is used to create `auto_join_rooms` if
`autocreate_auto_join_rooms` is true. If this is not provided then the
initial user account that registers will be used to create the rooms.

The user id is also used to invite new users to any auto-join rooms which
are set to invite-only.

It *must* be configured if `autocreate_auto_join_room_preset` is set to
"private_chat" or "trusted_private_chat".

Note that this must be specified in order for new users to be correctly
invited to any auto-join rooms which have been set to invite-only (either
at the time of creation or subsequently).

Note that, if the room already exists, this user must be joined and
have the appropriate permissions to invite new members.

Example configuration:
```yaml
auto_join_mxid_localpart: system
```
---
### `auto_join_rooms_for_guests`

When `auto_join_rooms` is specified, setting this flag to false prevents
guest accounts from being automatically joined to the rooms.

Defaults to true.

Example configuration:
```yaml
auto_join_rooms_for_guests: false
```
---
### `inhibit_user_in_use_error`

Whether to inhibit errors raised when registering a new account if the user ID
already exists. If turned on, requests to `/register/available` will always
show a user ID as available, and Synapse won't raise an error when starting
a registration with a user ID that already exists. However, Synapse will still
raise an error if the registration completes and the username conflicts.

Defaults to false.

Example configuration:
```yaml
inhibit_user_in_use_error: true
```
---
## User session management
---
### `session_lifetime`

Time that a user's session remains valid for, after they log in.

Note that this is not currently compatible with guest logins.

Note also that this is calculated at login time: changes are not applied retrospectively to users who have already
logged in.

By default, this is infinite.

Example configuration:
```yaml
session_lifetime: 24h
```
---
### `refresh_access_token_lifetime`

Time that an access token remains valid for, if the session is using refresh tokens.

For more information about refresh tokens, please see the [manual](user_authentication/refresh_tokens.md).

Note that this only applies to clients which advertise support for refresh tokens.

Note also that this is calculated at login time and refresh time: changes are not applied to
existing sessions until they are refreshed.

By default, this is 5 minutes.

Example configuration:
```yaml
refreshable_access_token_lifetime: 10m
```
---
### `refresh_token_lifetime: 24h`

Time that a refresh token remains valid for (provided that it is not
exchanged for another one first).
This option can be used to automatically log-out inactive sessions.
Please see the manual for more information.

Note also that this is calculated at login time and refresh time:
changes are not applied to existing sessions until they are refreshed.

By default, this is infinite.

Example configuration:
```yaml
refresh_token_lifetime: 24h
```
---
### `nonrefreshable_access_token_lifetime`

Time that an access token remains valid for, if the session is NOT
using refresh tokens.

Please note that not all clients support refresh tokens, so setting
this to a short value may be inconvenient for some users who will
then be logged out frequently.

Note also that this is calculated at login time: changes are not applied
retrospectively to existing sessions for users that have already logged in.

By default, this is infinite.

Example configuration:
```yaml
nonrefreshable_access_token_lifetime: 24h
```
---
### `ui_auth`

The amount of time to allow a user-interactive authentication session to be active.

This defaults to 0, meaning the user is queried for their credentials
before every action, but this can be overridden to allow a single
validation to be re-used.  This weakens the protections afforded by
the user-interactive authentication process, by allowing for multiple
(and potentially different) operations to use the same validation session.

This is ignored for potentially "dangerous" operations (including
deactivating an account, modifying an account password, adding a 3PID,
and minting additional login tokens).

Use the `session_timeout` sub-option here to change the time allowed for credential validation.

Example configuration:
```yaml
ui_auth:
    session_timeout: "15s"
```
---
### `login_via_existing_session`

Matrix supports the ability of an existing session to mint a login token for
another client.

Synapse disables this by default as it has security ramifications -- a malicious
client could use the mechanism to spawn more than one session.

The duration of time the generated token is valid for can be configured with the
`token_timeout` sub-option.

User-interactive authentication is required when this is enabled unless the
`require_ui_auth` sub-option is set to `False`.

Example configuration:
```yaml
login_via_existing_session:
    enabled: true
    require_ui_auth: false
    token_timeout: "5m"
```
---
## Metrics
Config options related to metrics.

---
### `enable_metrics`

Set to true to enable collection and rendering of performance metrics.
Defaults to false.

Example configuration:
```yaml
enable_metrics: true
```
---
### `sentry`

Use this option to enable sentry integration. Provide the DSN assigned to you by sentry
with the `dsn` setting.

NOTE: While attempts are made to ensure that the logs don't contain
any sensitive information, this cannot be guaranteed. By enabling
this option the sentry server may therefore receive sensitive
information, and it in turn may then disseminate sensitive information
through insecure notification channels if so configured.

Example configuration:
```yaml
sentry:
    dsn: "..."
```
---
### `metrics_flags`

Flags to enable Prometheus metrics which are not suitable to be
enabled by default, either for performance reasons or limited use.
Currently the only option is `known_servers`, which publishes
`synapse_federation_known_servers`, a gauge of the number of
servers this homeserver knows about, including itself. May cause
performance problems on large homeservers.

Example configuration:
```yaml
metrics_flags:
    known_servers: true
```
---
### `report_stats`

Whether or not to report homeserver usage statistics. This is originally
set when generating the config. Set this option to true or false to change the current
behavior. See
[Reporting Homeserver Usage Statistics](../administration/monitoring/reporting_homeserver_usage_statistics.md)
for information on what data is reported.

Statistics will be reported 5 minutes after Synapse starts, and then every 3 hours
after that.

Example configuration:
```yaml
report_stats: true
```
---
### `report_stats_endpoint`

The endpoint to report homeserver usage statistics to.
Defaults to https://matrix.org/report-usage-stats/push

Example configuration:
```yaml
report_stats_endpoint: https://example.com/report-usage-stats/push
```
---
## API Configuration
Config settings related to the client/server API

---
### `room_prejoin_state`

This setting controls the state that is shared with users upon receiving an
invite to a room, or in reply to a knock on a room. By default, the following
state events are shared with users:

- `m.room.join_rules`
- `m.room.canonical_alias`
- `m.room.avatar`
- `m.room.encryption`
- `m.room.name`
- `m.room.create`
- `m.room.topic`

To change the default behavior, use the following sub-options:
* `disable_default_event_types`: boolean. Set to `true` to disable the above
  defaults. If this is enabled, only the event types listed in
  `additional_event_types` are shared. Defaults to `false`.
* `additional_event_types`: A list of additional state events to include in the
  events to be shared. By default, this list is empty (so only the default event
  types are shared).

  Each entry in this list should be either a single string or a list of two
  strings.
  * A standalone string `t` represents all events with type `t` (i.e.
    with no restrictions on state keys).
  * A pair of strings `[t, s]` represents a single event with type `t` and
    state key `s`. The same type can appear in two entries with different state
    keys: in this situation, both state keys are included in prejoin state.

Example configuration:
```yaml
room_prejoin_state:
   disable_default_event_types: false
   additional_event_types:
     # Share all events of type `org.example.custom.event.typeA`
     - org.example.custom.event.typeA
     # Share only events of type `org.example.custom.event.typeB` whose
     # state_key is "foo"
     - ["org.example.custom.event.typeB", "foo"]
     # Share only events of type `org.example.custom.event.typeC` whose
     # state_key is "bar" or "baz"
     - ["org.example.custom.event.typeC", "bar"]
     - ["org.example.custom.event.typeC", "baz"]
```

*Changed in Synapse 1.74:* admins can filter the events in prejoin state based
on their state key.

---
### `track_puppeted_user_ips`

We record the IP address of clients used to access the API for various
reasons, including displaying it to the user in the "Where you're signed in"
dialog.

By default, when puppeting another user via the admin API, the client IP
address is recorded against the user who created the access token (ie, the
admin user), and *not* the puppeted user.

Set this option to true to also record the IP address against the puppeted
user. (This also means that the puppeted user will count as an "active" user
for the purpose of monthly active user tracking - see `limit_usage_by_mau` etc
above.)

Example configuration:
```yaml
track_puppeted_user_ips: true
```
---
### `app_service_config_files`

A list of application service config files to use.

Example configuration:
```yaml
app_service_config_files:
  - app_service_1.yaml
  - app_service_2.yaml
```
---
### `track_appservice_user_ips`

Defaults to false. Set to true to enable tracking of application service IP addresses.
Implicitly enables MAU tracking for application service users.

Example configuration:
```yaml
track_appservice_user_ips: true
```
---
### `use_appservice_legacy_authorization`

Whether to send the application service access tokens via the `access_token` query parameter
per older versions of the Matrix specification. Defaults to false. Set to true to enable sending
access tokens via a query parameter.

**Enabling this option is considered insecure and is not recommended. **

Example configuration:
```yaml
use_appservice_legacy_authorization: true 
```

---
### `macaroon_secret_key`

A secret which is used to sign
- access token for guest users,
- short-term login token used during SSO logins (OIDC or SAML2) and
- token used for unsubscribing from email notifications.

If none is specified, the `registration_shared_secret` is used, if one is given;
otherwise, a secret key is derived from the signing key.

Example configuration:
```yaml
macaroon_secret_key: <PRIVATE STRING>
```
---
### `form_secret`

A secret which is used to calculate HMACs for form values, to stop
falsification of values. Must be specified for the User Consent
forms to work.

Example configuration:
```yaml
form_secret: <PRIVATE STRING>
```
---
## Signing Keys
Config options relating to signing keys

---
### `signing_key_path`

Path to the signing key to sign events and federation requests with.

*New in Synapse 1.67*: If this file does not exist, Synapse will create a new signing
key on startup and store it in this file.

Example configuration:
```yaml
signing_key_path: "CONFDIR/SERVERNAME.signing.key"
```
---
### `old_signing_keys`

The keys that the server used to sign messages with but won't use
to sign new messages. For each key, `key` should be the base64-encoded public key, and
`expired_ts`should be the time (in milliseconds since the unix epoch) that
it was last used.

It is possible to build an entry from an old `signing.key` file using the
`export_signing_key` script which is provided with synapse.

Example configuration:
```yaml
old_signing_keys:
  "ed25519:id": { key: "base64string", expired_ts: 123456789123 }
```
---
### `key_refresh_interval`

How long key response published by this server is valid for.
Used to set the `valid_until_ts` in `/key/v2` APIs.
Determines how quickly servers will query to check which keys
are still valid. Defaults to 1d.

Example configuration:
```yaml
key_refresh_interval: 2d
```
---
### `trusted_key_servers`

The trusted servers to download signing keys from.

When we need to fetch a signing key, each server is tried in parallel.

Normally, the connection to the key server is validated via TLS certificates.
Additional security can be provided by configuring a `verify key`, which
will make synapse check that the response is signed by that key.

This setting supersedes an older setting named `perspectives`. The old format
is still supported for backwards-compatibility, but it is deprecated.

`trusted_key_servers` defaults to matrix.org, but using it will generate a
warning on start-up. To suppress this warning, set
`suppress_key_server_warning` to true.

If the use of a trusted key server has to be deactivated, e.g. in a private
federation or for privacy reasons, this can be realised by setting
an empty array (`trusted_key_servers: []`). Then Synapse will request the keys
directly from the server that owns the keys. If Synapse does not get keys directly
from the server, the events of this server will be rejected.

Options for each entry in the list include:
* `server_name`: the name of the server. Required.
* `verify_keys`: an optional map from key id to base64-encoded public key.
   If specified, we will check that the response is signed by at least
   one of the given keys.
* `accept_keys_insecurely`: a boolean. Normally, if `verify_keys` is unset,
   and `federation_verify_certificates` is not `true`, synapse will refuse
   to start, because this would allow anyone who can spoof DNS responses
   to masquerade as the trusted key server. If you know what you are doing
   and are sure that your network environment provides a secure connection
   to the key server, you can set this to `true` to override this behaviour.

Example configuration #1:
```yaml
trusted_key_servers:
  - server_name: "my_trusted_server.example.com"
    verify_keys:
      "ed25519:auto": "abcdefghijklmnopqrstuvwxyzabcdefghijklmopqr"
  - server_name: "my_other_trusted_server.example.com"
```
Example configuration #2:
```yaml
trusted_key_servers:
  - server_name: "matrix.org"
```
---
### `suppress_key_server_warning`

Set the following to true to disable the warning that is emitted when the
`trusted_key_servers` include 'matrix.org'. See above.

Example configuration:
```yaml
suppress_key_server_warning: true
```
---
### `key_server_signing_keys_path`

The signing keys to use when acting as a trusted key server. If not specified
defaults to the server signing key.

Can contain multiple keys, one per line.

Example configuration:
```yaml
key_server_signing_keys_path: "key_server_signing_keys.key"
```
---
## Single sign-on integration

The following settings can be used to make Synapse use a single sign-on
provider for authentication, instead of its internal password database.

You will probably also want to set the following options to `false` to
disable the regular login/registration flows:
   * [`enable_registration`](#enable_registration)
   * [`password_config.enabled`](#password_config)

---
### `saml2_config`

Enable SAML2 for registration and login. Uses pysaml2. To learn more about pysaml and
to find a full list options for configuring pysaml, read the docs [here](https://pysaml2.readthedocs.io/en/latest/).

At least one of `sp_config` or `config_path` must be set in this section to
enable SAML login. You can either put your entire pysaml config inline using the `sp_config`
option, or you can specify a path to a psyaml config file with the sub-option `config_path`.
This setting has the following sub-options:

* `idp_name`: A user-facing name for this identity provider, which is used to
   offer the user a choice of login mechanisms.
* `idp_icon`: An optional icon for this identity provider, which is presented
   by clients and Synapse's own IdP picker page. If given, must be an
   MXC URI of the format `mxc://<server-name>/<media-id>`. (An easy way to
   obtain such an MXC URI is to upload an image to an (unencrypted) room
   and then copy the "url" from the source of the event.)
* `idp_brand`: An optional brand for this identity provider, allowing clients
   to style the login flow according to the identity provider in question.
   See the [spec](https://spec.matrix.org/latest/) for possible options here.
* `sp_config`: the configuration for the pysaml2 Service Provider. See pysaml2 docs for format of config.
   Default values will be used for the `entityid` and `service` settings,
   so it is not normally necessary to specify them unless you need to
   override them. Here are a few useful sub-options for configuring pysaml:
   * `metadata`: Point this to the IdP's metadata. You must provide either a local
      file via the `local` attribute or (preferably) a URL via the
      `remote` attribute.
   * `accepted_time_diff: 3`: Allowed clock difference in seconds between the homeserver and IdP.
      Defaults to 0.
   * `service`: By default, the user has to go to our login page first. If you'd like
     to allow IdP-initiated login, set `allow_unsolicited` to true under `sp` in the `service`
     section.
* `config_path`: specify a separate pysaml2 configuration file thusly:
  `config_path: "CONFDIR/sp_conf.py"`
* `saml_session_lifetime`: The lifetime of a SAML session. This defines how long a user has to
   complete the authentication process, if `allow_unsolicited` is unset. The default is 15 minutes.
* `user_mapping_provider`: Using this option, an external module can be provided as a
   custom solution to mapping attributes returned from a saml provider onto a matrix user. The
   `user_mapping_provider` has the following attributes:
  * `module`: The custom module's class.
  * `config`: Custom configuration values for the module. Use the values provided in the
     example if you are using the built-in user_mapping_provider, or provide your own
     config values for a custom class if you are using one. This section will be passed as a Python
     dictionary to the module's `parse_config` method. The built-in provider takes the following two
     options:
      * `mxid_source_attribute`: The SAML attribute (after mapping via the attribute maps) to use
          to derive the Matrix ID from. It is 'uid' by default. Note: This used to be configured by the
          `saml2_config.mxid_source_attribute option`. If that is still defined, its value will be used instead.
      * `mxid_mapping`: The mapping system to use for mapping the saml attribute onto a
         matrix ID. Options include: `hexencode` (which maps unpermitted characters to '=xx')
         and `dotreplace` (which replaces unpermitted characters with '.').
         The default is `hexencode`. Note: This used to be configured by the
         `saml2_config.mxid_mapping option`. If that is still defined, its value will be used instead.
* `grandfathered_mxid_source_attribute`: In previous versions of synapse, the mapping from SAML attribute to
   MXID was always calculated dynamically rather than stored in a table. For backwards- compatibility, we will look for `user_ids`
   matching such a pattern before creating a new account. This setting controls the SAML attribute which will be used for this
   backwards-compatibility lookup. Typically it should be 'uid', but if the attribute maps are changed, it may be necessary to change it.
   The default is 'uid'.
* `attribute_requirements`: It is possible to configure Synapse to only allow logins if SAML attributes
    match particular values. The requirements can be listed under
   `attribute_requirements` as shown in the example. All of the listed attributes must
    match for the login to be permitted.
* `idp_entityid`: If the metadata XML contains multiple IdP entities then the `idp_entityid`
   option must be set to the entity to redirect users to.
   Most deployments only have a single IdP entity and so should omit this option.


Once SAML support is enabled, a metadata file will be exposed at
`https://<server>:<port>/_synapse/client/saml2/metadata.xml`, which you may be able to
use to configure your SAML IdP with. Alternatively, you can manually configure
the IdP to use an ACS location of
`https://<server>:<port>/_synapse/client/saml2/authn_response`.

Example configuration:
```yaml
saml2_config:
  sp_config:
    metadata:
      local: ["saml2/idp.xml"]
      remote:
        - url: https://our_idp/metadata.xml
    accepted_time_diff: 3

    service:
      sp:
        allow_unsolicited: true

    # The examples below are just used to generate our metadata xml, and you
    # may well not need them, depending on your setup. Alternatively you
    # may need a whole lot more detail - see the pysaml2 docs!
    description: ["My awesome SP", "en"]
    name: ["Test SP", "en"]

    ui_info:
      display_name:
        - lang: en
          text: "Display Name is the descriptive name of your service."
      description:
        - lang: en
          text: "Description should be a short paragraph explaining the purpose of the service."
      information_url:
        - lang: en
          text: "https://example.com/terms-of-service"
      privacy_statement_url:
        - lang: en
          text: "https://example.com/privacy-policy"
      keywords:
        - lang: en
          text: ["Matrix", "Element"]
      logo:
        - lang: en
          text: "https://example.com/logo.svg"
          width: "200"
          height: "80"

    organization:
      name: Example com
      display_name:
        - ["Example co", "en"]
      url: "http://example.com"

    contact_person:
      - given_name: Bob
        sur_name: "the Sysadmin"
        email_address": ["admin@example.com"]
        contact_type": technical

  saml_session_lifetime: 5m

  user_mapping_provider:
    # Below options are intended for the built-in provider, they should be
    # changed if using a custom module.
    config:
      mxid_source_attribute: displayName
      mxid_mapping: dotreplace

  grandfathered_mxid_source_attribute: upn

  attribute_requirements:
    - attribute: userGroup
      value: "staff"
    - attribute: department
      value: "sales"

  idp_entityid: 'https://our_idp/entityid'
```
---
### `oidc_providers`

List of OpenID Connect (OIDC) / OAuth 2.0 identity providers, for registration
and login. See [here](../../openid.md)
for information on how to configure these options.

For backwards compatibility, it is also possible to configure a single OIDC
provider via an `oidc_config` setting. This is now deprecated and admins are
advised to migrate to the `oidc_providers` format. (When doing that migration,
use `oidc` for the `idp_id` to ensure that existing users continue to be
recognised.)

Options for each entry include:
* `idp_id`: a unique identifier for this identity provider. Used internally
   by Synapse; should be a single word such as 'github'.
   Note that, if this is changed, users authenticating via that provider
   will no longer be recognised as the same user!
   (Use "oidc" here if you are migrating from an old `oidc_config` configuration.)

* `idp_name`: A user-facing name for this identity provider, which is used to
   offer the user a choice of login mechanisms.

* `idp_icon`: An optional icon for this identity provider, which is presented
   by clients and Synapse's own IdP picker page. If given, must be an
   MXC URI of the format `mxc://<server-name>/<media-id>`. (An easy way to
   obtain such an MXC URI is to upload an image to an (unencrypted) room
   and then copy the "url" from the source of the event.)

* `idp_brand`: An optional brand for this identity provider, allowing clients
   to style the login flow according to the identity provider in question.
   See the [spec](https://spec.matrix.org/latest/) for possible options here.

* `discover`: set to false to disable the use of the OIDC discovery mechanism
  to discover endpoints. Defaults to true.

* `issuer`: Required. The OIDC issuer. Used to validate tokens and (if discovery
   is enabled) to discover the provider's endpoints.

* `client_id`: Required. oauth2 client id to use.

* `client_secret`: oauth2 client secret to use. May be omitted if
  `client_secret_jwt_key` is given, or if `client_auth_method` is 'none'.
  Must be omitted if `client_secret_path` is specified.

* `client_secret_path`: path to the oauth2 client secret to use. With that
   it's not necessary to leak secrets into the config file itself.
   Mutually exclusive with `client_secret`. Can be omitted if
   `client_secret_jwt_key` is specified.

   *Added in Synapse 1.91.0.*

* `client_secret_jwt_key`: Alternative to client_secret: details of a key used
   to create a JSON Web Token to be used as an OAuth2 client secret. If
   given, must be a dictionary with the following properties:

  * `key`: a pem-encoded signing key. Must be a suitable key for the
    algorithm specified. Required unless `key_file` is given.

  * `key_file`: the path to file containing a pem-encoded signing key file.
     Required unless `key` is given.

  * `jwt_header`: a dictionary giving properties to include in the JWT
     header. Must include the key `alg`, giving the algorithm used to
     sign the JWT, such as "ES256", using the JWA identifiers in
     RFC7518.

  * `jwt_payload`: an optional dictionary giving properties to include in
    the JWT payload. Normally this should include an `iss` key.

* `client_auth_method`: auth method to use when exchanging the token. Valid
   values are `client_secret_basic` (default), `client_secret_post` and
   `none`.

* `pkce_method`: Whether to use proof key for code exchange when requesting
   and exchanging the token. Valid values are: `auto`, `always`, or `never`. Defaults
   to `auto`, which uses PKCE if supported during metadata discovery. Set to `always`
   to force enable PKCE or `never` to force disable PKCE.

* `scopes`: list of scopes to request. This should normally include the "openid"
   scope. Defaults to `["openid"]`.

* `authorization_endpoint`: the oauth2 authorization endpoint. Required if
   provider discovery is disabled.

* `token_endpoint`: the oauth2 token endpoint. Required if provider discovery is
   disabled.

* `userinfo_endpoint`: the OIDC userinfo endpoint. Required if discovery is
   disabled and the 'openid' scope is not requested.

* `jwks_uri`: URI where to fetch the JWKS. Required if discovery is disabled and
   the 'openid' scope is used.

* `skip_verification`: set to 'true' to skip metadata verification. Use this if
   you are connecting to a provider that is not OpenID Connect compliant.
   Defaults to false. Avoid this in production.

* `user_profile_method`: Whether to fetch the user profile from the userinfo
   endpoint, or to rely on the data returned in the id_token from the `token_endpoint`.
   Valid values are: `auto` or `userinfo_endpoint`.
   Defaults to `auto`, which uses the userinfo endpoint if `openid` is
   not included in `scopes`. Set to `userinfo_endpoint` to always use the
   userinfo endpoint.

* `allow_existing_users`: set to true to allow a user logging in via OIDC to
   match a pre-existing account instead of failing. This could be used if
   switching from password logins to OIDC. Defaults to false.

* `enable_registration`: set to 'false' to disable automatic registration of new
   users. This allows the OIDC SSO flow to be limited to sign in only, rather than
   automatically registering users that have a valid SSO login but do not have
   a pre-registered account. Defaults to true.

* `user_mapping_provider`: Configuration for how attributes returned from a OIDC
   provider are mapped onto a matrix user. This setting has the following
   sub-properties:

     * `module`: The class name of a custom mapping module. Default is
       `synapse.handlers.oidc.JinjaOidcMappingProvider`.
        See [OpenID Mapping Providers](../../sso_mapping_providers.md#openid-mapping-providers)
        for information on implementing a custom mapping provider.

     * `config`: Configuration for the mapping provider module. This section will
        be passed as a Python dictionary to the user mapping provider
        module's `parse_config` method.

        For the default provider, the following settings are available:

       * `subject_template`: Jinja2 template for a unique identifier for the user.
         Defaults to `{{ user.sub }}`, which OpenID Connect compliant providers should provide.

         This replaces and overrides `subject_claim`.

       * `subject_claim`: name of the claim containing a unique identifier
         for the user. Defaults to 'sub', which OpenID Connect
         compliant providers should provide.

         *Deprecated in Synapse v1.75.0.*

       * `picture_template`: Jinja2 template for an url for the user's profile picture.
         Defaults to `{{ user.picture }}`, which OpenID Connect compliant providers should
         provide and has to refer to a direct image file such as PNG, JPEG, or GIF image file.

         This replaces and overrides `picture_claim`.

         Currently only supported in monolithic (single-process) server configurations
         where the media repository runs within the Synapse process.

       * `picture_claim`: name of the claim containing an url for the user's profile picture.
         Defaults to 'picture', which OpenID Connect compliant providers should provide
         and has to refer to a direct image file such as PNG, JPEG, or GIF image file.

         Currently only supported in monolithic (single-process) server configurations
         where the media repository runs within the Synapse process.

         *Deprecated in Synapse v1.75.0.*

       * `localpart_template`: Jinja2 template for the localpart of the MXID.
          If this is not set, the user will be prompted to choose their
          own username (see the documentation for the `sso_auth_account_details.html`
          template). This template can use the `localpart_from_email` filter.

       * `confirm_localpart`: Whether to prompt the user to validate (or
          change) the generated localpart (see the documentation for the
          'sso_auth_account_details.html' template), instead of
          registering the account right away.

       * `display_name_template`: Jinja2 template for the display name to set
          on first login. If unset, no displayname will be set.

       * `email_template`: Jinja2 template for the email address of the user.
          If unset, no email address will be added to the account.

       * `extra_attributes`: a map of Jinja2 templates for extra attributes
          to send back to the client during login. Note that these are non-standard and clients will ignore them
          without modifications.

     When rendering, the Jinja2 templates are given a 'user' variable,
     which is set to the claims returned by the UserInfo Endpoint and/or
     in the ID Token.

* `backchannel_logout_enabled`: set to `true` to process OIDC Back-Channel Logout notifications.
  Those notifications are expected to be received on `/_synapse/client/oidc/backchannel_logout`.
  Defaults to `false`.

* `backchannel_logout_ignore_sub`: by default, the OIDC Back-Channel Logout feature checks that the
  `sub` claim matches the subject claim received during login. This check can be disabled by setting
  this to `true`. Defaults to `false`.

  You might want to disable this if the `subject_claim` returned by the mapping provider is not `sub`.

It is possible to configure Synapse to only allow logins if certain attributes
match particular values in the OIDC userinfo. The requirements can be listed under
`attribute_requirements` as shown here:
```yaml
attribute_requirements:
     - attribute: family_name
       value: "Stephensson"
     - attribute: groups
       value: "admin"
```
All of the listed attributes must match for the login to be permitted. Additional attributes can be added to
userinfo by expanding the `scopes` section of the OIDC config to retrieve
additional information from the OIDC provider.

If the OIDC claim is a list, then the attribute must match any value in the list.
Otherwise, it must exactly match the value of the claim. Using the example
above, the `family_name` claim MUST be "Stephensson", but the `groups`
claim MUST contain "admin".

Example configuration:
```yaml
oidc_providers:
  # Generic example
  #
  - idp_id: my_idp
    idp_name: "My OpenID provider"
    idp_icon: "mxc://example.com/mediaid"
    discover: false
    issuer: "https://accounts.example.com/"
    client_id: "provided-by-your-issuer"
    client_secret: "provided-by-your-issuer"
    client_auth_method: client_secret_post
    scopes: ["openid", "profile"]
    authorization_endpoint: "https://accounts.example.com/oauth2/auth"
    token_endpoint: "https://accounts.example.com/oauth2/token"
    userinfo_endpoint: "https://accounts.example.com/userinfo"
    jwks_uri: "https://accounts.example.com/.well-known/jwks.json"
    skip_verification: true
    enable_registration: true
    user_mapping_provider:
      config:
        subject_claim: "id"
        localpart_template: "{{ user.login }}"
        display_name_template: "{{ user.name }}"
        email_template: "{{ user.email }}"
    attribute_requirements:
      - attribute: userGroup
        value: "synapseUsers"
```
---
### `cas_config`

Enable Central Authentication Service (CAS) for registration and login.
Has the following sub-options:
* `enabled`: Set this to true to enable authorization against a CAS server.
   Defaults to false.
* `idp_name`: A user-facing name for this identity provider, which is used to
   offer the user a choice of login mechanisms.
* `idp_icon`: An optional icon for this identity provider, which is presented
   by clients and Synapse's own IdP picker page. If given, must be an
   MXC URI of the format `mxc://<server-name>/<media-id>`. (An easy way to
   obtain such an MXC URI is to upload an image to an (unencrypted) room
   and then copy the "url" from the source of the event.)
* `idp_brand`: An optional brand for this identity provider, allowing clients
   to style the login flow according to the identity provider in question.
   See the [spec](https://spec.matrix.org/latest/) for possible options here.
* `server_url`: The URL of the CAS authorization endpoint.
* `protocol_version`: The CAS protocol version, defaults to none (version 3 is required if you want to use "required_attributes").
* `displayname_attribute`: The attribute of the CAS response to use as the display name.
   If no name is given here, no displayname will be set.
* `required_attributes`:  It is possible to configure Synapse to only allow logins if CAS attributes
   match particular values. All of the keys given below must exist
   and the values must match the given value. Alternately if the given value
   is `None` then any value is allowed (the attribute just must exist).
   All of the listed attributes must match for the login to be permitted.
* `enable_registration`: set to 'false' to disable automatic registration of new
   users. This allows the CAS SSO flow to be limited to sign in only, rather than
   automatically registering users that have a valid SSO login but do not have
   a pre-registered account. Defaults to true.

   *Added in Synapse 1.93.0.*

Example configuration:
```yaml
cas_config:
  enabled: true
  server_url: "https://cas-server.com"
  protocol_version: 3
  displayname_attribute: name
  required_attributes:
    userGroup: "staff"
    department: None
  enable_registration: true
```
---
### `sso`

Additional settings to use with single-sign on systems such as OpenID Connect,
SAML2 and CAS.

Server admins can configure custom templates for pages related to SSO. See
[here](../../templates.md) for more information.

Options include:
* `client_whitelist`: A list of client URLs which are whitelisted so that the user does not
   have to confirm giving access to their account to the URL. Any client
   whose URL starts with an entry in the following list will not be subject
   to an additional confirmation step after the SSO login is completed.
   WARNING: An entry such as "https://my.client" is insecure, because it
   will also match "https://my.client.evil.site", exposing your users to
   phishing attacks from evil.site. To avoid this, include a slash after the
   hostname: "https://my.client/".
   The login fallback page (used by clients that don't natively support the
   required login flows) is whitelisted in addition to any URLs in this list.
   By default, this list contains only the login fallback page.
* `update_profile_information`: Use this setting to keep a user's profile fields in sync with information from
   the identity provider. Currently only syncing the displayname is supported. Fields
   are checked on every SSO login, and are updated if necessary.
   Note that enabling this option will override user profile information,
   regardless of whether users have opted-out of syncing that
   information when first signing in. Defaults to false.


Example configuration:
```yaml
sso:
    client_whitelist:
      - https://riot.im/develop
      - https://my.custom.client/
    update_profile_information: true
```
---
### `jwt_config`

JSON web token integration. The following settings can be used to make
Synapse JSON web tokens for authentication, instead of its internal
password database.

Each JSON Web Token needs to contain a "sub" (subject) claim, which is
used as the localpart of the mxid.

Additionally, the expiration time ("exp"), not before time ("nbf"),
and issued at ("iat") claims are validated if present.

Note that this is a non-standard login type and client support is
expected to be non-existent.

See [here](../../jwt.md) for more.

Additional sub-options for this setting include:
* `enabled`: Set to true to enable authorization using JSON web
   tokens. Defaults to false.
* `secret`: This is either the private shared secret or the public key used to
   decode the contents of the JSON web token. Required if `enabled` is set to true.
* `algorithm`: The algorithm used to sign (or HMAC) the JSON web token.
   Supported algorithms are listed
   [here (section JWS)](https://docs.authlib.org/en/latest/specs/rfc7518.html).
   Required if `enabled` is set to true.
* `subject_claim`: Name of the claim containing a unique identifier for the user.
   Optional, defaults to `sub`.
* `issuer`: The issuer to validate the "iss" claim against. Optional. If provided the
   "iss" claim will be required and validated for all JSON web tokens.
* `audiences`: A list of audiences to validate the "aud" claim against. Optional.
   If provided the "aud" claim will be required and validated for all JSON web tokens.
   Note that if the "aud" claim is included in a JSON web token then
   validation will fail without configuring audiences.

Example configuration:
```yaml
jwt_config:
    enabled: true
    secret: "provided-by-your-issuer"
    algorithm: "provided-by-your-issuer"
    subject_claim: "name_of_claim"
    issuer: "provided-by-your-issuer"
    audiences:
        - "provided-by-your-issuer"
```
---
### `password_config`

Use this setting to enable password-based logins.

This setting has the following sub-options:
* `enabled`: Defaults to true.
   Set to false to disable password authentication.
   Set to `only_for_reauth` to allow users with existing passwords to use them
   to log in and reauthenticate, whilst preventing new users from setting passwords.
* `localdb_enabled`: Set to false to disable authentication against the local password
   database. This is ignored if `enabled` is false, and is only useful
   if you have other `password_providers`. Defaults to true.
* `pepper`: Set the value here to a secret random string for extra security.
   DO NOT CHANGE THIS AFTER INITIAL SETUP!
* `policy`: Define and enforce a password policy, such as minimum lengths for passwords, etc.
   Each parameter is optional. This is an implementation of MSC2000. Parameters are as follows:
   * `enabled`: Defaults to false. Set to true to enable.
   * `minimum_length`: Minimum accepted length for a password. Defaults to 0.
   * `require_digit`: Whether a password must contain at least one digit.
      Defaults to false.
   * `require_symbol`: Whether a password must contain at least one symbol.
      A symbol is any character that's not a number or a letter. Defaults to false.
   * `require_lowercase`: Whether a password must contain at least one lowercase letter.
      Defaults to false.
   * `require_uppercase`: Whether a password must contain at least one uppercase letter.
      Defaults to false.


Example configuration:
```yaml
password_config:
   enabled: false
   localdb_enabled: false
   pepper: "EVEN_MORE_SECRET"

   policy:
      enabled: true
      minimum_length: 15
      require_digit: true
      require_symbol: true
      require_lowercase: true
      require_uppercase: true
```
---
## Push
Configuration settings related to push notifications

---
### `push`

This setting defines options for push notifications.

This option has a number of sub-options. They are as follows:
* `enabled`: Enables or disables push notification calculation. Note, disabling this will also
   stop unread counts being calculated for rooms. This mode of operation is intended
   for homeservers which may only have bots or appservice users connected, or are otherwise
   not interested in push/unread counters. This is enabled by default.
* `include_content`: Clients requesting push notifications can either have the body of
   the message sent in the notification poke along with other details
   like the sender, or just the event ID and room ID (`event_id_only`).
   If clients choose the to have the body sent, this option controls whether the
   notification request includes the content of the event (other details
   like the sender are still included). If `event_id_only` is enabled, it
   has no effect.
   For modern android devices the notification content will still appear
   because it is loaded by the app. iPhone, however will send a
   notification saying only that a message arrived and who it came from.
   Defaults to true. Set to false to only include the event ID and room ID in push notification payloads.
* `group_unread_count_by_room: false`: When a push notification is received, an unread count is also sent.
   This number can either be calculated as the number of unread messages  for the user, or the number of *rooms* the
   user has unread messages in. Defaults to true, meaning push clients will see the number of
   rooms with unread messages in them. Set to false to instead send the number
   of unread messages.
* `jitter_delay`: Delays push notifications by a random amount up to the given
  duration. Useful for mitigating timing attacks. Optional, defaults to no
  delay. _Added in Synapse 1.84.0._

Example configuration:
```yaml
push:
  enabled: true
  include_content: false
  group_unread_count_by_room: false
  jitter_delay: "10s"
```
---
## Rooms
Config options relating to rooms.

---
### `encryption_enabled_by_default_for_room_type`

Controls whether locally-created rooms should be end-to-end encrypted by
default.

Possible options are "all", "invite", and "off". They are defined as:

* "all": any locally-created room
* "invite": any room created with the `private_chat` or `trusted_private_chat`
   room creation presets
* "off": this option will take no effect

The default value is "off".

Note that this option will only affect rooms created after it is set. It
will also not affect rooms created by other servers.

Example configuration:
```yaml
encryption_enabled_by_default_for_room_type: invite
```
---
### `user_directory`

This setting defines options related to the user directory.

This option has the following sub-options:
* `enabled`:  Defines whether users can search the user directory. If false then
   empty responses are returned to all queries. Defaults to true.
* `search_all_users`: Defines whether to search all users visible to your HS at the time the search is performed. If set to true, will return all users who share a room with the user from the homeserver.
   If false, search results will only contain users
    visible in public rooms and users sharing a room with the requester.
    Defaults to false.

    NB. If you set this to true, and the last time the user_directory search
    indexes were (re)built was before Synapse 1.44, you'll have to
    rebuild the indexes in order to search through all known users.

    These indexes are built the first time Synapse starts; admins can
    manually trigger a rebuild via the API following the instructions
    [for running background updates](../administration/admin_api/background_updates.md#run),
    set to true to return search results containing all known users, even if that
    user does not share a room with the requester.
* `prefer_local_users`: Defines whether to prefer local users in search query results.
   If set to true, local users are more likely to appear above remote users when searching the
   user directory. Defaults to false.
* `show_locked_users`: Defines whether to show locked users in search query results. Defaults to false.

Example configuration:
```yaml
user_directory:
    enabled: false
    search_all_users: true
    prefer_local_users: true
    show_locked_users: true
```
---
### `user_consent`

For detailed instructions on user consent configuration, see [here](../../consent_tracking.md).

Parts of this section are required if enabling the `consent` resource under
[`listeners`](#listeners), in particular `template_dir` and `version`.

* `template_dir`: gives the location of the templates for the HTML forms.
  This directory should contain one subdirectory per language (eg, `en`, `fr`),
  and each language directory should contain the policy document (named as
  <version>.html) and a success page (success.html).

* `version`: specifies the 'current' version of the policy document. It defines
   the version to be served by the consent resource if there is no 'v'
   parameter.

* `server_notice_content`: if enabled, will send a user a "Server Notice"
   asking them to consent to the privacy policy. The [`server_notices` section](#server_notices)
   must also be configured for this to work. Notices will *not* be sent to
   guest users unless `send_server_notice_to_guests` is set to true.

* `block_events_error`, if set, will block any attempts to send events
   until the user consents to the privacy policy. The value of the setting is
   used as the text of the error.

* `require_at_registration`, if enabled, will add a step to the registration
   process, similar to how captcha works. Users will be required to accept the
   policy before their account is created.

* `policy_name` is the display name of the policy users will see when registering
   for an account. Has no effect unless `require_at_registration` is enabled.
   Defaults to "Privacy Policy".

Example configuration:
```yaml
user_consent:
  template_dir: res/templates/privacy
  version: 1.0
  server_notice_content:
    msgtype: m.text
    body: >-
      To continue using this homeserver you must review and agree to the
      terms and conditions at %(consent_uri)s
  send_server_notice_to_guests: true
  block_events_error: >-
    To continue using this homeserver you must review and agree to the
    terms and conditions at %(consent_uri)s
  require_at_registration: false
  policy_name: Privacy Policy
```
---
### `stats`

Settings for local room and user statistics collection. See [here](../../room_and_user_statistics.md)
for more.

* `enabled`: Set to false to disable room and user statistics. Note that doing
   so may cause certain features (such as the room directory) not to work
   correctly. Defaults to true.

Example configuration:
```yaml
stats:
  enabled: false
```
---
### `server_notices`

Use this setting to enable a room which can be used to send notices
from the server to users. It is a special room which users cannot leave; notices
in the room come from a special "notices" user id.

If you use this setting, you *must* define the `system_mxid_localpart`
sub-setting, which defines the id of the user which will be used to send the
notices.

Sub-options for this setting include:
* `system_mxid_display_name`: set the display name of the "notices" user
* `system_mxid_avatar_url`: set the avatar for the "notices" user
* `room_name`: set the room name of the server notices room
<<<<<<< HEAD
* `room_avatar_url`: set the room avatar of the server notices room _Added in Synapse 1.98.0._
* `room_topic`: set the room topic of the server notices room _Added in Synapse 1.98.0._

Note that it will only be updated when a new notice event is sent.
=======
* `auto_join`: boolean. If true, the user will be automatically joined to the room instead of being invited.
  Defaults to false. _Added in Synapse 1.98.0._
>>>>>>> 44377f5a

Example configuration:
```yaml
server_notices:
  system_mxid_localpart: notices
  system_mxid_display_name: "Server Notices"
  system_mxid_avatar_url: "mxc://server.com/oumMVlgDnLYFaPVkExemNVVZ"
  room_name: "Server Notices"
<<<<<<< HEAD
  room_avatar_url: "mxc://server.com/oumMVlgDnLYFaPVkExemNVVZ"
  room_topic: "Room used by your server admin to notice you of important information"
=======
  auto_join: true
>>>>>>> 44377f5a
```
---
### `enable_room_list_search`

Set to false to disable searching the public room list. When disabled
blocks searching local and remote room lists for local and remote
users by always returning an empty list for all queries. Defaults to true.

Example configuration:
```yaml
enable_room_list_search: false
```
---
### `alias_creation_rules`

The `alias_creation_rules` option allows server admins to prevent unwanted
alias creation on this server.

This setting is an optional list of 0 or more rules. By default, no list is
provided, meaning that all alias creations are permitted.

Otherwise, requests to create aliases are matched against each rule in order.
The first rule that matches decides if the request is allowed or denied. If no 
rule matches, the request is denied. In particular, this means that configuring
an empty list of rules will deny every alias creation request.

Each rule is a YAML object containing four fields, each of which is an optional string:

* `user_id`: a glob pattern that matches against the creator of the alias.
* `alias`: a glob pattern that matches against the alias being created.
* `room_id`: a glob pattern that matches against the room ID the alias is being pointed at.
* `action`: either `allow` or `deny`. What to do with the request if the rule matches. Defaults to `allow`.

Each of the glob patterns is optional, defaulting to `*` ("match anything").
Note that the patterns match against fully qualified IDs, e.g. against 
`@alice:example.com`, `#room:example.com` and `!abcdefghijk:example.com` instead
of `alice`, `room` and `abcedgghijk`.

Example configuration:

```yaml
# No rule list specified. All alias creations are allowed.
# This is the default behaviour.
alias_creation_rules:
```

```yaml
# A list of one rule which allows everything.
# This has the same effect as the previous example.
alias_creation_rules:
  - "action": "allow"
```

```yaml
# An empty list of rules. All alias creations are denied.
alias_creation_rules: []
```

```yaml
# A list of one rule which denies everything.
# This has the same effect as the previous example.
alias_creation_rules:
  - "action": "deny"
```

```yaml
# Prevent a specific user from creating aliases.
# Allow other users to create any alias
alias_creation_rules:
  - user_id: "@bad_user:example.com"
    action: deny
    
  - action: allow
```

```yaml
# Prevent aliases being created which point to a specific room.
alias_creation_rules:
  - room_id: "!forbiddenRoom:example.com"
    action: deny

  - action: allow
```

---
### `room_list_publication_rules`

The `room_list_publication_rules` option allows server admins to prevent
unwanted entries from being published in the public room list.

The format of this option is the same as that for
[`alias_creation_rules`](#alias_creation_rules): an optional list of 0 or more
rules. By default, no list is provided, meaning that all rooms may be
published to the room list.

Otherwise, requests to publish a room are matched against each rule in order.
The first rule that matches decides if the request is allowed or denied. If no
rule matches, the request is denied. In particular, this means that configuring
an empty list of rules will deny every alias creation request.

Each rule is a YAML object containing four fields, each of which is an optional string:

* `user_id`: a glob pattern that matches against the user publishing the room.
* `alias`: a glob pattern that matches against one of published room's aliases.
  - If the room has no aliases, the alias match fails unless `alias` is unspecified or `*`.
  - If the room has exactly one alias, the alias match succeeds if the `alias` pattern matches that alias.
  - If the room has two or more aliases, the alias match succeeds if the pattern matches at least one of the aliases.
* `room_id`: a glob pattern that matches against the room ID of the room being published.
* `action`: either `allow` or `deny`. What to do with the request if the rule matches. Defaults to `allow`.

Each of the glob patterns is optional, defaulting to `*` ("match anything").
Note that the patterns match against fully qualified IDs, e.g. against
`@alice:example.com`, `#room:example.com` and `!abcdefghijk:example.com` instead
of `alice`, `room` and `abcedgghijk`.


Example configuration:

```yaml
# No rule list specified. Anyone may publish any room to the public list.
# This is the default behaviour.
room_list_publication_rules:
```

```yaml
# A list of one rule which allows everything.
# This has the same effect as the previous example.
room_list_publication_rules:
  - "action": "allow"
```

```yaml
# An empty list of rules. No-one may publish to the room list.
room_list_publication_rules: []
```

```yaml
# A list of one rule which denies everything.
# This has the same effect as the previous example.
room_list_publication_rules:
  - "action": "deny"
```

```yaml
# Prevent a specific user from publishing rooms.
# Allow other users to publish anything.
room_list_publication_rules:
  - user_id: "@bad_user:example.com"
    action: deny
    
  - action: allow
```

```yaml
# Prevent publication of a specific room.
room_list_publication_rules:
  - room_id: "!forbiddenRoom:example.com"
    action: deny

  - action: allow
```

```yaml
# Prevent publication of rooms with at least one alias containing the word "potato".
room_list_publication_rules:
  - alias: "#*potato*:example.com"
    action: deny

  - action: allow
```

---
### `default_power_level_content_override`

The `default_power_level_content_override` option controls the default power
levels for rooms.

Useful if you know that your users need special permissions in rooms
that they create (e.g. to send particular types of state events without
needing an elevated power level).  This takes the same shape as the
`power_level_content_override` parameter in the /createRoom API, but
is applied before that parameter.

Note that each key provided inside a preset (for example `events` in the example
below) will overwrite all existing defaults inside that key. So in the example
below, newly-created private_chat rooms will have no rules for any event types
except `com.example.foo`.

Example configuration:
```yaml
default_power_level_content_override:
   private_chat: { "events": { "com.example.foo" : 0 } }
   trusted_private_chat: null
   public_chat: null
```
---
### `forget_rooms_on_leave`

Set to true to automatically forget rooms for users when they leave them, either
normally or via a kick or ban. Defaults to false.

Example configuration:
```yaml
forget_rooms_on_leave: false
```
---
### `exclude_rooms_from_sync`
A list of rooms to exclude from sync responses. This is useful for server
administrators wishing to group users into a room without these users being able
to see it from their client.

By default, no room is excluded.

Example configuration:
```yaml
exclude_rooms_from_sync:
    - !foo:example.com
```

---
## Opentracing
Configuration options related to Opentracing support.

---
### `opentracing`

These settings enable and configure opentracing, which implements distributed tracing.
This allows you to observe the causal chains of events across servers
including requests, key lookups etc., across any server running
synapse or any other services which support opentracing
(specifically those implemented with Jaeger).

Sub-options include:
* `enabled`: whether tracing is enabled. Set to true to enable. Disabled by default.
* `homeserver_whitelist`: The list of homeservers we wish to send and receive span contexts and span baggage.
   See [here](../../opentracing.md) for more.
   This is a list of regexes which are matched against the `server_name` of the homeserver.
   By default, it is empty, so no servers are matched.
* `force_tracing_for_users`: # A list of the matrix IDs of users whose requests will always be traced,
   even if the tracing system would otherwise drop the traces due to probabilistic sampling.
    By default, the list is empty.
* `jaeger_config`: Jaeger can be configured to sample traces at different rates.
   All configuration options provided by Jaeger can be set here. Jaeger's configuration is
   mostly related to trace sampling which is documented [here](https://www.jaegertracing.io/docs/latest/sampling/).

Example configuration:
```yaml
opentracing:
    enabled: true
    homeserver_whitelist:
      - ".*"
    force_tracing_for_users:
      - "@user1:server_name"
      - "@user2:server_name"

    jaeger_config:
      sampler:
        type: const
        param: 1
      logging:
        false
```
---
## Coordinating workers
Configuration options related to workers which belong in the main config file
(usually called `homeserver.yaml`).
A Synapse deployment can scale horizontally by running multiple Synapse processes
called _workers_. Incoming requests are distributed between workers to handle higher
loads. Some workers are privileged and can accept requests from other workers.

As a result, the worker configuration is divided into two parts.

1. The first part (in this section of the manual) defines which shardable tasks
   are delegated to privileged workers. This allows unprivileged workers to make
   requests to a privileged worker to act on their behalf.
1. [The second part](#individual-worker-configuration)
   controls the behaviour of individual workers in isolation.

For guidance on setting up workers, see the [worker documentation](../../workers.md).

---
### `worker_replication_secret`

A shared secret used by the replication APIs on the main process to authenticate
HTTP requests from workers.

The default, this value is omitted (equivalently `null`), which means that
traffic between the workers and the main process is not authenticated.

Example configuration:
```yaml
worker_replication_secret: "secret_secret"
```
---
### `start_pushers`

Unnecessary to set if using [`pusher_instances`](#pusher_instances) with [`generic_workers`](../../workers.md#synapseappgeneric_worker).

Controls sending of push notifications on the main process. Set to `false`
if using a [pusher worker](../../workers.md#synapseapppusher). Defaults to `true`.

Example configuration:
```yaml
start_pushers: false
```
---
### `pusher_instances`

It is possible to scale the processes that handle sending push notifications to [sygnal](https://github.com/matrix-org/sygnal)
and email by running a [`generic_worker`](../../workers.md#synapseappgeneric_worker) and adding it's [`worker_name`](#worker_name) to
a `pusher_instances` map. Doing so will remove handling of this function from the main
process. Multiple workers can be added to this map, in which case the work is balanced
across them. Ensure the main process and all pusher workers are restarted after changing
this option.

Example configuration for a single worker:
```yaml
pusher_instances:
  - pusher_worker1
```
And for multiple workers:
```yaml
pusher_instances:
  - pusher_worker1
  - pusher_worker2
```

---
### `send_federation`

Unnecessary to set if using [`federation_sender_instances`](#federation_sender_instances) with [`generic_workers`](../../workers.md#synapseappgeneric_worker).

Controls sending of outbound federation transactions on the main process.
Set to `false` if using a [federation sender worker](../../workers.md#synapseappfederation_sender).
Defaults to `true`.

Example configuration:
```yaml
send_federation: false
```
---
### `federation_sender_instances`

It is possible to scale the processes that handle sending outbound federation requests
by running a [`generic_worker`](../../workers.md#synapseappgeneric_worker) and adding it's [`worker_name`](#worker_name) to
a `federation_sender_instances` map. Doing so will remove handling of this function from
the main process. Multiple workers can be added to this map, in which case the work is
balanced across them.

This configuration setting must be shared between all workers handling federation
sending, and if changed all federation sender workers must be stopped at the same time
and then started, to ensure that all instances are running with the same config (otherwise
events may be dropped).

Example configuration for a single worker:
```yaml
federation_sender_instances:
  - federation_sender1
```
And for multiple workers:
```yaml
federation_sender_instances:
  - federation_sender1
  - federation_sender2
```
---
### `instance_map`

When using workers this should be a map from [`worker_name`](#worker_name) to the HTTP
replication listener of the worker, if configured, and to the main process. Each worker
declared under [`stream_writers`](../../workers.md#stream-writers) and
[`outbound_federation_restricted_to`](#outbound_federation_restricted_to) needs a HTTP
replication listener, and that listener should be included in the `instance_map`. The
main process also needs an entry on the `instance_map`, and it should be listed under
`main` **if even one other worker exists**. Ensure the port matches with what is
declared inside the `listener` block for a `replication` listener.


Example configuration:
```yaml
instance_map:
  main:
    host: localhost
    port: 8030
  worker1:
    host: localhost
    port: 8034
```
Example configuration(#2, for UNIX sockets):
```yaml
instance_map:
  main:
    path: /run/synapse/main_replication.sock
  worker1:
    path: /run/synapse/worker1_replication.sock
```
---
### `stream_writers`

Experimental: When using workers you can define which workers should
handle writing to streams such as event persistence and typing notifications.
Any worker specified here must also be in the [`instance_map`](#instance_map).

See the list of available streams in the
[worker documentation](../../workers.md#stream-writers).

Example configuration:
```yaml
stream_writers:
  events: worker1
  typing: worker1
```
---
### `outbound_federation_restricted_to`

When using workers, you can restrict outbound federation traffic to only go through a
specific subset of workers. Any worker specified here must also be in the
[`instance_map`](#instance_map).
[`worker_replication_secret`](#worker_replication_secret) must also be configured to
authorize inter-worker communication.

```yaml
outbound_federation_restricted_to:
  - federation_sender1
  - federation_sender2
```

Also see the [worker
documentation](../../workers.md#restrict-outbound-federation-traffic-to-a-specific-set-of-workers)
for more info.

_Added in Synapse 1.89.0._

---
### `run_background_tasks_on`

The [worker](../../workers.md#background-tasks) that is used to run
background tasks (e.g. cleaning up expired data). If not provided this
defaults to the main process.

Example configuration:
```yaml
run_background_tasks_on: worker1
```
---
### `update_user_directory_from_worker`

The [worker](../../workers.md#updating-the-user-directory) that is used to
update the user directory. If not provided this defaults to the main process.

Example configuration:
```yaml
update_user_directory_from_worker: worker1
```

_Added in Synapse 1.59.0._

---
### `notify_appservices_from_worker`

The [worker](../../workers.md#notifying-application-services) that is used to
send output traffic to Application Services. If not provided this defaults
to the main process.

Example configuration:
```yaml
notify_appservices_from_worker: worker1
```

_Added in Synapse 1.59.0._

---
### `media_instance_running_background_jobs`

The [worker](../../workers.md#synapseappmedia_repository) that is used to run
background tasks for media repository. If running multiple media repositories
you must configure a single instance to run the background tasks. If not provided
this defaults to the main process or your single `media_repository` worker.

Example configuration:
```yaml
media_instance_running_background_jobs: worker1
```

_Added in Synapse 1.16.0._

---
### `redis`

Configuration for Redis when using workers. This *must* be enabled when using workers.
This setting has the following sub-options:
* `enabled`: whether to use Redis support. Defaults to false.
* `host` and `port`: Optional host and port to use to connect to redis. Defaults to
   localhost and 6379
* `path`: The full path to a local Unix socket file. **If this is used, `host` and
 `port` are ignored.** Defaults to `/tmp/redis.sock'
* `password`: Optional password if configured on the Redis instance.
* `dbid`: Optional redis dbid if needs to connect to specific redis logical db.
* `use_tls`: Whether to use tls connection. Defaults to false.
* `certificate_file`: Optional path to the certificate file
* `private_key_file`: Optional path to the private key file
* `ca_file`: Optional path to the CA certificate file. Use this one or:
* `ca_path`: Optional path to the folder containing the CA certificate file

  _Added in Synapse 1.78.0._

  _Changed in Synapse 1.84.0: Added use\_tls, certificate\_file, private\_key\_file, ca\_file and ca\_path attributes_

  _Changed in Synapse 1.85.0: Added path option to use a local Unix socket_

Example configuration:
```yaml
redis:
  enabled: true
  host: localhost
  port: 6379
  password: <secret_password>
  dbid: <dbid>
  #use_tls: True
  #certificate_file: <path_to_the_certificate_file>
  #private_key_file: <path_to_the_private_key_file>
  #ca_file: <path_to_the_ca_certificate_file>
```
---
## Individual worker configuration
These options configure an individual worker, in its worker configuration file.
They should be not be provided when configuring the main process.

Note also the configuration above for
[coordinating a cluster of workers](#coordinating-workers).

For guidance on setting up workers, see the [worker documentation](../../workers.md).

---
### `worker_app`

The type of worker. The currently available worker applications are listed
in [worker documentation](../../workers.md#available-worker-applications).

The most common worker is the
[`synapse.app.generic_worker`](../../workers.md#synapseappgeneric_worker).

Example configuration:
```yaml
worker_app: synapse.app.generic_worker
```
---
### `worker_name`

A unique name for the worker. The worker needs a name to be addressed in
further parameters and identification in log files. We strongly recommend
giving each worker a unique `worker_name`.

Example configuration:
```yaml
worker_name: generic_worker1
```
---
### `worker_listeners`

A worker can handle HTTP requests. To do so, a `worker_listeners` option
must be declared, in the same way as the [`listeners` option](#listeners)
in the shared config.

Workers declared in [`stream_writers`](#stream_writers) and [`instance_map`](#instance_map)
 will need to include a `replication` listener here, in order to accept internal HTTP 
requests from other workers.

Example configuration:
```yaml
worker_listeners:
  - type: http
    port: 8083
    resources:
      - names: [client, federation]
```
Example configuration(#2, using UNIX sockets with a `replication` listener):
```yaml
worker_listeners:
  - type: http
    path: /run/synapse/worker_replication.sock
    resources:
      - names: [replication]
  - type: http
    path: /run/synapse/worker_public.sock
    resources:
      - names: [client, federation]
```
---
### `worker_manhole`

A worker may have a listener for [`manhole`](../../manhole.md).
It allows server administrators to access a Python shell on the worker.

Example configuration:
```yaml
worker_manhole: 9000
```

This is a short form for:
```yaml
worker_listeners:
  - port: 9000
    bind_addresses: ['127.0.0.1']
    type: manhole
```

It needs also an additional [`manhole_settings`](#manhole_settings) configuration.

---
### `worker_daemonize`

Specifies whether the worker should be started as a daemon process.
If Synapse is being managed by [systemd](../../systemd-with-workers/), this option
must be omitted or set to `false`.

Defaults to `false`.

Example configuration:
```yaml
worker_daemonize: true
```
---
### `worker_pid_file`

When running a worker as a daemon, we need a place to store the
[PID](https://en.wikipedia.org/wiki/Process_identifier) of the worker.
This option defines the location of that "pid file".

This option is required if `worker_daemonize` is `true` and ignored
otherwise. It has no default.

See also the [`pid_file` option](#pid_file) option for the main Synapse process.

Example configuration:
```yaml
worker_pid_file: DATADIR/generic_worker1.pid
```
---
### `worker_log_config`

This option specifies a yaml python logging config file as described
[here](https://docs.python.org/3/library/logging.config.html#configuration-dictionary-schema).
See also the [`log_config` option](#log_config) option for the main Synapse process.

Example configuration:
```yaml
worker_log_config: /etc/matrix-synapse/generic-worker-log.yaml
```
---
## Background Updates
Configuration settings related to background updates.

---
### `background_updates`

Background updates are database updates that are run in the background in batches.
The duration, minimum batch size, default batch size, whether to sleep between batches and if so, how long to
sleep can all be configured. This is helpful to speed up or slow down the updates.
This setting has the following sub-options:
* `background_update_duration_ms`: How long in milliseconds to run a batch of background updates for. Defaults to 100.
   Set a different time to change the default.
* `sleep_enabled`: Whether to sleep between updates. Defaults to true. Set to false to change the default.
* `sleep_duration_ms`: If sleeping between updates, how long in milliseconds to sleep for. Defaults to 1000.
   Set a duration to change the default.
* `min_batch_size`: Minimum size a batch of background updates can be. Must be greater than 0. Defaults to 1.
   Set a size to change the default.
* `default_batch_size`: The batch size to use for the first iteration of a new background update. The default is 100.
   Set a size to change the default.

Example configuration:
```yaml
background_updates:
    background_update_duration_ms: 500
    sleep_enabled: false
    sleep_duration_ms: 300
    min_batch_size: 10
    default_batch_size: 50
```<|MERGE_RESOLUTION|>--- conflicted
+++ resolved
@@ -3832,15 +3832,12 @@
 * `system_mxid_display_name`: set the display name of the "notices" user
 * `system_mxid_avatar_url`: set the avatar for the "notices" user
 * `room_name`: set the room name of the server notices room
-<<<<<<< HEAD
 * `room_avatar_url`: set the room avatar of the server notices room _Added in Synapse 1.98.0._
 * `room_topic`: set the room topic of the server notices room _Added in Synapse 1.98.0._
-
-Note that it will only be updated when a new notice event is sent.
-=======
 * `auto_join`: boolean. If true, the user will be automatically joined to the room instead of being invited.
   Defaults to false. _Added in Synapse 1.98.0._
->>>>>>> 44377f5a
+
+Note that it will only be updated when a new notice event is sent.
 
 Example configuration:
 ```yaml
@@ -3849,12 +3846,9 @@
   system_mxid_display_name: "Server Notices"
   system_mxid_avatar_url: "mxc://server.com/oumMVlgDnLYFaPVkExemNVVZ"
   room_name: "Server Notices"
-<<<<<<< HEAD
   room_avatar_url: "mxc://server.com/oumMVlgDnLYFaPVkExemNVVZ"
   room_topic: "Room used by your server admin to notice you of important information"
-=======
   auto_join: true
->>>>>>> 44377f5a
 ```
 ---
 ### `enable_room_list_search`
