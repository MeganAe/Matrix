--- conflicted
+++ resolved
@@ -312,11 +312,6 @@
         display_name_template: '{{ user.name }}'
 ```
 
-<<<<<<< HEAD
-### XWiki
-
-Install [OpenID Connect Provider](https://extensions.xwiki.org/xwiki/bin/view/Extension/OpenID Connect/OpenID Connect Provider/) extension in your [XWiki](https://www.xwiki.org) instance.
-=======
 ### Facebook
 
 Like Github, Facebook provide a custom OAuth2 API rather than an OIDC-compliant
@@ -333,26 +328,10 @@
      URL.
 4. In the left-hand menu, open "Settings/Basic". Here you can copy the "App ID"
    and "App Secret" for use below.
->>>>>>> adc96d42
-
-Synapse config:
-
-```yaml
-<<<<<<< HEAD
-oidc_providers:
-  - idp_id: xwiki
-    idp_name: "XWiki"
-    issuer: "https://myxwikihost/xwiki/oidc/"
-    client_id: "matrix"
-    # Needed until https://github.com/matrix-org/synapse/issues/9212 is fixed
-    client_secret: "dontcare"
-    scopes: ["openid", "profile"]
-    user_profile_method: "userinfo_endpoint"
-    user_mapping_provider:
-      config:
-        localpart_template: "{{ user.preferred_username }}"
-        display_name_template: "{{ user.name }}"
-=======
+
+Synapse config:
+
+```yaml
   - idp_id: facebook
     idp_name: Facebook
     idp_brand: "org.matrix.facebook"  # optional: styling hint for clients
@@ -408,5 +387,26 @@
         subject_claim: "id"
         localpart_template: "{{ user.login }}"
         display_name_template: "{{ user.full_name }}" 
->>>>>>> adc96d42
+```
+
+### XWiki
+
+Install [OpenID Connect Provider](https://extensions.xwiki.org/xwiki/bin/view/Extension/OpenID Connect/OpenID Connect Provider/) extension in your [XWiki](https://www.xwiki.org) instance.
+
+Synapse config:
+
+```yaml
+oidc_providers:
+  - idp_id: xwiki
+    idp_name: "XWiki"
+    issuer: "https://myxwikihost/xwiki/oidc/"
+    client_id: "your-client-id" # TO BE FILLED
+    # Needed until https://github.com/matrix-org/synapse/issues/9212 is fixed
+    client_secret: "dontcare"
+    scopes: ["openid", "profile"]
+    user_profile_method: "userinfo_endpoint"
+    user_mapping_provider:
+      config:
+        localpart_template: "{{ user.preferred_username }}"
+        display_name_template: "{{ user.name }}"
 ```