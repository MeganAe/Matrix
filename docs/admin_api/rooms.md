--- conflicted
+++ resolved
@@ -8,6 +8,7 @@
   * [Parameters](#parameters-1)
   * [Response](#response)
   * [Undoing room shutdowns](#undoing-room-shutdowns)
+- [Make Room Admin API](#make-room-admin-api)
 
 # List Room API
 
@@ -467,23 +468,7 @@
                     the old room to the new.
 * `new_room_id` - A string representing the room ID of the new room.
 
-<<<<<<< HEAD
-
-# Make Room Admin API
-
-Grants the server admin power in a room if a local user has power in the room;
-inviting the server admin if they're not in the room and its not a publically
-joinable room.
-
-The caller can optionally specify another user to be granted power, e.g.:
-
-```
-    POST /_synapse/admin/v1/make_room_admin/<room_id_or_alias>
-    {
-        "user_id": "@foo:example.com"
-    }
-```
-=======
+
 ## Undoing room shutdowns
 
 *Note*: This guide may be outdated by the time you read it. By nature of room shutdowns being performed at the database level,
@@ -510,4 +495,19 @@
 * Aliases that would have been redirected to the Content Violation room.
 * Users that would have been booted from the room (and will have been force-joined to the Content Violation room).
 * Removal of the Content Violation room if desired.
->>>>>>> 28877fad
+
+
+# Make Room Admin API
+
+Grants the server admin power in a room if a local user has power in the room;
+inviting the server admin if they're not in the room and its not a publically
+joinable room.
+
+The caller can optionally specify another user to be granted power, e.g.:
+
+```
+    POST /_synapse/admin/v1/make_room_admin/<room_id_or_alias>
+    {
+        "user_id": "@foo:example.com"
+    }
+```