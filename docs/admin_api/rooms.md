--- conflicted
+++ resolved
@@ -540,7 +540,6 @@
 
 ### Query by `room_id`
 
-<<<<<<< HEAD
 With this API you can get the status of all tasks the last 24h for this `room_id`.
 
 The API is:
@@ -627,14 +626,6 @@
 ### Response
 
 The following fields are returned in the JSON response body:
-=======
-* `kicked_users` - An array of users (`user_id`) that were kicked.
-* `failed_to_kick_users` - An array of users (`user_id`) that that were not kicked.
-* `local_aliases` - An array of strings representing the local aliases that were migrated from
-                    the old room to the new.
-* `new_room_id` - A string representing the room ID of the new room, or `null` if
-                  no such room was created.
->>>>>>> 3b951445
 
 - `results` - An array of objects, each containing information about one task.
   This field is omitted from the result when you query by `purge_id`.
