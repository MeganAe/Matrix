# List Room API

The List Room admin API allows server admins to get a list of rooms on their
server. There are various parameters available that allow for filtering and
sorting the returned list. This API supports pagination.

## Parameters

The following query parameters are available:

* `from` - Offset in the returned list. Defaults to `0`.
* `limit` - Maximum amount of rooms to return. Defaults to `100`.
* `order_by` - The method in which to sort the returned list of rooms. Valid values are:
  - `alphabetical` - Same as `name`. This is deprecated.
  - `size` - Same as `joined_members`. This is deprecated.
  - `name` - Rooms are ordered alphabetically by room name. This is the default.
  - `canonical_alias` - Rooms are ordered alphabetically by main alias address of the room.
  - `joined_members` - Rooms are ordered by the number of members. Largest to smallest.
  - `joined_local_members` - Rooms are ordered by the number of local members. Largest to smallest.
  - `version` - Rooms are ordered by room version. Largest to smallest.
  - `creator` - Rooms are ordered alphabetically by creator of the room.
  - `encryption` - Rooms are ordered alphabetically by the end-to-end encryption algorithm.
  - `federatable` - Rooms are ordered by whether the room is federatable.
  - `public` - Rooms are ordered by visibility in room list.
  - `join_rules` - Rooms are ordered alphabetically by join rules of the room.
  - `guest_access` - Rooms are ordered alphabetically by guest access option of the room.
  - `history_visibility` - Rooms are ordered alphabetically by visibility of history of the room.
  - `state_events` - Rooms are ordered by number of state events. Largest to smallest.
* `dir` - Direction of room order. Either `f` for forwards or `b` for backwards. Setting
          this value to `b` will reverse the above sort order. Defaults to `f`.
* `search_term` - Filter rooms by their room name. Search term can be contained in any
                  part of the room name. Defaults to no filtering.

The following fields are possible in the JSON response body:

* `rooms` - An array of objects, each containing information about a room.
  - Room objects contain the following fields:
    - `room_id` - The ID of the room.
    - `name` - The name of the room.
    - `canonical_alias` - The canonical (main) alias address of the room.
    - `joined_members` - How many users are currently in the room.
    - `joined_local_members` - How many local users are currently in the room.
    - `version` - The version of the room as a string.
    - `creator` - The `user_id` of the room creator.
    - `encryption` - Algorithm of end-to-end encryption of messages. Is `null` if encryption is not active.
    - `federatable` - Whether users on other servers can join this room.
    - `public` - Whether the room is visible in room directory.
    - `join_rules` - The type of rules used for users wishing to join this room. One of: ["public", "knock", "invite", "private"].
    - `guest_access` - Whether guests can join the room. One of: ["can_join", "forbidden"].
    - `history_visibility` - Who can see the room history. One of: ["invited", "joined", "shared", "world_readable"].
    - `state_events` - Total number of state_events of a room. Complexity of the room.
* `offset` - The current pagination offset in rooms. This parameter should be
             used instead of `next_token` for room offset as `next_token` is
             not intended to be parsed.
* `total_rooms` - The total number of rooms this query can return. Using this
                  and `offset`, you have enough information to know the current
                  progression through the list.
* `next_batch` - If this field is present, we know that there are potentially
                 more rooms on the server that did not all fit into this response.
                 We can use `next_batch` to get the "next page" of results. To do
                 so, simply repeat your request, setting the `from` parameter to
                 the value of `next_batch`.
* `prev_batch` - If this field is present, it is possible to paginate backwards.
                 Use `prev_batch` for the `from` value in the next request to
                 get the "previous page" of results.

## Usage

A standard request with no filtering:

```
GET /_synapse/admin/v1/rooms

{}
```

Response:

```
{
  "rooms": [
    {
      "room_id": "!OGEhHVWSdvArJzumhm:matrix.org",
      "name": "Matrix HQ",
      "canonical_alias": "#matrix:matrix.org",
      "joined_members": 8326,
      "joined_local_members": 2,
      "version": "1",
      "creator": "@foo:matrix.org",
      "encryption": null,
      "federatable": true,
      "public": true,
      "join_rules": "invite",
      "guest_access": null,
      "history_visibility": "shared",
      "state_events": 93534
    },
    ... (8 hidden items) ...
    {
      "room_id": "!xYvNcQPhnkrdUmYczI:matrix.org",
      "name": "This Week In Matrix (TWIM)",
      "canonical_alias": "#twim:matrix.org",
      "joined_members": 314,
      "joined_local_members": 20,
      "version": "4",
      "creator": "@foo:matrix.org",
      "encryption": "m.megolm.v1.aes-sha2",
      "federatable": true,
      "public": false,
      "join_rules": "invite",
      "guest_access": null,
      "history_visibility": "shared",
      "state_events": 8345
    }
  ],
  "offset": 0,
  "total_rooms": 10
}
```

Filtering by room name:

```
GET /_synapse/admin/v1/rooms?search_term=TWIM

{}
```

Response:

```
{
  "rooms": [
    {
      "room_id": "!xYvNcQPhnkrdUmYczI:matrix.org",
      "name": "This Week In Matrix (TWIM)",
      "canonical_alias": "#twim:matrix.org",
      "joined_members": 314,
      "joined_local_members": 20,
      "version": "4",
      "creator": "@foo:matrix.org",
      "encryption": "m.megolm.v1.aes-sha2",
      "federatable": true,
      "public": false,
      "join_rules": "invite",
      "guest_access": null,
      "history_visibility": "shared",
      "state_events": 8
    }
  ],
  "offset": 0,
  "total_rooms": 1
}
```

Paginating through a list of rooms:

```
GET /_synapse/admin/v1/rooms?order_by=size

{}
```

Response:

```
{
  "rooms": [
    {
      "room_id": "!OGEhHVWSdvArJzumhm:matrix.org",
      "name": "Matrix HQ",
      "canonical_alias": "#matrix:matrix.org",
      "joined_members": 8326,
      "joined_local_members": 2,
      "version": "1",
      "creator": "@foo:matrix.org",
      "encryption": null,
      "federatable": true,
      "public": true,
      "join_rules": "invite",
      "guest_access": null,
      "history_visibility": "shared",
      "state_events": 93534
    },
    ... (98 hidden items) ...
    {
      "room_id": "!xYvNcQPhnkrdUmYczI:matrix.org",
      "name": "This Week In Matrix (TWIM)",
      "canonical_alias": "#twim:matrix.org",
      "joined_members": 314,
      "joined_local_members": 20,
      "version": "4",
      "creator": "@foo:matrix.org",
      "encryption": "m.megolm.v1.aes-sha2",
      "federatable": true,
      "public": false,
      "join_rules": "invite",
      "guest_access": null,
      "history_visibility": "shared",
      "state_events": 8345
    }
  ],
  "offset": 0,
  "total_rooms": 150
  "next_token": 100
}
```

The presence of the `next_token` parameter tells us that there are more rooms
than returned in this request, and we need to make another request to get them.
To get the next batch of room results, we repeat our request, setting the `from`
parameter to the value of `next_token`.

```
GET /_synapse/admin/v1/rooms?order_by=size&from=100

{}
```

Response:

```
{
  "rooms": [
    {
      "room_id": "!mscvqgqpHYjBGDxNym:matrix.org",
      "name": "Music Theory",
      "canonical_alias": "#musictheory:matrix.org",
      "joined_members": 127
      "joined_local_members": 2,
      "version": "1",
      "creator": "@foo:matrix.org",
      "encryption": null,
      "federatable": true,
      "public": true,
      "join_rules": "invite",
      "guest_access": null,
      "history_visibility": "shared",
      "state_events": 93534
    },
    ... (48 hidden items) ...
    {
      "room_id": "!twcBhHVdZlQWuuxBhN:termina.org.uk",
      "name": "weechat-matrix",
      "canonical_alias": "#weechat-matrix:termina.org.uk",
      "joined_members": 137
      "joined_local_members": 20,
      "version": "4",
      "creator": "@foo:termina.org.uk",
      "encryption": null,
      "federatable": true,
      "public": true,
      "join_rules": "invite",
      "guest_access": null,
      "history_visibility": "shared",
      "state_events": 8345
    }
  ],
  "offset": 100,
  "prev_batch": 0,
  "total_rooms": 150
}
```

Once the `next_token` parameter is no longer present, we know we've reached the
end of the list.

# DRAFT: Room Details API

The Room Details admin API allows server admins to get all details of a room.

This API is still a draft and details might change!

The following fields are possible in the JSON response body:

* `room_id` - The ID of the room.
* `name` - The name of the room.
* `canonical_alias` - The canonical (main) alias address of the room.
* `joined_members` - How many users are currently in the room.
* `joined_local_members` - How many local users are currently in the room.
* `version` - The version of the room as a string.
* `creator` - The `user_id` of the room creator.
* `encryption` - Algorithm of end-to-end encryption of messages. Is `null` if encryption is not active.
* `federatable` - Whether users on other servers can join this room.
* `public` - Whether the room is visible in room directory.
* `join_rules` - The type of rules used for users wishing to join this room. One of: ["public", "knock", "invite", "private"].
* `guest_access` - Whether guests can join the room. One of: ["can_join", "forbidden"].
* `history_visibility` - Who can see the room history. One of: ["invited", "joined", "shared", "world_readable"].
* `state_events` - Total number of state_events of a room. Complexity of the room.

## Usage

A standard request:

```
GET /_synapse/admin/v1/rooms/<room_id>

{}
```

Response:

```
{
  "room_id": "!mscvqgqpHYjBGDxNym:matrix.org",
  "name": "Music Theory",
  "canonical_alias": "#musictheory:matrix.org",
  "joined_members": 127
  "joined_local_members": 2,
  "version": "1",
  "creator": "@foo:matrix.org",
  "encryption": null,
  "federatable": true,
  "public": true,
  "join_rules": "invite",
  "guest_access": null,
  "history_visibility": "shared",
  "state_events": 93534
}
```

<<<<<<< HEAD
# Room Members API

The Room Members admin API allows server admins to get a list of all members of a room.

## Usage

A standard request:

```
GET /_synapse/admin/v1/rooms/<room_id>/members

{}
```

Response:

```
{
  "members": [
    "@foo:matrix.org",
    "@bar:matrix.org",
    "@foobar:matrix.org
    ],
  "total": 3
}
```
=======
# Delete Room API

The Delete Room admin API allows server admins to remove rooms from server
and block these rooms.
It is a combination and improvement of "[Shutdown room](shutdown_room.md)" 
and "[Purge room](purge_room.md)" API.

Shuts down a room. Moves all local users and room aliases automatically to a
new room if `new_room_user_id` is set. Otherwise local users only
leave the room without any information.

The new room will be created with the user specified by the `new_room_user_id` parameter
as room administrator and will contain a message explaining what happened. Users invited
to the new room will have power level `-10` by default, and thus be unable to speak.

If `block` is `True` it prevents new joins to the old room.

This API will remove all trace of the old room from your database after removing
all local users.
Depending on the amount of history being purged a call to the API may take
several minutes or longer.

The local server will only have the power to move local user and room aliases to
the new room. Users on other servers will be unaffected.

The API is:

```json
POST /_synapse/admin/v1/rooms/<room_id>/delete
```

with a body of:
```json
{
    "new_room_user_id": "@someuser:example.com",
    "room_name": "Content Violation Notification",
    "message": "Bad Room has been shutdown due to content violations on this server. Please review our Terms of Service.",
    "block": true
}
```

To use it, you will need to authenticate by providing an ``access_token`` for a
server admin: see [README.rst](README.rst).

A response body like the following is returned:

```json
{
    "kicked_users": [
        "@foobar:example.com"
    ],
    "failed_to_kick_users": [],
    "local_aliases": [
        "#badroom:example.com",
        "#evilsaloon:example.com"
    ],
    "new_room_id": "!newroomid:example.com"
}
```

## Parameters

The following parameters should be set in the URL:

* `room_id` - The ID of the room.

The following JSON body parameters are available:

* `new_room_user_id` - Optional. If set, a new room will be created with this user ID
      as the creator and admin, and all users in the old room will be moved into that
      room. If not set, no new room will be created and the users will just be removed
      from the old room. The user ID must be on the local server, but does not necessarily
      have to belong to a registered user.
* `room_name` - Optional. A string representing the name of the room that new users will be
                invited to. Defaults to `Content Violation Notification`
* `message` - Optional. A string containing the first message that will be sent as
              `new_room_user_id` in the new room. Ideally this will clearly convey why the
               original room was shut down. Defaults to `Sharing illegal content on this server
               is not permitted and rooms in violation will be blocked.`
* `block` - Optional. If set to `true`, this room will be added to a blocking list, preventing future attempts to
  join the room. Defaults to `false`.

The JSON body must not be empty. The body must be at least `{}`.

## Response

The following fields are returned in the JSON response body:

* `kicked_users` - An array of users (`user_id`) that were kicked.
* `failed_to_kick_users` - An array of users (`user_id`) that that were not kicked.
* `local_aliases` - An array of strings representing the local aliases that were migrated from
                    the old room to the new.
* `new_room_id` - A string representing the room ID of the new room.
>>>>>>> 491f0dab
<|MERGE_RESOLUTION|>--- conflicted
+++ resolved
@@ -319,7 +319,6 @@
 }
 ```
 
-<<<<<<< HEAD
 # Room Members API
 
 The Room Members admin API allows server admins to get a list of all members of a room.
@@ -346,7 +345,7 @@
   "total": 3
 }
 ```
-=======
+
 # Delete Room API
 
 The Delete Room admin API allows server admins to remove rooms from server
@@ -439,5 +438,4 @@
 * `failed_to_kick_users` - An array of users (`user_id`) that that were not kicked.
 * `local_aliases` - An array of strings representing the local aliases that were migrated from
                     the old room to the new.
-* `new_room_id` - A string representing the room ID of the new room.
->>>>>>> 491f0dab
+* `new_room_id` - A string representing the room ID of the new room.