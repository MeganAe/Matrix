# User Admin API

## Query User Account

This API returns information about a specific user account.

The api is:

```
GET /_synapse/admin/v2/users/<user_id>
```

To use it, you will need to authenticate by providing an `access_token` for a
server admin: [Admin API](../usage/administration/admin_api)

It returns a JSON body like the following:

```json
{
    "displayname": "User",
    "threepids": [
        {
            "medium": "email",
            "address": "<user_mail_1>"
        },
        {
            "medium": "email",
            "address": "<user_mail_2>"
        }
    ],
    "avatar_url": "<avatar_url>",
    "admin": 0,
    "deactivated": 0,
    "shadow_banned": 0,
    "password_hash": "$2b$12$p9B4GkqYdRTPGD",
    "creation_ts": 1560432506,
    "appservice_id": null,
    "consent_server_notice_sent": null,
    "consent_version": null,
    "external_ids": [
        {
            "auth_provider": "<provider1>",
            "external_id": "<user_id_provider_1>"
        },
        {
            "auth_provider": "<provider2>",
            "external_id": "<user_id_provider_2>"
        }
    ]
}
```

URL parameters:

- `user_id`: fully-qualified user id: for example, `@user:server.com`.

## Create or modify Account

This API allows an administrator to create or modify a user account with a
specific `user_id`.

This api is:

```
PUT /_synapse/admin/v2/users/<user_id>
```

with a body of:

```json
{
    "password": "user_password",
    "displayname": "User",
    "threepids": [
        {
            "medium": "email",
            "address": "<user_mail_1>"
        },
        {
            "medium": "email",
            "address": "<user_mail_2>"
        }
    ],
    "avatar_url": "<avatar_url>",
    "admin": false,
    "deactivated": false
}
```

To use it, you will need to authenticate by providing an `access_token` for a
server admin: [Admin API](../usage/administration/admin_api)

URL parameters:

- `user_id`: fully-qualified user id: for example, `@user:server.com`.

Body parameters:

- `password`, optional. If provided, the user's password is updated and all
  devices are logged out.

- `displayname`, optional, defaults to the value of `user_id`.

- `threepids`, optional, allows setting the third-party IDs (email, msisdn)
  belonging to a user.

- `avatar_url`, optional, must be a
  [MXC URI](https://matrix.org/docs/spec/client_server/r0.6.0#matrix-content-mxc-uris).

- `admin`, optional, defaults to `false`.

- `deactivated`, optional. If unspecified, deactivation state will be left
  unchanged on existing accounts and set to `false` for new accounts.
  A user cannot be erased by deactivating with this API. For details on
  deactivating users see [Deactivate Account](#deactivate-account).

If the user already exists then optional parameters default to the current value.

In order to re-activate an account `deactivated` must be set to `false`. If
users do not login via single-sign-on, a new `password` must be provided.

## List Accounts

This API returns all local user accounts.
By default, the response is ordered by ascending user ID.

```
GET /_synapse/admin/v2/users?from=0&limit=10&guests=false
```

To use it, you will need to authenticate by providing an `access_token` for a
server admin: [Admin API](../usage/administration/admin_api)

A response body like the following is returned:

```json
{
    "users": [
        {
            "name": "<user_id1>",
            "is_guest": 0,
            "admin": 0,
            "user_type": null,
            "deactivated": 0,
            "shadow_banned": 0,
            "displayname": "<User One>",
            "avatar_url": null,
            "creation_ts": 1560432668000
        }, {
            "name": "<user_id2>",
            "is_guest": 0,
            "admin": 1,
            "user_type": null,
            "deactivated": 0,
            "shadow_banned": 0,
            "displayname": "<User Two>",
            "avatar_url": "<avatar_url>",
            "creation_ts": 1561550621000
        }
    ],
    "next_token": "100",
    "total": 200
}
```

To paginate, check for `next_token` and if present, call the endpoint again
with `from` set to the value of `next_token`. This will return a new page.

If the endpoint does not return a `next_token` then there are no more users
to paginate through.

**Parameters**

The following parameters should be set in the URL:

- `user_id` - Is optional and filters to only return users with user IDs
  that contain this value. This parameter is ignored when using the `name` parameter.
- `name` - Is optional and filters to only return users with user ID localparts
  **or** displaynames that contain this value.
- `guests` - string representing a bool - Is optional and if `false` will **exclude** guest users.
  Defaults to `true` to include guest users.
- `deactivated` - string representing a bool - Is optional and if `true` will **include** deactivated users.
  Defaults to `false` to exclude deactivated users.
- `limit` - string representing a positive integer - Is optional but is used for pagination,
  denoting the maximum number of items to return in this call. Defaults to `100`.
- `from` - string representing a positive integer - Is optional but used for pagination,
  denoting the offset in the returned results. This should be treated as an opaque value and
  not explicitly set to anything other than the return value of `next_token` from a previous call.
  Defaults to `0`.
- `order_by` - The method by which to sort the returned list of users.
  If the ordered field has duplicates, the second order is always by ascending `name`,
  which guarantees a stable ordering. Valid values are:

  - `name` - Users are ordered alphabetically by `name`. This is the default.
  - `is_guest` - Users are ordered by `is_guest` status.
  - `admin` - Users are ordered by `admin` status.
  - `user_type` - Users are ordered alphabetically by `user_type`.
  - `deactivated` - Users are ordered by `deactivated` status.
  - `shadow_banned` - Users are ordered by `shadow_banned` status.
  - `displayname` - Users are ordered alphabetically by `displayname`.
  - `avatar_url` - Users are ordered alphabetically by avatar URL.
  - `creation_ts` - Users are ordered by when the users was created in ms.

- `dir` - Direction of media order. Either `f` for forwards or `b` for backwards.
  Setting this value to `b` will reverse the above sort order. Defaults to `f`.

Caution. The database only has indexes on the columns `name` and `creation_ts`.
This means that if a different sort order is used (`is_guest`, `admin`,
`user_type`, `deactivated`, `shadow_banned`, `avatar_url` or `displayname`),
this can cause a large load on the database, especially for large environments.

**Response**

The following fields are returned in the JSON response body:

- `users` - An array of objects, each containing information about an user.
  User objects contain the following fields:

  - `name` - string - Fully-qualified user ID (ex. `@user:server.com`).
  - `is_guest` - bool - Status if that user is a guest account.
  - `admin` - bool - Status if that user is a server administrator.
  - `user_type` - string - Type of the user. Normal users are type `None`.
    This allows user type specific behaviour. There are also types `support` and `bot`. 
  - `deactivated` - bool - Status if that user has been marked as deactivated.
  - `shadow_banned` - bool - Status if that user has been marked as shadow banned.
  - `displayname` - string - The user's display name if they have set one.
  - `avatar_url` - string -  The user's avatar URL if they have set one.
  - `creation_ts` - integer - The user's creation timestamp in ms.

- `next_token`: string representing a positive integer - Indication for pagination. See above.
- `total` - integer - Total number of media.


## Query current sessions for a user

This API returns information about the active sessions for a specific user.

The endpoints are:

```
GET /_synapse/admin/v1/whois/<user_id>
```

and:

```
GET /_matrix/client/r0/admin/whois/<userId>
```

See also: [Client Server
API Whois](https://matrix.org/docs/spec/client_server/r0.6.1#get-matrix-client-r0-admin-whois-userid).

To use it, you will need to authenticate by providing an `access_token` for a
server admin: [Admin API](../usage/administration/admin_api)

It returns a JSON body like the following:

```json
{
    "user_id": "<user_id>",
    "devices": {
        "": {
            "sessions": [
                {
                    "connections": [
                        {
                            "ip": "1.2.3.4",
                            "last_seen": 1417222374433,
                            "user_agent": "Mozilla/5.0 ..."
                        },
                        {
                            "ip": "1.2.3.10",
                            "last_seen": 1417222374500,
                            "user_agent": "Dalvik/2.1.0 ..."
                        }
                    ]
                }
            ]
        }
    }
}
```

`last_seen` is measured in milliseconds since the Unix epoch.

## Deactivate Account

This API deactivates an account. It removes active access tokens, resets the
password, and deletes third-party IDs (to prevent the user requesting a
password reset).

It can also mark the user as GDPR-erased. This means messages sent by the
user will still be visible by anyone that was in the room when these messages
were sent, but hidden from users joining the room afterwards.

The api is:

```
POST /_synapse/admin/v1/deactivate/<user_id>
```

with a body of:

```json
{
    "erase": true
}
```

To use it, you will need to authenticate by providing an `access_token` for a
server admin: [Admin API](../usage/administration/admin_api)

The erase parameter is optional and defaults to `false`.
An empty body may be passed for backwards compatibility.

The following actions are performed when deactivating an user:

- Try to unpind 3PIDs from the identity server
- Remove all 3PIDs from the homeserver
- Delete all devices and E2EE keys
- Delete all access tokens
- Delete the password hash
- Removal from all rooms the user is a member of
- Remove the user from the user directory
- Reject all pending invites
- Remove all account validity information related to the user

The following additional actions are performed during deactivation if `erase`
is set to `true`:

- Remove the user's display name
- Remove the user's avatar URL
- Mark the user as erased


## Reset password

Changes the password of another user. This will automatically log the user out of all their devices.

The api is:

```
POST /_synapse/admin/v1/reset_password/<user_id>
```

with a body of:

```json
{
   "new_password": "<secret>",
   "logout_devices": true
}
```

To use it, you will need to authenticate by providing an `access_token` for a
server admin: [Admin API](../usage/administration/admin_api)

The parameter `new_password` is required.
The parameter `logout_devices` is optional and defaults to `true`.


## Get whether a user is a server administrator or not

The api is:

```
GET /_synapse/admin/v1/users/<user_id>/admin
```

To use it, you will need to authenticate by providing an `access_token` for a
server admin: [Admin API](../usage/administration/admin_api)

A response body like the following is returned:

```json
{
    "admin": true
}
```


## Change whether a user is a server administrator or not

Note that you cannot demote yourself.

The api is:

```
PUT /_synapse/admin/v1/users/<user_id>/admin
```

with a body of:

```json
{
    "admin": true
}
```

To use it, you will need to authenticate by providing an `access_token` for a
server admin: [Admin API](../usage/administration/admin_api)


## List room memberships of a user

Gets a list of all `room_id` that a specific `user_id` is member.

The API is:

```
GET /_synapse/admin/v1/users/<user_id>/joined_rooms
```

To use it, you will need to authenticate by providing an `access_token` for a
server admin: [Admin API](../usage/administration/admin_api)

A response body like the following is returned:

```json
    {
        "joined_rooms": [
            "!DuGcnbhHGaSZQoNQR:matrix.org",
            "!ZtSaPCawyWtxfWiIy:matrix.org"
        ],
        "total": 2
    }
```

The server returns the list of rooms of which the user and the server
are member. If the user is local, all the rooms of which the user is
member are returned.

**Parameters**

The following parameters should be set in the URL:

- `user_id` - fully qualified: for example, `@user:server.com`.

**Response**

The following fields are returned in the JSON response body:

- `joined_rooms` - An array of `room_id`.
- `total` - Number of rooms.

## User media

### List media uploaded by a user
Gets a list of all local media that a specific `user_id` has created.
By default, the response is ordered by descending creation date and ascending media ID.
The newest media is on top. You can change the order with parameters
`order_by` and `dir`.

The API is:

```
GET /_synapse/admin/v1/users/<user_id>/media
```

To use it, you will need to authenticate by providing an `access_token` for a
server admin: [Admin API](../usage/administration/admin_api)

A response body like the following is returned:

```json
{
  "media": [
    {
      "created_ts": 100400,
      "last_access_ts": null,
      "media_id": "qXhyRzulkwLsNHTbpHreuEgo",
      "media_length": 67,
      "media_type": "image/png",
      "quarantined_by": null,
      "safe_from_quarantine": false,
      "upload_name": "test1.png"
    },
    {
      "created_ts": 200400,
      "last_access_ts": null,
      "media_id": "FHfiSnzoINDatrXHQIXBtahw",
      "media_length": 67,
      "media_type": "image/png",
      "quarantined_by": null,
      "safe_from_quarantine": false,
      "upload_name": "test2.png"
    }
  ],
  "next_token": 3,
  "total": 2
}
```

To paginate, check for `next_token` and if present, call the endpoint again
with `from` set to the value of `next_token`. This will return a new page.

If the endpoint does not return a `next_token` then there are no more
reports to paginate through.

**Parameters**

The following parameters should be set in the URL:

- `user_id` - string - fully qualified: for example, `@user:server.com`.
- `limit`: string representing a positive integer - Is optional but is used for pagination,
  denoting the maximum number of items to return in this call. Defaults to `100`.
- `from`: string representing a positive integer - Is optional but used for pagination,
  denoting the offset in the returned results. This should be treated as an opaque value and
  not explicitly set to anything other than the return value of `next_token` from a previous call.
  Defaults to `0`.
- `order_by` - The method by which to sort the returned list of media.
  If the ordered field has duplicates, the second order is always by ascending `media_id`,
  which guarantees a stable ordering. Valid values are:

  - `media_id` - Media are ordered alphabetically by `media_id`.
  - `upload_name` - Media are ordered alphabetically by name the media was uploaded with.
  - `created_ts` - Media are ordered by when the content was uploaded in ms.
    Smallest to largest. This is the default.
  - `last_access_ts` - Media are ordered by when the content was last accessed in ms.
    Smallest to largest.
  - `media_length` - Media are ordered by length of the media in bytes.
    Smallest to largest.
  - `media_type` - Media are ordered alphabetically by MIME-type.
  - `quarantined_by` - Media are ordered alphabetically by the user ID that
    initiated the quarantine request for this media.
  - `safe_from_quarantine` - Media are ordered by the status if this media is safe
    from quarantining.

- `dir` - Direction of media order. Either `f` for forwards or `b` for backwards.
  Setting this value to `b` will reverse the above sort order. Defaults to `f`.

If neither `order_by` nor `dir` is set, the default order is newest media on top
(corresponds to `order_by` = `created_ts` and `dir` = `b`).

Caution. The database only has indexes on the columns `media_id`,
`user_id` and `created_ts`. This means that if a different sort order is used
(`upload_name`, `last_access_ts`, `media_length`, `media_type`,
`quarantined_by` or `safe_from_quarantine`), this can cause a large load on the
database, especially for large environments.

**Response**

The following fields are returned in the JSON response body:

- `media` - An array of objects, each containing information about a media.
  Media objects contain the following fields:
  - `created_ts` - integer - Timestamp when the content was uploaded in ms.
  - `last_access_ts` - integer - Timestamp when the content was last accessed in ms.
  - `media_id` - string - The id used to refer to the media.
  - `media_length` - integer - Length of the media in bytes.
  - `media_type` - string - The MIME-type of the media.
  - `quarantined_by` - string - The user ID that initiated the quarantine request
    for this media.
  - `safe_from_quarantine` - bool - Status if this media is safe from quarantining.
  - `upload_name` - string - The name the media was uploaded with.
- `next_token`: integer - Indication for pagination. See above.
- `total` - integer - Total number of media.

### Delete media uploaded by a user

This API deletes the *local* media from the disk of your own server
that a specific `user_id` has created. This includes any local thumbnails.

This API will not affect media that has been uploaded to external
media repositories (e.g https://github.com/turt2live/matrix-media-repo/).

By default, the API deletes media ordered by descending creation date and ascending media ID.
The newest media is deleted first. You can change the order with parameters
`order_by` and `dir`. If no `limit` is set the API deletes `100` files per request.

The API is:

```
DELETE /_synapse/admin/v1/users/<user_id>/media
```

To use it, you will need to authenticate by providing an `access_token` for a
server admin: [Admin API](../usage/administration/admin_api)

A response body like the following is returned:

```json
{
  "deleted_media": [
    "abcdefghijklmnopqrstuvwx"
  ],
  "total": 1
}
```

The following fields are returned in the JSON response body:

* `deleted_media`: an array of strings - List of deleted `media_id`
* `total`: integer - Total number of deleted `media_id`

**Note**: There is no `next_token`. This is not useful for deleting media, because
after deleting media the remaining media have a new order.

**Parameters**

This API has the same parameters as
[List media uploaded by a user](#list-media-uploaded-by-a-user).
With the parameters you can for example limit the number of files to delete at once or
delete largest/smallest or newest/oldest files first.

## Login as a user

Get an access token that can be used to authenticate as that user. Useful for
when admins wish to do actions on behalf of a user.

The API is:

```
POST /_synapse/admin/v1/users/<user_id>/login
{}
```

An optional `valid_until_ms` field can be specified in the request body as an
integer timestamp that specifies when the token should expire. By default tokens
do not expire.

A response body like the following is returned:

```json
{
    "access_token": "<opaque_access_token_string>"
}
```

This API does *not* generate a new device for the user, and so will not appear
their `/devices` list, and in general the target user should not be able to
tell they have been logged in as.

To expire the token call the standard `/logout` API with the token.

Note: The token will expire if the *admin* user calls `/logout/all` from any
of their devices, but the token will *not* expire if the target user does the
same.


## User devices

### List all devices
Gets information about all devices for a specific `user_id`.

The API is:

```
GET /_synapse/admin/v2/users/<user_id>/devices
```

To use it, you will need to authenticate by providing an `access_token` for a
server admin: [Admin API](../usage/administration/admin_api)

A response body like the following is returned:

```json
{
  "devices": [
    {
      "device_id": "QBUAZIFURK",
      "display_name": "android",
      "last_seen_ip": "1.2.3.4",
      "last_seen_ts": 1474491775024,
      "user_id": "<user_id>"
    },
    {
      "device_id": "AUIECTSRND",
      "display_name": "ios",
      "last_seen_ip": "1.2.3.5",
      "last_seen_ts": 1474491775025,
      "user_id": "<user_id>"
    }
  ],
  "total": 2
}
```

**Parameters**

The following parameters should be set in the URL:

- `user_id` - fully qualified: for example, `@user:server.com`.

**Response**

The following fields are returned in the JSON response body:

- `devices` - An array of objects, each containing information about a device.
  Device objects contain the following fields:

  - `device_id` - Identifier of device.
  - `display_name` - Display name set by the user for this device.
    Absent if no name has been set.
  - `last_seen_ip` - The IP address where this device was last seen.
    (May be a few minutes out of date, for efficiency reasons).
  - `last_seen_ts` - The timestamp (in milliseconds since the unix epoch) when this
    devices was last seen. (May be a few minutes out of date, for efficiency reasons).
  - `user_id` - Owner of  device.

- `total` - Total number of user's devices.

### Delete multiple devices
Deletes the given devices for a specific `user_id`, and invalidates
any access token associated with them.

The API is:

```
POST /_synapse/admin/v2/users/<user_id>/delete_devices

{
  "devices": [
    "QBUAZIFURK",
    "AUIECTSRND"
  ],
}
```

To use it, you will need to authenticate by providing an `access_token` for a
server admin: [Admin API](../usage/administration/admin_api)

An empty JSON dict is returned.

**Parameters**

The following parameters should be set in the URL:

- `user_id` - fully qualified: for example, `@user:server.com`.

The following fields are required in the JSON request body:

- `devices` - The list of device IDs to delete.

### Show a device
Gets information on a single device, by `device_id` for a specific `user_id`.

The API is:

```
GET /_synapse/admin/v2/users/<user_id>/devices/<device_id>
```

To use it, you will need to authenticate by providing an `access_token` for a
server admin: [Admin API](../usage/administration/admin_api)

A response body like the following is returned:

```json
{
  "device_id": "<device_id>",
  "display_name": "android",
  "last_seen_ip": "1.2.3.4",
  "last_seen_ts": 1474491775024,
  "user_id": "<user_id>"
}
```

**Parameters**

The following parameters should be set in the URL:

- `user_id` - fully qualified: for example, `@user:server.com`.
- `device_id` - The device to retrieve.

**Response**

The following fields are returned in the JSON response body:

- `device_id` - Identifier of device.
- `display_name` - Display name set by the user for this device.
  Absent if no name has been set.
- `last_seen_ip` - The IP address where this device was last seen.
  (May be a few minutes out of date, for efficiency reasons).
- `last_seen_ts` - The timestamp (in milliseconds since the unix epoch) when this
  devices was last seen. (May be a few minutes out of date, for efficiency reasons).
- `user_id` - Owner of  device.

### Update a device
Updates the metadata on the given `device_id` for a specific `user_id`.

The API is:

```
PUT /_synapse/admin/v2/users/<user_id>/devices/<device_id>

{
  "display_name": "My other phone"
}
```

To use it, you will need to authenticate by providing an `access_token` for a
server admin: [Admin API](../usage/administration/admin_api)

An empty JSON dict is returned.

**Parameters**

The following parameters should be set in the URL:

- `user_id` - fully qualified: for example, `@user:server.com`.
- `device_id` - The device to update.

The following fields are required in the JSON request body:

- `display_name` - The new display name for this device. If not given,
  the display name is unchanged.

### Delete a device
Deletes the given `device_id` for a specific `user_id`,
and invalidates any access token associated with it.

The API is:

```
DELETE /_synapse/admin/v2/users/<user_id>/devices/<device_id>

{}
```

To use it, you will need to authenticate by providing an `access_token` for a
server admin: [Admin API](../usage/administration/admin_api)

An empty JSON dict is returned.

**Parameters**

The following parameters should be set in the URL:

- `user_id` - fully qualified: for example, `@user:server.com`.
- `device_id` - The device to delete.

## List all pushers
Gets information about all pushers for a specific `user_id`.

The API is:

```
GET /_synapse/admin/v1/users/<user_id>/pushers
```

To use it, you will need to authenticate by providing an `access_token` for a
server admin: [Admin API](../usage/administration/admin_api)

A response body like the following is returned:

```json
{
  "pushers": [
    {
      "app_display_name":"HTTP Push Notifications",
      "app_id":"m.http",
      "data": {
        "url":"example.com"
      },
      "device_display_name":"pushy push",
      "kind":"http",
      "lang":"None",
      "profile_tag":"",
      "pushkey":"a@example.com"
    }
  ],
  "total": 1
}
```

**Parameters**

The following parameters should be set in the URL:

- `user_id` - fully qualified: for example, `@user:server.com`.

**Response**

The following fields are returned in the JSON response body:

- `pushers` - An array containing the current pushers for the user

  - `app_display_name` - string - A string that will allow the user to identify
    what application owns this pusher.

  - `app_id` - string - This is a reverse-DNS style identifier for the application.
    Max length, 64 chars.

  - `data` - A dictionary of information for the pusher implementation itself.

    - `url` - string - Required if `kind` is `http`. The URL to use to send
      notifications to.

    - `format` - string - The format to use when sending notifications to the
      Push Gateway.

  - `device_display_name` - string -  A string that will allow the user to identify
    what device owns this pusher.

  - `profile_tag` - string - This string determines which set of device specific rules
    this pusher executes.

  - `kind` - string -  The kind of pusher. "http" is a pusher that sends HTTP pokes.
  - `lang` - string - The preferred language for receiving notifications
    (e.g. 'en' or 'en-US')

  - `profile_tag` - string - This string determines which set of device specific rules
    this pusher executes.

  - `pushkey` - string - This is a unique identifier for this pusher.
    Max length, 512 bytes.

- `total` - integer - Number of pushers.

See also the
[Client-Server API Spec on pushers](https://matrix.org/docs/spec/client_server/latest#get-matrix-client-r0-pushers).

## Shadow-banning users

Shadow-banning is a useful tool for moderating malicious or egregiously abusive users.
A shadow-banned users receives successful responses to their client-server API requests,
but the events are not propagated into rooms. This can be an effective tool as it
(hopefully) takes longer for the user to realise they are being moderated before
pivoting to another account.

Shadow-banning a user should be used as a tool of last resort and may lead to confusing
or broken behaviour for the client. A shadow-banned user will not receive any
notification and it is generally more appropriate to ban or kick abusive users.
A shadow-banned user will be unable to contact anyone on the server.

The API is:

```
POST /_synapse/admin/v1/users/<user_id>/shadow_ban
```

To use it, you will need to authenticate by providing an `access_token` for a
server admin: [Admin API](../usage/administration/admin_api)

An empty JSON dict is returned.

**Parameters**

The following parameters should be set in the URL:

- `user_id` - The fully qualified MXID: for example, `@user:server.com`. The user must
  be local.

## Override ratelimiting for users

This API allows to override or disable ratelimiting for a specific user.
There are specific APIs to set, get and delete a ratelimit.

### Get status of ratelimit

The API is:

```
GET /_synapse/admin/v1/users/<user_id>/override_ratelimit
```

To use it, you will need to authenticate by providing an `access_token` for a
server admin: [Admin API](../usage/administration/admin_api)

A response body like the following is returned:

```json
{
  "messages_per_second": 0,
  "burst_count": 0
}
```

**Parameters**

The following parameters should be set in the URL:

- `user_id` - The fully qualified MXID: for example, `@user:server.com`. The user must
  be local.

**Response**

The following fields are returned in the JSON response body:

- `messages_per_second` - integer - The number of actions that can
  be performed in a second. `0` mean that ratelimiting is disabled for this user.
- `burst_count` - integer - How many actions that can be performed before
  being limited.

If **no** custom ratelimit is set, an empty JSON dict is returned.

```json
{}
```

### Set ratelimit

The API is:

```
POST /_synapse/admin/v1/users/<user_id>/override_ratelimit
```

To use it, you will need to authenticate by providing an `access_token` for a
server admin: [Admin API](../usage/administration/admin_api)

A response body like the following is returned:

```json
{
  "messages_per_second": 0,
  "burst_count": 0
}
```

**Parameters**

The following parameters should be set in the URL:

- `user_id` - The fully qualified MXID: for example, `@user:server.com`. The user must
  be local.

Body parameters:

- `messages_per_second` - positive integer, optional. The number of actions that can
  be performed in a second. Defaults to `0`.
- `burst_count` - positive integer, optional. How many actions that can be performed
  before being limited. Defaults to `0`.

To disable users' ratelimit set both values to `0`.

**Response**

The following fields are returned in the JSON response body:

- `messages_per_second` - integer - The number of actions that can
  be performed in a second.
- `burst_count` - integer - How many actions that can be performed before
  being limited.

### Delete ratelimit

The API is:

```
DELETE /_synapse/admin/v1/users/<user_id>/override_ratelimit
```

To use it, you will need to authenticate by providing an `access_token` for a
server admin: [Admin API](../usage/administration/admin_api)

An empty JSON dict is returned.

```json
{}
```

**Parameters**

The following parameters should be set in the URL:

- `user_id` - The fully qualified MXID: for example, `@user:server.com`. The user must
<<<<<<< HEAD
  be local.

### Check username availability

Checks to see if a username is available, and valid, for the server. This will
work even if registration is disabled on the server, unlike the Client-Server endpoint counterpart.

The API is:

```
POST /_synapse/admin/v1/username_availabile?username=$localpart
```

The request and response format is the same as the [/_matrix/client/r0/register/available](https://matrix.org/docs/spec/client_server/r0.6.0#get-matrix-client-r0-register-available) API.

To use it, you will need to authenticate by providing an `access_token` for a
server admin: [Admin API](../usage/administration/admin_api)
=======
  be local.
>>>>>>> c8d54be4
<|MERGE_RESOLUTION|>--- conflicted
+++ resolved
@@ -1056,7 +1056,6 @@
 The following parameters should be set in the URL:
 
 - `user_id` - The fully qualified MXID: for example, `@user:server.com`. The user must
-<<<<<<< HEAD
   be local.
 
 ### Check username availability
@@ -1073,7 +1072,4 @@
 The request and response format is the same as the [/_matrix/client/r0/register/available](https://matrix.org/docs/spec/client_server/r0.6.0#get-matrix-client-r0-register-available) API.
 
 To use it, you will need to authenticate by providing an `access_token` for a
-server admin: [Admin API](../usage/administration/admin_api)
-=======
-  be local.
->>>>>>> c8d54be4
+server admin: [Admin API](../usage/administration/admin_api)