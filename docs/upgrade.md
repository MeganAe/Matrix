# Upgrading Synapse

Before upgrading check if any special steps are required to upgrade from
the version you currently have installed to the current version of
Synapse. The extra instructions that may be required are listed later in
this document.

-   Check that your versions of Python and PostgreSQL are still
    supported.

    Synapse follows upstream lifecycles for [Python](https://endoflife.date/python) and
    [PostgreSQL](https://endoflife.date/postgresql), and removes support for versions
    which are no longer maintained.

    The website <https://endoflife.date> also offers convenient
    summaries.

-   If Synapse was installed using [prebuilt
    packages](setup/installation.md#prebuilt-packages), you will need to follow the
    normal process for upgrading those packages.

-   If Synapse was installed from source, then:

    1.  Activate the virtualenv before upgrading. For example, if
        Synapse is installed in a virtualenv in `~/synapse/env` then
        run:

        ```bash
        source ~/synapse/env/bin/activate
        ```

    2.  If Synapse was installed using pip then upgrade to the latest
        version by running:

        ```bash
        pip install --upgrade matrix-synapse
        ```

        If Synapse was installed using git then upgrade to the latest
        version by running:

        ```bash
        git pull
        pip install --upgrade .
        ```

    3.  Restart Synapse:

        ```bash
        ./synctl restart
        ```

To check whether your update was successful, you can check the running
server version with:

```bash
# you may need to replace 'localhost:8008' if synapse is not configured
# to listen on port 8008.

curl http://localhost:8008/_synapse/admin/v1/server_version
```

## Rolling back to older versions

Rolling back to previous releases can be difficult, due to database
schema changes between releases. Where we have been able to test the
rollback process, this will be noted below.

In general, you will need to undo any changes made during the upgrade
process, for example:

-   pip:

    ```bash
    source env/bin/activate
    # replace `1.3.0` accordingly:
    pip install matrix-synapse==1.3.0
    ```

-   Debian:

    ```bash
    # replace `1.3.0` and `stretch` accordingly:
    wget https://packages.matrix.org/debian/pool/main/m/matrix-synapse-py3/matrix-synapse-py3_1.3.0+stretch1_amd64.deb
    dpkg -i matrix-synapse-py3_1.3.0+stretch1_amd64.deb
    ```

# Upgrading to v1.47.0

<<<<<<< HEAD
## Removal of old Room Admin API

The following admin APIs were deprecated in [Synapse 1.34](https://github.com/matrix-org/synapse/blob/v1.34.0/CHANGES.md#deprecations-and-removals)
(released on 2021-05-17) and have now been removed:

- `POST /_synapse/admin/v1/<room_id>/delete`

Any scripts still using the above APIs should be converted to use the
[Delete Room API](https://matrix-org.github.io/synapse/latest/admin_api/rooms.html#delete-room-api).
=======
## Deprecation of the `user_may_create_room_with_invites` module callback

The `user_may_create_room_with_invites` is deprecated and will be removed in a future
version of Synapse. Modules implementing this callback can instead implement
[`user_may_invite`](https://matrix-org.github.io/synapse/latest/modules/spam_checker_callbacks.html#user_may_invite)
and use the [`get_room_state`](https://github.com/matrix-org/synapse/blob/872f23b95fa980a61b0866c1475e84491991fa20/synapse/module_api/__init__.py#L869-L876)
module API method to infer whether the invite is happening in the context of creating a
room.

We plan to remove this callback in January 2022.
>>>>>>> 0b99d4c8

# Upgrading to v1.45.0

## Changes required to media storage provider modules when reading from the Synapse configuration object

Media storage provider modules that read from the Synapse configuration object (i.e. that
read the value of `hs.config.[...]`) now need to specify the configuration section they're
reading from. This means that if a module reads the value of e.g. `hs.config.media_store_path`,
it needs to replace it with `hs.config.media.media_store_path`.

# Upgrading to v1.44.0

## The URL preview cache is no longer mirrored to storage providers
The `url_cache/` and `url_cache_thumbnails/` directories in the media store are
no longer mirrored to storage providers. These two directories can be safely
deleted from any configured storage providers to reclaim space.

# Upgrading to v1.43.0

## The spaces summary APIs can now be handled by workers

The [available worker applications documentation](https://matrix-org.github.io/synapse/latest/workers.html#available-worker-applications)
has been updated to reflect that calls to the `/spaces`, `/hierarchy`, and
`/summary` endpoints can now be routed to workers for both client API and
federation requests.

# Upgrading to v1.42.0

## Removal of old Room Admin API

The following admin APIs were deprecated in [Synapse 1.25](https://github.com/matrix-org/synapse/blob/v1.25.0/CHANGES.md#removal-warning)
(released on 2021-01-13) and have now been removed:

-   `POST /_synapse/admin/v1/purge_room`
-   `POST /_synapse/admin/v1/shutdown_room/<room_id>`

Any scripts still using the above APIs should be converted to use the
[Delete Room API](https://matrix-org.github.io/synapse/latest/admin_api/rooms.html#delete-room-api).

## User-interactive authentication fallback templates can now display errors

This may affect you if you make use of custom HTML templates for the
[reCAPTCHA](../synapse/res/templates/recaptcha.html) or
[terms](../synapse/res/templates/terms.html) fallback pages.

The template is now provided an `error` variable if the authentication
process failed. See the default templates linked above for an example.

## Removal of out-of-date email pushers

Users will stop receiving message updates via email for addresses that were
once, but not still, linked to their account.

# Upgrading to v1.41.0

## Add support for routing outbound HTTP requests via a proxy for federation

Since Synapse 1.6.0 (2019-11-26) you can set a proxy for outbound HTTP requests via
http_proxy/https_proxy environment variables. This proxy was set for:
- push
- url previews
- phone-home stats
- recaptcha validation
- CAS auth validation
- OpenID Connect
- Federation (checking public key revocation)

In this version we have added support for outbound requests for:
- Outbound federation
- Downloading remote media
- Fetching public keys of other servers

These requests use the same proxy configuration. If you have a proxy configuration we
recommend to verify the configuration. It may be necessary to adjust the `no_proxy`
environment variable.

See [using a forward proxy with Synapse documentation](setup/forward_proxy.md) for
details.

## Deprecation of `template_dir`

The `template_dir` settings in the `sso`, `account_validity` and `email` sections of the
configuration file are now deprecated. Server admins should use the new
`templates.custom_template_directory` setting in the configuration file and use one single
custom template directory for all aforementioned features. Template file names remain
unchanged. See [the related documentation](https://matrix-org.github.io/synapse/latest/templates.html)
for more information and examples.

We plan to remove support for these settings in October 2021.

## `/_synapse/admin/v1/users/{userId}/media` must be handled by media workers

The [media repository worker documentation](https://matrix-org.github.io/synapse/latest/workers.html#synapseappmedia_repository)
has been updated to reflect that calls to `/_synapse/admin/v1/users/{userId}/media`
must now be handled by media repository workers. This is due to the new `DELETE` method
of this endpoint modifying the media store.

# Upgrading to v1.39.0

## Deprecation of the current third-party rules module interface

The current third-party rules module interface is deprecated in favour of the new generic
modules system introduced in Synapse v1.37.0. Authors of third-party rules modules can refer
to [this documentation](modules/porting_legacy_module.md)
to update their modules. Synapse administrators can refer to [this documentation](modules/index.md)
to update their configuration once the modules they are using have been updated.

We plan to remove support for the current third-party rules interface in September 2021.


# Upgrading to v1.38.0

## Re-indexing of `events` table on Postgres databases

This release includes a database schema update which requires re-indexing one of
the larger tables in the database, `events`. This could result in increased
disk I/O for several hours or days after upgrading while the migration
completes. Furthermore, because we have to keep the old indexes until the new
indexes are ready, it could result in a significant, temporary, increase in
disk space.

To get a rough idea of the disk space required, check the current size of one
of the indexes. For example, from a `psql` shell, run the following sql:

```sql
SELECT pg_size_pretty(pg_relation_size('events_order_room'));
```

We need to rebuild **four** indexes, so you will need to multiply this result
by four to give an estimate of the disk space required. For example, on one
particular server:

```
synapse=# select pg_size_pretty(pg_relation_size('events_order_room'));
 pg_size_pretty
----------------
 288 MB
(1 row)
```

On this server, it would be wise to ensure that at least 1152MB are free.

The additional disk space will be freed once the migration completes.

SQLite databases are unaffected by this change.


# Upgrading to v1.37.0

## Deprecation of the current spam checker interface

The current spam checker interface is deprecated in favour of a new generic modules system.
Authors of spam checker modules can refer to [this
documentation](modules/porting_legacy_module.md
to update their modules. Synapse administrators can refer to [this
documentation](modules/index.md)
to update their configuration once the modules they are using have been updated.

We plan to remove support for the current spam checker interface in August 2021.

More module interfaces will be ported over to this new generic system in future versions
of Synapse.


# Upgrading to v1.34.0

## `room_invite_state_types` configuration setting

The `room_invite_state_types` configuration setting has been deprecated
and replaced with `room_prejoin_state`. See the [sample configuration
file](https://github.com/matrix-org/synapse/blob/v1.34.0/docs/sample_config.yaml#L1515).

If you have set `room_invite_state_types` to the default value you
should simply remove it from your configuration file. The default value
used to be:

```yaml
room_invite_state_types:
   - "m.room.join_rules"
   - "m.room.canonical_alias"
   - "m.room.avatar"
   - "m.room.encryption"
   - "m.room.name"
```

If you have customised this value, you should remove
`room_invite_state_types` and configure `room_prejoin_state` instead.

# Upgrading to v1.33.0

## Account Validity HTML templates can now display a user's expiration date

This may affect you if you have enabled the account validity feature,
and have made use of a custom HTML template specified by the
`account_validity.template_dir` or
`account_validity.account_renewed_html_path` Synapse config options.

The template can now accept an `expiration_ts` variable, which
represents the unix timestamp in milliseconds for the future date of
which their account has been renewed until. See the [default
template](https://github.com/matrix-org/synapse/blob/release-v1.33.0/synapse/res/templates/account_renewed.html)
for an example of usage.

ALso note that a new HTML template, `account_previously_renewed.html`,
has been added. This is is shown to users when they attempt to renew
their account with a valid renewal token that has already been used
before. The default template contents can been found
[here](https://github.com/matrix-org/synapse/blob/release-v1.33.0/synapse/res/templates/account_previously_renewed.html),
and can also accept an `expiration_ts` variable. This template replaces
the error message users would previously see upon attempting to use a
valid renewal token more than once.

# Upgrading to v1.32.0

## Regression causing connected Prometheus instances to become overwhelmed

This release introduces [a
regression](https://github.com/matrix-org/synapse/issues/9853) that can
overwhelm connected Prometheus instances. This issue is not present in
Synapse v1.32.0rc1.

If you have been affected, please downgrade to 1.31.0. You then may need
to remove excess writeahead logs in order for Prometheus to recover.
Instructions for doing so are provided
[here](https://github.com/matrix-org/synapse/pull/9854#issuecomment-823472183).

## Dropping support for old Python, Postgres and SQLite versions

In line with our [deprecation policy](deprecation_policy.md),
we've dropped support for Python 3.5 and PostgreSQL 9.5, as they are no
longer supported upstream.

This release of Synapse requires Python 3.6+ and PostgresSQL 9.6+ or
SQLite 3.22+.

## Removal of old List Accounts Admin API

The deprecated v1 "list accounts" admin API
(`GET /_synapse/admin/v1/users/<user_id>`) has been removed in this
version.

The [v2 list accounts API](admin_api/user_admin_api.md#list-accounts)
has been available since Synapse 1.7.0 (2019-12-13), and is accessible
under `GET /_synapse/admin/v2/users`.

The deprecation of the old endpoint was announced with Synapse 1.28.0
(released on 2021-02-25).

## Application Services must use type `m.login.application_service` when registering users

In compliance with the [Application Service
spec](https://matrix.org/docs/spec/application_service/r0.1.2#server-admin-style-permissions),
Application Services are now required to use the
`m.login.application_service` type when registering users via the
`/_matrix/client/r0/register` endpoint. This behaviour was deprecated in
Synapse v1.30.0.

Please ensure your Application Services are up to date.

# Upgrading to v1.29.0

## Requirement for X-Forwarded-Proto header

When using Synapse with a reverse proxy (in particular, when using the
`x_forwarded` option on an HTTP listener), Synapse now
expects to receive an `X-Forwarded-Proto` header on incoming
HTTP requests. If it is not set, Synapse will log a warning on each
received request.

To avoid the warning, administrators using a reverse proxy should ensure
that the reverse proxy sets `X-Forwarded-Proto` header to
`https` or `http` to indicate the protocol used
by the client.

Synapse also requires the `Host` header to be preserved.

See the [reverse proxy documentation](reverse_proxy.md), where the
example configurations have been updated to show how to set these
headers.

(Users of [Caddy](https://caddyserver.com/) are unaffected, since we
believe it sets `X-Forwarded-Proto` by default.)

# Upgrading to v1.27.0

## Changes to callback URI for OAuth2 / OpenID Connect and SAML2

This version changes the URI used for callbacks from OAuth2 and SAML2
identity providers:

-   If your server is configured for single sign-on via an OpenID
    Connect or OAuth2 identity provider, you will need to add
    `[synapse public baseurl]/_synapse/client/oidc/callback` to the list
    of permitted "redirect URIs" at the identity provider.

    See the [OpenID docs](openid.md) for more information on setting
    up OpenID Connect.

-   If your server is configured for single sign-on via a SAML2 identity
    provider, you will need to add
    `[synapse public baseurl]/_synapse/client/saml2/authn_response` as a
    permitted "ACS location" (also known as "allowed callback URLs")
    at the identity provider.

    The "Issuer" in the "AuthnRequest" to the SAML2 identity
    provider is also updated to
    `[synapse public baseurl]/_synapse/client/saml2/metadata.xml`. If
    your SAML2 identity provider uses this property to validate or
    otherwise identify Synapse, its configuration will need to be
    updated to use the new URL. Alternatively you could create a new,
    separate "EntityDescriptor" in your SAML2 identity provider with
    the new URLs and leave the URLs in the existing "EntityDescriptor"
    as they were.

## Changes to HTML templates

The HTML templates for SSO and email notifications now have [Jinja2's
autoescape](https://jinja.palletsprojects.com/en/2.11.x/api/#autoescaping)
enabled for files ending in `.html`, `.htm`, and `.xml`. If you have
customised these templates and see issues when viewing them you might
need to update them. It is expected that most configurations will need
no changes.

If you have customised the templates *names* for these templates, it is
recommended to verify they end in `.html` to ensure autoescape is
enabled.

The above applies to the following templates:

-   `add_threepid.html`
-   `add_threepid_failure.html`
-   `add_threepid_success.html`
-   `notice_expiry.html`
-   `notice_expiry.html`
-   `notif_mail.html` (which, by default, includes `room.html` and
    `notif.html`)
-   `password_reset.html`
-   `password_reset_confirmation.html`
-   `password_reset_failure.html`
-   `password_reset_success.html`
-   `registration.html`
-   `registration_failure.html`
-   `registration_success.html`
-   `sso_account_deactivated.html`
-   `sso_auth_bad_user.html`
-   `sso_auth_confirm.html`
-   `sso_auth_success.html`
-   `sso_error.html`
-   `sso_login_idp_picker.html`
-   `sso_redirect_confirm.html`

# Upgrading to v1.26.0

## Rolling back to v1.25.0 after a failed upgrade

v1.26.0 includes a lot of large changes. If something problematic
occurs, you may want to roll-back to a previous version of Synapse.
Because v1.26.0 also includes a new database schema version, reverting
that version is also required alongside the generic rollback
instructions mentioned above. In short, to roll back to v1.25.0 you need
to:

1.  Stop the server

2.  Decrease the schema version in the database:

    ```sql
    UPDATE schema_version SET version = 58;
    ```

3.  Delete the ignored users & chain cover data:

    ```sql
    DROP TABLE IF EXISTS ignored_users;
    UPDATE rooms SET has_auth_chain_index = false;
    ```

    For PostgreSQL run:

    ```sql
    TRUNCATE event_auth_chain_links;
    TRUNCATE event_auth_chains;
    ```

    For SQLite run:

    ```sql
    DELETE FROM event_auth_chain_links;
    DELETE FROM event_auth_chains;
    ```

4.  Mark the deltas as not run (so they will re-run on upgrade).

    ```sql
    DELETE FROM applied_schema_deltas WHERE version = 59 AND file = "59/01ignored_user.py";
    DELETE FROM applied_schema_deltas WHERE version = 59 AND file = "59/06chain_cover_index.sql";
    ```

5.  Downgrade Synapse by following the instructions for your
    installation method in the "Rolling back to older versions"
    section above.

# Upgrading to v1.25.0

## Last release supporting Python 3.5

This is the last release of Synapse which guarantees support with Python
3.5, which passed its upstream End of Life date several months ago.

We will attempt to maintain support through March 2021, but without
guarantees.

In the future, Synapse will follow upstream schedules for ending support
of older versions of Python and PostgreSQL. Please upgrade to at least
Python 3.6 and PostgreSQL 9.6 as soon as possible.

## Blacklisting IP ranges

Synapse v1.25.0 includes new settings, `ip_range_blacklist` and
`ip_range_whitelist`, for controlling outgoing requests from Synapse for
federation, identity servers, push, and for checking key validity for
third-party invite events. The previous setting,
`federation_ip_range_blacklist`, is deprecated. The new
`ip_range_blacklist` defaults to private IP ranges if it is not defined.

If you have never customised `federation_ip_range_blacklist` it is
recommended that you remove that setting.

If you have customised `federation_ip_range_blacklist` you should update
the setting name to `ip_range_blacklist`.

If you have a custom push server that is reached via private IP space
you may need to customise `ip_range_blacklist` or `ip_range_whitelist`.

# Upgrading to v1.24.0

## Custom OpenID Connect mapping provider breaking change

This release allows the OpenID Connect mapping provider to perform
normalisation of the localpart of the Matrix ID. This allows for the
mapping provider to specify different algorithms, instead of the
[default
way](<https://matrix.org/docs/spec/appendices#mapping-from-other-character-sets>).

If your Synapse configuration uses a custom mapping provider
(`oidc_config.user_mapping_provider.module` is specified and
not equal to
`synapse.handlers.oidc_handler.JinjaOidcMappingProvider`)
then you *must* ensure that `map_user_attributes` of the
mapping provider performs some normalisation of the
`localpart` returned. To match previous behaviour you can
use the `map_username_to_mxid_localpart` function provided
by Synapse. An example is shown below:

```python
from synapse.types import map_username_to_mxid_localpart

class MyMappingProvider:
    def map_user_attributes(self, userinfo, token):
        # ... your custom logic ...
        sso_user_id = ...
        localpart = map_username_to_mxid_localpart(sso_user_id)

        return {"localpart": localpart}
```

## Removal historical Synapse Admin API

Historically, the Synapse Admin API has been accessible under:

-   `/_matrix/client/api/v1/admin`
-   `/_matrix/client/unstable/admin`
-   `/_matrix/client/r0/admin`
-   `/_synapse/admin/v1`

The endpoints with `/_matrix/client/*` prefixes have been removed as of
v1.24.0. The Admin API is now only accessible under:

-   `/_synapse/admin/v1`

The only exception is the `/admin/whois` endpoint, which is
[also available via the client-server
API](https://matrix.org/docs/spec/client_server/r0.6.1#get-matrix-client-r0-admin-whois-userid).

The deprecation of the old endpoints was announced with Synapse 1.20.0
(released on 2020-09-22) and makes it easier for homeserver admins to
lock down external access to the Admin API endpoints.

# Upgrading to v1.23.0

## Structured logging configuration breaking changes

This release deprecates use of the `structured: true` logging
configuration for structured logging. If your logging configuration
contains `structured: true` then it should be modified based on the
[structured logging documentation](structured_logging.md).

The `structured` and `drains` logging options are now deprecated and
should be replaced by standard logging configuration of `handlers` and
`formatters`.

A future will release of Synapse will make using `structured: true` an
error.

# Upgrading to v1.22.0

## ThirdPartyEventRules breaking changes

This release introduces a backwards-incompatible change to modules
making use of `ThirdPartyEventRules` in Synapse. If you make use of a
module defined under the `third_party_event_rules` config option, please
make sure it is updated to handle the below change:

The `http_client` argument is no longer passed to modules as they are
initialised. Instead, modules are expected to make use of the
`http_client` property on the `ModuleApi` class. Modules are now passed
a `module_api` argument during initialisation, which is an instance of
`ModuleApi`. `ModuleApi` instances have a `http_client` property which
acts the same as the `http_client` argument previously passed to
`ThirdPartyEventRules` modules.

# Upgrading to v1.21.0

## Forwarding `/_synapse/client` through your reverse proxy

The [reverse proxy documentation](reverse_proxy.md)
has been updated to include reverse proxy directives for
`/_synapse/client/*` endpoints. As the user password reset flow now uses
endpoints under this prefix, **you must update your reverse proxy
configurations for user password reset to work**.

Additionally, note that the [Synapse worker documentation](workers.md) has been updated to

:   state that the `/_synapse/client/password_reset/email/submit_token`
    endpoint can be handled

by all workers. If you make use of Synapse's worker feature, please
update your reverse proxy configuration to reflect this change.

## New HTML templates

A new HTML template,
[password_reset_confirmation.html](https://github.com/matrix-org/synapse/blob/develop/synapse/res/templates/password_reset_confirmation.html),
has been added to the `synapse/res/templates` directory. If you are
using a custom template directory, you may want to copy the template
over and modify it.

Note that as of v1.20.0, templates do not need to be included in custom
template directories for Synapse to start. The default templates will be
used if a custom template cannot be found.

This page will appear to the user after clicking a password reset link
that has been emailed to them.

To complete password reset, the page must include a way to make a
`POST` request to
`/_synapse/client/password_reset/{medium}/submit_token` with the query
parameters from the original link, presented as a URL-encoded form. See
the file itself for more details.

## Updated Single Sign-on HTML Templates

The `saml_error.html` template was removed from Synapse and replaced
with the `sso_error.html` template. If your Synapse is configured to use
SAML and a custom `sso_redirect_confirm_template_dir` configuration then
any customisations of the `saml_error.html` template will need to be
merged into the `sso_error.html` template. These templates are similar,
but the parameters are slightly different:

-   The `msg` parameter should be renamed to `error_description`.
-   There is no longer a `code` parameter for the response code.
-   A string `error` parameter is available that includes a short hint
    of why a user is seeing the error page.

# Upgrading to v1.18.0

## Docker `-py3` suffix will be removed in future versions

From 10th August 2020, we will no longer publish Docker images with the
`-py3` tag suffix. The images tagged with the
`-py3` suffix have been identical to the non-suffixed tags
since release 0.99.0, and the suffix is obsolete.

On 10th August, we will remove the `latest-py3` tag.
Existing per-release tags (such as `v1.18.0-py3` will not
be removed, but no new `-py3` tags will be added.

Scripts relying on the `-py3` suffix will need to be
updated.

## Redis replication is now recommended in lieu of TCP replication

When setting up worker processes, we now recommend the use of a Redis
server for replication. **The old direct TCP connection method is
deprecated and will be removed in a future release.** See
[workers](workers.md) for more details.

# Upgrading to v1.14.0

This version includes a database update which is run as part of the
upgrade, and which may take a couple of minutes in the case of a large
server. Synapse will not respond to HTTP requests while this update is
taking place.

# Upgrading to v1.13.0

## Incorrect database migration in old synapse versions

A bug was introduced in Synapse 1.4.0 which could cause the room
directory to be incomplete or empty if Synapse was upgraded directly
from v1.2.1 or earlier, to versions between v1.4.0 and v1.12.x.

This will *not* be a problem for Synapse installations which were:

:   -   created at v1.4.0 or later,
    -   upgraded via v1.3.x, or
    -   upgraded straight from v1.2.1 or earlier to v1.13.0 or later.

If completeness of the room directory is a concern, installations which
are affected can be repaired as follows:

1.  Run the following sql from a `psql` or
    `sqlite3` console:

    ```sql
    INSERT INTO background_updates (update_name, progress_json, depends_on) VALUES
       ('populate_stats_process_rooms', '{}', 'current_state_events_membership');

    INSERT INTO background_updates (update_name, progress_json, depends_on) VALUES
       ('populate_stats_process_users', '{}', 'populate_stats_process_rooms');
    ```

2.  Restart synapse.

## New Single Sign-on HTML Templates

New templates (`sso_auth_confirm.html`, `sso_auth_success.html`, and
`sso_account_deactivated.html`) were added to Synapse. If your Synapse
is configured to use SSO and a custom
`sso_redirect_confirm_template_dir` configuration then these templates
will need to be copied from
[synapse/res/templates](synapse/res/templates) into that directory.

## Synapse SSO Plugins Method Deprecation

Plugins using the `complete_sso_login` method of
`synapse.module_api.ModuleApi` should update to using the async/await
version `complete_sso_login_async` which includes additional checks. The
non-async version is considered deprecated.

## Rolling back to v1.12.4 after a failed upgrade

v1.13.0 includes a lot of large changes. If something problematic
occurs, you may want to roll-back to a previous version of Synapse.
Because v1.13.0 also includes a new database schema version, reverting
that version is also required alongside the generic rollback
instructions mentioned above. In short, to roll back to v1.12.4 you need
to:

1.  Stop the server

2.  Decrease the schema version in the database:

    ```sql
    UPDATE schema_version SET version = 57;
    ```

3.  Downgrade Synapse by following the instructions for your
    installation method in the "Rolling back to older versions"
    section above.

# Upgrading to v1.12.0

This version includes a database update which is run as part of the
upgrade, and which may take some time (several hours in the case of a
large server). Synapse will not respond to HTTP requests while this
update is taking place.

This is only likely to be a problem in the case of a server which is
participating in many rooms.

0.  As with all upgrades, it is recommended that you have a recent
    backup of your database which can be used for recovery in the event
    of any problems.

1.  As an initial check to see if you will be affected, you can try
    running the following query from the `psql` or
    `sqlite3` console. It is safe to run it while Synapse is
    still running.

    ```sql
    SELECT MAX(q.v) FROM (
      SELECT (
        SELECT ej.json AS v
        FROM state_events se INNER JOIN event_json ej USING (event_id)
        WHERE se.room_id=rooms.room_id AND se.type='m.room.create' AND se.state_key=''
        LIMIT 1
      ) FROM rooms WHERE rooms.room_version IS NULL
    ) q;
    ```

    This query will take about the same amount of time as the upgrade
    process: ie, if it takes 5 minutes, then it is likely that Synapse
    will be unresponsive for 5 minutes during the upgrade.

    If you consider an outage of this duration to be acceptable, no
    further action is necessary and you can simply start Synapse 1.12.0.

    If you would prefer to reduce the downtime, continue with the steps
    below.

2.  The easiest workaround for this issue is to manually create a new
    index before upgrading. On PostgreSQL, his can be done as follows:

    ```sql
    CREATE INDEX CONCURRENTLY tmp_upgrade_1_12_0_index
    ON state_events(room_id) WHERE type = 'm.room.create';
    ```

    The above query may take some time, but is also safe to run while
    Synapse is running.

    We assume that no SQLite users have databases large enough to be
    affected. If you *are* affected, you can run a similar query,
    omitting the `CONCURRENTLY` keyword. Note however that this
    operation may in itself cause Synapse to stop running for some time.
    Synapse admins are reminded that [SQLite is not recommended for use
    outside a test environment](postgres.md).

3.  Once the index has been created, the `SELECT` query in step 1 above
    should complete quickly. It is therefore safe to upgrade to Synapse
    1.12.0.

4.  Once Synapse 1.12.0 has successfully started and is responding to
    HTTP requests, the temporary index can be removed:

    ```sql
    DROP INDEX tmp_upgrade_1_12_0_index;
    ```

# Upgrading to v1.10.0

Synapse will now log a warning on start up if used with a PostgreSQL
database that has a non-recommended locale set.

See [Postgres](postgres.md) for details.

# Upgrading to v1.8.0

Specifying a `log_file` config option will now cause Synapse to refuse
to start, and should be replaced by with the `log_config` option.
Support for the `log_file` option was removed in v1.3.0 and has since
had no effect.

# Upgrading to v1.7.0

In an attempt to configure Synapse in a privacy preserving way, the
default behaviours of `allow_public_rooms_without_auth` and
`allow_public_rooms_over_federation` have been inverted. This means that
by default, only authenticated users querying the Client/Server API will
be able to query the room directory, and relatedly that the server will
not share room directory information with other servers over federation.

If your installation does not explicitly set these settings one way or
the other and you want either setting to be `true` then it will
necessary to update your homeserver configuration file accordingly.

For more details on the surrounding context see our
[explainer](https://matrix.org/blog/2019/11/09/avoiding-unwelcome-visitors-on-private-matrix-servers).

# Upgrading to v1.5.0

This release includes a database migration which may take several
minutes to complete if there are a large number (more than a million or
so) of entries in the `devices` table. This is only likely to a be a
problem on very large installations.

# Upgrading to v1.4.0

## New custom templates

If you have configured a custom template directory with the
`email.template_dir` option, be aware that there are new templates
regarding registration and threepid management (see below) that must be
included.

-   `registration.html` and `registration.txt`
-   `registration_success.html` and `registration_failure.html`
-   `add_threepid.html` and `add_threepid.txt`
-   `add_threepid_failure.html` and `add_threepid_success.html`

Synapse will expect these files to exist inside the configured template
directory, and **will fail to start** if they are absent. To view the
default templates, see
[synapse/res/templates](https://github.com/matrix-org/synapse/tree/master/synapse/res/templates).

## 3pid verification changes

**Note: As of this release, users will be unable to add phone numbers or
email addresses to their accounts, without changes to the Synapse
configuration. This includes adding an email address during
registration.**

It is possible for a user to associate an email address or phone number
with their account, for a number of reasons:

-   for use when logging in, as an alternative to the user id.
-   in the case of email, as an alternative contact to help with account
    recovery.
-   in the case of email, to receive notifications of missed messages.

Before an email address or phone number can be added to a user's
account, or before such an address is used to carry out a
password-reset, Synapse must confirm the operation with the owner of the
email address or phone number. It does this by sending an email or text
giving the user a link or token to confirm receipt. This process is
known as '3pid verification'. ('3pid', or 'threepid', stands for
third-party identifier, and we use it to refer to external identifiers
such as email addresses and phone numbers.)

Previous versions of Synapse delegated the task of 3pid verification to
an identity server by default. In most cases this server is `vector.im`
or `matrix.org`.

In Synapse 1.4.0, for security and privacy reasons, the homeserver will
no longer delegate this task to an identity server by default. Instead,
the server administrator will need to explicitly decide how they would
like the verification messages to be sent.

In the medium term, the `vector.im` and `matrix.org` identity servers
will disable support for delegated 3pid verification entirely. However,
in order to ease the transition, they will retain the capability for a
limited period. Delegated email verification will be disabled on Monday
2nd December 2019 (giving roughly 2 months notice). Disabling delegated
SMS verification will follow some time after that once SMS verification
support lands in Synapse.

Once delegated 3pid verification support has been disabled in the
`vector.im` and `matrix.org` identity servers, all Synapse versions that
depend on those instances will be unable to verify email and phone
numbers through them. There are no imminent plans to remove delegated
3pid verification from Sydent generally. (Sydent is the identity server
project that backs the `vector.im` and `matrix.org` instances).

### Email

Following upgrade, to continue verifying email (e.g. as part of the
registration process), admins can either:-

-   Configure Synapse to use an email server.
-   Run or choose an identity server which allows delegated email
    verification and delegate to it.

#### Configure SMTP in Synapse

To configure an SMTP server for Synapse, modify the configuration
section headed `email`, and be sure to have at least the
`smtp_host, smtp_port` and `notif_from` fields filled out.

You may also need to set `smtp_user`, `smtp_pass`, and
`require_transport_security`.

See the [sample configuration file](usage/configuration/homeserver_sample_config.md)
for more details on these settings.

#### Delegate email to an identity server

Some admins will wish to continue using email verification as part of
the registration process, but will not immediately have an appropriate
SMTP server at hand.

To this end, we will continue to support email verification delegation
via the `vector.im` and `matrix.org` identity servers for two months.
Support for delegated email verification will be disabled on Monday 2nd
December.

The `account_threepid_delegates` dictionary defines whether the
homeserver should delegate an external server (typically an [identity
server](https://matrix.org/docs/spec/identity_service/r0.2.1)) to handle
sending confirmation messages via email and SMS.

So to delegate email verification, in `homeserver.yaml`, set
`account_threepid_delegates.email` to the base URL of an identity
server. For example:

```yaml
account_threepid_delegates:
    email: https://example.com     # Delegate email sending to example.com
```

Note that `account_threepid_delegates.email` replaces the deprecated
`email.trust_identity_server_for_password_resets`: if
`email.trust_identity_server_for_password_resets` is set to `true`, and
`account_threepid_delegates.email` is not set, then the first entry in
`trusted_third_party_id_servers` will be used as the
`account_threepid_delegate` for email. This is to ensure compatibility
with existing Synapse installs that set up external server handling for
these tasks before v1.4.0. If
`email.trust_identity_server_for_password_resets` is `true` and no
trusted identity server domains are configured, Synapse will report an
error and refuse to start.

If `email.trust_identity_server_for_password_resets` is `false` or
absent and no `email` delegate is configured in
`account_threepid_delegates`, then Synapse will send email verification
messages itself, using the configured SMTP server (see above). that
type.

### Phone numbers

Synapse does not support phone-number verification itself, so the only
way to maintain the ability for users to add phone numbers to their
accounts will be by continuing to delegate phone number verification to
the `matrix.org` and `vector.im` identity servers (or another identity
server that supports SMS sending).

The `account_threepid_delegates` dictionary defines whether the
homeserver should delegate an external server (typically an [identity
server](https://matrix.org/docs/spec/identity_service/r0.2.1)) to handle
sending confirmation messages via email and SMS.

So to delegate phone number verification, in `homeserver.yaml`, set
`account_threepid_delegates.msisdn` to the base URL of an identity
server. For example:

```yaml
account_threepid_delegates:
    msisdn: https://example.com     # Delegate sms sending to example.com
```

The `matrix.org` and `vector.im` identity servers will continue to
support delegated phone number verification via SMS until such time as
it is possible for admins to configure their servers to perform phone
number verification directly. More details will follow in a future
release.

## Rolling back to v1.3.1

If you encounter problems with v1.4.0, it should be possible to roll
back to v1.3.1, subject to the following:

-   The 'room statistics' engine was heavily reworked in this release
    (see [#5971](https://github.com/matrix-org/synapse/pull/5971)),
    including significant changes to the database schema, which are not
    easily reverted. This will cause the room statistics engine to stop
    updating when you downgrade.

    The room statistics are essentially unused in v1.3.1 (in future
    versions of Synapse, they will be used to populate the room
    directory), so there should be no loss of functionality. However,
    the statistics engine will write errors to the logs, which can be
    avoided by setting the following in `homeserver.yaml`:

    ```yaml
    stats:
      enabled: false
    ```

    Don't forget to re-enable it when you upgrade again, in preparation
    for its use in the room directory!

# Upgrading to v1.2.0

Some counter metrics have been renamed, with the old names deprecated.
See [the metrics
documentation](metrics-howto.md#renaming-of-metrics--deprecation-of-old-names-in-12)
for details.

# Upgrading to v1.1.0

Synapse v1.1.0 removes support for older Python and PostgreSQL versions,
as outlined in [our deprecation
notice](https://matrix.org/blog/2019/04/08/synapse-deprecating-postgres-9-4-and-python-2-x).

## Minimum Python Version

Synapse v1.1.0 has a minimum Python requirement of Python 3.5. Python
3.6 or Python 3.7 are recommended as they have improved internal string
handling, significantly reducing memory usage.

If you use current versions of the Matrix.org-distributed Debian
packages or Docker images, action is not required.

If you install Synapse in a Python virtual environment, please see
"Upgrading to v0.34.0" for notes on setting up a new virtualenv under
Python 3.

## Minimum PostgreSQL Version

If using PostgreSQL under Synapse, you will need to use PostgreSQL 9.5
or above. Please see the [PostgreSQL
documentation](https://www.postgresql.org/docs/11/upgrading.html) for
more details on upgrading your database.

# Upgrading to v1.0

## Validation of TLS certificates

Synapse v1.0 is the first release to enforce validation of TLS
certificates for the federation API. It is therefore essential that your
certificates are correctly configured. See the
[FAQ](MSC1711_certificates_FAQ.md) for more information.

Note, v1.0 installations will also no longer be able to federate with
servers that have not correctly configured their certificates.

In rare cases, it may be desirable to disable certificate checking: for
example, it might be essential to be able to federate with a given
legacy server in a closed federation. This can be done in one of two
ways:-

-   Configure the global switch `federation_verify_certificates` to
    `false`.
-   Configure a whitelist of server domains to trust via
    `federation_certificate_verification_whitelist`.

See the [sample configuration file](usage/configuration/homeserver_sample_config.md)
for more details on these settings.

## Email

When a user requests a password reset, Synapse will send an email to the
user to confirm the request.

Previous versions of Synapse delegated the job of sending this email to
an identity server. If the identity server was somehow malicious or
became compromised, it would be theoretically possible to hijack an
account through this means.

Therefore, by default, Synapse v1.0 will send the confirmation email
itself. If Synapse is not configured with an SMTP server, password reset
via email will be disabled.

To configure an SMTP server for Synapse, modify the configuration
section headed `email`, and be sure to have at least the `smtp_host`,
`smtp_port` and `notif_from` fields filled out. You may also need to set
`smtp_user`, `smtp_pass`, and `require_transport_security`.

If you are absolutely certain that you wish to continue using an
identity server for password resets, set
`trust_identity_server_for_password_resets` to `true`.

See the [sample configuration file](usage/configuration/homeserver_sample_config.md)
for more details on these settings.

## New email templates

Some new templates have been added to the default template directory for the purpose of
the homeserver sending its own password reset emails. If you have configured a
custom `template_dir` in your Synapse config, these files will need to be added.

`password_reset.html` and `password_reset.txt` are HTML and plain text
templates respectively that contain the contents of what will be emailed
to the user upon attempting to reset their password via email.
`password_reset_success.html` and `password_reset_failure.html` are HTML
files that the content of which (assuming no redirect URL is set) will
be shown to the user after they attempt to click the link in the email
sent to them.

# Upgrading to v0.99.0

Please be aware that, before Synapse v1.0 is released around March 2019,
you will need to replace any self-signed certificates with those
verified by a root CA. Information on how to do so can be found at the
ACME docs.

For more information on configuring TLS certificates see the
[FAQ](MSC1711_certificates_FAQ.md).

# Upgrading to v0.34.0

1.  This release is the first to fully support Python 3. Synapse will
    now run on Python versions 3.5, or 3.6 (as well as 2.7). We
    recommend switching to Python 3, as it has been shown to give
    performance improvements.

    For users who have installed Synapse into a virtualenv, we recommend
    doing this by creating a new virtualenv. For example:

    ```sh
    virtualenv -p python3 ~/synapse/env3
    source ~/synapse/env3/bin/activate
    pip install matrix-synapse
    ```

    You can then start synapse as normal, having activated the new
    virtualenv:

    ```sh
    cd ~/synapse
    source env3/bin/activate
    synctl start
    ```

    Users who have installed from distribution packages should see the
    relevant package documentation. See below for notes on Debian
    packages.

    -   When upgrading to Python 3, you **must** make sure that your log
        files are configured as UTF-8, by adding `encoding: utf8` to the
        `RotatingFileHandler` configuration (if you have one) in your
        `<server>.log.config` file. For example, if your `log.config`
        file contains:

        ```yaml
        handlers:
          file:
            class: logging.handlers.RotatingFileHandler
            formatter: precise
            filename: homeserver.log
            maxBytes: 104857600
            backupCount: 10
            filters: [context]
          console:
            class: logging.StreamHandler
            formatter: precise
            filters: [context]
        ```

        Then you should update this to be:

        ```yaml
        handlers:
          file:
            class: logging.handlers.RotatingFileHandler
            formatter: precise
            filename: homeserver.log
            maxBytes: 104857600
            backupCount: 10
            filters: [context]
            encoding: utf8
          console:
            class: logging.StreamHandler
            formatter: precise
            filters: [context]
        ```

        There is no need to revert this change if downgrading to
        Python 2.

    We are also making available Debian packages which will run Synapse
    on Python 3. You can switch to these packages with
    `apt-get install matrix-synapse-py3`, however, please read
    [debian/NEWS](https://github.com/matrix-org/synapse/blob/release-v0.34.0/debian/NEWS)
    before doing so. The existing `matrix-synapse` packages will
    continue to use Python 2 for the time being.

2.  This release removes the `riot.im` from the default list of trusted
    identity servers.

    If `riot.im` is in your homeserver's list of
    `trusted_third_party_id_servers`, you should remove it. It was added
    in case a hypothetical future identity server was put there. If you
    don't remove it, users may be unable to deactivate their accounts.

3.  This release no longer installs the (unmaintained) Matrix Console
    web client as part of the default installation. It is possible to
    re-enable it by installing it separately and setting the
    `web_client_location` config option, but please consider switching
    to another client.

# Upgrading to v0.33.7

This release removes the example email notification templates from
`res/templates` (they are now internal to the python package). This
should only affect you if you (a) deploy your Synapse instance from a
git checkout or a github snapshot URL, and (b) have email notifications
enabled.

If you have email notifications enabled, you should ensure that
`email.template_dir` is either configured to point at a directory where
you have installed customised templates, or leave it unset to use the
default templates.

# Upgrading to v0.27.3

This release expands the anonymous usage stats sent if the opt-in
`report_stats` configuration is set to `true`. We now capture RSS memory
and cpu use at a very coarse level. This requires administrators to
install the optional `psutil` python module.

We would appreciate it if you could assist by ensuring this module is
available and `report_stats` is enabled. This will let us see if
performance changes to synapse are having an impact to the general
community.

# Upgrading to v0.15.0

If you want to use the new URL previewing API
(`/_matrix/media/r0/preview_url`) then you have to explicitly enable it
in the config and update your dependencies dependencies. See README.rst
for details.

# Upgrading to v0.11.0

This release includes the option to send anonymous usage stats to
matrix.org, and requires that administrators explictly opt in or out by
setting the `report_stats` option to either `true` or `false`.

We would really appreciate it if you could help our project out by
reporting anonymized usage statistics from your homeserver. Only very
basic aggregate data (e.g. number of users) will be reported, but it
helps us to track the growth of the Matrix community, and helps us to
make Matrix a success, as well as to convince other networks that they
should peer with us.

# Upgrading to v0.9.0

Application services have had a breaking API change in this version.

They can no longer register themselves with a home server using the AS
HTTP API. This decision was made because a compromised application
service with free reign to register any regex in effect grants full
read/write access to the home server if a regex of `.*` is used. An
attack where a compromised AS re-registers itself with `.*` was deemed
too big of a security risk to ignore, and so the ability to register
with the HS remotely has been removed.

It has been replaced by specifying a list of application service
registrations in `homeserver.yaml`:

```yaml
app_service_config_files: ["registration-01.yaml", "registration-02.yaml"]
```

Where `registration-01.yaml` looks like:

```yaml
url: <String>  # e.g. "https://my.application.service.com"
as_token: <String>
hs_token: <String>
sender_localpart: <String>  # This is a new field which denotes the user_id localpart when using the AS token
namespaces:
  users:
    - exclusive: <Boolean>
      regex: <String>  # e.g. "@prefix_.*"
  aliases:
    - exclusive: <Boolean>
      regex: <String>
  rooms:
    - exclusive: <Boolean>
      regex: <String>
```

# Upgrading to v0.8.0

Servers which use captchas will need to add their public key to:

    static/client/register/register_config.js

      window.matrixRegistrationConfig = {
          recaptcha_public_key: "YOUR_PUBLIC_KEY"
      };

This is required in order to support registration fallback (typically
used on mobile devices).

# Upgrading to v0.7.0

New dependencies are:

-   pydenticon
-   simplejson
-   syutil
-   matrix-angular-sdk

To pull in these dependencies in a virtual env, run:

    python synapse/python_dependencies.py | xargs -n 1 pip install

# Upgrading to v0.6.0

To pull in new dependencies, run:

    python setup.py develop --user

This update includes a change to the database schema. To upgrade you
first need to upgrade the database by running:

    python scripts/upgrade_db_to_v0.6.0.py <db> <server_name> <signing_key>

Where `<db>` is the location of the database,
`<server_name>` is the server name as specified in the
synapse configuration, and `<signing_key>` is the location
of the signing key as specified in the synapse configuration.

This may take some time to complete. Failures of signatures and content
hashes can safely be ignored.

# Upgrading to v0.5.1

Depending on precisely when you installed v0.5.0 you may have ended up
with a stale release of the reference matrix webclient installed as a
python module. To uninstall it and ensure you are depending on the
latest module, please run:

    $ pip uninstall syweb

# Upgrading to v0.5.0

The webclient has been split out into a seperate repository/pacakage in
this release. Before you restart your homeserver you will need to pull
in the webclient package by running:

    python setup.py develop --user

This release completely changes the database schema and so requires
upgrading it before starting the new version of the homeserver.

The script "database-prepare-for-0.5.0.sh" should be used to upgrade
the database. This will save all user information, such as logins and
profiles, but will otherwise purge the database. This includes messages,
which rooms the home server was a member of and room alias mappings.

If you would like to keep your history, please take a copy of your
database file and ask for help in #matrix:matrix.org. The upgrade
process is, unfortunately, non trivial and requires human intervention
to resolve any resulting conflicts during the upgrade process.

Before running the command the homeserver should be first completely
shutdown. To run it, simply specify the location of the database, e.g.:

> ./scripts/database-prepare-for-0.5.0.sh "homeserver.db"

Once this has successfully completed it will be safe to restart the
homeserver. You may notice that the homeserver takes a few seconds
longer to restart than usual as it reinitializes the database.

On startup of the new version, users can either rejoin remote rooms
using room aliases or by being reinvited. Alternatively, if any other
homeserver sends a message to a room that the homeserver was previously
in the local HS will automatically rejoin the room.

# Upgrading to v0.4.0

This release needs an updated syutil version. Run:

    python setup.py develop

You will also need to upgrade your configuration as the signing key
format has changed. Run:

    python -m synapse.app.homeserver --config-path <CONFIG> --generate-config

# Upgrading to v0.3.0

This registration API now closely matches the login API. This introduces
a bit more backwards and forwards between the HS and the client, but
this improves the overall flexibility of the API. You can now GET on
/register to retrieve a list of valid registration flows. Upon choosing
one, they are submitted in the same way as login, e.g:

    {
      type: m.login.password,
      user: foo,
      password: bar
    }

The default HS supports 2 flows, with and without Identity Server email
authentication. Enabling captcha on the HS will add in an extra step to
all flows: `m.login.recaptcha` which must be completed before you can
transition to the next stage. There is a new login type:
`m.login.email.identity` which contains the `threepidCreds` key which
were previously sent in the original register request. For more
information on this, see the specification.

## Web Client

The VoIP specification has changed between v0.2.0 and v0.3.0. Users
should refresh any browser tabs to get the latest web client code. Users
on v0.2.0 of the web client will not be able to call those on v0.3.0 and
vice versa.

# Upgrading to v0.2.0

The home server now requires setting up of SSL config before it can run.
To automatically generate default config use:

    $ python synapse/app/homeserver.py \
        --server-name machine.my.domain.name \
        --bind-port 8448 \
        --config-path homeserver.config \
        --generate-config

This config can be edited if desired, for example to specify a different
SSL certificate to use. Once done you can run the home server using:

    $ python synapse/app/homeserver.py --config-path homeserver.config

See the README.rst for more information.

Also note that some config options have been renamed, including:

-   "host" to "server-name"
-   "database" to "database-path"
-   "port" to "bind-port" and "unsecure-port"

# Upgrading to v0.0.1

This release completely changes the database schema and so requires
upgrading it before starting the new version of the homeserver.

The script "database-prepare-for-0.0.1.sh" should be used to upgrade
the database. This will save all user information, such as logins and
profiles, but will otherwise purge the database. This includes messages,
which rooms the home server was a member of and room alias mappings.

Before running the command the homeserver should be first completely
shutdown. To run it, simply specify the location of the database, e.g.:

> ./scripts/database-prepare-for-0.0.1.sh "homeserver.db"

Once this has successfully completed it will be safe to restart the
homeserver. You may notice that the homeserver takes a few seconds
longer to restart than usual as it reinitializes the database.

On startup of the new version, users can either rejoin remote rooms
using room aliases or by being reinvited. Alternatively, if any other
homeserver sends a message to a room that the homeserver was previously
in the local HS will automatically rejoin the room.<|MERGE_RESOLUTION|>--- conflicted
+++ resolved
@@ -87,7 +87,6 @@
 
 # Upgrading to v1.47.0
 
-<<<<<<< HEAD
 ## Removal of old Room Admin API
 
 The following admin APIs were deprecated in [Synapse 1.34](https://github.com/matrix-org/synapse/blob/v1.34.0/CHANGES.md#deprecations-and-removals)
@@ -97,7 +96,7 @@
 
 Any scripts still using the above APIs should be converted to use the
 [Delete Room API](https://matrix-org.github.io/synapse/latest/admin_api/rooms.html#delete-room-api).
-=======
+
 ## Deprecation of the `user_may_create_room_with_invites` module callback
 
 The `user_may_create_room_with_invites` is deprecated and will be removed in a future
@@ -108,7 +107,6 @@
 room.
 
 We plan to remove this callback in January 2022.
->>>>>>> 0b99d4c8
 
 # Upgrading to v1.45.0
 
