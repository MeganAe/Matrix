# Upgrading Synapse

Before upgrading check if any special steps are required to upgrade from
the version you currently have installed to the current version of
Synapse. The extra instructions that may be required are listed later in
this document.

-   Check that your versions of Python and PostgreSQL are still
    supported.

    Synapse follows upstream lifecycles for [Python](https://endoflife.date/python) and
    [PostgreSQL](https://endoflife.date/postgresql), and removes support for versions
    which are no longer maintained.

    The website <https://endoflife.date> also offers convenient
    summaries.

-   If Synapse was installed using [prebuilt
    packages](setup/installation.md#prebuilt-packages), you will need to follow the
    normal process for upgrading those packages.

-   If Synapse was installed from source, then:

    1.  Activate the virtualenv before upgrading. For example, if
        Synapse is installed in a virtualenv in `~/synapse/env` then
        run:

        ```bash
        source ~/synapse/env/bin/activate
        ```

    2.  If Synapse was installed using pip then upgrade to the latest
        version by running:

        ```bash
        pip install --upgrade matrix-synapse
        ```

        If Synapse was installed using git then upgrade to the latest
        version by running:

        ```bash
        git pull
        pip install --upgrade .
        ```

    3.  Restart Synapse:

        ```bash
        ./synctl restart
        ```

To check whether your update was successful, you can check the running
server version with:

```bash
# you may need to replace 'localhost:8008' if synapse is not configured
# to listen on port 8008.

curl http://localhost:8008/_synapse/admin/v1/server_version
```

## Rolling back to older versions

Rolling back to previous releases can be difficult, due to database
schema changes between releases. Where we have been able to test the
rollback process, this will be noted below.

In general, you will need to undo any changes made during the upgrade
process, for example:

-   pip:

    ```bash
    source env/bin/activate
    # replace `1.3.0` accordingly:
    pip install matrix-synapse==1.3.0
    ```

-   Debian:

    ```bash
    # replace `1.3.0` and `stretch` accordingly:
    wget https://packages.matrix.org/debian/pool/main/m/matrix-synapse-py3/matrix-synapse-py3_1.3.0+stretch1_amd64.deb
    dpkg -i matrix-synapse-py3_1.3.0+stretch1_amd64.deb
    ```

<<<<<<< HEAD


# Upgrading to v1.53.0
=======
# Upgrading to v1.53.0

## Dropping support for `webclient` listeners and non-HTTP(S) `web_client_location`

Per the deprecation notice in Synapse v1.51.0, listeners of type  `webclient`
are no longer supported and configuring them is a now a configuration error.

Configuring a non-HTTP(S) `web_client_location` configuration is is now a
configuration error. Since the `webclient` listener is no longer supported, this
setting only applies to the root path `/` of Synapse's web server and no longer
the `/_matrix/client/` path.
>>>>>>> 4d7e74b2

## Stablisation of MSC3231

The unstable validity-check endpoint for the 
[Registration Tokens](https://spec.matrix.org/v1.2/client-server-api/#get_matrixclientv1registermloginregistration_tokenvalidity) 
feature has been stabilised and moved from:

`/_matrix/client/unstable/org.matrix.msc3231/register/org.matrix.msc3231.login.registration_token/validity`

to:

`/_matrix/client/v1/register/m.login.registration_token/validity`

Please update any relevant reverse proxy or firewall configurations appropriately.

<<<<<<< HEAD
## Time-based cache expiry is now enabled by default

Formerly, entries in the cache were not evicted regardless of whether they were accessed after storing.
This behavior has now changed. By default entries in the cache are now evicted after 30m of not being accessed. 
To change the default behavior, go to the `caches` section of the config and change the `expire_caches` and 
`cache_entry_ttl` flags as necessary. Please note that these flags replace the `expiry_time` flag in the config.  

=======
## Deprecation of `capability` `org.matrix.msc3283.*`
>>>>>>> 4d7e74b2

The `capabilities` of MSC3283 from the REST API `/_matrix/client/r0/capabilities`
becomes stable.

The old `capabilities`
- `org.matrix.msc3283.set_displayname`,
- `org.matrix.msc3283.set_avatar_url` and
- `org.matrix.msc3283.3pid_changes`

are deprecated and scheduled to be removed in Synapse v1.(next+1).0.

The new `capabilities`
- `m.set_displayname`,
- `m.set_avatar_url` and
- `m.3pid_changes`

are now active by default.

## Removal of `user_may_create_room_with_invites`

As announced with the release of [Synapse 1.47.0](#deprecation-of-the-user_may_create_room_with_invites-module-callback),
the deprecated `user_may_create_room_with_invites` module callback has been removed.

Modules relying on it can instead implement [`user_may_invite`](https://matrix-org.github.io/synapse/latest/modules/spam_checker_callbacks.html#user_may_invite)
and use the [`get_room_state`](https://github.com/matrix-org/synapse/blob/872f23b95fa980a61b0866c1475e84491991fa20/synapse/module_api/__init__.py#L869-L876)
module API to infer whether the invite is happening while creating a room (see [this function](https://github.com/matrix-org/synapse-domain-rule-checker/blob/e7d092dd9f2a7f844928771dbfd9fd24c2332e48/synapse_domain_rule_checker/__init__.py#L56-L89)
as an example). Alternately, modules can also implement [`on_create_room`](https://matrix-org.github.io/synapse/latest/modules/third_party_rules_callbacks.html#on_create_room).


# Upgrading to v1.52.0

## Twisted security release

Note that [Twisted 22.1.0](https://github.com/twisted/twisted/releases/tag/twisted-22.1.0)
has recently been released, which fixes a [security issue](https://github.com/twisted/twisted/security/advisories/GHSA-92x2-jw7w-xvvx)
within the Twisted library. We do not believe Synapse is affected by this vulnerability,
though we advise server administrators who installed Synapse via pip to upgrade Twisted
with `pip install --upgrade Twisted` as a matter of good practice. The Docker image
`matrixdotorg/synapse` and the Debian packages from `packages.matrix.org` are using the
updated library.

# Upgrading to v1.51.0

## Deprecation of `webclient` listeners and non-HTTP(S) `web_client_location`

Listeners of type  `webclient` are deprecated and scheduled to be removed in
Synapse v1.53.0.

Similarly, a non-HTTP(S) `web_client_location` configuration is deprecated and
will become a configuration error in Synapse v1.53.0.


# Upgrading to v1.50.0

## Dropping support for old Python and Postgres versions

In line with our [deprecation policy](deprecation_policy.md),
we've dropped support for Python 3.6 and PostgreSQL 9.6, as they are no
longer supported upstream.

This release of Synapse requires Python 3.7+ and PostgreSQL 10+.


# Upgrading to v1.47.0

## Removal of old Room Admin API

The following admin APIs were deprecated in [Synapse 1.34](https://github.com/matrix-org/synapse/blob/v1.34.0/CHANGES.md#deprecations-and-removals)
(released on 2021-05-17) and have now been removed:

- `POST /_synapse/admin/v1/<room_id>/delete`

Any scripts still using the above APIs should be converted to use the
[Delete Room API](https://matrix-org.github.io/synapse/latest/admin_api/rooms.html#delete-room-api).

## Deprecation of the `user_may_create_room_with_invites` module callback

The `user_may_create_room_with_invites` is deprecated and will be removed in a future
version of Synapse. Modules implementing this callback can instead implement
[`user_may_invite`](https://matrix-org.github.io/synapse/latest/modules/spam_checker_callbacks.html#user_may_invite)
and use the [`get_room_state`](https://github.com/matrix-org/synapse/blob/872f23b95fa980a61b0866c1475e84491991fa20/synapse/module_api/__init__.py#L869-L876)
module API method to infer whether the invite is happening in the context of creating a
room.

We plan to remove this callback in January 2022.

# Upgrading to v1.45.0

## Changes required to media storage provider modules when reading from the Synapse configuration object

Media storage provider modules that read from the Synapse configuration object (i.e. that
read the value of `hs.config.[...]`) now need to specify the configuration section they're
reading from. This means that if a module reads the value of e.g. `hs.config.media_store_path`,
it needs to replace it with `hs.config.media.media_store_path`.

# Upgrading to v1.44.0

## The URL preview cache is no longer mirrored to storage providers
The `url_cache/` and `url_cache_thumbnails/` directories in the media store are
no longer mirrored to storage providers. These two directories can be safely
deleted from any configured storage providers to reclaim space.

# Upgrading to v1.43.0

## The spaces summary APIs can now be handled by workers

The [available worker applications documentation](https://matrix-org.github.io/synapse/latest/workers.html#available-worker-applications)
has been updated to reflect that calls to the `/spaces`, `/hierarchy`, and
`/summary` endpoints can now be routed to workers for both client API and
federation requests.

# Upgrading to v1.42.0

## Removal of old Room Admin API

The following admin APIs were deprecated in [Synapse 1.25](https://github.com/matrix-org/synapse/blob/v1.25.0/CHANGES.md#removal-warning)
(released on 2021-01-13) and have now been removed:

-   `POST /_synapse/admin/v1/purge_room`
-   `POST /_synapse/admin/v1/shutdown_room/<room_id>`

Any scripts still using the above APIs should be converted to use the
[Delete Room API](https://matrix-org.github.io/synapse/latest/admin_api/rooms.html#delete-room-api).

## User-interactive authentication fallback templates can now display errors

This may affect you if you make use of custom HTML templates for the
[reCAPTCHA](../synapse/res/templates/recaptcha.html) or
[terms](../synapse/res/templates/terms.html) fallback pages.

The template is now provided an `error` variable if the authentication
process failed. See the default templates linked above for an example.

## Removal of out-of-date email pushers

Users will stop receiving message updates via email for addresses that were
once, but not still, linked to their account.

# Upgrading to v1.41.0

## Add support for routing outbound HTTP requests via a proxy for federation

Since Synapse 1.6.0 (2019-11-26) you can set a proxy for outbound HTTP requests via
http_proxy/https_proxy environment variables. This proxy was set for:
- push
- url previews
- phone-home stats
- recaptcha validation
- CAS auth validation
- OpenID Connect
- Federation (checking public key revocation)

In this version we have added support for outbound requests for:
- Outbound federation
- Downloading remote media
- Fetching public keys of other servers

These requests use the same proxy configuration. If you have a proxy configuration we
recommend to verify the configuration. It may be necessary to adjust the `no_proxy`
environment variable.

See [using a forward proxy with Synapse documentation](setup/forward_proxy.md) for
details.

## Deprecation of `template_dir`

The `template_dir` settings in the `sso`, `account_validity` and `email` sections of the
configuration file are now deprecated. Server admins should use the new
`templates.custom_template_directory` setting in the configuration file and use one single
custom template directory for all aforementioned features. Template file names remain
unchanged. See [the related documentation](https://matrix-org.github.io/synapse/latest/templates.html)
for more information and examples.

We plan to remove support for these settings in October 2021.

## `/_synapse/admin/v1/users/{userId}/media` must be handled by media workers

The [media repository worker documentation](https://matrix-org.github.io/synapse/latest/workers.html#synapseappmedia_repository)
has been updated to reflect that calls to `/_synapse/admin/v1/users/{userId}/media`
must now be handled by media repository workers. This is due to the new `DELETE` method
of this endpoint modifying the media store.

# Upgrading to v1.39.0

## Deprecation of the current third-party rules module interface

The current third-party rules module interface is deprecated in favour of the new generic
modules system introduced in Synapse v1.37.0. Authors of third-party rules modules can refer
to [this documentation](modules/porting_legacy_module.md)
to update their modules. Synapse administrators can refer to [this documentation](modules/index.md)
to update their configuration once the modules they are using have been updated.

We plan to remove support for the current third-party rules interface in September 2021.


# Upgrading to v1.38.0

## Re-indexing of `events` table on Postgres databases

This release includes a database schema update which requires re-indexing one of
the larger tables in the database, `events`. This could result in increased
disk I/O for several hours or days after upgrading while the migration
completes. Furthermore, because we have to keep the old indexes until the new
indexes are ready, it could result in a significant, temporary, increase in
disk space.

To get a rough idea of the disk space required, check the current size of one
of the indexes. For example, from a `psql` shell, run the following sql:

```sql
SELECT pg_size_pretty(pg_relation_size('events_order_room'));
```

We need to rebuild **four** indexes, so you will need to multiply this result
by four to give an estimate of the disk space required. For example, on one
particular server:

```
synapse=# select pg_size_pretty(pg_relation_size('events_order_room'));
 pg_size_pretty
----------------
 288 MB
(1 row)
```

On this server, it would be wise to ensure that at least 1152MB are free.

The additional disk space will be freed once the migration completes.

SQLite databases are unaffected by this change.


# Upgrading to v1.37.0

## Deprecation of the current spam checker interface

The current spam checker interface is deprecated in favour of a new generic modules system.
Authors of spam checker modules can refer to [this
documentation](modules/porting_legacy_module.md
to update their modules. Synapse administrators can refer to [this
documentation](modules/index.md)
to update their configuration once the modules they are using have been updated.

We plan to remove support for the current spam checker interface in August 2021.

More module interfaces will be ported over to this new generic system in future versions
of Synapse.


# Upgrading to v1.34.0

## `room_invite_state_types` configuration setting

The `room_invite_state_types` configuration setting has been deprecated
and replaced with `room_prejoin_state`. See the [sample configuration
file](https://github.com/matrix-org/synapse/blob/v1.34.0/docs/sample_config.yaml#L1515).

If you have set `room_invite_state_types` to the default value you
should simply remove it from your configuration file. The default value
used to be:

```yaml
room_invite_state_types:
   - "m.room.join_rules"
   - "m.room.canonical_alias"
   - "m.room.avatar"
   - "m.room.encryption"
   - "m.room.name"
```

If you have customised this value, you should remove
`room_invite_state_types` and configure `room_prejoin_state` instead.

# Upgrading to v1.33.0

## Account Validity HTML templates can now display a user's expiration date

This may affect you if you have enabled the account validity feature,
and have made use of a custom HTML template specified by the
`account_validity.template_dir` or
`account_validity.account_renewed_html_path` Synapse config options.

The template can now accept an `expiration_ts` variable, which
represents the unix timestamp in milliseconds for the future date of
which their account has been renewed until. See the [default
template](https://github.com/matrix-org/synapse/blob/release-v1.33.0/synapse/res/templates/account_renewed.html)
for an example of usage.

ALso note that a new HTML template, `account_previously_renewed.html`,
has been added. This is is shown to users when they attempt to renew
their account with a valid renewal token that has already been used
before. The default template contents can been found
[here](https://github.com/matrix-org/synapse/blob/release-v1.33.0/synapse/res/templates/account_previously_renewed.html),
and can also accept an `expiration_ts` variable. This template replaces
the error message users would previously see upon attempting to use a
valid renewal token more than once.

# Upgrading to v1.32.0

## Regression causing connected Prometheus instances to become overwhelmed

This release introduces [a
regression](https://github.com/matrix-org/synapse/issues/9853) that can
overwhelm connected Prometheus instances. This issue is not present in
Synapse v1.32.0rc1.

If you have been affected, please downgrade to 1.31.0. You then may need
to remove excess writeahead logs in order for Prometheus to recover.
Instructions for doing so are provided
[here](https://github.com/matrix-org/synapse/pull/9854#issuecomment-823472183).

## Dropping support for old Python, Postgres and SQLite versions

In line with our [deprecation policy](deprecation_policy.md),
we've dropped support for Python 3.5 and PostgreSQL 9.5, as they are no
longer supported upstream.

This release of Synapse requires Python 3.6+ and PostgresSQL 9.6+ or
SQLite 3.22+.

## Removal of old List Accounts Admin API

The deprecated v1 "list accounts" admin API
(`GET /_synapse/admin/v1/users/<user_id>`) has been removed in this
version.

The [v2 list accounts API](admin_api/user_admin_api.md#list-accounts)
has been available since Synapse 1.7.0 (2019-12-13), and is accessible
under `GET /_synapse/admin/v2/users`.

The deprecation of the old endpoint was announced with Synapse 1.28.0
(released on 2021-02-25).

## Application Services must use type `m.login.application_service` when registering users

In compliance with the [Application Service
spec](https://matrix.org/docs/spec/application_service/r0.1.2#server-admin-style-permissions),
Application Services are now required to use the
`m.login.application_service` type when registering users via the
`/_matrix/client/r0/register` endpoint. This behaviour was deprecated in
Synapse v1.30.0.

Please ensure your Application Services are up to date.

# Upgrading to v1.29.0

## Requirement for X-Forwarded-Proto header

When using Synapse with a reverse proxy (in particular, when using the
`x_forwarded` option on an HTTP listener), Synapse now
expects to receive an `X-Forwarded-Proto` header on incoming
HTTP requests. If it is not set, Synapse will log a warning on each
received request.

To avoid the warning, administrators using a reverse proxy should ensure
that the reverse proxy sets `X-Forwarded-Proto` header to
`https` or `http` to indicate the protocol used
by the client.

Synapse also requires the `Host` header to be preserved.

See the [reverse proxy documentation](reverse_proxy.md), where the
example configurations have been updated to show how to set these
headers.

(Users of [Caddy](https://caddyserver.com/) are unaffected, since we
believe it sets `X-Forwarded-Proto` by default.)

# Upgrading to v1.27.0

## Changes to callback URI for OAuth2 / OpenID Connect and SAML2

This version changes the URI used for callbacks from OAuth2 and SAML2
identity providers:

-   If your server is configured for single sign-on via an OpenID
    Connect or OAuth2 identity provider, you will need to add
    `[synapse public baseurl]/_synapse/client/oidc/callback` to the list
    of permitted "redirect URIs" at the identity provider.

    See the [OpenID docs](openid.md) for more information on setting
    up OpenID Connect.

-   If your server is configured for single sign-on via a SAML2 identity
    provider, you will need to add
    `[synapse public baseurl]/_synapse/client/saml2/authn_response` as a
    permitted "ACS location" (also known as "allowed callback URLs")
    at the identity provider.

    The "Issuer" in the "AuthnRequest" to the SAML2 identity
    provider is also updated to
    `[synapse public baseurl]/_synapse/client/saml2/metadata.xml`. If
    your SAML2 identity provider uses this property to validate or
    otherwise identify Synapse, its configuration will need to be
    updated to use the new URL. Alternatively you could create a new,
    separate "EntityDescriptor" in your SAML2 identity provider with
    the new URLs and leave the URLs in the existing "EntityDescriptor"
    as they were.

## Changes to HTML templates

The HTML templates for SSO and email notifications now have [Jinja2's
autoescape](https://jinja.palletsprojects.com/en/2.11.x/api/#autoescaping)
enabled for files ending in `.html`, `.htm`, and `.xml`. If you have
customised these templates and see issues when viewing them you might
need to update them. It is expected that most configurations will need
no changes.

If you have customised the templates *names* for these templates, it is
recommended to verify they end in `.html` to ensure autoescape is
enabled.

The above applies to the following templates:

-   `add_threepid.html`
-   `add_threepid_failure.html`
-   `add_threepid_success.html`
-   `notice_expiry.html`
-   `notice_expiry.html`
-   `notif_mail.html` (which, by default, includes `room.html` and
    `notif.html`)
-   `password_reset.html`
-   `password_reset_confirmation.html`
-   `password_reset_failure.html`
-   `password_reset_success.html`
-   `registration.html`
-   `registration_failure.html`
-   `registration_success.html`
-   `sso_account_deactivated.html`
-   `sso_auth_bad_user.html`
-   `sso_auth_confirm.html`
-   `sso_auth_success.html`
-   `sso_error.html`
-   `sso_login_idp_picker.html`
-   `sso_redirect_confirm.html`

# Upgrading to v1.26.0

## Rolling back to v1.25.0 after a failed upgrade

v1.26.0 includes a lot of large changes. If something problematic
occurs, you may want to roll-back to a previous version of Synapse.
Because v1.26.0 also includes a new database schema version, reverting
that version is also required alongside the generic rollback
instructions mentioned above. In short, to roll back to v1.25.0 you need
to:

1.  Stop the server

2.  Decrease the schema version in the database:

    ```sql
    UPDATE schema_version SET version = 58;
    ```

3.  Delete the ignored users & chain cover data:

    ```sql
    DROP TABLE IF EXISTS ignored_users;
    UPDATE rooms SET has_auth_chain_index = false;
    ```

    For PostgreSQL run:

    ```sql
    TRUNCATE event_auth_chain_links;
    TRUNCATE event_auth_chains;
    ```

    For SQLite run:

    ```sql
    DELETE FROM event_auth_chain_links;
    DELETE FROM event_auth_chains;
    ```

4.  Mark the deltas as not run (so they will re-run on upgrade).

    ```sql
    DELETE FROM applied_schema_deltas WHERE version = 59 AND file = "59/01ignored_user.py";
    DELETE FROM applied_schema_deltas WHERE version = 59 AND file = "59/06chain_cover_index.sql";
    ```

5.  Downgrade Synapse by following the instructions for your
    installation method in the "Rolling back to older versions"
    section above.

# Upgrading to v1.25.0

## Last release supporting Python 3.5

This is the last release of Synapse which guarantees support with Python
3.5, which passed its upstream End of Life date several months ago.

We will attempt to maintain support through March 2021, but without
guarantees.

In the future, Synapse will follow upstream schedules for ending support
of older versions of Python and PostgreSQL. Please upgrade to at least
Python 3.6 and PostgreSQL 9.6 as soon as possible.

## Blacklisting IP ranges

Synapse v1.25.0 includes new settings, `ip_range_blacklist` and
`ip_range_whitelist`, for controlling outgoing requests from Synapse for
federation, identity servers, push, and for checking key validity for
third-party invite events. The previous setting,
`federation_ip_range_blacklist`, is deprecated. The new
`ip_range_blacklist` defaults to private IP ranges if it is not defined.

If you have never customised `federation_ip_range_blacklist` it is
recommended that you remove that setting.

If you have customised `federation_ip_range_blacklist` you should update
the setting name to `ip_range_blacklist`.

If you have a custom push server that is reached via private IP space
you may need to customise `ip_range_blacklist` or `ip_range_whitelist`.

# Upgrading to v1.24.0

## Custom OpenID Connect mapping provider breaking change

This release allows the OpenID Connect mapping provider to perform
normalisation of the localpart of the Matrix ID. This allows for the
mapping provider to specify different algorithms, instead of the
[default
way](<https://matrix.org/docs/spec/appendices#mapping-from-other-character-sets>).

If your Synapse configuration uses a custom mapping provider
(`oidc_config.user_mapping_provider.module` is specified and
not equal to
`synapse.handlers.oidc_handler.JinjaOidcMappingProvider`)
then you *must* ensure that `map_user_attributes` of the
mapping provider performs some normalisation of the
`localpart` returned. To match previous behaviour you can
use the `map_username_to_mxid_localpart` function provided
by Synapse. An example is shown below:

```python
from synapse.types import map_username_to_mxid_localpart

class MyMappingProvider:
    def map_user_attributes(self, userinfo, token):
        # ... your custom logic ...
        sso_user_id = ...
        localpart = map_username_to_mxid_localpart(sso_user_id)

        return {"localpart": localpart}
```

## Removal historical Synapse Admin API

Historically, the Synapse Admin API has been accessible under:

-   `/_matrix/client/api/v1/admin`
-   `/_matrix/client/unstable/admin`
-   `/_matrix/client/r0/admin`
-   `/_synapse/admin/v1`

The endpoints with `/_matrix/client/*` prefixes have been removed as of
v1.24.0. The Admin API is now only accessible under:

-   `/_synapse/admin/v1`

The only exception is the `/admin/whois` endpoint, which is
[also available via the client-server
API](https://matrix.org/docs/spec/client_server/r0.6.1#get-matrix-client-r0-admin-whois-userid).

The deprecation of the old endpoints was announced with Synapse 1.20.0
(released on 2020-09-22) and makes it easier for homeserver admins to
lock down external access to the Admin API endpoints.

# Upgrading to v1.23.0

## Structured logging configuration breaking changes

This release deprecates use of the `structured: true` logging
configuration for structured logging. If your logging configuration
contains `structured: true` then it should be modified based on the
[structured logging documentation](structured_logging.md).

The `structured` and `drains` logging options are now deprecated and
should be replaced by standard logging configuration of `handlers` and
`formatters`.

A future will release of Synapse will make using `structured: true` an
error.

# Upgrading to v1.22.0

## ThirdPartyEventRules breaking changes

This release introduces a backwards-incompatible change to modules
making use of `ThirdPartyEventRules` in Synapse. If you make use of a
module defined under the `third_party_event_rules` config option, please
make sure it is updated to handle the below change:

The `http_client` argument is no longer passed to modules as they are
initialised. Instead, modules are expected to make use of the
`http_client` property on the `ModuleApi` class. Modules are now passed
a `module_api` argument during initialisation, which is an instance of
`ModuleApi`. `ModuleApi` instances have a `http_client` property which
acts the same as the `http_client` argument previously passed to
`ThirdPartyEventRules` modules.

# Upgrading to v1.21.0

## Forwarding `/_synapse/client` through your reverse proxy

The [reverse proxy documentation](reverse_proxy.md)
has been updated to include reverse proxy directives for
`/_synapse/client/*` endpoints. As the user password reset flow now uses
endpoints under this prefix, **you must update your reverse proxy
configurations for user password reset to work**.

Additionally, note that the [Synapse worker documentation](workers.md) has been updated to

:   state that the `/_synapse/client/password_reset/email/submit_token`
    endpoint can be handled

by all workers. If you make use of Synapse's worker feature, please
update your reverse proxy configuration to reflect this change.

## New HTML templates

A new HTML template,
[password_reset_confirmation.html](https://github.com/matrix-org/synapse/blob/develop/synapse/res/templates/password_reset_confirmation.html),
has been added to the `synapse/res/templates` directory. If you are
using a custom template directory, you may want to copy the template
over and modify it.

Note that as of v1.20.0, templates do not need to be included in custom
template directories for Synapse to start. The default templates will be
used if a custom template cannot be found.

This page will appear to the user after clicking a password reset link
that has been emailed to them.

To complete password reset, the page must include a way to make a
`POST` request to
`/_synapse/client/password_reset/{medium}/submit_token` with the query
parameters from the original link, presented as a URL-encoded form. See
the file itself for more details.

## Updated Single Sign-on HTML Templates

The `saml_error.html` template was removed from Synapse and replaced
with the `sso_error.html` template. If your Synapse is configured to use
SAML and a custom `sso_redirect_confirm_template_dir` configuration then
any customisations of the `saml_error.html` template will need to be
merged into the `sso_error.html` template. These templates are similar,
but the parameters are slightly different:

-   The `msg` parameter should be renamed to `error_description`.
-   There is no longer a `code` parameter for the response code.
-   A string `error` parameter is available that includes a short hint
    of why a user is seeing the error page.

# Upgrading to v1.18.0

## Docker `-py3` suffix will be removed in future versions

From 10th August 2020, we will no longer publish Docker images with the
`-py3` tag suffix. The images tagged with the
`-py3` suffix have been identical to the non-suffixed tags
since release 0.99.0, and the suffix is obsolete.

On 10th August, we will remove the `latest-py3` tag.
Existing per-release tags (such as `v1.18.0-py3` will not
be removed, but no new `-py3` tags will be added.

Scripts relying on the `-py3` suffix will need to be
updated.

## Redis replication is now recommended in lieu of TCP replication

When setting up worker processes, we now recommend the use of a Redis
server for replication. **The old direct TCP connection method is
deprecated and will be removed in a future release.** See
[workers](workers.md) for more details.

# Upgrading to v1.14.0

This version includes a database update which is run as part of the
upgrade, and which may take a couple of minutes in the case of a large
server. Synapse will not respond to HTTP requests while this update is
taking place.

# Upgrading to v1.13.0

## Incorrect database migration in old synapse versions

A bug was introduced in Synapse 1.4.0 which could cause the room
directory to be incomplete or empty if Synapse was upgraded directly
from v1.2.1 or earlier, to versions between v1.4.0 and v1.12.x.

This will *not* be a problem for Synapse installations which were:

:   -   created at v1.4.0 or later,
    -   upgraded via v1.3.x, or
    -   upgraded straight from v1.2.1 or earlier to v1.13.0 or later.

If completeness of the room directory is a concern, installations which
are affected can be repaired as follows:

1.  Run the following sql from a `psql` or
    `sqlite3` console:

    ```sql
    INSERT INTO background_updates (update_name, progress_json, depends_on) VALUES
       ('populate_stats_process_rooms', '{}', 'current_state_events_membership');

    INSERT INTO background_updates (update_name, progress_json, depends_on) VALUES
       ('populate_stats_process_users', '{}', 'populate_stats_process_rooms');
    ```

2.  Restart synapse.

## New Single Sign-on HTML Templates

New templates (`sso_auth_confirm.html`, `sso_auth_success.html`, and
`sso_account_deactivated.html`) were added to Synapse. If your Synapse
is configured to use SSO and a custom
`sso_redirect_confirm_template_dir` configuration then these templates
will need to be copied from
[synapse/res/templates](synapse/res/templates) into that directory.

## Synapse SSO Plugins Method Deprecation

Plugins using the `complete_sso_login` method of
`synapse.module_api.ModuleApi` should update to using the async/await
version `complete_sso_login_async` which includes additional checks. The
non-async version is considered deprecated.

## Rolling back to v1.12.4 after a failed upgrade

v1.13.0 includes a lot of large changes. If something problematic
occurs, you may want to roll-back to a previous version of Synapse.
Because v1.13.0 also includes a new database schema version, reverting
that version is also required alongside the generic rollback
instructions mentioned above. In short, to roll back to v1.12.4 you need
to:

1.  Stop the server

2.  Decrease the schema version in the database:

    ```sql
    UPDATE schema_version SET version = 57;
    ```

3.  Downgrade Synapse by following the instructions for your
    installation method in the "Rolling back to older versions"
    section above.

# Upgrading to v1.12.0

This version includes a database update which is run as part of the
upgrade, and which may take some time (several hours in the case of a
large server). Synapse will not respond to HTTP requests while this
update is taking place.

This is only likely to be a problem in the case of a server which is
participating in many rooms.

0.  As with all upgrades, it is recommended that you have a recent
    backup of your database which can be used for recovery in the event
    of any problems.

1.  As an initial check to see if you will be affected, you can try
    running the following query from the `psql` or
    `sqlite3` console. It is safe to run it while Synapse is
    still running.

    ```sql
    SELECT MAX(q.v) FROM (
      SELECT (
        SELECT ej.json AS v
        FROM state_events se INNER JOIN event_json ej USING (event_id)
        WHERE se.room_id=rooms.room_id AND se.type='m.room.create' AND se.state_key=''
        LIMIT 1
      ) FROM rooms WHERE rooms.room_version IS NULL
    ) q;
    ```

    This query will take about the same amount of time as the upgrade
    process: ie, if it takes 5 minutes, then it is likely that Synapse
    will be unresponsive for 5 minutes during the upgrade.

    If you consider an outage of this duration to be acceptable, no
    further action is necessary and you can simply start Synapse 1.12.0.

    If you would prefer to reduce the downtime, continue with the steps
    below.

2.  The easiest workaround for this issue is to manually create a new
    index before upgrading. On PostgreSQL, his can be done as follows:

    ```sql
    CREATE INDEX CONCURRENTLY tmp_upgrade_1_12_0_index
    ON state_events(room_id) WHERE type = 'm.room.create';
    ```

    The above query may take some time, but is also safe to run while
    Synapse is running.

    We assume that no SQLite users have databases large enough to be
    affected. If you *are* affected, you can run a similar query,
    omitting the `CONCURRENTLY` keyword. Note however that this
    operation may in itself cause Synapse to stop running for some time.
    Synapse admins are reminded that [SQLite is not recommended for use
    outside a test environment](postgres.md).

3.  Once the index has been created, the `SELECT` query in step 1 above
    should complete quickly. It is therefore safe to upgrade to Synapse
    1.12.0.

4.  Once Synapse 1.12.0 has successfully started and is responding to
    HTTP requests, the temporary index can be removed:

    ```sql
    DROP INDEX tmp_upgrade_1_12_0_index;
    ```

# Upgrading to v1.10.0

Synapse will now log a warning on start up if used with a PostgreSQL
database that has a non-recommended locale set.

See [Postgres](postgres.md) for details.

# Upgrading to v1.8.0

Specifying a `log_file` config option will now cause Synapse to refuse
to start, and should be replaced by with the `log_config` option.
Support for the `log_file` option was removed in v1.3.0 and has since
had no effect.

# Upgrading to v1.7.0

In an attempt to configure Synapse in a privacy preserving way, the
default behaviours of `allow_public_rooms_without_auth` and
`allow_public_rooms_over_federation` have been inverted. This means that
by default, only authenticated users querying the Client/Server API will
be able to query the room directory, and relatedly that the server will
not share room directory information with other servers over federation.

If your installation does not explicitly set these settings one way or
the other and you want either setting to be `true` then it will
necessary to update your homeserver configuration file accordingly.

For more details on the surrounding context see our
[explainer](https://matrix.org/blog/2019/11/09/avoiding-unwelcome-visitors-on-private-matrix-servers).

# Upgrading to v1.5.0

This release includes a database migration which may take several
minutes to complete if there are a large number (more than a million or
so) of entries in the `devices` table. This is only likely to a be a
problem on very large installations.

# Upgrading to v1.4.0

## New custom templates

If you have configured a custom template directory with the
`email.template_dir` option, be aware that there are new templates
regarding registration and threepid management (see below) that must be
included.

-   `registration.html` and `registration.txt`
-   `registration_success.html` and `registration_failure.html`
-   `add_threepid.html` and `add_threepid.txt`
-   `add_threepid_failure.html` and `add_threepid_success.html`

Synapse will expect these files to exist inside the configured template
directory, and **will fail to start** if they are absent. To view the
default templates, see
[synapse/res/templates](https://github.com/matrix-org/synapse/tree/master/synapse/res/templates).

## 3pid verification changes

**Note: As of this release, users will be unable to add phone numbers or
email addresses to their accounts, without changes to the Synapse
configuration. This includes adding an email address during
registration.**

It is possible for a user to associate an email address or phone number
with their account, for a number of reasons:

-   for use when logging in, as an alternative to the user id.
-   in the case of email, as an alternative contact to help with account
    recovery.
-   in the case of email, to receive notifications of missed messages.

Before an email address or phone number can be added to a user's
account, or before such an address is used to carry out a
password-reset, Synapse must confirm the operation with the owner of the
email address or phone number. It does this by sending an email or text
giving the user a link or token to confirm receipt. This process is
known as '3pid verification'. ('3pid', or 'threepid', stands for
third-party identifier, and we use it to refer to external identifiers
such as email addresses and phone numbers.)

Previous versions of Synapse delegated the task of 3pid verification to
an identity server by default. In most cases this server is `vector.im`
or `matrix.org`.

In Synapse 1.4.0, for security and privacy reasons, the homeserver will
no longer delegate this task to an identity server by default. Instead,
the server administrator will need to explicitly decide how they would
like the verification messages to be sent.

In the medium term, the `vector.im` and `matrix.org` identity servers
will disable support for delegated 3pid verification entirely. However,
in order to ease the transition, they will retain the capability for a
limited period. Delegated email verification will be disabled on Monday
2nd December 2019 (giving roughly 2 months notice). Disabling delegated
SMS verification will follow some time after that once SMS verification
support lands in Synapse.

Once delegated 3pid verification support has been disabled in the
`vector.im` and `matrix.org` identity servers, all Synapse versions that
depend on those instances will be unable to verify email and phone
numbers through them. There are no imminent plans to remove delegated
3pid verification from Sydent generally. (Sydent is the identity server
project that backs the `vector.im` and `matrix.org` instances).

### Email

Following upgrade, to continue verifying email (e.g. as part of the
registration process), admins can either:-

-   Configure Synapse to use an email server.
-   Run or choose an identity server which allows delegated email
    verification and delegate to it.

#### Configure SMTP in Synapse

To configure an SMTP server for Synapse, modify the configuration
section headed `email`, and be sure to have at least the
`smtp_host, smtp_port` and `notif_from` fields filled out.

You may also need to set `smtp_user`, `smtp_pass`, and
`require_transport_security`.

See the [sample configuration file](usage/configuration/homeserver_sample_config.md)
for more details on these settings.

#### Delegate email to an identity server

Some admins will wish to continue using email verification as part of
the registration process, but will not immediately have an appropriate
SMTP server at hand.

To this end, we will continue to support email verification delegation
via the `vector.im` and `matrix.org` identity servers for two months.
Support for delegated email verification will be disabled on Monday 2nd
December.

The `account_threepid_delegates` dictionary defines whether the
homeserver should delegate an external server (typically an [identity
server](https://matrix.org/docs/spec/identity_service/r0.2.1)) to handle
sending confirmation messages via email and SMS.

So to delegate email verification, in `homeserver.yaml`, set
`account_threepid_delegates.email` to the base URL of an identity
server. For example:

```yaml
account_threepid_delegates:
    email: https://example.com     # Delegate email sending to example.com
```

Note that `account_threepid_delegates.email` replaces the deprecated
`email.trust_identity_server_for_password_resets`: if
`email.trust_identity_server_for_password_resets` is set to `true`, and
`account_threepid_delegates.email` is not set, then the first entry in
`trusted_third_party_id_servers` will be used as the
`account_threepid_delegate` for email. This is to ensure compatibility
with existing Synapse installs that set up external server handling for
these tasks before v1.4.0. If
`email.trust_identity_server_for_password_resets` is `true` and no
trusted identity server domains are configured, Synapse will report an
error and refuse to start.

If `email.trust_identity_server_for_password_resets` is `false` or
absent and no `email` delegate is configured in
`account_threepid_delegates`, then Synapse will send email verification
messages itself, using the configured SMTP server (see above). that
type.

### Phone numbers

Synapse does not support phone-number verification itself, so the only
way to maintain the ability for users to add phone numbers to their
accounts will be by continuing to delegate phone number verification to
the `matrix.org` and `vector.im` identity servers (or another identity
server that supports SMS sending).

The `account_threepid_delegates` dictionary defines whether the
homeserver should delegate an external server (typically an [identity
server](https://matrix.org/docs/spec/identity_service/r0.2.1)) to handle
sending confirmation messages via email and SMS.

So to delegate phone number verification, in `homeserver.yaml`, set
`account_threepid_delegates.msisdn` to the base URL of an identity
server. For example:

```yaml
account_threepid_delegates:
    msisdn: https://example.com     # Delegate sms sending to example.com
```

The `matrix.org` and `vector.im` identity servers will continue to
support delegated phone number verification via SMS until such time as
it is possible for admins to configure their servers to perform phone
number verification directly. More details will follow in a future
release.

## Rolling back to v1.3.1

If you encounter problems with v1.4.0, it should be possible to roll
back to v1.3.1, subject to the following:

-   The 'room statistics' engine was heavily reworked in this release
    (see [#5971](https://github.com/matrix-org/synapse/pull/5971)),
    including significant changes to the database schema, which are not
    easily reverted. This will cause the room statistics engine to stop
    updating when you downgrade.

    The room statistics are essentially unused in v1.3.1 (in future
    versions of Synapse, they will be used to populate the room
    directory), so there should be no loss of functionality. However,
    the statistics engine will write errors to the logs, which can be
    avoided by setting the following in `homeserver.yaml`:

    ```yaml
    stats:
      enabled: false
    ```

    Don't forget to re-enable it when you upgrade again, in preparation
    for its use in the room directory!

# Upgrading to v1.2.0

Some counter metrics have been renamed, with the old names deprecated.
See [the metrics
documentation](metrics-howto.md#renaming-of-metrics--deprecation-of-old-names-in-12)
for details.

# Upgrading to v1.1.0

Synapse v1.1.0 removes support for older Python and PostgreSQL versions,
as outlined in [our deprecation
notice](https://matrix.org/blog/2019/04/08/synapse-deprecating-postgres-9-4-and-python-2-x).

## Minimum Python Version

Synapse v1.1.0 has a minimum Python requirement of Python 3.5. Python
3.6 or Python 3.7 are recommended as they have improved internal string
handling, significantly reducing memory usage.

If you use current versions of the Matrix.org-distributed Debian
packages or Docker images, action is not required.

If you install Synapse in a Python virtual environment, please see
"Upgrading to v0.34.0" for notes on setting up a new virtualenv under
Python 3.

## Minimum PostgreSQL Version

If using PostgreSQL under Synapse, you will need to use PostgreSQL 9.5
or above. Please see the [PostgreSQL
documentation](https://www.postgresql.org/docs/11/upgrading.html) for
more details on upgrading your database.

# Upgrading to v1.0

## Validation of TLS certificates

Synapse v1.0 is the first release to enforce validation of TLS
certificates for the federation API. It is therefore essential that your
certificates are correctly configured.

Note, v1.0 installations will also no longer be able to federate with
servers that have not correctly configured their certificates.

In rare cases, it may be desirable to disable certificate checking: for
example, it might be essential to be able to federate with a given
legacy server in a closed federation. This can be done in one of two
ways:-

-   Configure the global switch `federation_verify_certificates` to
    `false`.
-   Configure a whitelist of server domains to trust via
    `federation_certificate_verification_whitelist`.

See the [sample configuration file](usage/configuration/homeserver_sample_config.md)
for more details on these settings.

## Email

When a user requests a password reset, Synapse will send an email to the
user to confirm the request.

Previous versions of Synapse delegated the job of sending this email to
an identity server. If the identity server was somehow malicious or
became compromised, it would be theoretically possible to hijack an
account through this means.

Therefore, by default, Synapse v1.0 will send the confirmation email
itself. If Synapse is not configured with an SMTP server, password reset
via email will be disabled.

To configure an SMTP server for Synapse, modify the configuration
section headed `email`, and be sure to have at least the `smtp_host`,
`smtp_port` and `notif_from` fields filled out. You may also need to set
`smtp_user`, `smtp_pass`, and `require_transport_security`.

If you are absolutely certain that you wish to continue using an
identity server for password resets, set
`trust_identity_server_for_password_resets` to `true`.

See the [sample configuration file](usage/configuration/homeserver_sample_config.md)
for more details on these settings.

## New email templates

Some new templates have been added to the default template directory for the purpose of
the homeserver sending its own password reset emails. If you have configured a
custom `template_dir` in your Synapse config, these files will need to be added.

`password_reset.html` and `password_reset.txt` are HTML and plain text
templates respectively that contain the contents of what will be emailed
to the user upon attempting to reset their password via email.
`password_reset_success.html` and `password_reset_failure.html` are HTML
files that the content of which (assuming no redirect URL is set) will
be shown to the user after they attempt to click the link in the email
sent to them.

# Upgrading to v0.99.0

Please be aware that, before Synapse v1.0 is released around March 2019,
you will need to replace any self-signed certificates with those
verified by a root CA. Information on how to do so can be found at the
ACME docs.

# Upgrading to v0.34.0

1.  This release is the first to fully support Python 3. Synapse will
    now run on Python versions 3.5, or 3.6 (as well as 2.7). We
    recommend switching to Python 3, as it has been shown to give
    performance improvements.

    For users who have installed Synapse into a virtualenv, we recommend
    doing this by creating a new virtualenv. For example:

    ```sh
    virtualenv -p python3 ~/synapse/env3
    source ~/synapse/env3/bin/activate
    pip install matrix-synapse
    ```

    You can then start synapse as normal, having activated the new
    virtualenv:

    ```sh
    cd ~/synapse
    source env3/bin/activate
    synctl start
    ```

    Users who have installed from distribution packages should see the
    relevant package documentation. See below for notes on Debian
    packages.

    -   When upgrading to Python 3, you **must** make sure that your log
        files are configured as UTF-8, by adding `encoding: utf8` to the
        `RotatingFileHandler` configuration (if you have one) in your
        `<server>.log.config` file. For example, if your `log.config`
        file contains:

        ```yaml
        handlers:
          file:
            class: logging.handlers.RotatingFileHandler
            formatter: precise
            filename: homeserver.log
            maxBytes: 104857600
            backupCount: 10
            filters: [context]
          console:
            class: logging.StreamHandler
            formatter: precise
            filters: [context]
        ```

        Then you should update this to be:

        ```yaml
        handlers:
          file:
            class: logging.handlers.RotatingFileHandler
            formatter: precise
            filename: homeserver.log
            maxBytes: 104857600
            backupCount: 10
            filters: [context]
            encoding: utf8
          console:
            class: logging.StreamHandler
            formatter: precise
            filters: [context]
        ```

        There is no need to revert this change if downgrading to
        Python 2.

    We are also making available Debian packages which will run Synapse
    on Python 3. You can switch to these packages with
    `apt-get install matrix-synapse-py3`, however, please read
    [debian/NEWS](https://github.com/matrix-org/synapse/blob/release-v0.34.0/debian/NEWS)
    before doing so. The existing `matrix-synapse` packages will
    continue to use Python 2 for the time being.

2.  This release removes the `riot.im` from the default list of trusted
    identity servers.

    If `riot.im` is in your homeserver's list of
    `trusted_third_party_id_servers`, you should remove it. It was added
    in case a hypothetical future identity server was put there. If you
    don't remove it, users may be unable to deactivate their accounts.

3.  This release no longer installs the (unmaintained) Matrix Console
    web client as part of the default installation. It is possible to
    re-enable it by installing it separately and setting the
    `web_client_location` config option, but please consider switching
    to another client.

# Upgrading to v0.33.7

This release removes the example email notification templates from
`res/templates` (they are now internal to the python package). This
should only affect you if you (a) deploy your Synapse instance from a
git checkout or a github snapshot URL, and (b) have email notifications
enabled.

If you have email notifications enabled, you should ensure that
`email.template_dir` is either configured to point at a directory where
you have installed customised templates, or leave it unset to use the
default templates.

# Upgrading to v0.27.3

This release expands the anonymous usage stats sent if the opt-in
`report_stats` configuration is set to `true`. We now capture RSS memory
and cpu use at a very coarse level. This requires administrators to
install the optional `psutil` python module.

We would appreciate it if you could assist by ensuring this module is
available and `report_stats` is enabled. This will let us see if
performance changes to synapse are having an impact to the general
community.

# Upgrading to v0.15.0

If you want to use the new URL previewing API
(`/_matrix/media/r0/preview_url`) then you have to explicitly enable it
in the config and update your dependencies dependencies. See README.rst
for details.

# Upgrading to v0.11.0

This release includes the option to send anonymous usage stats to
matrix.org, and requires that administrators explictly opt in or out by
setting the `report_stats` option to either `true` or `false`.

We would really appreciate it if you could help our project out by
reporting anonymized usage statistics from your homeserver. Only very
basic aggregate data (e.g. number of users) will be reported, but it
helps us to track the growth of the Matrix community, and helps us to
make Matrix a success, as well as to convince other networks that they
should peer with us.

# Upgrading to v0.9.0

Application services have had a breaking API change in this version.

They can no longer register themselves with a home server using the AS
HTTP API. This decision was made because a compromised application
service with free reign to register any regex in effect grants full
read/write access to the home server if a regex of `.*` is used. An
attack where a compromised AS re-registers itself with `.*` was deemed
too big of a security risk to ignore, and so the ability to register
with the HS remotely has been removed.

It has been replaced by specifying a list of application service
registrations in `homeserver.yaml`:

```yaml
app_service_config_files: ["registration-01.yaml", "registration-02.yaml"]
```

Where `registration-01.yaml` looks like:

```yaml
url: <String>  # e.g. "https://my.application.service.com"
as_token: <String>
hs_token: <String>
sender_localpart: <String>  # This is a new field which denotes the user_id localpart when using the AS token
namespaces:
  users:
    - exclusive: <Boolean>
      regex: <String>  # e.g. "@prefix_.*"
  aliases:
    - exclusive: <Boolean>
      regex: <String>
  rooms:
    - exclusive: <Boolean>
      regex: <String>
```

# Upgrading to v0.8.0

Servers which use captchas will need to add their public key to:

    static/client/register/register_config.js

      window.matrixRegistrationConfig = {
          recaptcha_public_key: "YOUR_PUBLIC_KEY"
      };

This is required in order to support registration fallback (typically
used on mobile devices).

# Upgrading to v0.7.0

New dependencies are:

-   pydenticon
-   simplejson
-   syutil
-   matrix-angular-sdk

To pull in these dependencies in a virtual env, run:

    python synapse/python_dependencies.py | xargs -n 1 pip install

# Upgrading to v0.6.0

To pull in new dependencies, run:

    python setup.py develop --user

This update includes a change to the database schema. To upgrade you
first need to upgrade the database by running:

    python scripts/upgrade_db_to_v0.6.0.py <db> <server_name> <signing_key>

Where `<db>` is the location of the database,
`<server_name>` is the server name as specified in the
synapse configuration, and `<signing_key>` is the location
of the signing key as specified in the synapse configuration.

This may take some time to complete. Failures of signatures and content
hashes can safely be ignored.

# Upgrading to v0.5.1

Depending on precisely when you installed v0.5.0 you may have ended up
with a stale release of the reference matrix webclient installed as a
python module. To uninstall it and ensure you are depending on the
latest module, please run:

    $ pip uninstall syweb

# Upgrading to v0.5.0

The webclient has been split out into a seperate repository/pacakage in
this release. Before you restart your homeserver you will need to pull
in the webclient package by running:

    python setup.py develop --user

This release completely changes the database schema and so requires
upgrading it before starting the new version of the homeserver.

The script "database-prepare-for-0.5.0.sh" should be used to upgrade
the database. This will save all user information, such as logins and
profiles, but will otherwise purge the database. This includes messages,
which rooms the home server was a member of and room alias mappings.

If you would like to keep your history, please take a copy of your
database file and ask for help in #matrix:matrix.org. The upgrade
process is, unfortunately, non trivial and requires human intervention
to resolve any resulting conflicts during the upgrade process.

Before running the command the homeserver should be first completely
shutdown. To run it, simply specify the location of the database, e.g.:

> ./scripts/database-prepare-for-0.5.0.sh "homeserver.db"

Once this has successfully completed it will be safe to restart the
homeserver. You may notice that the homeserver takes a few seconds
longer to restart than usual as it reinitializes the database.

On startup of the new version, users can either rejoin remote rooms
using room aliases or by being reinvited. Alternatively, if any other
homeserver sends a message to a room that the homeserver was previously
in the local HS will automatically rejoin the room.

# Upgrading to v0.4.0

This release needs an updated syutil version. Run:

    python setup.py develop

You will also need to upgrade your configuration as the signing key
format has changed. Run:

    python -m synapse.app.homeserver --config-path <CONFIG> --generate-config

# Upgrading to v0.3.0

This registration API now closely matches the login API. This introduces
a bit more backwards and forwards between the HS and the client, but
this improves the overall flexibility of the API. You can now GET on
/register to retrieve a list of valid registration flows. Upon choosing
one, they are submitted in the same way as login, e.g:

    {
      type: m.login.password,
      user: foo,
      password: bar
    }

The default HS supports 2 flows, with and without Identity Server email
authentication. Enabling captcha on the HS will add in an extra step to
all flows: `m.login.recaptcha` which must be completed before you can
transition to the next stage. There is a new login type:
`m.login.email.identity` which contains the `threepidCreds` key which
were previously sent in the original register request. For more
information on this, see the specification.

## Web Client

The VoIP specification has changed between v0.2.0 and v0.3.0. Users
should refresh any browser tabs to get the latest web client code. Users
on v0.2.0 of the web client will not be able to call those on v0.3.0 and
vice versa.

# Upgrading to v0.2.0

The home server now requires setting up of SSL config before it can run.
To automatically generate default config use:

    $ python synapse/app/homeserver.py \
        --server-name machine.my.domain.name \
        --bind-port 8448 \
        --config-path homeserver.config \
        --generate-config

This config can be edited if desired, for example to specify a different
SSL certificate to use. Once done you can run the home server using:

    $ python synapse/app/homeserver.py --config-path homeserver.config

See the README.rst for more information.

Also note that some config options have been renamed, including:

-   "host" to "server-name"
-   "database" to "database-path"
-   "port" to "bind-port" and "unsecure-port"

# Upgrading to v0.0.1

This release completely changes the database schema and so requires
upgrading it before starting the new version of the homeserver.

The script "database-prepare-for-0.0.1.sh" should be used to upgrade
the database. This will save all user information, such as logins and
profiles, but will otherwise purge the database. This includes messages,
which rooms the home server was a member of and room alias mappings.

Before running the command the homeserver should be first completely
shutdown. To run it, simply specify the location of the database, e.g.:

> ./scripts/database-prepare-for-0.0.1.sh "homeserver.db"

Once this has successfully completed it will be safe to restart the
homeserver. You may notice that the homeserver takes a few seconds
longer to restart than usual as it reinitializes the database.

On startup of the new version, users can either rejoin remote rooms
using room aliases or by being reinvited. Alternatively, if any other
homeserver sends a message to a room that the homeserver was previously
in the local HS will automatically rejoin the room.<|MERGE_RESOLUTION|>--- conflicted
+++ resolved
@@ -85,11 +85,6 @@
     dpkg -i matrix-synapse-py3_1.3.0+stretch1_amd64.deb
     ```
 
-<<<<<<< HEAD
-
-
-# Upgrading to v1.53.0
-=======
 # Upgrading to v1.53.0
 
 ## Dropping support for `webclient` listeners and non-HTTP(S) `web_client_location`
@@ -101,7 +96,6 @@
 configuration error. Since the `webclient` listener is no longer supported, this
 setting only applies to the root path `/` of Synapse's web server and no longer
 the `/_matrix/client/` path.
->>>>>>> 4d7e74b2
 
 ## Stablisation of MSC3231
 
@@ -117,7 +111,6 @@
 
 Please update any relevant reverse proxy or firewall configurations appropriately.
 
-<<<<<<< HEAD
 ## Time-based cache expiry is now enabled by default
 
 Formerly, entries in the cache were not evicted regardless of whether they were accessed after storing.
@@ -125,9 +118,7 @@
 To change the default behavior, go to the `caches` section of the config and change the `expire_caches` and 
 `cache_entry_ttl` flags as necessary. Please note that these flags replace the `expiry_time` flag in the config.  
 
-=======
 ## Deprecation of `capability` `org.matrix.msc3283.*`
->>>>>>> 4d7e74b2
 
 The `capabilities` of MSC3283 from the REST API `/_matrix/client/r0/capabilities`
 becomes stable.
