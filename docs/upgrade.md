# Upgrading Synapse

Before upgrading check if any special steps are required to upgrade from
the version you currently have installed to the current version of
Synapse. The extra instructions that may be required are listed later in
this document.

-   Check that your versions of Python and PostgreSQL are still
    supported.

    Synapse follows upstream lifecycles for [Python](https://endoflife.date/python) and
    [PostgreSQL](https://endoflife.date/postgresql), and removes support for versions
    which are no longer maintained.

    The website <https://endoflife.date> also offers convenient
    summaries.

-   If Synapse was installed using [prebuilt packages](setup/installation.md#prebuilt-packages),
    you will need to follow the normal process for upgrading those packages.

-   If Synapse was installed using pip then upgrade to the latest
    version by running:

    ```bash
    pip install --upgrade matrix-synapse
    ```

-   If Synapse was installed from source, then:

    1.  Obtain the latest version of the source code. Git users can run
        `git pull` to do this.

    2.  If you're running Synapse in a virtualenv, make sure to activate it before
        upgrading. For example, if Synapse is installed in a virtualenv in `~/synapse/env` then
        run:

        ```bash
        source ~/synapse/env/bin/activate
        pip install --upgrade .
        ```
        Include any relevant extras between square brackets, e.g. `pip install --upgrade ".[postgres,oidc]"`.

    3.  If you're using `poetry` to manage a Synapse installation, run:
        ```bash
        poetry install
        ```
        Include any relevant extras with `--extras`, e.g. `poetry install --extras postgres --extras oidc`.
        It's probably easiest to run `poetry install --extras all`.

    4.  Restart Synapse:

        ```bash
        synctl restart
        ```

To check whether your update was successful, you can check the running
server version with:

```bash
# you may need to replace 'localhost:8008' if synapse is not configured
# to listen on port 8008.

curl http://localhost:8008/_synapse/admin/v1/server_version
```

## Rolling back to older versions

Rolling back to previous releases can be difficult, due to database
schema changes between releases. Where we have been able to test the
rollback process, this will be noted below.

In general, you will need to undo any changes made during the upgrade
process, for example:

-   pip:

    ```bash
    source env/bin/activate
    # replace `1.3.0` accordingly:
    pip install matrix-synapse==1.3.0
    ```

-   Debian:

    ```bash
    # replace `1.3.0` and `stretch` accordingly:
    wget https://packages.matrix.org/debian/pool/main/m/matrix-synapse-py3/matrix-synapse-py3_1.3.0+stretch1_amd64.deb
    dpkg -i matrix-synapse-py3_1.3.0+stretch1_amd64.deb
    ```
<<<<<<< HEAD
# Upgrading to v1.88.0

## Removal of `worker_replication_*` settings

As mentioned previously in [Upgrading to v1.84.0](#upgrading-to-v1840), the following deprecated settings
are being removed in this release of Synapse:

* [`worker_replication_host`](https://matrix-org.github.io/synapse/v1.86/usage/configuration/config_documentation.html#worker_replication_host)
* [`worker_replication_http_port`](https://matrix-org.github.io/synapse/v1.86/usage/configuration/config_documentation.html#worker_replication_http_port)
* [`worker_replication_http_tls`](https://matrix-org.github.io/synapse/v1.86/usage/configuration/config_documentation.html#worker_replication_http_tls)

Please ensure that you have migrated to using `main` on your shared configuration's `instance_map`
(or create one if necessary). This is required if you have ***any*** workers at all;
administrators of single-process (monolith) installations don't need to do anything.

For an illustrative example, please see [Upgrading to v1.84.0](#upgrading-to-v1840) below.
=======

# Upgrading to v1.88.0

## Minimum supported Python version

The minimum supported Python version has been increased from v3.7 to v3.8.
You will need Python 3.8 to run Synapse v1.88.0 (due out July 18th, 2023).

If you use current versions of the Matrix.org-distributed Debian
packages or Docker images, no action is required.
>>>>>>> f19dd39d


# Upgrading to v1.86.0

## Minimum supported Rust version

The minimum supported Rust version has been increased from v1.58.1 to v1.60.0.
Users building from source will need to ensure their `rustc` version is up to
date.


# Upgrading to v1.85.0

## Application service registration with "user" property deprecation

Application services should ensure they call the `/register` endpoint with a
`username` property. The legacy `user` property is considered deprecated and
should no longer be included.

A future version of Synapse (v1.88.0 or later) will remove support for legacy
application service login.

# Upgrading to v1.84.0

## Deprecation of `worker_replication_*` configuration settings

When using workers,

* `worker_replication_host`
* `worker_replication_http_port`
* `worker_replication_http_tls`
 
should now be removed from individual worker YAML configurations and the main process should instead be added to the `instance_map`
in the shared YAML configuration, using the name `main`.

The old `worker_replication_*` settings are now considered deprecated and are expected to be removed in Synapse v1.88.0.


### Example change

#### Before:

Shared YAML
```yaml
instance_map:
  generic_worker1:
    host: localhost
    port: 5678
    tls: false
```

Worker YAML
```yaml
worker_app: synapse.app.generic_worker
worker_name: generic_worker1

worker_replication_host: localhost
worker_replication_http_port: 3456
worker_replication_http_tls: false

worker_listeners:
  - type: http
    port: 1234
    resources:
      - names: [client, federation]
  - type: http
    port: 5678
    resources:
      - names: [replication]

worker_log_config: /etc/matrix-synapse/generic-worker-log.yaml
```


#### After:

Shared YAML
```yaml
instance_map:
  main:
    host: localhost
    port: 3456
    tls: false
  generic_worker1:
    host: localhost
    port: 5678
    tls: false
```

Worker YAML
```yaml
worker_app: synapse.app.generic_worker
worker_name: generic_worker1

worker_listeners:
  - type: http
    port: 1234
    resources:
      - names: [client, federation]
  - type: http
    port: 5678
    resources:
      - names: [replication]

worker_log_config: /etc/matrix-synapse/generic-worker-log.yaml

```
Notes: 
* `tls` is optional but mirrors the functionality of `worker_replication_http_tls`


# Upgrading to v1.81.0

## Application service path & authentication deprecations

Synapse now attempts the versioned appservice paths before falling back to the
[legacy paths](https://spec.matrix.org/v1.6/application-service-api/#legacy-routes).
Usage of the legacy routes should be considered deprecated.

Additionally, Synapse has supported sending the application service access token
via [the `Authorization` header](https://spec.matrix.org/v1.6/application-service-api/#authorization)
since v1.70.0. For backwards compatibility it is *also* sent as the `access_token`
query parameter. This is insecure and should be considered deprecated.

A future version of Synapse (v1.88.0 or later) will remove support for legacy
application service routes and query parameter authorization.

# Upgrading to v1.80.0

## Reporting events error code change

Before this update, the
[`POST /_matrix/client/v3/rooms/{roomId}/report/{eventId}`](https://spec.matrix.org/v1.6/client-server-api/#post_matrixclientv3roomsroomidreporteventid)
endpoint would return a `403` if a user attempted to report an event that they did not have access to.
This endpoint will now return a `404` in this case instead.

Clients that implement event reporting should check that their error handling code will handle this
change.

# Upgrading to v1.79.0

## The `on_threepid_bind` module callback method has been deprecated

Synapse v1.79.0 deprecates the
[`on_threepid_bind`](modules/third_party_rules_callbacks.md#on_threepid_bind)
"third-party rules" Synapse module callback method in favour of a new module method,
[`on_add_user_third_party_identifier`](modules/third_party_rules_callbacks.md#on_add_user_third_party_identifier).
`on_threepid_bind` will be removed in a future version of Synapse. You should check whether any Synapse
modules in use in your deployment are making use of `on_threepid_bind`, and update them where possible.

The arguments and functionality of the new method are the same.

The justification behind the name change is that the old method's name, `on_threepid_bind`, was
misleading. A user is considered to "bind" their third-party ID to their Matrix ID only if they
do so via an [identity server](https://spec.matrix.org/latest/identity-service-api/)
(so that users on other homeservers may find them). But this method was not called in that case -
it was only called when a user added a third-party identifier on the local homeserver.

Module developers may also be interested in the related
[`on_remove_user_third_party_identifier`](modules/third_party_rules_callbacks.md#on_remove_user_third_party_identifier)
module callback method that was also added in Synapse v1.79.0. This new method is called when a
user removes a third-party identifier from their account.

# Upgrading to v1.78.0

## Deprecate the `/_synapse/admin/v1/media/<server_name>/delete` admin API

Synapse 1.78.0 replaces the `/_synapse/admin/v1/media/<server_name>/delete`
admin API with an identical endpoint at `/_synapse/admin/v1/media/delete`. Please
update your tooling to use the new endpoint. The deprecated version will be removed
in a future release.

# Upgrading to v1.76.0

## Faster joins are enabled by default

When joining a room for the first time, Synapse 1.76.0 will request a partial join from the other server by default. Previously, server admins had to opt-in to this using an experimental config flag.

Server admins can opt out of this feature for the time being by setting

```yaml
experimental:
    faster_joins: false
```

in their server config.

## Changes to the account data replication streams

Synapse has changed the format of the account data and devices replication
streams (between workers). This is a forwards- and backwards-incompatible
change: v1.75 workers cannot process account data replicated by v1.76 workers,
and vice versa.

Once all workers are upgraded to v1.76 (or downgraded to v1.75), account data
and device replication will resume as normal.

## Minimum version of Poetry is now 1.3.2

The minimum supported version of Poetry is now 1.3.2 (previously 1.2.0, [since 
Synapse 1.67](#upgrading-to-v1670)). If you have used `poetry install` to 
install Synapse from a source checkout, you should upgrade poetry: see its
[installation instructions](https://python-poetry.org/docs/#installation).
For all other installation methods, no acction is required.

# Upgrading to v1.74.0

## Unicode support in user search

This version introduces optional support for an [improved user search dealing with Unicode characters](https://github.com/matrix-org/synapse/pull/14464).

If you want to take advantage of this feature you need to install PyICU,
the ICU native dependency and its development headers
so that PyICU can build since no prebuilt wheels are available.

You can follow [the PyICU documentation](https://pypi.org/project/PyICU/) to do so,
and then do `pip install matrix-synapse[user-search]` for a PyPI install.

Docker images and Debian packages need nothing specific as they already
include or specify ICU as an explicit dependency.


## User directory rebuild

Synapse 1.74 queues a background update
[to rebuild the user directory](https://github.com/matrix-org/synapse/pull/14643),
in order to fix missing or erroneous entries.

When this update begins, the user directory will be cleared out and rebuilt from
scratch. User directory lookups will be incomplete until the rebuild completes.
Admins can monitor the rebuild's progress by using the
[Background update Admin API](usage/administration/admin_api/background_updates.md#status).

# Upgrading to v1.73.0

## Legacy Prometheus metric names have now been removed

Synapse v1.69.0 included the deprecation of legacy Prometheus metric names
and offered an option to disable them.
Synapse v1.71.0 disabled legacy Prometheus metric names by default.

This version, v1.73.0, removes those legacy Prometheus metric names entirely.
This also means that the `enable_legacy_metrics` configuration option has been
removed; it will no longer be possible to re-enable the legacy metric names.

If you use metrics and have not yet updated your Grafana dashboard(s),
Prometheus console(s) or alerting rule(s), please consider doing so when upgrading
to this version.
Note that the included Grafana dashboard was updated in v1.72.0 to correct some
metric names which were missed when legacy metrics were disabled by default.

See [v1.69.0: Deprecation of legacy Prometheus metric names](#deprecation-of-legacy-prometheus-metric-names)
for more context.


# Upgrading to v1.72.0

## Dropping support for PostgreSQL 10

In line with our [deprecation policy](deprecation_policy.md), we've dropped
support for PostgreSQL 10, as it is no longer supported upstream.

This release of Synapse requires PostgreSQL 11+.


# Upgrading to v1.71.0

## Removal of the `generate_short_term_login_token` module API method

As announced with the release of [Synapse 1.69.0](#deprecation-of-the-generate_short_term_login_token-module-api-method), the deprecated `generate_short_term_login_token` module method has been removed.

Modules relying on it can instead use the `create_login_token` method.


## Changes to the events received by application services (interest)

To align with spec (changed in
[MSC3905](https://github.com/matrix-org/matrix-spec-proposals/pull/3905)), Synapse now
only considers local users to be interesting. In other words, the `users` namespace
regex is only be applied against local users of the homeserver.

Please note, this probably doesn't affect the expected behavior of your application
service, since an interesting local user in a room still means all messages in the room
(from local or remote users) will still be considered interesting. And matching a room
with the `rooms` or `aliases` namespace regex will still consider all events sent in the
room to be interesting to the application service.

If one of your application service's `users` regex was intending to match a remote user,
this will no longer match as you expect. The behavioral mismatch between matching all
local users and some remote users is why the spec was changed/clarified and this
caveat is no longer supported.


## Legacy Prometheus metric names are now disabled by default

Synapse v1.71.0 disables legacy Prometheus metric names by default.
For administrators that still rely on them and have not yet had chance to update their
uses of the metrics, it's still possible to specify `enable_legacy_metrics: true` in
the configuration to re-enable them temporarily.

Synapse v1.73.0 will **remove legacy metric names altogether** and at that point,
it will no longer be possible to re-enable them.

If you do not use metrics or you have already updated your Grafana dashboard(s),
Prometheus console(s) and alerting rule(s), there is no action needed.

See [v1.69.0: Deprecation of legacy Prometheus metric names](#deprecation-of-legacy-prometheus-metric-names).


# Upgrading to v1.69.0

## Changes to the receipts replication streams

Synapse now includes information indicating if a receipt applies to a thread when
replicating it to other workers. This is a forwards- and backwards-incompatible
change: v1.68 and workers cannot process receipts replicated by v1.69 workers, and
vice versa.

Once all workers are upgraded to v1.69 (or downgraded to v1.68), receipts
replication will resume as normal.


## Deprecation of legacy Prometheus metric names

In current versions of Synapse, some Prometheus metrics are emitted under two different names,
with one of the names being older but non-compliant with OpenMetrics and Prometheus conventions
and one of the names being newer but compliant.

Synapse v1.71.0 will turn the old metric names off *by default*.
For administrators that still rely on them and have not had chance to update their
uses of the metrics, it's possible to specify `enable_legacy_metrics: true` in
the configuration to re-enable them temporarily.

Synapse v1.73.0 will **remove legacy metric names altogether** and it will no longer
be possible to re-enable them.

The Grafana dashboard, Prometheus recording rules and Prometheus Consoles included
in the `contrib` directory in the Synapse repository have been updated to no longer
rely on the legacy names. These can be used on a current version of Synapse
because current versions of Synapse emit both old and new names.

You may need to update your alerting rules or any other rules that depend on
the names of Prometheus metrics.
If you want to test your changes before legacy names are disabled by default,
you may specify `enable_legacy_metrics: false` in your homeserver configuration.

A list of affected metrics is available on the [Metrics How-to page](https://matrix-org.github.io/synapse/v1.69/metrics-howto.html?highlight=metrics%20deprecated#renaming-of-metrics--deprecation-of-old-names-in-12).


## Deprecation of the `generate_short_term_login_token` module API method

The following method of the module API has been deprecated, and is scheduled to
be remove in v1.71.0:

```python
def generate_short_term_login_token(
    self,
    user_id: str,
    duration_in_ms: int = (2 * 60 * 1000),
    auth_provider_id: str = "",
    auth_provider_session_id: Optional[str] = None,
) -> str:
    ...
```

It has been replaced by an asynchronous equivalent:

```python
async def create_login_token(
    self,
    user_id: str,
    duration_in_ms: int = (2 * 60 * 1000),
    auth_provider_id: Optional[str] = None,
    auth_provider_session_id: Optional[str] = None,
) -> str:
    ...
```

Synapse will log a warning when a module uses the deprecated method, to help
administrators find modules using it.


# Upgrading to v1.68.0

Two changes announced in the upgrade notes for v1.67.0 have now landed in v1.68.0.

## SQLite version requirement

Synapse now requires a SQLite version of 3.27.0 or higher if SQLite is configured as
Synapse's database.

Installations using

- Docker images [from `matrixdotorg`](https://hub.docker.com/r/matrixdotorg/synapse),
- Debian packages [from Matrix.org](https://packages.matrix.org/), or
- a PostgreSQL database

are not affected.

## Rust requirement when building from source.

Building from a source checkout of Synapse now requires a recent Rust compiler
(currently Rust 1.58.1, but see also the
[Platform Dependency Policy](https://matrix-org.github.io/synapse/latest/deprecation_policy.html)).

Installations using

- Docker images [from `matrixdotorg`](https://hub.docker.com/r/matrixdotorg/synapse),
- Debian packages [from Matrix.org](https://packages.matrix.org/), or
- PyPI wheels via `pip install matrix-synapse` (on supported platforms and architectures)

will not be affected.

# Upgrading to v1.67.0

## Direct TCP replication is no longer supported: migrate to Redis

Redis support was added in v1.13.0 with it becoming the recommended method in
v1.18.0. It replaced the old direct TCP connections (which was deprecated as of
v1.18.0) to the main process. With Redis, rather than all the workers connecting
to the main process, all the workers and the main process connect to Redis,
which relays replication commands between processes. This can give a significant
CPU saving on the main process and is a prerequisite for upcoming
performance improvements.

To migrate to Redis add the [`redis` config](./workers.md#shared-configuration),
and remove the TCP `replication` listener from config of the master and
`worker_replication_port` from worker config. Note that a HTTP listener with a
`replication` resource is still required.

## Minimum version of Poetry is now v1.2.0

The minimum supported version of poetry is now 1.2. This should only affect
those installing from a source checkout.

## Rust requirement in the next release

From the next major release (v1.68.0) installing Synapse from a source checkout
will require a recent Rust compiler. Those using packages or
`pip install matrix-synapse` will not be affected.

The simplest way of installing Rust is via [rustup.rs](https://rustup.rs/)

## SQLite version requirement in the next release

From the next major release (v1.68.0) Synapse will require SQLite 3.27.0 or
higher. Synapse v1.67.0 will be the last major release supporting SQLite
versions 3.22 to 3.26.

Those using Docker images or Debian packages from Matrix.org will not be
affected. If you have installed from source, you should check the version of
SQLite used by Python with:

```shell
python -c "import sqlite3; print(sqlite3.sqlite_version)"
```

If this is too old, refer to your distribution for advice on upgrading.


# Upgrading to v1.66.0

## Delegation of email validation no longer supported

As of this version, Synapse no longer allows the tasks of verifying email address
ownership, and password reset confirmation, to be delegated to an identity server.
This removal was previously planned for Synapse 1.64.0, but was
[delayed](https://github.com/matrix-org/synapse/issues/13421) until now to give
homeserver administrators more notice of the change.

To continue to allow users to add email addresses to their homeserver accounts,
and perform password resets, make sure that Synapse is configured with a working
email server in the [`email` configuration
section](https://matrix-org.github.io/synapse/latest/usage/configuration/config_documentation.html#email)
(including, at a minimum, a `notif_from` setting.)

Specifying an `email` setting under `account_threepid_delegates` will now cause
an error at startup.

# Upgrading to v1.64.0

## Deprecation of the ability to delegate e-mail verification to identity servers

Synapse v1.66.0 will remove the ability to delegate the tasks of verifying email address ownership, and password reset confirmation, to an identity server.

If you require your homeserver to verify e-mail addresses or to support password resets via e-mail, please configure your homeserver with SMTP access so that it can send e-mails on its own behalf.
[Consult the configuration documentation for more information.](https://matrix-org.github.io/synapse/latest/usage/configuration/config_documentation.html#email)

The option that will be removed is `account_threepid_delegates.email`.


## Changes to the event replication streams

Synapse now includes a flag indicating if an event is an outlier when
replicating it to other workers. This is a forwards- and backwards-incompatible
change: v1.63 and workers cannot process events replicated by v1.64 workers, and
vice versa.

Once all workers are upgraded to v1.64 (or downgraded to v1.63), event
replication will resume as normal.

## frozendict release

[frozendict 2.3.3](https://github.com/Marco-Sulla/python-frozendict/releases/tag/v2.3.3)
has recently been released, which fixes a memory leak that occurs during `/sync`
requests. We advise server administrators who installed Synapse via pip to upgrade
frozendict with `pip install --upgrade frozendict`. The Docker image
`matrixdotorg/synapse` and the Debian packages from `packages.matrix.org` already
include the updated library.

# Upgrading to v1.62.0

## New signatures for spam checker callbacks

As a followup to changes in v1.60.0, the following spam-checker callbacks have changed signature:

- `user_may_join_room`
- `user_may_invite`
- `user_may_send_3pid_invite`
- `user_may_create_room`
- `user_may_create_room_alias`
- `user_may_publish_room`
- `check_media_file_for_spam`

For each of these methods, the previous callback signature has been deprecated.

Whereas callbacks used to return `bool`, they should now return `Union["synapse.module_api.NOT_SPAM", "synapse.module_api.errors.Codes"]`.

For instance, if your module implements `user_may_join_room` as follows:

```python
async def user_may_join_room(self, user_id: str, room_id: str, is_invited: bool)
    if ...:
        # Request is spam
        return False
    # Request is not spam
    return True
```

you should rewrite it as follows:

```python
async def user_may_join_room(self, user_id: str, room_id: str, is_invited: bool)
    if ...:
        # Request is spam, mark it as forbidden (you may use some more precise error
        # code if it is useful).
        return synapse.module_api.errors.Codes.FORBIDDEN
    # Request is not spam, mark it as such.
    return synapse.module_api.NOT_SPAM
```

# Upgrading to v1.61.0

## Removal of deprecated community/groups

This release of Synapse will remove deprecated community/groups from codebase.

### Worker endpoints

For those who have deployed workers, following worker endpoints will no longer
exist and they can be removed from the reverse proxy configuration:

-   `^/_matrix/federation/v1/get_groups_publicised$`
-   `^/_matrix/client/(r0|v3|unstable)/joined_groups$`
-   `^/_matrix/client/(r0|v3|unstable)/publicised_groups$`
-   `^/_matrix/client/(r0|v3|unstable)/publicised_groups/`
-   `^/_matrix/federation/v1/groups/`
-   `^/_matrix/client/(r0|v3|unstable)/groups/`

# Upgrading to v1.60.0

## Adding a new unique index to `state_group_edges` could fail if your database is corrupted

This release of Synapse will add a unique index to the `state_group_edges` table, in order
to prevent accidentally introducing duplicate information (for example, because a database
backup was restored multiple times).

Duplicate rows being present in this table could cause drastic performance problems; see
[issue 11779](https://github.com/matrix-org/synapse/issues/11779) for more details.

If your Synapse database already has had duplicate rows introduced into this table,
this could fail, with either of these errors:


**On Postgres:**
```
synapse.storage.background_updates - 623 - INFO - background_updates-0 - Adding index state_group_edges_unique_idx to state_group_edges
synapse.storage.background_updates - 282 - ERROR - background_updates-0 - Error doing update
...
psycopg2.errors.UniqueViolation: could not create unique index "state_group_edges_unique_idx"
DETAIL:  Key (state_group, prev_state_group)=(2, 1) is duplicated.
```
(The numbers may be different.)

**On SQLite:**
```
synapse.storage.background_updates - 623 - INFO - background_updates-0 - Adding index state_group_edges_unique_idx to state_group_edges
synapse.storage.background_updates - 282 - ERROR - background_updates-0 - Error doing update
...
sqlite3.IntegrityError: UNIQUE constraint failed: state_group_edges.state_group, state_group_edges.prev_state_group
```


<details>
<summary><b>Expand this section for steps to resolve this problem</b></summary>

### On Postgres

Connect to your database with `psql`.

```sql
BEGIN;
DELETE FROM state_group_edges WHERE (ctid, state_group, prev_state_group) IN (
  SELECT row_id, state_group, prev_state_group
  FROM (
    SELECT
      ctid AS row_id,
      MIN(ctid) OVER (PARTITION BY state_group, prev_state_group) AS min_row_id,
      state_group,
      prev_state_group
    FROM state_group_edges
  ) AS t1
  WHERE row_id <> min_row_id
);
COMMIT;
```


### On SQLite

At the command-line, use `sqlite3 path/to/your-homeserver-database.db`:

```sql
BEGIN;
DELETE FROM state_group_edges WHERE (rowid, state_group, prev_state_group) IN (
  SELECT row_id, state_group, prev_state_group
  FROM (
    SELECT
      rowid AS row_id,
      MIN(rowid) OVER (PARTITION BY state_group, prev_state_group) AS min_row_id,
      state_group,
      prev_state_group
    FROM state_group_edges
  )
  WHERE row_id <> min_row_id
);
COMMIT;
```


### For more details

[This comment on issue 11779](https://github.com/matrix-org/synapse/issues/11779#issuecomment-1131545970)
has queries that can be used to check a database for this problem in advance.

</details>

## New signature for the spam checker callback `check_event_for_spam`

The previous signature has been deprecated.

Whereas `check_event_for_spam` callbacks used to return `Union[str, bool]`, they should now return `Union["synapse.module_api.NOT_SPAM", "synapse.module_api.errors.Codes"]`.

This is part of an ongoing refactoring of the SpamChecker API to make it less ambiguous and more powerful.

If your module implements `check_event_for_spam` as follows:

```python
async def check_event_for_spam(event):
    if ...:
        # Event is spam
        return True
    # Event is not spam
    return False
```

you should rewrite it as follows:

```python
async def check_event_for_spam(event):
    if ...:
        # Event is spam, mark it as forbidden (you may use some more precise error
        # code if it is useful).
        return synapse.module_api.errors.Codes.FORBIDDEN
    # Event is not spam, mark it as such.
    return synapse.module_api.NOT_SPAM
```

# Upgrading to v1.59.0

## Device name lookup over federation has been disabled by default

The names of user devices are no longer visible to users on other homeservers by default.
Device IDs are unaffected, as these are necessary to facilitate end-to-end encryption.

To re-enable this functionality, set the
[`allow_device_name_lookup_over_federation`](https://matrix-org.github.io/synapse/v1.59/usage/configuration/config_documentation.html#federation)
homeserver config option to `true`.


## Deprecation of the `synapse.app.appservice` and `synapse.app.user_dir` worker application types

The `synapse.app.appservice` worker application type allowed you to configure a
single worker to use to notify application services of new events, as long
as this functionality was disabled on the main process with `notify_appservices: False`.
Further, the `synapse.app.user_dir` worker application type allowed you to configure
a single worker to be responsible for updating the user directory, as long as this
was disabled on the main process with `update_user_directory: False`.

To unify Synapse's worker types, the `synapse.app.appservice` worker application
type and the `notify_appservices` configuration option have been deprecated.
The `synapse.app.user_dir` worker application type and `update_user_directory`
configuration option have also been deprecated.

To get the same functionality as was provided by the deprecated options, it's now recommended that the `synapse.app.generic_worker`
worker application type is used and that the `notify_appservices_from_worker` and/or
`update_user_directory_from_worker` options are set to the name of a worker.

For the time being, the old options can be used alongside the new options to make
it easier to transition between the two configurations, however please note that:

- the options must not contradict each other (otherwise Synapse won't start); and
- the `notify_appservices` and `update_user_directory` options will be removed in a future release of Synapse.

Please see the [*Notifying Application Services*][v1_59_notify_ases_from] and
[*Updating the User Directory*][v1_59_update_user_dir] sections of the worker
documentation for more information.

[v1_59_notify_ases_from]: workers.md#notifying-application-services
[v1_59_update_user_dir]: workers.md#updating-the-user-directory


# Upgrading to v1.58.0

## Groups/communities feature has been disabled by default

The non-standard groups/communities feature in Synapse has been disabled by default
and will be removed in Synapse v1.61.0.


# Upgrading to v1.57.0

## Changes to database schema for application services

Synapse v1.57.0 includes a [change](https://github.com/matrix-org/synapse/pull/12209) to the
way transaction IDs are managed for application services. If your deployment uses a dedicated
worker for application service traffic, **it must be stopped** when the database is upgraded
(which normally happens when the main process is upgraded), to ensure the change is made safely
without any risk of reusing transaction IDs.

Deployments which do not use separate worker processes can be upgraded as normal. Similarly,
deployments where no application services are in use can be upgraded as normal.

<details>
<summary><b>Recovering from an incorrect upgrade</b></summary>

If the database schema is upgraded *without* stopping the worker responsible
for AS traffic, then the following error may be given when attempting to start
a Synapse worker or master process:

```
**********************************************************************************
 Error during initialisation:

 Postgres sequence 'application_services_txn_id_seq' is inconsistent with associated
 table 'application_services_txns'. This can happen if Synapse has been downgraded and
 then upgraded again, or due to a bad migration.

 To fix this error, shut down Synapse (including any and all workers)
 and run the following SQL:

     SELECT setval('application_services_txn_id_seq', (
         SELECT GREATEST(MAX(txn_id), 0) FROM application_services_txns
     ));

 See docs/postgres.md for more information.

 There may be more information in the logs.
**********************************************************************************
```

This error may also be seen if Synapse is *downgraded* to an earlier version,
and then upgraded again to v1.57.0 or later.

In either case:

 1. Ensure that the worker responsible for AS traffic is stopped.
 2. Run the SQL command given in the error message via `psql`.

Synapse should then start correctly.
</details>

# Upgrading to v1.56.0

## Open registration without verification is now disabled by default

Synapse will refuse to start if registration is enabled without email, captcha, or token-based verification unless the new config
flag `enable_registration_without_verification` is set to "true".

## Groups/communities feature has been deprecated

The non-standard groups/communities feature in Synapse has been deprecated and will
be disabled by default in Synapse v1.58.0.

You can test disabling it by adding the following to your homeserver configuration:

```yaml
experimental_features:
  groups_enabled: false
```

## Change in behaviour for PostgreSQL databases with unsafe locale

Synapse now refuses to start when using PostgreSQL with non-`C` values for `COLLATE` and
`CTYPE` unless the config flag `allow_unsafe_locale`, found in the database section of
the configuration file, is set to `true`. See the [PostgreSQL documentation](https://matrix-org.github.io/synapse/latest/postgres.html#fixing-incorrect-collate-or-ctype)
for more information and instructions on how to fix a database with incorrect values.

# Upgrading to v1.55.0

## `synctl` script has been moved

The `synctl` script
[has been made](https://github.com/matrix-org/synapse/pull/12140) an
[entry point](https://packaging.python.org/en/latest/specifications/entry-points/)
and no longer exists at the root of Synapse's source tree. If you wish to use
`synctl` to manage your homeserver, you should invoke `synctl` directly, e.g.
`synctl start` instead of `./synctl start` or `/path/to/synctl start`.

You will need to ensure `synctl` is on your `PATH`.
  - This is automatically the case when using
    [Debian packages](https://packages.matrix.org/debian/) or
    [docker images](https://hub.docker.com/r/matrixdotorg/synapse)
    provided by Matrix.org.
  - When installing from a wheel, sdist, or PyPI, a `synctl` executable is added
    to your Python installation's `bin`. This should be on your `PATH`
    automatically, though you might need to activate a virtual environment
    depending on how you installed Synapse.


## Compatibility dropped for Mjolnir 1.3.1 and earlier

Synapse v1.55.0 drops support for Mjolnir 1.3.1 and earlier.
If you use the Mjolnir module to moderate your homeserver,
please upgrade Mjolnir to version 1.3.2 or later before upgrading Synapse.


# Upgrading to v1.54.0

## Legacy structured logging configuration removal

This release removes support for the `structured: true` logging configuration
which was deprecated in Synapse v1.23.0. If your logging configuration contains
`structured: true` then it should be modified based on the
[structured logging documentation](https://matrix-org.github.io/synapse/v1.56/structured_logging.html#upgrading-from-legacy-structured-logging-configuration).

# Upgrading to v1.53.0

## Dropping support for `webclient` listeners and non-HTTP(S) `web_client_location`

Per the deprecation notice in Synapse v1.51.0, listeners of type  `webclient`
are no longer supported and configuring them is a now a configuration error.

Configuring a non-HTTP(S) `web_client_location` configuration is is now a
configuration error. Since the `webclient` listener is no longer supported, this
setting only applies to the root path `/` of Synapse's web server and no longer
the `/_matrix/client/` path.

## Stablisation of MSC3231

The unstable validity-check endpoint for the
[Registration Tokens](https://spec.matrix.org/v1.2/client-server-api/#get_matrixclientv1registermloginregistration_tokenvalidity)
feature has been stabilised and moved from:

`/_matrix/client/unstable/org.matrix.msc3231/register/org.matrix.msc3231.login.registration_token/validity`

to:

`/_matrix/client/v1/register/m.login.registration_token/validity`

Please update any relevant reverse proxy or firewall configurations appropriately.

## Time-based cache expiry is now enabled by default

Formerly, entries in the cache were not evicted regardless of whether they were accessed after storing.
This behavior has now changed. By default entries in the cache are now evicted after 30m of not being accessed.
To change the default behavior, go to the `caches` section of the config and change the `expire_caches` and
`cache_entry_ttl` flags as necessary. Please note that these flags replace the `expiry_time` flag in the config.
The `expiry_time` flag will still continue to work, but it has been deprecated and will be removed in the future.

## Deprecation of `capability` `org.matrix.msc3283.*`

The `capabilities` of MSC3283 from the REST API `/_matrix/client/r0/capabilities`
becomes stable.

The old `capabilities`
- `org.matrix.msc3283.set_displayname`,
- `org.matrix.msc3283.set_avatar_url` and
- `org.matrix.msc3283.3pid_changes`

are deprecated and scheduled to be removed in Synapse v1.54.0.

The new `capabilities`
- `m.set_displayname`,
- `m.set_avatar_url` and
- `m.3pid_changes`

are now active by default.

## Removal of `user_may_create_room_with_invites`

As announced with the release of [Synapse 1.47.0](#deprecation-of-the-user_may_create_room_with_invites-module-callback),
the deprecated `user_may_create_room_with_invites` module callback has been removed.

Modules relying on it can instead implement [`user_may_invite`](https://matrix-org.github.io/synapse/latest/modules/spam_checker_callbacks.html#user_may_invite)
and use the [`get_room_state`](https://github.com/matrix-org/synapse/blob/872f23b95fa980a61b0866c1475e84491991fa20/synapse/module_api/__init__.py#L869-L876)
module API to infer whether the invite is happening while creating a room (see [this function](https://github.com/matrix-org/synapse-domain-rule-checker/blob/e7d092dd9f2a7f844928771dbfd9fd24c2332e48/synapse_domain_rule_checker/__init__.py#L56-L89)
as an example). Alternately, modules can also implement [`on_create_room`](https://matrix-org.github.io/synapse/latest/modules/third_party_rules_callbacks.html#on_create_room).


# Upgrading to v1.52.0

## Twisted security release

Note that [Twisted 22.1.0](https://github.com/twisted/twisted/releases/tag/twisted-22.1.0)
has recently been released, which fixes a [security issue](https://github.com/twisted/twisted/security/advisories/GHSA-92x2-jw7w-xvvx)
within the Twisted library. We do not believe Synapse is affected by this vulnerability,
though we advise server administrators who installed Synapse via pip to upgrade Twisted
with `pip install --upgrade Twisted treq` as a matter of good practice. The Docker image
`matrixdotorg/synapse` and the Debian packages from `packages.matrix.org` are using the
updated library.

# Upgrading to v1.51.0

## Deprecation of `webclient` listeners and non-HTTP(S) `web_client_location`

Listeners of type  `webclient` are deprecated and scheduled to be removed in
Synapse v1.53.0.

Similarly, a non-HTTP(S) `web_client_location` configuration is deprecated and
will become a configuration error in Synapse v1.53.0.


# Upgrading to v1.50.0

## Dropping support for old Python and Postgres versions

In line with our [deprecation policy](deprecation_policy.md),
we've dropped support for Python 3.6 and PostgreSQL 9.6, as they are no
longer supported upstream.

This release of Synapse requires Python 3.7+ and PostgreSQL 10+.


# Upgrading to v1.47.0

## Removal of old Room Admin API

The following admin APIs were deprecated in [Synapse 1.34](https://github.com/matrix-org/synapse/blob/v1.34.0/CHANGES.md#deprecations-and-removals)
(released on 2021-05-17) and have now been removed:

- `POST /_synapse/admin/v1/<room_id>/delete`

Any scripts still using the above APIs should be converted to use the
[Delete Room API](https://matrix-org.github.io/synapse/latest/admin_api/rooms.html#delete-room-api).

## Deprecation of the `user_may_create_room_with_invites` module callback

The `user_may_create_room_with_invites` is deprecated and will be removed in a future
version of Synapse. Modules implementing this callback can instead implement
[`user_may_invite`](https://matrix-org.github.io/synapse/latest/modules/spam_checker_callbacks.html#user_may_invite)
and use the [`get_room_state`](https://github.com/matrix-org/synapse/blob/872f23b95fa980a61b0866c1475e84491991fa20/synapse/module_api/__init__.py#L869-L876)
module API method to infer whether the invite is happening in the context of creating a
room.

We plan to remove this callback in January 2022.

# Upgrading to v1.45.0

## Changes required to media storage provider modules when reading from the Synapse configuration object

Media storage provider modules that read from the Synapse configuration object (i.e. that
read the value of `hs.config.[...]`) now need to specify the configuration section they're
reading from. This means that if a module reads the value of e.g. `hs.config.media_store_path`,
it needs to replace it with `hs.config.media.media_store_path`.

# Upgrading to v1.44.0

## The URL preview cache is no longer mirrored to storage providers
The `url_cache/` and `url_cache_thumbnails/` directories in the media store are
no longer mirrored to storage providers. These two directories can be safely
deleted from any configured storage providers to reclaim space.

# Upgrading to v1.43.0

## The spaces summary APIs can now be handled by workers

The [available worker applications documentation](https://matrix-org.github.io/synapse/latest/workers.html#available-worker-applications)
has been updated to reflect that calls to the `/spaces`, `/hierarchy`, and
`/summary` endpoints can now be routed to workers for both client API and
federation requests.

# Upgrading to v1.42.0

## Removal of old Room Admin API

The following admin APIs were deprecated in [Synapse 1.25](https://github.com/matrix-org/synapse/blob/v1.25.0/CHANGES.md#removal-warning)
(released on 2021-01-13) and have now been removed:

-   `POST /_synapse/admin/v1/purge_room`
-   `POST /_synapse/admin/v1/shutdown_room/<room_id>`

Any scripts still using the above APIs should be converted to use the
[Delete Room API](https://matrix-org.github.io/synapse/latest/admin_api/rooms.html#delete-room-api).

## User-interactive authentication fallback templates can now display errors

This may affect you if you make use of custom HTML templates for the
[reCAPTCHA (`synapse/res/templates/recaptcha.html`)](https://github.com/matrix-org/synapse/tree/develop/synapse/res/templates/recaptcha.html) or
[terms (`synapse/res/templates/terms.html`)](https://github.com/matrix-org/synapse/tree/develop/synapse/res/templates/terms.html) fallback pages.

The template is now provided an `error` variable if the authentication
process failed. See the default templates linked above for an example.

## Removal of out-of-date email pushers

Users will stop receiving message updates via email for addresses that were
once, but not still, linked to their account.

# Upgrading to v1.41.0

## Add support for routing outbound HTTP requests via a proxy for federation

Since Synapse 1.6.0 (2019-11-26) you can set a proxy for outbound HTTP requests via
http_proxy/https_proxy environment variables. This proxy was set for:
- push
- url previews
- phone-home stats
- recaptcha validation
- CAS auth validation
- OpenID Connect
- Federation (checking public key revocation)

In this version we have added support for outbound requests for:
- Outbound federation
- Downloading remote media
- Fetching public keys of other servers

These requests use the same proxy configuration. If you have a proxy configuration we
recommend to verify the configuration. It may be necessary to adjust the `no_proxy`
environment variable.

See [using a forward proxy with Synapse documentation](setup/forward_proxy.md) for
details.

## Deprecation of `template_dir`

The `template_dir` settings in the `sso`, `account_validity` and `email` sections of the
configuration file are now deprecated. Server admins should use the new
`templates.custom_template_directory` setting in the configuration file and use one single
custom template directory for all aforementioned features. Template file names remain
unchanged. See [the related documentation](https://matrix-org.github.io/synapse/latest/templates.html)
for more information and examples.

We plan to remove support for these settings in October 2021.

## `/_synapse/admin/v1/users/{userId}/media` must be handled by media workers

The [media repository worker documentation](https://matrix-org.github.io/synapse/latest/workers.html#synapseappmedia_repository)
has been updated to reflect that calls to `/_synapse/admin/v1/users/{userId}/media`
must now be handled by media repository workers. This is due to the new `DELETE` method
of this endpoint modifying the media store.

# Upgrading to v1.39.0

## Deprecation of the current third-party rules module interface

The current third-party rules module interface is deprecated in favour of the new generic
modules system introduced in Synapse v1.37.0. Authors of third-party rules modules can refer
to [this documentation](modules/porting_legacy_module.md)
to update their modules. Synapse administrators can refer to [this documentation](modules/index.md)
to update their configuration once the modules they are using have been updated.

We plan to remove support for the current third-party rules interface in September 2021.


# Upgrading to v1.38.0

## Re-indexing of `events` table on Postgres databases

This release includes a database schema update which requires re-indexing one of
the larger tables in the database, `events`. This could result in increased
disk I/O for several hours or days after upgrading while the migration
completes. Furthermore, because we have to keep the old indexes until the new
indexes are ready, it could result in a significant, temporary, increase in
disk space.

To get a rough idea of the disk space required, check the current size of one
of the indexes. For example, from a `psql` shell, run the following sql:

```sql
SELECT pg_size_pretty(pg_relation_size('events_order_room'));
```

We need to rebuild **four** indexes, so you will need to multiply this result
by four to give an estimate of the disk space required. For example, on one
particular server:

```
synapse=# select pg_size_pretty(pg_relation_size('events_order_room'));
 pg_size_pretty
----------------
 288 MB
(1 row)
```

On this server, it would be wise to ensure that at least 1152MB are free.

The additional disk space will be freed once the migration completes.

SQLite databases are unaffected by this change.


# Upgrading to v1.37.0

## Deprecation of the current spam checker interface

The current spam checker interface is deprecated in favour of a new generic modules system.
Authors of spam checker modules can refer to [this
documentation](modules/porting_legacy_module.md
to update their modules. Synapse administrators can refer to [this
documentation](modules/index.md)
to update their configuration once the modules they are using have been updated.

We plan to remove support for the current spam checker interface in August 2021.

More module interfaces will be ported over to this new generic system in future versions
of Synapse.


# Upgrading to v1.34.0

## `room_invite_state_types` configuration setting

The `room_invite_state_types` configuration setting has been deprecated
and replaced with `room_prejoin_state`. See the [sample configuration
file](https://github.com/matrix-org/synapse/blob/v1.34.0/docs/sample_config.yaml#L1515).

If you have set `room_invite_state_types` to the default value you
should simply remove it from your configuration file. The default value
used to be:

```yaml
room_invite_state_types:
   - "m.room.join_rules"
   - "m.room.canonical_alias"
   - "m.room.avatar"
   - "m.room.encryption"
   - "m.room.name"
```

If you have customised this value, you should remove
`room_invite_state_types` and configure `room_prejoin_state` instead.

# Upgrading to v1.33.0

## Account Validity HTML templates can now display a user's expiration date

This may affect you if you have enabled the account validity feature,
and have made use of a custom HTML template specified by the
`account_validity.template_dir` or
`account_validity.account_renewed_html_path` Synapse config options.

The template can now accept an `expiration_ts` variable, which
represents the unix timestamp in milliseconds for the future date of
which their account has been renewed until. See the [default
template](https://github.com/matrix-org/synapse/blob/release-v1.33.0/synapse/res/templates/account_renewed.html)
for an example of usage.

ALso note that a new HTML template, `account_previously_renewed.html`,
has been added. This is is shown to users when they attempt to renew
their account with a valid renewal token that has already been used
before. The default template contents can been found
[here](https://github.com/matrix-org/synapse/blob/release-v1.33.0/synapse/res/templates/account_previously_renewed.html),
and can also accept an `expiration_ts` variable. This template replaces
the error message users would previously see upon attempting to use a
valid renewal token more than once.

# Upgrading to v1.32.0

## Regression causing connected Prometheus instances to become overwhelmed

This release introduces [a
regression](https://github.com/matrix-org/synapse/issues/9853) that can
overwhelm connected Prometheus instances. This issue is not present in
Synapse v1.32.0rc1.

If you have been affected, please downgrade to 1.31.0. You then may need
to remove excess writeahead logs in order for Prometheus to recover.
Instructions for doing so are provided
[here](https://github.com/matrix-org/synapse/pull/9854#issuecomment-823472183).

## Dropping support for old Python, Postgres and SQLite versions

In line with our [deprecation policy](deprecation_policy.md),
we've dropped support for Python 3.5 and PostgreSQL 9.5, as they are no
longer supported upstream.

This release of Synapse requires Python 3.6+ and PostgresSQL 9.6+ or
SQLite 3.22+.

## Removal of old List Accounts Admin API

The deprecated v1 "list accounts" admin API
(`GET /_synapse/admin/v1/users/<user_id>`) has been removed in this
version.

The [v2 list accounts API](admin_api/user_admin_api.md#list-accounts)
has been available since Synapse 1.7.0 (2019-12-13), and is accessible
under `GET /_synapse/admin/v2/users`.

The deprecation of the old endpoint was announced with Synapse 1.28.0
(released on 2021-02-25).

## Application Services must use type `m.login.application_service` when registering users

In compliance with the [Application Service
spec](https://matrix.org/docs/spec/application_service/r0.1.2#server-admin-style-permissions),
Application Services are now required to use the
`m.login.application_service` type when registering users via the
`/_matrix/client/r0/register` endpoint. This behaviour was deprecated in
Synapse v1.30.0.

Please ensure your Application Services are up to date.

# Upgrading to v1.29.0

## Requirement for X-Forwarded-Proto header

When using Synapse with a reverse proxy (in particular, when using the
`x_forwarded` option on an HTTP listener), Synapse now
expects to receive an `X-Forwarded-Proto` header on incoming
HTTP requests. If it is not set, Synapse will log a warning on each
received request.

To avoid the warning, administrators using a reverse proxy should ensure
that the reverse proxy sets `X-Forwarded-Proto` header to
`https` or `http` to indicate the protocol used
by the client.

Synapse also requires the `Host` header to be preserved.

See the [reverse proxy documentation](reverse_proxy.md), where the
example configurations have been updated to show how to set these
headers.

(Users of [Caddy](https://caddyserver.com/) are unaffected, since we
believe it sets `X-Forwarded-Proto` by default.)

# Upgrading to v1.27.0

## Changes to callback URI for OAuth2 / OpenID Connect and SAML2

This version changes the URI used for callbacks from OAuth2 and SAML2
identity providers:

-   If your server is configured for single sign-on via an OpenID
    Connect or OAuth2 identity provider, you will need to add
    `[synapse public baseurl]/_synapse/client/oidc/callback` to the list
    of permitted "redirect URIs" at the identity provider.

    See the [OpenID docs](openid.md) for more information on setting
    up OpenID Connect.

-   If your server is configured for single sign-on via a SAML2 identity
    provider, you will need to add
    `[synapse public baseurl]/_synapse/client/saml2/authn_response` as a
    permitted "ACS location" (also known as "allowed callback URLs")
    at the identity provider.

    The "Issuer" in the "AuthnRequest" to the SAML2 identity
    provider is also updated to
    `[synapse public baseurl]/_synapse/client/saml2/metadata.xml`. If
    your SAML2 identity provider uses this property to validate or
    otherwise identify Synapse, its configuration will need to be
    updated to use the new URL. Alternatively you could create a new,
    separate "EntityDescriptor" in your SAML2 identity provider with
    the new URLs and leave the URLs in the existing "EntityDescriptor"
    as they were.

## Changes to HTML templates

The HTML templates for SSO and email notifications now have [Jinja2's
autoescape](https://jinja.palletsprojects.com/en/2.11.x/api/#autoescaping)
enabled for files ending in `.html`, `.htm`, and `.xml`. If you have
customised these templates and see issues when viewing them you might
need to update them. It is expected that most configurations will need
no changes.

If you have customised the templates *names* for these templates, it is
recommended to verify they end in `.html` to ensure autoescape is
enabled.

The above applies to the following templates:

-   `add_threepid.html`
-   `add_threepid_failure.html`
-   `add_threepid_success.html`
-   `notice_expiry.html`
-   `notice_expiry.html`
-   `notif_mail.html` (which, by default, includes `room.html` and
    `notif.html`)
-   `password_reset.html`
-   `password_reset_confirmation.html`
-   `password_reset_failure.html`
-   `password_reset_success.html`
-   `registration.html`
-   `registration_failure.html`
-   `registration_success.html`
-   `sso_account_deactivated.html`
-   `sso_auth_bad_user.html`
-   `sso_auth_confirm.html`
-   `sso_auth_success.html`
-   `sso_error.html`
-   `sso_login_idp_picker.html`
-   `sso_redirect_confirm.html`

# Upgrading to v1.26.0

## Rolling back to v1.25.0 after a failed upgrade

v1.26.0 includes a lot of large changes. If something problematic
occurs, you may want to roll-back to a previous version of Synapse.
Because v1.26.0 also includes a new database schema version, reverting
that version is also required alongside the generic rollback
instructions mentioned above. In short, to roll back to v1.25.0 you need
to:

1.  Stop the server

2.  Decrease the schema version in the database:

    ```sql
    UPDATE schema_version SET version = 58;
    ```

3.  Delete the ignored users & chain cover data:

    ```sql
    DROP TABLE IF EXISTS ignored_users;
    UPDATE rooms SET has_auth_chain_index = false;
    ```

    For PostgreSQL run:

    ```sql
    TRUNCATE event_auth_chain_links;
    TRUNCATE event_auth_chains;
    ```

    For SQLite run:

    ```sql
    DELETE FROM event_auth_chain_links;
    DELETE FROM event_auth_chains;
    ```

4.  Mark the deltas as not run (so they will re-run on upgrade).

    ```sql
    DELETE FROM applied_schema_deltas WHERE version = 59 AND file = "59/01ignored_user.py";
    DELETE FROM applied_schema_deltas WHERE version = 59 AND file = "59/06chain_cover_index.sql";
    ```

5.  Downgrade Synapse by following the instructions for your
    installation method in the "Rolling back to older versions"
    section above.

# Upgrading to v1.25.0

## Last release supporting Python 3.5

This is the last release of Synapse which guarantees support with Python
3.5, which passed its upstream End of Life date several months ago.

We will attempt to maintain support through March 2021, but without
guarantees.

In the future, Synapse will follow upstream schedules for ending support
of older versions of Python and PostgreSQL. Please upgrade to at least
Python 3.6 and PostgreSQL 9.6 as soon as possible.

## Blacklisting IP ranges

Synapse v1.25.0 includes new settings, `ip_range_blacklist` and
`ip_range_whitelist`, for controlling outgoing requests from Synapse for
federation, identity servers, push, and for checking key validity for
third-party invite events. The previous setting,
`federation_ip_range_blacklist`, is deprecated. The new
`ip_range_blacklist` defaults to private IP ranges if it is not defined.

If you have never customised `federation_ip_range_blacklist` it is
recommended that you remove that setting.

If you have customised `federation_ip_range_blacklist` you should update
the setting name to `ip_range_blacklist`.

If you have a custom push server that is reached via private IP space
you may need to customise `ip_range_blacklist` or `ip_range_whitelist`.

# Upgrading to v1.24.0

## Custom OpenID Connect mapping provider breaking change

This release allows the OpenID Connect mapping provider to perform
normalisation of the localpart of the Matrix ID. This allows for the
mapping provider to specify different algorithms, instead of the
[default
way](<https://matrix.org/docs/spec/appendices#mapping-from-other-character-sets>).

If your Synapse configuration uses a custom mapping provider
(`oidc_config.user_mapping_provider.module` is specified and
not equal to
`synapse.handlers.oidc_handler.JinjaOidcMappingProvider`)
then you *must* ensure that `map_user_attributes` of the
mapping provider performs some normalisation of the
`localpart` returned. To match previous behaviour you can
use the `map_username_to_mxid_localpart` function provided
by Synapse. An example is shown below:

```python
from synapse.types import map_username_to_mxid_localpart

class MyMappingProvider:
    def map_user_attributes(self, userinfo, token):
        # ... your custom logic ...
        sso_user_id = ...
        localpart = map_username_to_mxid_localpart(sso_user_id)

        return {"localpart": localpart}
```

## Removal historical Synapse Admin API

Historically, the Synapse Admin API has been accessible under:

-   `/_matrix/client/api/v1/admin`
-   `/_matrix/client/unstable/admin`
-   `/_matrix/client/r0/admin`
-   `/_synapse/admin/v1`

The endpoints with `/_matrix/client/*` prefixes have been removed as of
v1.24.0. The Admin API is now only accessible under:

-   `/_synapse/admin/v1`

The only exception is the `/admin/whois` endpoint, which is
[also available via the client-server
API](https://matrix.org/docs/spec/client_server/r0.6.1#get-matrix-client-r0-admin-whois-userid).

The deprecation of the old endpoints was announced with Synapse 1.20.0
(released on 2020-09-22) and makes it easier for homeserver admins to
lock down external access to the Admin API endpoints.

# Upgrading to v1.23.0

## Structured logging configuration breaking changes

This release deprecates use of the `structured: true` logging
configuration for structured logging. If your logging configuration
contains `structured: true` then it should be modified based on the
[structured logging documentation](https://matrix-org.github.io/synapse/v1.56/structured_logging.html#upgrading-from-legacy-structured-logging-configuration).

The `structured` and `drains` logging options are now deprecated and
should be replaced by standard logging configuration of `handlers` and
`formatters`.

A future will release of Synapse will make using `structured: true` an
error.

# Upgrading to v1.22.0

## ThirdPartyEventRules breaking changes

This release introduces a backwards-incompatible change to modules
making use of `ThirdPartyEventRules` in Synapse. If you make use of a
module defined under the `third_party_event_rules` config option, please
make sure it is updated to handle the below change:

The `http_client` argument is no longer passed to modules as they are
initialised. Instead, modules are expected to make use of the
`http_client` property on the `ModuleApi` class. Modules are now passed
a `module_api` argument during initialisation, which is an instance of
`ModuleApi`. `ModuleApi` instances have a `http_client` property which
acts the same as the `http_client` argument previously passed to
`ThirdPartyEventRules` modules.

# Upgrading to v1.21.0

## Forwarding `/_synapse/client` through your reverse proxy

The [reverse proxy documentation](reverse_proxy.md)
has been updated to include reverse proxy directives for
`/_synapse/client/*` endpoints. As the user password reset flow now uses
endpoints under this prefix, **you must update your reverse proxy
configurations for user password reset to work**.

Additionally, note that the [Synapse worker documentation](workers.md) has been updated to

:   state that the `/_synapse/client/password_reset/email/submit_token`
    endpoint can be handled

by all workers. If you make use of Synapse's worker feature, please
update your reverse proxy configuration to reflect this change.

## New HTML templates

A new HTML template,
[password_reset_confirmation.html](https://github.com/matrix-org/synapse/blob/develop/synapse/res/templates/password_reset_confirmation.html),
has been added to the `synapse/res/templates` directory. If you are
using a custom template directory, you may want to copy the template
over and modify it.

Note that as of v1.20.0, templates do not need to be included in custom
template directories for Synapse to start. The default templates will be
used if a custom template cannot be found.

This page will appear to the user after clicking a password reset link
that has been emailed to them.

To complete password reset, the page must include a way to make a
`POST` request to
`/_synapse/client/password_reset/{medium}/submit_token` with the query
parameters from the original link, presented as a URL-encoded form. See
the file itself for more details.

## Updated Single Sign-on HTML Templates

The `saml_error.html` template was removed from Synapse and replaced
with the `sso_error.html` template. If your Synapse is configured to use
SAML and a custom `sso_redirect_confirm_template_dir` configuration then
any customisations of the `saml_error.html` template will need to be
merged into the `sso_error.html` template. These templates are similar,
but the parameters are slightly different:

-   The `msg` parameter should be renamed to `error_description`.
-   There is no longer a `code` parameter for the response code.
-   A string `error` parameter is available that includes a short hint
    of why a user is seeing the error page.

# Upgrading to v1.18.0

## Docker `-py3` suffix will be removed in future versions

From 10th August 2020, we will no longer publish Docker images with the
`-py3` tag suffix. The images tagged with the
`-py3` suffix have been identical to the non-suffixed tags
since release 0.99.0, and the suffix is obsolete.

On 10th August, we will remove the `latest-py3` tag.
Existing per-release tags (such as `v1.18.0-py3` will not
be removed, but no new `-py3` tags will be added.

Scripts relying on the `-py3` suffix will need to be
updated.

## Redis replication is now recommended in lieu of TCP replication

When setting up worker processes, we now recommend the use of a Redis
server for replication. **The old direct TCP connection method is
deprecated and will be removed in a future release.** See
the [worker documentation](https://matrix-org.github.io/synapse/v1.66/workers.html) for more details.

# Upgrading to v1.14.0

This version includes a database update which is run as part of the
upgrade, and which may take a couple of minutes in the case of a large
server. Synapse will not respond to HTTP requests while this update is
taking place.

# Upgrading to v1.13.0

## Incorrect database migration in old synapse versions

A bug was introduced in Synapse 1.4.0 which could cause the room
directory to be incomplete or empty if Synapse was upgraded directly
from v1.2.1 or earlier, to versions between v1.4.0 and v1.12.x.

This will *not* be a problem for Synapse installations which were:

:   -   created at v1.4.0 or later,
    -   upgraded via v1.3.x, or
    -   upgraded straight from v1.2.1 or earlier to v1.13.0 or later.

If completeness of the room directory is a concern, installations which
are affected can be repaired as follows:

1.  Run the following sql from a `psql` or
    `sqlite3` console:

    ```sql
    INSERT INTO background_updates (update_name, progress_json, depends_on) VALUES
       ('populate_stats_process_rooms', '{}', 'current_state_events_membership');

    INSERT INTO background_updates (update_name, progress_json, depends_on) VALUES
       ('populate_stats_process_users', '{}', 'populate_stats_process_rooms');
    ```

2.  Restart synapse.

## New Single Sign-on HTML Templates

New templates (`sso_auth_confirm.html`, `sso_auth_success.html`, and
`sso_account_deactivated.html`) were added to Synapse. If your Synapse
is configured to use SSO and a custom
`sso_redirect_confirm_template_dir` configuration then these templates
will need to be copied from
[`synapse/res/templates`](https://github.com/matrix-org/synapse/tree/develop/synapse/res/templates) into that directory.

## Synapse SSO Plugins Method Deprecation

Plugins using the `complete_sso_login` method of
`synapse.module_api.ModuleApi` should update to using the async/await
version `complete_sso_login_async` which includes additional checks. The
non-async version is considered deprecated.

## Rolling back to v1.12.4 after a failed upgrade

v1.13.0 includes a lot of large changes. If something problematic
occurs, you may want to roll-back to a previous version of Synapse.
Because v1.13.0 also includes a new database schema version, reverting
that version is also required alongside the generic rollback
instructions mentioned above. In short, to roll back to v1.12.4 you need
to:

1.  Stop the server

2.  Decrease the schema version in the database:

    ```sql
    UPDATE schema_version SET version = 57;
    ```

3.  Downgrade Synapse by following the instructions for your
    installation method in the "Rolling back to older versions"
    section above.

# Upgrading to v1.12.0

This version includes a database update which is run as part of the
upgrade, and which may take some time (several hours in the case of a
large server). Synapse will not respond to HTTP requests while this
update is taking place.

This is only likely to be a problem in the case of a server which is
participating in many rooms.

0.  As with all upgrades, it is recommended that you have a recent
    backup of your database which can be used for recovery in the event
    of any problems.

1.  As an initial check to see if you will be affected, you can try
    running the following query from the `psql` or
    `sqlite3` console. It is safe to run it while Synapse is
    still running.

    ```sql
    SELECT MAX(q.v) FROM (
      SELECT (
        SELECT ej.json AS v
        FROM state_events se INNER JOIN event_json ej USING (event_id)
        WHERE se.room_id=rooms.room_id AND se.type='m.room.create' AND se.state_key=''
        LIMIT 1
      ) FROM rooms WHERE rooms.room_version IS NULL
    ) q;
    ```

    This query will take about the same amount of time as the upgrade
    process: ie, if it takes 5 minutes, then it is likely that Synapse
    will be unresponsive for 5 minutes during the upgrade.

    If you consider an outage of this duration to be acceptable, no
    further action is necessary and you can simply start Synapse 1.12.0.

    If you would prefer to reduce the downtime, continue with the steps
    below.

2.  The easiest workaround for this issue is to manually create a new
    index before upgrading. On PostgreSQL, his can be done as follows:

    ```sql
    CREATE INDEX CONCURRENTLY tmp_upgrade_1_12_0_index
    ON state_events(room_id) WHERE type = 'm.room.create';
    ```

    The above query may take some time, but is also safe to run while
    Synapse is running.

    We assume that no SQLite users have databases large enough to be
    affected. If you *are* affected, you can run a similar query,
    omitting the `CONCURRENTLY` keyword. Note however that this
    operation may in itself cause Synapse to stop running for some time.
    Synapse admins are reminded that [SQLite is not recommended for use
    outside a test environment](postgres.md).

3.  Once the index has been created, the `SELECT` query in step 1 above
    should complete quickly. It is therefore safe to upgrade to Synapse
    1.12.0.

4.  Once Synapse 1.12.0 has successfully started and is responding to
    HTTP requests, the temporary index can be removed:

    ```sql
    DROP INDEX tmp_upgrade_1_12_0_index;
    ```

# Upgrading to v1.10.0

Synapse will now log a warning on start up if used with a PostgreSQL
database that has a non-recommended locale set.

See [Postgres](postgres.md) for details.

# Upgrading to v1.8.0

Specifying a `log_file` config option will now cause Synapse to refuse
to start, and should be replaced by with the `log_config` option.
Support for the `log_file` option was removed in v1.3.0 and has since
had no effect.

# Upgrading to v1.7.0

In an attempt to configure Synapse in a privacy preserving way, the
default behaviours of `allow_public_rooms_without_auth` and
`allow_public_rooms_over_federation` have been inverted. This means that
by default, only authenticated users querying the Client/Server API will
be able to query the room directory, and relatedly that the server will
not share room directory information with other servers over federation.

If your installation does not explicitly set these settings one way or
the other and you want either setting to be `true` then it will
necessary to update your homeserver configuration file accordingly.

For more details on the surrounding context see our
[explainer](https://matrix.org/blog/2019/11/09/avoiding-unwelcome-visitors-on-private-matrix-servers).

# Upgrading to v1.5.0

This release includes a database migration which may take several
minutes to complete if there are a large number (more than a million or
so) of entries in the `devices` table. This is only likely to a be a
problem on very large installations.

# Upgrading to v1.4.0

## New custom templates

If you have configured a custom template directory with the
`email.template_dir` option, be aware that there are new templates
regarding registration and threepid management (see below) that must be
included.

-   `registration.html` and `registration.txt`
-   `registration_success.html` and `registration_failure.html`
-   `add_threepid.html` and `add_threepid.txt`
-   `add_threepid_failure.html` and `add_threepid_success.html`

Synapse will expect these files to exist inside the configured template
directory, and **will fail to start** if they are absent. To view the
default templates, see
[synapse/res/templates](https://github.com/matrix-org/synapse/tree/master/synapse/res/templates).

## 3pid verification changes

**Note: As of this release, users will be unable to add phone numbers or
email addresses to their accounts, without changes to the Synapse
configuration. This includes adding an email address during
registration.**

It is possible for a user to associate an email address or phone number
with their account, for a number of reasons:

-   for use when logging in, as an alternative to the user id.
-   in the case of email, as an alternative contact to help with account
    recovery.
-   in the case of email, to receive notifications of missed messages.

Before an email address or phone number can be added to a user's
account, or before such an address is used to carry out a
password-reset, Synapse must confirm the operation with the owner of the
email address or phone number. It does this by sending an email or text
giving the user a link or token to confirm receipt. This process is
known as '3pid verification'. ('3pid', or 'threepid', stands for
third-party identifier, and we use it to refer to external identifiers
such as email addresses and phone numbers.)

Previous versions of Synapse delegated the task of 3pid verification to
an identity server by default. In most cases this server is `vector.im`
or `matrix.org`.

In Synapse 1.4.0, for security and privacy reasons, the homeserver will
no longer delegate this task to an identity server by default. Instead,
the server administrator will need to explicitly decide how they would
like the verification messages to be sent.

In the medium term, the `vector.im` and `matrix.org` identity servers
will disable support for delegated 3pid verification entirely. However,
in order to ease the transition, they will retain the capability for a
limited period. Delegated email verification will be disabled on Monday
2nd December 2019 (giving roughly 2 months notice). Disabling delegated
SMS verification will follow some time after that once SMS verification
support lands in Synapse.

Once delegated 3pid verification support has been disabled in the
`vector.im` and `matrix.org` identity servers, all Synapse versions that
depend on those instances will be unable to verify email and phone
numbers through them. There are no imminent plans to remove delegated
3pid verification from Sydent generally. (Sydent is the identity server
project that backs the `vector.im` and `matrix.org` instances).

### Email

Following upgrade, to continue verifying email (e.g. as part of the
registration process), admins can either:-

-   Configure Synapse to use an email server.
-   Run or choose an identity server which allows delegated email
    verification and delegate to it.

#### Configure SMTP in Synapse

To configure an SMTP server for Synapse, modify the configuration
section headed `email`, and be sure to have at least the
`smtp_host, smtp_port` and `notif_from` fields filled out.

You may also need to set `smtp_user`, `smtp_pass`, and
`require_transport_security`.

See the [sample configuration file](usage/configuration/homeserver_sample_config.md)
for more details on these settings.

#### Delegate email to an identity server

Some admins will wish to continue using email verification as part of
the registration process, but will not immediately have an appropriate
SMTP server at hand.

To this end, we will continue to support email verification delegation
via the `vector.im` and `matrix.org` identity servers for two months.
Support for delegated email verification will be disabled on Monday 2nd
December.

The `account_threepid_delegates` dictionary defines whether the
homeserver should delegate an external server (typically an [identity
server](https://matrix.org/docs/spec/identity_service/r0.2.1)) to handle
sending confirmation messages via email and SMS.

So to delegate email verification, in `homeserver.yaml`, set
`account_threepid_delegates.email` to the base URL of an identity
server. For example:

```yaml
account_threepid_delegates:
    email: https://example.com     # Delegate email sending to example.com
```

Note that `account_threepid_delegates.email` replaces the deprecated
`email.trust_identity_server_for_password_resets`: if
`email.trust_identity_server_for_password_resets` is set to `true`, and
`account_threepid_delegates.email` is not set, then the first entry in
`trusted_third_party_id_servers` will be used as the
`account_threepid_delegate` for email. This is to ensure compatibility
with existing Synapse installs that set up external server handling for
these tasks before v1.4.0. If
`email.trust_identity_server_for_password_resets` is `true` and no
trusted identity server domains are configured, Synapse will report an
error and refuse to start.

If `email.trust_identity_server_for_password_resets` is `false` or
absent and no `email` delegate is configured in
`account_threepid_delegates`, then Synapse will send email verification
messages itself, using the configured SMTP server (see above). that
type.

### Phone numbers

Synapse does not support phone-number verification itself, so the only
way to maintain the ability for users to add phone numbers to their
accounts will be by continuing to delegate phone number verification to
the `matrix.org` and `vector.im` identity servers (or another identity
server that supports SMS sending).

The `account_threepid_delegates` dictionary defines whether the
homeserver should delegate an external server (typically an [identity
server](https://matrix.org/docs/spec/identity_service/r0.2.1)) to handle
sending confirmation messages via email and SMS.

So to delegate phone number verification, in `homeserver.yaml`, set
`account_threepid_delegates.msisdn` to the base URL of an identity
server. For example:

```yaml
account_threepid_delegates:
    msisdn: https://example.com     # Delegate sms sending to example.com
```

The `matrix.org` and `vector.im` identity servers will continue to
support delegated phone number verification via SMS until such time as
it is possible for admins to configure their servers to perform phone
number verification directly. More details will follow in a future
release.

## Rolling back to v1.3.1

If you encounter problems with v1.4.0, it should be possible to roll
back to v1.3.1, subject to the following:

-   The 'room statistics' engine was heavily reworked in this release
    (see [#5971](https://github.com/matrix-org/synapse/pull/5971)),
    including significant changes to the database schema, which are not
    easily reverted. This will cause the room statistics engine to stop
    updating when you downgrade.

    The room statistics are essentially unused in v1.3.1 (in future
    versions of Synapse, they will be used to populate the room
    directory), so there should be no loss of functionality. However,
    the statistics engine will write errors to the logs, which can be
    avoided by setting the following in `homeserver.yaml`:

    ```yaml
    stats:
      enabled: false
    ```

    Don't forget to re-enable it when you upgrade again, in preparation
    for its use in the room directory!

# Upgrading to v1.2.0

Some counter metrics have been renamed, with the old names deprecated.
See [the metrics
documentation](metrics-howto.md#renaming-of-metrics--deprecation-of-old-names-in-12)
for details.

# Upgrading to v1.1.0

Synapse v1.1.0 removes support for older Python and PostgreSQL versions,
as outlined in [our deprecation
notice](https://matrix.org/blog/2019/04/08/synapse-deprecating-postgres-9-4-and-python-2-x).

## Minimum Python Version

Synapse v1.1.0 has a minimum Python requirement of Python 3.5. Python
3.6 or Python 3.7 are recommended as they have improved internal string
handling, significantly reducing memory usage.

If you use current versions of the Matrix.org-distributed Debian
packages or Docker images, action is not required.

If you install Synapse in a Python virtual environment, please see
"Upgrading to v0.34.0" for notes on setting up a new virtualenv under
Python 3.

## Minimum PostgreSQL Version

If using PostgreSQL under Synapse, you will need to use PostgreSQL 9.5
or above. Please see the [PostgreSQL
documentation](https://www.postgresql.org/docs/11/upgrading.html) for
more details on upgrading your database.

# Upgrading to v1.0

## Validation of TLS certificates

Synapse v1.0 is the first release to enforce validation of TLS
certificates for the federation API. It is therefore essential that your
certificates are correctly configured.

Note, v1.0 installations will also no longer be able to federate with
servers that have not correctly configured their certificates.

In rare cases, it may be desirable to disable certificate checking: for
example, it might be essential to be able to federate with a given
legacy server in a closed federation. This can be done in one of two
ways:-

-   Configure the global switch `federation_verify_certificates` to
    `false`.
-   Configure a whitelist of server domains to trust via
    `federation_certificate_verification_whitelist`.

See the [sample configuration file](usage/configuration/homeserver_sample_config.md)
for more details on these settings.

## Email

When a user requests a password reset, Synapse will send an email to the
user to confirm the request.

Previous versions of Synapse delegated the job of sending this email to
an identity server. If the identity server was somehow malicious or
became compromised, it would be theoretically possible to hijack an
account through this means.

Therefore, by default, Synapse v1.0 will send the confirmation email
itself. If Synapse is not configured with an SMTP server, password reset
via email will be disabled.

To configure an SMTP server for Synapse, modify the configuration
section headed `email`, and be sure to have at least the `smtp_host`,
`smtp_port` and `notif_from` fields filled out. You may also need to set
`smtp_user`, `smtp_pass`, and `require_transport_security`.

If you are absolutely certain that you wish to continue using an
identity server for password resets, set
`trust_identity_server_for_password_resets` to `true`.

See the [sample configuration file](usage/configuration/homeserver_sample_config.md)
for more details on these settings.

## New email templates

Some new templates have been added to the default template directory for the purpose of
the homeserver sending its own password reset emails. If you have configured a
custom `template_dir` in your Synapse config, these files will need to be added.

`password_reset.html` and `password_reset.txt` are HTML and plain text
templates respectively that contain the contents of what will be emailed
to the user upon attempting to reset their password via email.
`password_reset_success.html` and `password_reset_failure.html` are HTML
files that the content of which (assuming no redirect URL is set) will
be shown to the user after they attempt to click the link in the email
sent to them.

# Upgrading to v0.99.0

Please be aware that, before Synapse v1.0 is released around March 2019,
you will need to replace any self-signed certificates with those
verified by a root CA. Information on how to do so can be found at the
ACME docs.

# Upgrading to v0.34.0

1.  This release is the first to fully support Python 3. Synapse will
    now run on Python versions 3.5, or 3.6 (as well as 2.7). We
    recommend switching to Python 3, as it has been shown to give
    performance improvements.

    For users who have installed Synapse into a virtualenv, we recommend
    doing this by creating a new virtualenv. For example:

    ```sh
    virtualenv -p python3 ~/synapse/env3
    source ~/synapse/env3/bin/activate
    pip install matrix-synapse
    ```

    You can then start synapse as normal, having activated the new
    virtualenv:

    ```sh
    cd ~/synapse
    source env3/bin/activate
    synctl start
    ```

    Users who have installed from distribution packages should see the
    relevant package documentation. See below for notes on Debian
    packages.

    -   When upgrading to Python 3, you **must** make sure that your log
        files are configured as UTF-8, by adding `encoding: utf8` to the
        `RotatingFileHandler` configuration (if you have one) in your
        `<server>.log.config` file. For example, if your `log.config`
        file contains:

        ```yaml
        handlers:
          file:
            class: logging.handlers.RotatingFileHandler
            formatter: precise
            filename: homeserver.log
            maxBytes: 104857600
            backupCount: 10
            filters: [context]
          console:
            class: logging.StreamHandler
            formatter: precise
            filters: [context]
        ```

        Then you should update this to be:

        ```yaml
        handlers:
          file:
            class: logging.handlers.RotatingFileHandler
            formatter: precise
            filename: homeserver.log
            maxBytes: 104857600
            backupCount: 10
            filters: [context]
            encoding: utf8
          console:
            class: logging.StreamHandler
            formatter: precise
            filters: [context]
        ```

        There is no need to revert this change if downgrading to
        Python 2.

    We are also making available Debian packages which will run Synapse
    on Python 3. You can switch to these packages with
    `apt-get install matrix-synapse-py3`, however, please read
    [debian/NEWS](https://github.com/matrix-org/synapse/blob/release-v0.34.0/debian/NEWS)
    before doing so. The existing `matrix-synapse` packages will
    continue to use Python 2 for the time being.

2.  This release removes the `riot.im` from the default list of trusted
    identity servers.

    If `riot.im` is in your homeserver's list of
    `trusted_third_party_id_servers`, you should remove it. It was added
    in case a hypothetical future identity server was put there. If you
    don't remove it, users may be unable to deactivate their accounts.

3.  This release no longer installs the (unmaintained) Matrix Console
    web client as part of the default installation. It is possible to
    re-enable it by installing it separately and setting the
    `web_client_location` config option, but please consider switching
    to another client.

# Upgrading to v0.33.7

This release removes the example email notification templates from
`res/templates` (they are now internal to the python package). This
should only affect you if you (a) deploy your Synapse instance from a
git checkout or a github snapshot URL, and (b) have email notifications
enabled.

If you have email notifications enabled, you should ensure that
`email.template_dir` is either configured to point at a directory where
you have installed customised templates, or leave it unset to use the
default templates.

# Upgrading to v0.27.3

This release expands the anonymous usage stats sent if the opt-in
`report_stats` configuration is set to `true`. We now capture RSS memory
and cpu use at a very coarse level. This requires administrators to
install the optional `psutil` python module.

We would appreciate it if you could assist by ensuring this module is
available and `report_stats` is enabled. This will let us see if
performance changes to synapse are having an impact to the general
community.

# Upgrading to v0.15.0

If you want to use the new URL previewing API
(`/_matrix/media/r0/preview_url`) then you have to explicitly enable it
in the config and update your dependencies dependencies. See README.rst
for details.

# Upgrading to v0.11.0

This release includes the option to send anonymous usage stats to
matrix.org, and requires that administrators explictly opt in or out by
setting the `report_stats` option to either `true` or `false`.

We would really appreciate it if you could help our project out by
reporting anonymized usage statistics from your homeserver. Only very
basic aggregate data (e.g. number of users) will be reported, but it
helps us to track the growth of the Matrix community, and helps us to
make Matrix a success, as well as to convince other networks that they
should peer with us.

# Upgrading to v0.9.0

Application services have had a breaking API change in this version.

They can no longer register themselves with a home server using the AS
HTTP API. This decision was made because a compromised application
service with free reign to register any regex in effect grants full
read/write access to the home server if a regex of `.*` is used. An
attack where a compromised AS re-registers itself with `.*` was deemed
too big of a security risk to ignore, and so the ability to register
with the HS remotely has been removed.

It has been replaced by specifying a list of application service
registrations in `homeserver.yaml`:

```yaml
app_service_config_files: ["registration-01.yaml", "registration-02.yaml"]
```

Where `registration-01.yaml` looks like:

```yaml
url: <String>  # e.g. "https://my.application.service.com"
as_token: <String>
hs_token: <String>
sender_localpart: <String>  # This is a new field which denotes the user_id localpart when using the AS token
namespaces:
  users:
    - exclusive: <Boolean>
      regex: <String>  # e.g. "@prefix_.*"
  aliases:
    - exclusive: <Boolean>
      regex: <String>
  rooms:
    - exclusive: <Boolean>
      regex: <String>
```

# Upgrading to v0.8.0

Servers which use captchas will need to add their public key to:

    static/client/register/register_config.js

      window.matrixRegistrationConfig = {
          recaptcha_public_key: "YOUR_PUBLIC_KEY"
      };

This is required in order to support registration fallback (typically
used on mobile devices).

# Upgrading to v0.7.0

New dependencies are:

-   pydenticon
-   simplejson
-   syutil
-   matrix-angular-sdk

To pull in these dependencies in a virtual env, run:

    python synapse/python_dependencies.py | xargs -n 1 pip install

# Upgrading to v0.6.0

To pull in new dependencies, run:

    python setup.py develop --user

This update includes a change to the database schema. To upgrade you
first need to upgrade the database by running:

    python scripts/upgrade_db_to_v0.6.0.py <db> <server_name> <signing_key>

Where `<db>` is the location of the database,
`<server_name>` is the server name as specified in the
synapse configuration, and `<signing_key>` is the location
of the signing key as specified in the synapse configuration.

This may take some time to complete. Failures of signatures and content
hashes can safely be ignored.

# Upgrading to v0.5.1

Depending on precisely when you installed v0.5.0 you may have ended up
with a stale release of the reference matrix webclient installed as a
python module. To uninstall it and ensure you are depending on the
latest module, please run:

    $ pip uninstall syweb

# Upgrading to v0.5.0

The webclient has been split out into a seperate repository/pacakage in
this release. Before you restart your homeserver you will need to pull
in the webclient package by running:

    python setup.py develop --user

This release completely changes the database schema and so requires
upgrading it before starting the new version of the homeserver.

The script "database-prepare-for-0.5.0.sh" should be used to upgrade
the database. This will save all user information, such as logins and
profiles, but will otherwise purge the database. This includes messages,
which rooms the home server was a member of and room alias mappings.

If you would like to keep your history, please take a copy of your
database file and ask for help in #matrix:matrix.org. The upgrade
process is, unfortunately, non trivial and requires human intervention
to resolve any resulting conflicts during the upgrade process.

Before running the command the homeserver should be first completely
shutdown. To run it, simply specify the location of the database, e.g.:

> ./scripts/database-prepare-for-0.5.0.sh "homeserver.db"

Once this has successfully completed it will be safe to restart the
homeserver. You may notice that the homeserver takes a few seconds
longer to restart than usual as it reinitializes the database.

On startup of the new version, users can either rejoin remote rooms
using room aliases or by being reinvited. Alternatively, if any other
homeserver sends a message to a room that the homeserver was previously
in the local HS will automatically rejoin the room.

# Upgrading to v0.4.0

This release needs an updated syutil version. Run:

    python setup.py develop

You will also need to upgrade your configuration as the signing key
format has changed. Run:

    python -m synapse.app.homeserver --config-path <CONFIG> --generate-config

# Upgrading to v0.3.0

This registration API now closely matches the login API. This introduces
a bit more backwards and forwards between the HS and the client, but
this improves the overall flexibility of the API. You can now GET on
/register to retrieve a list of valid registration flows. Upon choosing
one, they are submitted in the same way as login, e.g:

    {
      type: m.login.password,
      user: foo,
      password: bar
    }

The default HS supports 2 flows, with and without Identity Server email
authentication. Enabling captcha on the HS will add in an extra step to
all flows: `m.login.recaptcha` which must be completed before you can
transition to the next stage. There is a new login type:
`m.login.email.identity` which contains the `threepidCreds` key which
were previously sent in the original register request. For more
information on this, see the specification.

## Web Client

The VoIP specification has changed between v0.2.0 and v0.3.0. Users
should refresh any browser tabs to get the latest web client code. Users
on v0.2.0 of the web client will not be able to call those on v0.3.0 and
vice versa.

# Upgrading to v0.2.0

The home server now requires setting up of SSL config before it can run.
To automatically generate default config use:

    $ python synapse/app/homeserver.py \
        --server-name machine.my.domain.name \
        --bind-port 8448 \
        --config-path homeserver.config \
        --generate-config

This config can be edited if desired, for example to specify a different
SSL certificate to use. Once done you can run the home server using:

    $ python synapse/app/homeserver.py --config-path homeserver.config

See the README.rst for more information.

Also note that some config options have been renamed, including:

-   "host" to "server-name"
-   "database" to "database-path"
-   "port" to "bind-port" and "unsecure-port"

# Upgrading to v0.0.1

This release completely changes the database schema and so requires
upgrading it before starting the new version of the homeserver.

The script "database-prepare-for-0.0.1.sh" should be used to upgrade
the database. This will save all user information, such as logins and
profiles, but will otherwise purge the database. This includes messages,
which rooms the home server was a member of and room alias mappings.

Before running the command the homeserver should be first completely
shutdown. To run it, simply specify the location of the database, e.g.:

> ./scripts/database-prepare-for-0.0.1.sh "homeserver.db"

Once this has successfully completed it will be safe to restart the
homeserver. You may notice that the homeserver takes a few seconds
longer to restart than usual as it reinitializes the database.

On startup of the new version, users can either rejoin remote rooms
using room aliases or by being reinvited. Alternatively, if any other
homeserver sends a message to a room that the homeserver was previously
in the local HS will automatically rejoin the room.<|MERGE_RESOLUTION|>--- conflicted
+++ resolved
@@ -87,8 +87,16 @@
     wget https://packages.matrix.org/debian/pool/main/m/matrix-synapse-py3/matrix-synapse-py3_1.3.0+stretch1_amd64.deb
     dpkg -i matrix-synapse-py3_1.3.0+stretch1_amd64.deb
     ```
-<<<<<<< HEAD
+
 # Upgrading to v1.88.0
+
+## Minimum supported Python version
+
+The minimum supported Python version has been increased from v3.7 to v3.8.
+You will need Python 3.8 to run Synapse v1.88.0 (due out July 18th, 2023).
+
+If you use current versions of the Matrix.org-distributed Debian
+packages or Docker images, no action is required.
 
 ## Removal of `worker_replication_*` settings
 
@@ -104,18 +112,6 @@
 administrators of single-process (monolith) installations don't need to do anything.
 
 For an illustrative example, please see [Upgrading to v1.84.0](#upgrading-to-v1840) below.
-=======
-
-# Upgrading to v1.88.0
-
-## Minimum supported Python version
-
-The minimum supported Python version has been increased from v3.7 to v3.8.
-You will need Python 3.8 to run Synapse v1.88.0 (due out July 18th, 2023).
-
-If you use current versions of the Matrix.org-distributed Debian
-packages or Docker images, no action is required.
->>>>>>> f19dd39d
 
 
 # Upgrading to v1.86.0
