--- conflicted
+++ resolved
@@ -90,7 +90,8 @@
 
 # Upgrading to v1.84.0
 
-<<<<<<< HEAD
+## Changes to event replication 
+
 Synapse has changed the format of `EventContext` which impacts how events to be persisted
 are sent over replication. This is a forwards- and backwards-incompatible change: v1.83.0 and below workers will not be
 able to send events to v1.84.0 workers or main process over replication, and vice versa. 
@@ -99,7 +100,8 @@
 This will also require a restart of the upgraded workers.
 
 Once all workers are upgraded to v1.84 and restarted event replication will be able to resume.  
-=======
+
+
 ## Deprecation of `worker_replication_*` configuration settings
 
 When using workers, 
@@ -174,8 +176,6 @@
 Notes: 
 * `tls` is optional but mirrors the functionality of `worker_replication_http_tls`
 
-
->>>>>>> 41b9def9
 
 # Upgrading to v1.81.0
 
