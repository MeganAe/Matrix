--- conflicted
+++ resolved
@@ -85,7 +85,6 @@
     dpkg -i matrix-synapse-py3_1.3.0+stretch1_amd64.deb
     ```
 
-<<<<<<< HEAD
 # Upgrading to v1.xx.0
 
 ## Removal old Room Admin API
@@ -98,8 +97,8 @@
 The new [Delete Room Admin API](https://matrix-org.github.io/synapse/develop/admin_api/rooms.html#delete-room-api)
 is accessible under `POST /_synapse/admin/v1/rooms/<room_id>/delete`.
 
-The deprecation of the old endpoints was announced with Synapse 1.25.0 (released on 2020-xx-xx).
-=======
+The deprecation of the old endpoints was announced with Synapse 1.25.0 (released on 2021-01-13).
+
 
 # Upgrading to v1.39.0
 
@@ -149,7 +148,6 @@
 The additional disk space will be freed once the migration completes.
 
 SQLite databases are unaffected by this change.
->>>>>>> b181dc40
 
 
 # Upgrading to v1.37.0
