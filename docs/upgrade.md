--- conflicted
+++ resolved
@@ -88,9 +88,14 @@
     dpkg -i matrix-synapse-py3_1.3.0+stretch1_amd64.deb
     ```
 
-<<<<<<< HEAD
-
 # Upgrading to v1.71.0
+
+## Removal of the `generate_short_term_login_token` module API method
+
+As announced with the release of [Synapse 1.69.0](#deprecation-of-the-generate_short_term_login_token-module-api-method), the deprecated `generate_short_term_login_token` module method has been removed.
+
+Modules relying on it can instead use the `create_login_token` method.
+
 
 ## Changes to the events received by application services (interest)
 
@@ -107,17 +112,8 @@
 
 If one of your application service's `users` regex was intending to match a remote user,
 this will no longer match as you expect. The behavioral mismatch between matching all
-local users and some of the remote user is why the spec was changed/clarified and this
+local users and some remote users is why the spec was changed/clarified and this
 caveat is no longer supported.
-=======
-# Upgrading to v1.71.0
-
-## Removal of the `generate_short_term_login_token` module API method
-
-As announced with the release of [Synapse 1.69.0](#deprecation-of-the-generate_short_term_login_token-module-api-method), the deprecated `generate_short_term_login_token` module method has been removed.
-
-Modules relying on it can instead use the `create_login_token` method.
->>>>>>> 67583281
 
 
 # Upgrading to v1.69.0
