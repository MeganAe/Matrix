# Upgrading Synapse

Before upgrading check if any special steps are required to upgrade from
the version you currently have installed to the current version of
Synapse. The extra instructions that may be required are listed later in
this document.

-   Check that your versions of Python and PostgreSQL are still
    supported.

    Synapse follows upstream lifecycles for [Python](https://endoflife.date/python) and
    [PostgreSQL](https://endoflife.date/postgresql), and removes support for versions
    which are no longer maintained.

    The website <https://endoflife.date> also offers convenient
    summaries.

-   If Synapse was installed using [prebuilt packages](setup/installation.md#prebuilt-packages),
    you will need to follow the normal process for upgrading those packages.

-   If Synapse was installed using pip then upgrade to the latest
    version by running:

    ```bash
    pip install --upgrade matrix-synapse
    ```

-   If Synapse was installed from source, then:

    1.  Obtain the latest version of the source code. Git users can run
        `git pull` to do this.

    2.  If you're running Synapse in a virtualenv, make sure to activate it before
        upgrading. For example, if Synapse is installed in a virtualenv in `~/synapse/env` then
        run:

        ```bash
        source ~/synapse/env/bin/activate
        pip install --upgrade .
        ```
        Include any relevant extras between square brackets, e.g. `pip install --upgrade ".[postgres,oidc]"`.

    3.  If you're using `poetry` to manage a Synapse installation, run:
        ```bash
        poetry install
        ```
        Include any relevant extras with `--extras`, e.g. `poetry install --extras postgres --extras oidc`.
        It's probably easiest to run `poetry install --extras all`.

    4.  Restart Synapse:

        ```bash
        synctl restart
        ```

To check whether your update was successful, you can check the running
server version with:

```bash
# you may need to replace 'localhost:8008' if synapse is not configured
# to listen on port 8008.

curl http://localhost:8008/_synapse/admin/v1/server_version
```

## Rolling back to older versions

Rolling back to previous releases can be difficult, due to database
schema changes between releases. Where we have been able to test the
rollback process, this will be noted below.

In general, you will need to undo any changes made during the upgrade
process, for example:

-   pip:

    ```bash
    source env/bin/activate
    # replace `1.3.0` accordingly:
    pip install matrix-synapse==1.3.0
    ```

-   Debian:

    ```bash
    # replace `1.3.0` and `stretch` accordingly:
    wget https://packages.matrix.org/debian/pool/main/m/matrix-synapse-py3/matrix-synapse-py3_1.3.0+stretch1_amd64.deb
    dpkg -i matrix-synapse-py3_1.3.0+stretch1_amd64.deb
    ```

# Upgrading to v1.85.0

<<<<<<< HEAD
## Changes to event replication 

Synapse has changed the format of serialization format used when persisting events over replication.
This is a forwards- and backwards-incompatible change: v1.84.0 and below workers will not be
able to send events to v1.85.0 workers, and vice versa. 
If the master is updated to v1.85.0 then the workers must be updated to v1.85.0 for event replication to 
function.
This will also require a restart of the upgraded workers.

Once all workers are upgraded to v1.85.0 and restarted event replication will be able to resume.  
=======
## Application service registration with "user" property deprecation

Application services should ensure they call the `/register` endpoint with a
`username` property. The legacy `user` property is considered deprecated and
should no longer be included.

A future version of Synapse (v1.88.0 or later) will remove support for legacy
application service login.
>>>>>>> d0c4257f

# Upgrading to v1.84.0

## Deprecation of `worker_replication_*` configuration settings

When using workers,

* `worker_replication_host`
* `worker_replication_http_port`
* `worker_replication_http_tls`
 
should now be removed from individual worker YAML configurations and the main process should instead be added to the `instance_map`
in the shared YAML configuration, using the name `main`.

The old `worker_replication_*` settings are now considered deprecated and are expected to be removed in Synapse v1.88.0.


### Example change

#### Before:

Shared YAML
```yaml
instance_map:
  generic_worker1:
    host: localhost
    port: 5678
    tls: false
```

Worker YAML
```yaml
worker_app: synapse.app.generic_worker
worker_name: generic_worker1

worker_replication_host: localhost
worker_replication_http_port: 3456
worker_replication_http_tls: false

worker_listeners:
  - type: http
    port: 1234
    resources:
      - names: [client, federation]
  - type: http
    port: 5678
    resources:
      - names: [replication]

worker_log_config: /etc/matrix-synapse/generic-worker-log.yaml
```


#### After:

Shared YAML
```yaml
instance_map:
  main:
    host: localhost
    port: 3456
    tls: false
  generic_worker1:
    host: localhost
    port: 5678
    tls: false
```

Worker YAML
```yaml
worker_app: synapse.app.generic_worker
worker_name: generic_worker1

worker_listeners:
  - type: http
    port: 1234
    resources:
      - names: [client, federation]
  - type: http
    port: 5678
    resources:
      - names: [replication]

worker_log_config: /etc/matrix-synapse/generic-worker-log.yaml

```
Notes: 
* `tls` is optional but mirrors the functionality of `worker_replication_http_tls`


# Upgrading to v1.81.0

## Application service path & authentication deprecations

Synapse now attempts the versioned appservice paths before falling back to the
[legacy paths](https://spec.matrix.org/v1.6/application-service-api/#legacy-routes).
Usage of the legacy routes should be considered deprecated.

Additionally, Synapse has supported sending the application service access token
via [the `Authorization` header](https://spec.matrix.org/v1.6/application-service-api/#authorization)
since v1.70.0. For backwards compatibility it is *also* sent as the `access_token`
query parameter. This is insecure and should be considered deprecated.

A future version of Synapse (v1.88.0 or later) will remove support for legacy
application service routes and query parameter authorization.

# Upgrading to v1.80.0

## Reporting events error code change

Before this update, the
[`POST /_matrix/client/v3/rooms/{roomId}/report/{eventId}`](https://spec.matrix.org/v1.6/client-server-api/#post_matrixclientv3roomsroomidreporteventid)
endpoint would return a `403` if a user attempted to report an event that they did not have access to.
This endpoint will now return a `404` in this case instead.

Clients that implement event reporting should check that their error handling code will handle this
change.

# Upgrading to v1.79.0

## The `on_threepid_bind` module callback method has been deprecated

Synapse v1.79.0 deprecates the
[`on_threepid_bind`](modules/third_party_rules_callbacks.md#on_threepid_bind)
"third-party rules" Synapse module callback method in favour of a new module method,
[`on_add_user_third_party_identifier`](modules/third_party_rules_callbacks.md#on_add_user_third_party_identifier).
`on_threepid_bind` will be removed in a future version of Synapse. You should check whether any Synapse
modules in use in your deployment are making use of `on_threepid_bind`, and update them where possible.

The arguments and functionality of the new method are the same.

The justification behind the name change is that the old method's name, `on_threepid_bind`, was
misleading. A user is considered to "bind" their third-party ID to their Matrix ID only if they
do so via an [identity server](https://spec.matrix.org/latest/identity-service-api/)
(so that users on other homeservers may find them). But this method was not called in that case -
it was only called when a user added a third-party identifier on the local homeserver.

Module developers may also be interested in the related
[`on_remove_user_third_party_identifier`](modules/third_party_rules_callbacks.md#on_remove_user_third_party_identifier)
module callback method that was also added in Synapse v1.79.0. This new method is called when a
user removes a third-party identifier from their account.

# Upgrading to v1.78.0

## Deprecate the `/_synapse/admin/v1/media/<server_name>/delete` admin API

Synapse 1.78.0 replaces the `/_synapse/admin/v1/media/<server_name>/delete`
admin API with an identical endpoint at `/_synapse/admin/v1/media/delete`. Please
update your tooling to use the new endpoint. The deprecated version will be removed
in a future release.

# Upgrading to v1.76.0

## Faster joins are enabled by default

When joining a room for the first time, Synapse 1.76.0 will request a partial join from the other server by default. Previously, server admins had to opt-in to this using an experimental config flag.

Server admins can opt out of this feature for the time being by setting

```yaml
experimental:
    faster_joins: false
```

in their server config.

## Changes to the account data replication streams

Synapse has changed the format of the account data and devices replication
streams (between workers). This is a forwards- and backwards-incompatible
change: v1.75 workers cannot process account data replicated by v1.76 workers,
and vice versa.

Once all workers are upgraded to v1.76 (or downgraded to v1.75), account data
and device replication will resume as normal.

## Minimum version of Poetry is now 1.3.2

The minimum supported version of Poetry is now 1.3.2 (previously 1.2.0, [since 
Synapse 1.67](#upgrading-to-v1670)). If you have used `poetry install` to 
install Synapse from a source checkout, you should upgrade poetry: see its
[installation instructions](https://python-poetry.org/docs/#installation).
For all other installation methods, no acction is required.

# Upgrading to v1.74.0

## Unicode support in user search

This version introduces optional support for an [improved user search dealing with Unicode characters](https://github.com/matrix-org/synapse/pull/14464).

If you want to take advantage of this feature you need to install PyICU,
the ICU native dependency and its development headers
so that PyICU can build since no prebuilt wheels are available.

You can follow [the PyICU documentation](https://pypi.org/project/PyICU/) to do so,
and then do `pip install matrix-synapse[user-search]` for a PyPI install.

Docker images and Debian packages need nothing specific as they already
include or specify ICU as an explicit dependency.


## User directory rebuild

Synapse 1.74 queues a background update
[to rebuild the user directory](https://github.com/matrix-org/synapse/pull/14643),
in order to fix missing or erroneous entries.

When this update begins, the user directory will be cleared out and rebuilt from
scratch. User directory lookups will be incomplete until the rebuild completes.
Admins can monitor the rebuild's progress by using the
[Background update Admin API](usage/administration/admin_api/background_updates.md#status).

# Upgrading to v1.73.0

## Legacy Prometheus metric names have now been removed

Synapse v1.69.0 included the deprecation of legacy Prometheus metric names
and offered an option to disable them.
Synapse v1.71.0 disabled legacy Prometheus metric names by default.

This version, v1.73.0, removes those legacy Prometheus metric names entirely.
This also means that the `enable_legacy_metrics` configuration option has been
removed; it will no longer be possible to re-enable the legacy metric names.

If you use metrics and have not yet updated your Grafana dashboard(s),
Prometheus console(s) or alerting rule(s), please consider doing so when upgrading
to this version.
Note that the included Grafana dashboard was updated in v1.72.0 to correct some
metric names which were missed when legacy metrics were disabled by default.

See [v1.69.0: Deprecation of legacy Prometheus metric names](#deprecation-of-legacy-prometheus-metric-names)
for more context.


# Upgrading to v1.72.0

## Dropping support for PostgreSQL 10

In line with our [deprecation policy](deprecation_policy.md), we've dropped
support for PostgreSQL 10, as it is no longer supported upstream.

This release of Synapse requires PostgreSQL 11+.


# Upgrading to v1.71.0

## Removal of the `generate_short_term_login_token` module API method

As announced with the release of [Synapse 1.69.0](#deprecation-of-the-generate_short_term_login_token-module-api-method), the deprecated `generate_short_term_login_token` module method has been removed.

Modules relying on it can instead use the `create_login_token` method.


## Changes to the events received by application services (interest)

To align with spec (changed in
[MSC3905](https://github.com/matrix-org/matrix-spec-proposals/pull/3905)), Synapse now
only considers local users to be interesting. In other words, the `users` namespace
regex is only be applied against local users of the homeserver.

Please note, this probably doesn't affect the expected behavior of your application
service, since an interesting local user in a room still means all messages in the room
(from local or remote users) will still be considered interesting. And matching a room
with the `rooms` or `aliases` namespace regex will still consider all events sent in the
room to be interesting to the application service.

If one of your application service's `users` regex was intending to match a remote user,
this will no longer match as you expect. The behavioral mismatch between matching all
local users and some remote users is why the spec was changed/clarified and this
caveat is no longer supported.


## Legacy Prometheus metric names are now disabled by default

Synapse v1.71.0 disables legacy Prometheus metric names by default.
For administrators that still rely on them and have not yet had chance to update their
uses of the metrics, it's still possible to specify `enable_legacy_metrics: true` in
the configuration to re-enable them temporarily.

Synapse v1.73.0 will **remove legacy metric names altogether** and at that point,
it will no longer be possible to re-enable them.

If you do not use metrics or you have already updated your Grafana dashboard(s),
Prometheus console(s) and alerting rule(s), there is no action needed.

See [v1.69.0: Deprecation of legacy Prometheus metric names](#deprecation-of-legacy-prometheus-metric-names).


# Upgrading to v1.69.0

## Changes to the receipts replication streams

Synapse now includes information indicating if a receipt applies to a thread when
replicating it to other workers. This is a forwards- and backwards-incompatible
change: v1.68 and workers cannot process receipts replicated by v1.69 workers, and
vice versa.

Once all workers are upgraded to v1.69 (or downgraded to v1.68), receipts
replication will resume as normal.


## Deprecation of legacy Prometheus metric names

In current versions of Synapse, some Prometheus metrics are emitted under two different names,
with one of the names being older but non-compliant with OpenMetrics and Prometheus conventions
and one of the names being newer but compliant.

Synapse v1.71.0 will turn the old metric names off *by default*.
For administrators that still rely on them and have not had chance to update their
uses of the metrics, it's possible to specify `enable_legacy_metrics: true` in
the configuration to re-enable them temporarily.

Synapse v1.73.0 will **remove legacy metric names altogether** and it will no longer
be possible to re-enable them.

The Grafana dashboard, Prometheus recording rules and Prometheus Consoles included
in the `contrib` directory in the Synapse repository have been updated to no longer
rely on the legacy names. These can be used on a current version of Synapse
because current versions of Synapse emit both old and new names.

You may need to update your alerting rules or any other rules that depend on
the names of Prometheus metrics.
If you want to test your changes before legacy names are disabled by default,
you may specify `enable_legacy_metrics: false` in your homeserver configuration.

A list of affected metrics is available on the [Metrics How-to page](https://matrix-org.github.io/synapse/v1.69/metrics-howto.html?highlight=metrics%20deprecated#renaming-of-metrics--deprecation-of-old-names-in-12).


## Deprecation of the `generate_short_term_login_token` module API method

The following method of the module API has been deprecated, and is scheduled to
be remove in v1.71.0:

```python
def generate_short_term_login_token(
    self,
    user_id: str,
    duration_in_ms: int = (2 * 60 * 1000),
    auth_provider_id: str = "",
    auth_provider_session_id: Optional[str] = None,
) -> str:
    ...
```

It has been replaced by an asynchronous equivalent:

```python
async def create_login_token(
    self,
    user_id: str,
    duration_in_ms: int = (2 * 60 * 1000),
    auth_provider_id: Optional[str] = None,
    auth_provider_session_id: Optional[str] = None,
) -> str:
    ...
```

Synapse will log a warning when a module uses the deprecated method, to help
administrators find modules using it.


# Upgrading to v1.68.0

Two changes announced in the upgrade notes for v1.67.0 have now landed in v1.68.0.

## SQLite version requirement

Synapse now requires a SQLite version of 3.27.0 or higher if SQLite is configured as
Synapse's database.

Installations using

- Docker images [from `matrixdotorg`](https://hub.docker.com/r/matrixdotorg/synapse),
- Debian packages [from Matrix.org](https://packages.matrix.org/), or
- a PostgreSQL database

are not affected.

## Rust requirement when building from source.

Building from a source checkout of Synapse now requires a recent Rust compiler
(currently Rust 1.58.1, but see also the
[Platform Dependency Policy](https://matrix-org.github.io/synapse/latest/deprecation_policy.html)).

Installations using

- Docker images [from `matrixdotorg`](https://hub.docker.com/r/matrixdotorg/synapse),
- Debian packages [from Matrix.org](https://packages.matrix.org/), or
- PyPI wheels via `pip install matrix-synapse` (on supported platforms and architectures)

will not be affected.

# Upgrading to v1.67.0

## Direct TCP replication is no longer supported: migrate to Redis

Redis support was added in v1.13.0 with it becoming the recommended method in
v1.18.0. It replaced the old direct TCP connections (which was deprecated as of
v1.18.0) to the main process. With Redis, rather than all the workers connecting
to the main process, all the workers and the main process connect to Redis,
which relays replication commands between processes. This can give a significant
CPU saving on the main process and is a prerequisite for upcoming
performance improvements.

To migrate to Redis add the [`redis` config](./workers.md#shared-configuration),
and remove the TCP `replication` listener from config of the master and
`worker_replication_port` from worker config. Note that a HTTP listener with a
`replication` resource is still required.

## Minimum version of Poetry is now v1.2.0

The minimum supported version of poetry is now 1.2. This should only affect
those installing from a source checkout.

## Rust requirement in the next release

From the next major release (v1.68.0) installing Synapse from a source checkout
will require a recent Rust compiler. Those using packages or
`pip install matrix-synapse` will not be affected.

The simplest way of installing Rust is via [rustup.rs](https://rustup.rs/)

## SQLite version requirement in the next release

From the next major release (v1.68.0) Synapse will require SQLite 3.27.0 or
higher. Synapse v1.67.0 will be the last major release supporting SQLite
versions 3.22 to 3.26.

Those using Docker images or Debian packages from Matrix.org will not be
affected. If you have installed from source, you should check the version of
SQLite used by Python with:

```shell
python -c "import sqlite3; print(sqlite3.sqlite_version)"
```

If this is too old, refer to your distribution for advice on upgrading.


# Upgrading to v1.66.0

## Delegation of email validation no longer supported

As of this version, Synapse no longer allows the tasks of verifying email address
ownership, and password reset confirmation, to be delegated to an identity server.
This removal was previously planned for Synapse 1.64.0, but was
[delayed](https://github.com/matrix-org/synapse/issues/13421) until now to give
homeserver administrators more notice of the change.

To continue to allow users to add email addresses to their homeserver accounts,
and perform password resets, make sure that Synapse is configured with a working
email server in the [`email` configuration
section](https://matrix-org.github.io/synapse/latest/usage/configuration/config_documentation.html#email)
(including, at a minimum, a `notif_from` setting.)

Specifying an `email` setting under `account_threepid_delegates` will now cause
an error at startup.

# Upgrading to v1.64.0

## Deprecation of the ability to delegate e-mail verification to identity servers

Synapse v1.66.0 will remove the ability to delegate the tasks of verifying email address ownership, and password reset confirmation, to an identity server.

If you require your homeserver to verify e-mail addresses or to support password resets via e-mail, please configure your homeserver with SMTP access so that it can send e-mails on its own behalf.
[Consult the configuration documentation for more information.](https://matrix-org.github.io/synapse/latest/usage/configuration/config_documentation.html#email)

The option that will be removed is `account_threepid_delegates.email`.


## Changes to the event replication streams

Synapse now includes a flag indicating if an event is an outlier when
replicating it to other workers. This is a forwards- and backwards-incompatible
change: v1.63 and workers cannot process events replicated by v1.64 workers, and
vice versa.

Once all workers are upgraded to v1.64 (or downgraded to v1.63), event
replication will resume as normal.

## frozendict release

[frozendict 2.3.3](https://github.com/Marco-Sulla/python-frozendict/releases/tag/v2.3.3)
has recently been released, which fixes a memory leak that occurs during `/sync`
requests. We advise server administrators who installed Synapse via pip to upgrade
frozendict with `pip install --upgrade frozendict`. The Docker image
`matrixdotorg/synapse` and the Debian packages from `packages.matrix.org` already
include the updated library.

# Upgrading to v1.62.0

## New signatures for spam checker callbacks

As a followup to changes in v1.60.0, the following spam-checker callbacks have changed signature:

- `user_may_join_room`
- `user_may_invite`
- `user_may_send_3pid_invite`
- `user_may_create_room`
- `user_may_create_room_alias`
- `user_may_publish_room`
- `check_media_file_for_spam`

For each of these methods, the previous callback signature has been deprecated.

Whereas callbacks used to return `bool`, they should now return `Union["synapse.module_api.NOT_SPAM", "synapse.module_api.errors.Codes"]`.

For instance, if your module implements `user_may_join_room` as follows:

```python
async def user_may_join_room(self, user_id: str, room_id: str, is_invited: bool)
    if ...:
        # Request is spam
        return False
    # Request is not spam
    return True
```

you should rewrite it as follows:

```python
async def user_may_join_room(self, user_id: str, room_id: str, is_invited: bool)
    if ...:
        # Request is spam, mark it as forbidden (you may use some more precise error
        # code if it is useful).
        return synapse.module_api.errors.Codes.FORBIDDEN
    # Request is not spam, mark it as such.
    return synapse.module_api.NOT_SPAM
```

# Upgrading to v1.61.0

## Removal of deprecated community/groups

This release of Synapse will remove deprecated community/groups from codebase.

### Worker endpoints

For those who have deployed workers, following worker endpoints will no longer
exist and they can be removed from the reverse proxy configuration:

-   `^/_matrix/federation/v1/get_groups_publicised$`
-   `^/_matrix/client/(r0|v3|unstable)/joined_groups$`
-   `^/_matrix/client/(r0|v3|unstable)/publicised_groups$`
-   `^/_matrix/client/(r0|v3|unstable)/publicised_groups/`
-   `^/_matrix/federation/v1/groups/`
-   `^/_matrix/client/(r0|v3|unstable)/groups/`

# Upgrading to v1.60.0

## Adding a new unique index to `state_group_edges` could fail if your database is corrupted

This release of Synapse will add a unique index to the `state_group_edges` table, in order
to prevent accidentally introducing duplicate information (for example, because a database
backup was restored multiple times).

Duplicate rows being present in this table could cause drastic performance problems; see
[issue 11779](https://github.com/matrix-org/synapse/issues/11779) for more details.

If your Synapse database already has had duplicate rows introduced into this table,
this could fail, with either of these errors:


**On Postgres:**
```
synapse.storage.background_updates - 623 - INFO - background_updates-0 - Adding index state_group_edges_unique_idx to state_group_edges
synapse.storage.background_updates - 282 - ERROR - background_updates-0 - Error doing update
...
psycopg2.errors.UniqueViolation: could not create unique index "state_group_edges_unique_idx"
DETAIL:  Key (state_group, prev_state_group)=(2, 1) is duplicated.
```
(The numbers may be different.)

**On SQLite:**
```
synapse.storage.background_updates - 623 - INFO - background_updates-0 - Adding index state_group_edges_unique_idx to state_group_edges
synapse.storage.background_updates - 282 - ERROR - background_updates-0 - Error doing update
...
sqlite3.IntegrityError: UNIQUE constraint failed: state_group_edges.state_group, state_group_edges.prev_state_group
```


<details>
<summary><b>Expand this section for steps to resolve this problem</b></summary>

### On Postgres

Connect to your database with `psql`.

```sql
BEGIN;
DELETE FROM state_group_edges WHERE (ctid, state_group, prev_state_group) IN (
  SELECT row_id, state_group, prev_state_group
  FROM (
    SELECT
      ctid AS row_id,
      MIN(ctid) OVER (PARTITION BY state_group, prev_state_group) AS min_row_id,
      state_group,
      prev_state_group
    FROM state_group_edges
  ) AS t1
  WHERE row_id <> min_row_id
);
COMMIT;
```


### On SQLite

At the command-line, use `sqlite3 path/to/your-homeserver-database.db`:

```sql
BEGIN;
DELETE FROM state_group_edges WHERE (rowid, state_group, prev_state_group) IN (
  SELECT row_id, state_group, prev_state_group
  FROM (
    SELECT
      rowid AS row_id,
      MIN(rowid) OVER (PARTITION BY state_group, prev_state_group) AS min_row_id,
      state_group,
      prev_state_group
    FROM state_group_edges
  )
  WHERE row_id <> min_row_id
);
COMMIT;
```


### For more details

[This comment on issue 11779](https://github.com/matrix-org/synapse/issues/11779#issuecomment-1131545970)
has queries that can be used to check a database for this problem in advance.

</details>

## New signature for the spam checker callback `check_event_for_spam`

The previous signature has been deprecated.

Whereas `check_event_for_spam` callbacks used to return `Union[str, bool]`, they should now return `Union["synapse.module_api.NOT_SPAM", "synapse.module_api.errors.Codes"]`.

This is part of an ongoing refactoring of the SpamChecker API to make it less ambiguous and more powerful.

If your module implements `check_event_for_spam` as follows:

```python
async def check_event_for_spam(event):
    if ...:
        # Event is spam
        return True
    # Event is not spam
    return False
```

you should rewrite it as follows:

```python
async def check_event_for_spam(event):
    if ...:
        # Event is spam, mark it as forbidden (you may use some more precise error
        # code if it is useful).
        return synapse.module_api.errors.Codes.FORBIDDEN
    # Event is not spam, mark it as such.
    return synapse.module_api.NOT_SPAM
```

# Upgrading to v1.59.0

## Device name lookup over federation has been disabled by default

The names of user devices are no longer visible to users on other homeservers by default.
Device IDs are unaffected, as these are necessary to facilitate end-to-end encryption.

To re-enable this functionality, set the
[`allow_device_name_lookup_over_federation`](https://matrix-org.github.io/synapse/v1.59/usage/configuration/config_documentation.html#federation)
homeserver config option to `true`.


## Deprecation of the `synapse.app.appservice` and `synapse.app.user_dir` worker application types

The `synapse.app.appservice` worker application type allowed you to configure a
single worker to use to notify application services of new events, as long
as this functionality was disabled on the main process with `notify_appservices: False`.
Further, the `synapse.app.user_dir` worker application type allowed you to configure
a single worker to be responsible for updating the user directory, as long as this
was disabled on the main process with `update_user_directory: False`.

To unify Synapse's worker types, the `synapse.app.appservice` worker application
type and the `notify_appservices` configuration option have been deprecated.
The `synapse.app.user_dir` worker application type and `update_user_directory`
configuration option have also been deprecated.

To get the same functionality as was provided by the deprecated options, it's now recommended that the `synapse.app.generic_worker`
worker application type is used and that the `notify_appservices_from_worker` and/or
`update_user_directory_from_worker` options are set to the name of a worker.

For the time being, the old options can be used alongside the new options to make
it easier to transition between the two configurations, however please note that:

- the options must not contradict each other (otherwise Synapse won't start); and
- the `notify_appservices` and `update_user_directory` options will be removed in a future release of Synapse.

Please see the [*Notifying Application Services*][v1_59_notify_ases_from] and
[*Updating the User Directory*][v1_59_update_user_dir] sections of the worker
documentation for more information.

[v1_59_notify_ases_from]: workers.md#notifying-application-services
[v1_59_update_user_dir]: workers.md#updating-the-user-directory


# Upgrading to v1.58.0

## Groups/communities feature has been disabled by default

The non-standard groups/communities feature in Synapse has been disabled by default
and will be removed in Synapse v1.61.0.


# Upgrading to v1.57.0

## Changes to database schema for application services

Synapse v1.57.0 includes a [change](https://github.com/matrix-org/synapse/pull/12209) to the
way transaction IDs are managed for application services. If your deployment uses a dedicated
worker for application service traffic, **it must be stopped** when the database is upgraded
(which normally happens when the main process is upgraded), to ensure the change is made safely
without any risk of reusing transaction IDs.

Deployments which do not use separate worker processes can be upgraded as normal. Similarly,
deployments where no application services are in use can be upgraded as normal.

<details>
<summary><b>Recovering from an incorrect upgrade</b></summary>

If the database schema is upgraded *without* stopping the worker responsible
for AS traffic, then the following error may be given when attempting to start
a Synapse worker or master process:

```
**********************************************************************************
 Error during initialisation:

 Postgres sequence 'application_services_txn_id_seq' is inconsistent with associated
 table 'application_services_txns'. This can happen if Synapse has been downgraded and
 then upgraded again, or due to a bad migration.

 To fix this error, shut down Synapse (including any and all workers)
 and run the following SQL:

     SELECT setval('application_services_txn_id_seq', (
         SELECT GREATEST(MAX(txn_id), 0) FROM application_services_txns
     ));

 See docs/postgres.md for more information.

 There may be more information in the logs.
**********************************************************************************
```

This error may also be seen if Synapse is *downgraded* to an earlier version,
and then upgraded again to v1.57.0 or later.

In either case:

 1. Ensure that the worker responsible for AS traffic is stopped.
 2. Run the SQL command given in the error message via `psql`.

Synapse should then start correctly.
</details>

# Upgrading to v1.56.0

## Open registration without verification is now disabled by default

Synapse will refuse to start if registration is enabled without email, captcha, or token-based verification unless the new config
flag `enable_registration_without_verification` is set to "true".

## Groups/communities feature has been deprecated

The non-standard groups/communities feature in Synapse has been deprecated and will
be disabled by default in Synapse v1.58.0.

You can test disabling it by adding the following to your homeserver configuration:

```yaml
experimental_features:
  groups_enabled: false
```

## Change in behaviour for PostgreSQL databases with unsafe locale

Synapse now refuses to start when using PostgreSQL with non-`C` values for `COLLATE` and
`CTYPE` unless the config flag `allow_unsafe_locale`, found in the database section of
the configuration file, is set to `true`. See the [PostgreSQL documentation](https://matrix-org.github.io/synapse/latest/postgres.html#fixing-incorrect-collate-or-ctype)
for more information and instructions on how to fix a database with incorrect values.

# Upgrading to v1.55.0

## `synctl` script has been moved

The `synctl` script
[has been made](https://github.com/matrix-org/synapse/pull/12140) an
[entry point](https://packaging.python.org/en/latest/specifications/entry-points/)
and no longer exists at the root of Synapse's source tree. If you wish to use
`synctl` to manage your homeserver, you should invoke `synctl` directly, e.g.
`synctl start` instead of `./synctl start` or `/path/to/synctl start`.

You will need to ensure `synctl` is on your `PATH`.
  - This is automatically the case when using
    [Debian packages](https://packages.matrix.org/debian/) or
    [docker images](https://hub.docker.com/r/matrixdotorg/synapse)
    provided by Matrix.org.
  - When installing from a wheel, sdist, or PyPI, a `synctl` executable is added
    to your Python installation's `bin`. This should be on your `PATH`
    automatically, though you might need to activate a virtual environment
    depending on how you installed Synapse.


## Compatibility dropped for Mjolnir 1.3.1 and earlier

Synapse v1.55.0 drops support for Mjolnir 1.3.1 and earlier.
If you use the Mjolnir module to moderate your homeserver,
please upgrade Mjolnir to version 1.3.2 or later before upgrading Synapse.


# Upgrading to v1.54.0

## Legacy structured logging configuration removal

This release removes support for the `structured: true` logging configuration
which was deprecated in Synapse v1.23.0. If your logging configuration contains
`structured: true` then it should be modified based on the
[structured logging documentation](https://matrix-org.github.io/synapse/v1.56/structured_logging.html#upgrading-from-legacy-structured-logging-configuration).

# Upgrading to v1.53.0

## Dropping support for `webclient` listeners and non-HTTP(S) `web_client_location`

Per the deprecation notice in Synapse v1.51.0, listeners of type  `webclient`
are no longer supported and configuring them is a now a configuration error.

Configuring a non-HTTP(S) `web_client_location` configuration is is now a
configuration error. Since the `webclient` listener is no longer supported, this
setting only applies to the root path `/` of Synapse's web server and no longer
the `/_matrix/client/` path.

## Stablisation of MSC3231

The unstable validity-check endpoint for the
[Registration Tokens](https://spec.matrix.org/v1.2/client-server-api/#get_matrixclientv1registermloginregistration_tokenvalidity)
feature has been stabilised and moved from:

`/_matrix/client/unstable/org.matrix.msc3231/register/org.matrix.msc3231.login.registration_token/validity`

to:

`/_matrix/client/v1/register/m.login.registration_token/validity`

Please update any relevant reverse proxy or firewall configurations appropriately.

## Time-based cache expiry is now enabled by default

Formerly, entries in the cache were not evicted regardless of whether they were accessed after storing.
This behavior has now changed. By default entries in the cache are now evicted after 30m of not being accessed.
To change the default behavior, go to the `caches` section of the config and change the `expire_caches` and
`cache_entry_ttl` flags as necessary. Please note that these flags replace the `expiry_time` flag in the config.
The `expiry_time` flag will still continue to work, but it has been deprecated and will be removed in the future.

## Deprecation of `capability` `org.matrix.msc3283.*`

The `capabilities` of MSC3283 from the REST API `/_matrix/client/r0/capabilities`
becomes stable.

The old `capabilities`
- `org.matrix.msc3283.set_displayname`,
- `org.matrix.msc3283.set_avatar_url` and
- `org.matrix.msc3283.3pid_changes`

are deprecated and scheduled to be removed in Synapse v1.54.0.

The new `capabilities`
- `m.set_displayname`,
- `m.set_avatar_url` and
- `m.3pid_changes`

are now active by default.

## Removal of `user_may_create_room_with_invites`

As announced with the release of [Synapse 1.47.0](#deprecation-of-the-user_may_create_room_with_invites-module-callback),
the deprecated `user_may_create_room_with_invites` module callback has been removed.

Modules relying on it can instead implement [`user_may_invite`](https://matrix-org.github.io/synapse/latest/modules/spam_checker_callbacks.html#user_may_invite)
and use the [`get_room_state`](https://github.com/matrix-org/synapse/blob/872f23b95fa980a61b0866c1475e84491991fa20/synapse/module_api/__init__.py#L869-L876)
module API to infer whether the invite is happening while creating a room (see [this function](https://github.com/matrix-org/synapse-domain-rule-checker/blob/e7d092dd9f2a7f844928771dbfd9fd24c2332e48/synapse_domain_rule_checker/__init__.py#L56-L89)
as an example). Alternately, modules can also implement [`on_create_room`](https://matrix-org.github.io/synapse/latest/modules/third_party_rules_callbacks.html#on_create_room).


# Upgrading to v1.52.0

## Twisted security release

Note that [Twisted 22.1.0](https://github.com/twisted/twisted/releases/tag/twisted-22.1.0)
has recently been released, which fixes a [security issue](https://github.com/twisted/twisted/security/advisories/GHSA-92x2-jw7w-xvvx)
within the Twisted library. We do not believe Synapse is affected by this vulnerability,
though we advise server administrators who installed Synapse via pip to upgrade Twisted
with `pip install --upgrade Twisted treq` as a matter of good practice. The Docker image
`matrixdotorg/synapse` and the Debian packages from `packages.matrix.org` are using the
updated library.

# Upgrading to v1.51.0

## Deprecation of `webclient` listeners and non-HTTP(S) `web_client_location`

Listeners of type  `webclient` are deprecated and scheduled to be removed in
Synapse v1.53.0.

Similarly, a non-HTTP(S) `web_client_location` configuration is deprecated and
will become a configuration error in Synapse v1.53.0.


# Upgrading to v1.50.0

## Dropping support for old Python and Postgres versions

In line with our [deprecation policy](deprecation_policy.md),
we've dropped support for Python 3.6 and PostgreSQL 9.6, as they are no
longer supported upstream.

This release of Synapse requires Python 3.7+ and PostgreSQL 10+.


# Upgrading to v1.47.0

## Removal of old Room Admin API

The following admin APIs were deprecated in [Synapse 1.34](https://github.com/matrix-org/synapse/blob/v1.34.0/CHANGES.md#deprecations-and-removals)
(released on 2021-05-17) and have now been removed:

- `POST /_synapse/admin/v1/<room_id>/delete`

Any scripts still using the above APIs should be converted to use the
[Delete Room API](https://matrix-org.github.io/synapse/latest/admin_api/rooms.html#delete-room-api).

## Deprecation of the `user_may_create_room_with_invites` module callback

The `user_may_create_room_with_invites` is deprecated and will be removed in a future
version of Synapse. Modules implementing this callback can instead implement
[`user_may_invite`](https://matrix-org.github.io/synapse/latest/modules/spam_checker_callbacks.html#user_may_invite)
and use the [`get_room_state`](https://github.com/matrix-org/synapse/blob/872f23b95fa980a61b0866c1475e84491991fa20/synapse/module_api/__init__.py#L869-L876)
module API method to infer whether the invite is happening in the context of creating a
room.

We plan to remove this callback in January 2022.

# Upgrading to v1.45.0

## Changes required to media storage provider modules when reading from the Synapse configuration object

Media storage provider modules that read from the Synapse configuration object (i.e. that
read the value of `hs.config.[...]`) now need to specify the configuration section they're
reading from. This means that if a module reads the value of e.g. `hs.config.media_store_path`,
it needs to replace it with `hs.config.media.media_store_path`.

# Upgrading to v1.44.0

## The URL preview cache is no longer mirrored to storage providers
The `url_cache/` and `url_cache_thumbnails/` directories in the media store are
no longer mirrored to storage providers. These two directories can be safely
deleted from any configured storage providers to reclaim space.

# Upgrading to v1.43.0

## The spaces summary APIs can now be handled by workers

The [available worker applications documentation](https://matrix-org.github.io/synapse/latest/workers.html#available-worker-applications)
has been updated to reflect that calls to the `/spaces`, `/hierarchy`, and
`/summary` endpoints can now be routed to workers for both client API and
federation requests.

# Upgrading to v1.42.0

## Removal of old Room Admin API

The following admin APIs were deprecated in [Synapse 1.25](https://github.com/matrix-org/synapse/blob/v1.25.0/CHANGES.md#removal-warning)
(released on 2021-01-13) and have now been removed:

-   `POST /_synapse/admin/v1/purge_room`
-   `POST /_synapse/admin/v1/shutdown_room/<room_id>`

Any scripts still using the above APIs should be converted to use the
[Delete Room API](https://matrix-org.github.io/synapse/latest/admin_api/rooms.html#delete-room-api).

## User-interactive authentication fallback templates can now display errors

This may affect you if you make use of custom HTML templates for the
[reCAPTCHA (`synapse/res/templates/recaptcha.html`)](https://github.com/matrix-org/synapse/tree/develop/synapse/res/templates/recaptcha.html) or
[terms (`synapse/res/templates/terms.html`)](https://github.com/matrix-org/synapse/tree/develop/synapse/res/templates/terms.html) fallback pages.

The template is now provided an `error` variable if the authentication
process failed. See the default templates linked above for an example.

## Removal of out-of-date email pushers

Users will stop receiving message updates via email for addresses that were
once, but not still, linked to their account.

# Upgrading to v1.41.0

## Add support for routing outbound HTTP requests via a proxy for federation

Since Synapse 1.6.0 (2019-11-26) you can set a proxy for outbound HTTP requests via
http_proxy/https_proxy environment variables. This proxy was set for:
- push
- url previews
- phone-home stats
- recaptcha validation
- CAS auth validation
- OpenID Connect
- Federation (checking public key revocation)

In this version we have added support for outbound requests for:
- Outbound federation
- Downloading remote media
- Fetching public keys of other servers

These requests use the same proxy configuration. If you have a proxy configuration we
recommend to verify the configuration. It may be necessary to adjust the `no_proxy`
environment variable.

See [using a forward proxy with Synapse documentation](setup/forward_proxy.md) for
details.

## Deprecation of `template_dir`

The `template_dir` settings in the `sso`, `account_validity` and `email` sections of the
configuration file are now deprecated. Server admins should use the new
`templates.custom_template_directory` setting in the configuration file and use one single
custom template directory for all aforementioned features. Template file names remain
unchanged. See [the related documentation](https://matrix-org.github.io/synapse/latest/templates.html)
for more information and examples.

We plan to remove support for these settings in October 2021.

## `/_synapse/admin/v1/users/{userId}/media` must be handled by media workers

The [media repository worker documentation](https://matrix-org.github.io/synapse/latest/workers.html#synapseappmedia_repository)
has been updated to reflect that calls to `/_synapse/admin/v1/users/{userId}/media`
must now be handled by media repository workers. This is due to the new `DELETE` method
of this endpoint modifying the media store.

# Upgrading to v1.39.0

## Deprecation of the current third-party rules module interface

The current third-party rules module interface is deprecated in favour of the new generic
modules system introduced in Synapse v1.37.0. Authors of third-party rules modules can refer
to [this documentation](modules/porting_legacy_module.md)
to update their modules. Synapse administrators can refer to [this documentation](modules/index.md)
to update their configuration once the modules they are using have been updated.

We plan to remove support for the current third-party rules interface in September 2021.


# Upgrading to v1.38.0

## Re-indexing of `events` table on Postgres databases

This release includes a database schema update which requires re-indexing one of
the larger tables in the database, `events`. This could result in increased
disk I/O for several hours or days after upgrading while the migration
completes. Furthermore, because we have to keep the old indexes until the new
indexes are ready, it could result in a significant, temporary, increase in
disk space.

To get a rough idea of the disk space required, check the current size of one
of the indexes. For example, from a `psql` shell, run the following sql:

```sql
SELECT pg_size_pretty(pg_relation_size('events_order_room'));
```

We need to rebuild **four** indexes, so you will need to multiply this result
by four to give an estimate of the disk space required. For example, on one
particular server:

```
synapse=# select pg_size_pretty(pg_relation_size('events_order_room'));
 pg_size_pretty
----------------
 288 MB
(1 row)
```

On this server, it would be wise to ensure that at least 1152MB are free.

The additional disk space will be freed once the migration completes.

SQLite databases are unaffected by this change.


# Upgrading to v1.37.0

## Deprecation of the current spam checker interface

The current spam checker interface is deprecated in favour of a new generic modules system.
Authors of spam checker modules can refer to [this
documentation](modules/porting_legacy_module.md
to update their modules. Synapse administrators can refer to [this
documentation](modules/index.md)
to update their configuration once the modules they are using have been updated.

We plan to remove support for the current spam checker interface in August 2021.

More module interfaces will be ported over to this new generic system in future versions
of Synapse.


# Upgrading to v1.34.0

## `room_invite_state_types` configuration setting

The `room_invite_state_types` configuration setting has been deprecated
and replaced with `room_prejoin_state`. See the [sample configuration
file](https://github.com/matrix-org/synapse/blob/v1.34.0/docs/sample_config.yaml#L1515).

If you have set `room_invite_state_types` to the default value you
should simply remove it from your configuration file. The default value
used to be:

```yaml
room_invite_state_types:
   - "m.room.join_rules"
   - "m.room.canonical_alias"
   - "m.room.avatar"
   - "m.room.encryption"
   - "m.room.name"
```

If you have customised this value, you should remove
`room_invite_state_types` and configure `room_prejoin_state` instead.

# Upgrading to v1.33.0

## Account Validity HTML templates can now display a user's expiration date

This may affect you if you have enabled the account validity feature,
and have made use of a custom HTML template specified by the
`account_validity.template_dir` or
`account_validity.account_renewed_html_path` Synapse config options.

The template can now accept an `expiration_ts` variable, which
represents the unix timestamp in milliseconds for the future date of
which their account has been renewed until. See the [default
template](https://github.com/matrix-org/synapse/blob/release-v1.33.0/synapse/res/templates/account_renewed.html)
for an example of usage.

ALso note that a new HTML template, `account_previously_renewed.html`,
has been added. This is is shown to users when they attempt to renew
their account with a valid renewal token that has already been used
before. The default template contents can been found
[here](https://github.com/matrix-org/synapse/blob/release-v1.33.0/synapse/res/templates/account_previously_renewed.html),
and can also accept an `expiration_ts` variable. This template replaces
the error message users would previously see upon attempting to use a
valid renewal token more than once.

# Upgrading to v1.32.0

## Regression causing connected Prometheus instances to become overwhelmed

This release introduces [a
regression](https://github.com/matrix-org/synapse/issues/9853) that can
overwhelm connected Prometheus instances. This issue is not present in
Synapse v1.32.0rc1.

If you have been affected, please downgrade to 1.31.0. You then may need
to remove excess writeahead logs in order for Prometheus to recover.
Instructions for doing so are provided
[here](https://github.com/matrix-org/synapse/pull/9854#issuecomment-823472183).

## Dropping support for old Python, Postgres and SQLite versions

In line with our [deprecation policy](deprecation_policy.md),
we've dropped support for Python 3.5 and PostgreSQL 9.5, as they are no
longer supported upstream.

This release of Synapse requires Python 3.6+ and PostgresSQL 9.6+ or
SQLite 3.22+.

## Removal of old List Accounts Admin API

The deprecated v1 "list accounts" admin API
(`GET /_synapse/admin/v1/users/<user_id>`) has been removed in this
version.

The [v2 list accounts API](admin_api/user_admin_api.md#list-accounts)
has been available since Synapse 1.7.0 (2019-12-13), and is accessible
under `GET /_synapse/admin/v2/users`.

The deprecation of the old endpoint was announced with Synapse 1.28.0
(released on 2021-02-25).

## Application Services must use type `m.login.application_service` when registering users

In compliance with the [Application Service
spec](https://matrix.org/docs/spec/application_service/r0.1.2#server-admin-style-permissions),
Application Services are now required to use the
`m.login.application_service` type when registering users via the
`/_matrix/client/r0/register` endpoint. This behaviour was deprecated in
Synapse v1.30.0.

Please ensure your Application Services are up to date.

# Upgrading to v1.29.0

## Requirement for X-Forwarded-Proto header

When using Synapse with a reverse proxy (in particular, when using the
`x_forwarded` option on an HTTP listener), Synapse now
expects to receive an `X-Forwarded-Proto` header on incoming
HTTP requests. If it is not set, Synapse will log a warning on each
received request.

To avoid the warning, administrators using a reverse proxy should ensure
that the reverse proxy sets `X-Forwarded-Proto` header to
`https` or `http` to indicate the protocol used
by the client.

Synapse also requires the `Host` header to be preserved.

See the [reverse proxy documentation](reverse_proxy.md), where the
example configurations have been updated to show how to set these
headers.

(Users of [Caddy](https://caddyserver.com/) are unaffected, since we
believe it sets `X-Forwarded-Proto` by default.)

# Upgrading to v1.27.0

## Changes to callback URI for OAuth2 / OpenID Connect and SAML2

This version changes the URI used for callbacks from OAuth2 and SAML2
identity providers:

-   If your server is configured for single sign-on via an OpenID
    Connect or OAuth2 identity provider, you will need to add
    `[synapse public baseurl]/_synapse/client/oidc/callback` to the list
    of permitted "redirect URIs" at the identity provider.

    See the [OpenID docs](openid.md) for more information on setting
    up OpenID Connect.

-   If your server is configured for single sign-on via a SAML2 identity
    provider, you will need to add
    `[synapse public baseurl]/_synapse/client/saml2/authn_response` as a
    permitted "ACS location" (also known as "allowed callback URLs")
    at the identity provider.

    The "Issuer" in the "AuthnRequest" to the SAML2 identity
    provider is also updated to
    `[synapse public baseurl]/_synapse/client/saml2/metadata.xml`. If
    your SAML2 identity provider uses this property to validate or
    otherwise identify Synapse, its configuration will need to be
    updated to use the new URL. Alternatively you could create a new,
    separate "EntityDescriptor" in your SAML2 identity provider with
    the new URLs and leave the URLs in the existing "EntityDescriptor"
    as they were.

## Changes to HTML templates

The HTML templates for SSO and email notifications now have [Jinja2's
autoescape](https://jinja.palletsprojects.com/en/2.11.x/api/#autoescaping)
enabled for files ending in `.html`, `.htm`, and `.xml`. If you have
customised these templates and see issues when viewing them you might
need to update them. It is expected that most configurations will need
no changes.

If you have customised the templates *names* for these templates, it is
recommended to verify they end in `.html` to ensure autoescape is
enabled.

The above applies to the following templates:

-   `add_threepid.html`
-   `add_threepid_failure.html`
-   `add_threepid_success.html`
-   `notice_expiry.html`
-   `notice_expiry.html`
-   `notif_mail.html` (which, by default, includes `room.html` and
    `notif.html`)
-   `password_reset.html`
-   `password_reset_confirmation.html`
-   `password_reset_failure.html`
-   `password_reset_success.html`
-   `registration.html`
-   `registration_failure.html`
-   `registration_success.html`
-   `sso_account_deactivated.html`
-   `sso_auth_bad_user.html`
-   `sso_auth_confirm.html`
-   `sso_auth_success.html`
-   `sso_error.html`
-   `sso_login_idp_picker.html`
-   `sso_redirect_confirm.html`

# Upgrading to v1.26.0

## Rolling back to v1.25.0 after a failed upgrade

v1.26.0 includes a lot of large changes. If something problematic
occurs, you may want to roll-back to a previous version of Synapse.
Because v1.26.0 also includes a new database schema version, reverting
that version is also required alongside the generic rollback
instructions mentioned above. In short, to roll back to v1.25.0 you need
to:

1.  Stop the server

2.  Decrease the schema version in the database:

    ```sql
    UPDATE schema_version SET version = 58;
    ```

3.  Delete the ignored users & chain cover data:

    ```sql
    DROP TABLE IF EXISTS ignored_users;
    UPDATE rooms SET has_auth_chain_index = false;
    ```

    For PostgreSQL run:

    ```sql
    TRUNCATE event_auth_chain_links;
    TRUNCATE event_auth_chains;
    ```

    For SQLite run:

    ```sql
    DELETE FROM event_auth_chain_links;
    DELETE FROM event_auth_chains;
    ```

4.  Mark the deltas as not run (so they will re-run on upgrade).

    ```sql
    DELETE FROM applied_schema_deltas WHERE version = 59 AND file = "59/01ignored_user.py";
    DELETE FROM applied_schema_deltas WHERE version = 59 AND file = "59/06chain_cover_index.sql";
    ```

5.  Downgrade Synapse by following the instructions for your
    installation method in the "Rolling back to older versions"
    section above.

# Upgrading to v1.25.0

## Last release supporting Python 3.5

This is the last release of Synapse which guarantees support with Python
3.5, which passed its upstream End of Life date several months ago.

We will attempt to maintain support through March 2021, but without
guarantees.

In the future, Synapse will follow upstream schedules for ending support
of older versions of Python and PostgreSQL. Please upgrade to at least
Python 3.6 and PostgreSQL 9.6 as soon as possible.

## Blacklisting IP ranges

Synapse v1.25.0 includes new settings, `ip_range_blacklist` and
`ip_range_whitelist`, for controlling outgoing requests from Synapse for
federation, identity servers, push, and for checking key validity for
third-party invite events. The previous setting,
`federation_ip_range_blacklist`, is deprecated. The new
`ip_range_blacklist` defaults to private IP ranges if it is not defined.

If you have never customised `federation_ip_range_blacklist` it is
recommended that you remove that setting.

If you have customised `federation_ip_range_blacklist` you should update
the setting name to `ip_range_blacklist`.

If you have a custom push server that is reached via private IP space
you may need to customise `ip_range_blacklist` or `ip_range_whitelist`.

# Upgrading to v1.24.0

## Custom OpenID Connect mapping provider breaking change

This release allows the OpenID Connect mapping provider to perform
normalisation of the localpart of the Matrix ID. This allows for the
mapping provider to specify different algorithms, instead of the
[default
way](<https://matrix.org/docs/spec/appendices#mapping-from-other-character-sets>).

If your Synapse configuration uses a custom mapping provider
(`oidc_config.user_mapping_provider.module` is specified and
not equal to
`synapse.handlers.oidc_handler.JinjaOidcMappingProvider`)
then you *must* ensure that `map_user_attributes` of the
mapping provider performs some normalisation of the
`localpart` returned. To match previous behaviour you can
use the `map_username_to_mxid_localpart` function provided
by Synapse. An example is shown below:

```python
from synapse.types import map_username_to_mxid_localpart

class MyMappingProvider:
    def map_user_attributes(self, userinfo, token):
        # ... your custom logic ...
        sso_user_id = ...
        localpart = map_username_to_mxid_localpart(sso_user_id)

        return {"localpart": localpart}
```

## Removal historical Synapse Admin API

Historically, the Synapse Admin API has been accessible under:

-   `/_matrix/client/api/v1/admin`
-   `/_matrix/client/unstable/admin`
-   `/_matrix/client/r0/admin`
-   `/_synapse/admin/v1`

The endpoints with `/_matrix/client/*` prefixes have been removed as of
v1.24.0. The Admin API is now only accessible under:

-   `/_synapse/admin/v1`

The only exception is the `/admin/whois` endpoint, which is
[also available via the client-server
API](https://matrix.org/docs/spec/client_server/r0.6.1#get-matrix-client-r0-admin-whois-userid).

The deprecation of the old endpoints was announced with Synapse 1.20.0
(released on 2020-09-22) and makes it easier for homeserver admins to
lock down external access to the Admin API endpoints.

# Upgrading to v1.23.0

## Structured logging configuration breaking changes

This release deprecates use of the `structured: true` logging
configuration for structured logging. If your logging configuration
contains `structured: true` then it should be modified based on the
[structured logging documentation](https://matrix-org.github.io/synapse/v1.56/structured_logging.html#upgrading-from-legacy-structured-logging-configuration).

The `structured` and `drains` logging options are now deprecated and
should be replaced by standard logging configuration of `handlers` and
`formatters`.

A future will release of Synapse will make using `structured: true` an
error.

# Upgrading to v1.22.0

## ThirdPartyEventRules breaking changes

This release introduces a backwards-incompatible change to modules
making use of `ThirdPartyEventRules` in Synapse. If you make use of a
module defined under the `third_party_event_rules` config option, please
make sure it is updated to handle the below change:

The `http_client` argument is no longer passed to modules as they are
initialised. Instead, modules are expected to make use of the
`http_client` property on the `ModuleApi` class. Modules are now passed
a `module_api` argument during initialisation, which is an instance of
`ModuleApi`. `ModuleApi` instances have a `http_client` property which
acts the same as the `http_client` argument previously passed to
`ThirdPartyEventRules` modules.

# Upgrading to v1.21.0

## Forwarding `/_synapse/client` through your reverse proxy

The [reverse proxy documentation](reverse_proxy.md)
has been updated to include reverse proxy directives for
`/_synapse/client/*` endpoints. As the user password reset flow now uses
endpoints under this prefix, **you must update your reverse proxy
configurations for user password reset to work**.

Additionally, note that the [Synapse worker documentation](workers.md) has been updated to

:   state that the `/_synapse/client/password_reset/email/submit_token`
    endpoint can be handled

by all workers. If you make use of Synapse's worker feature, please
update your reverse proxy configuration to reflect this change.

## New HTML templates

A new HTML template,
[password_reset_confirmation.html](https://github.com/matrix-org/synapse/blob/develop/synapse/res/templates/password_reset_confirmation.html),
has been added to the `synapse/res/templates` directory. If you are
using a custom template directory, you may want to copy the template
over and modify it.

Note that as of v1.20.0, templates do not need to be included in custom
template directories for Synapse to start. The default templates will be
used if a custom template cannot be found.

This page will appear to the user after clicking a password reset link
that has been emailed to them.

To complete password reset, the page must include a way to make a
`POST` request to
`/_synapse/client/password_reset/{medium}/submit_token` with the query
parameters from the original link, presented as a URL-encoded form. See
the file itself for more details.

## Updated Single Sign-on HTML Templates

The `saml_error.html` template was removed from Synapse and replaced
with the `sso_error.html` template. If your Synapse is configured to use
SAML and a custom `sso_redirect_confirm_template_dir` configuration then
any customisations of the `saml_error.html` template will need to be
merged into the `sso_error.html` template. These templates are similar,
but the parameters are slightly different:

-   The `msg` parameter should be renamed to `error_description`.
-   There is no longer a `code` parameter for the response code.
-   A string `error` parameter is available that includes a short hint
    of why a user is seeing the error page.

# Upgrading to v1.18.0

## Docker `-py3` suffix will be removed in future versions

From 10th August 2020, we will no longer publish Docker images with the
`-py3` tag suffix. The images tagged with the
`-py3` suffix have been identical to the non-suffixed tags
since release 0.99.0, and the suffix is obsolete.

On 10th August, we will remove the `latest-py3` tag.
Existing per-release tags (such as `v1.18.0-py3` will not
be removed, but no new `-py3` tags will be added.

Scripts relying on the `-py3` suffix will need to be
updated.

## Redis replication is now recommended in lieu of TCP replication

When setting up worker processes, we now recommend the use of a Redis
server for replication. **The old direct TCP connection method is
deprecated and will be removed in a future release.** See
the [worker documentation](https://matrix-org.github.io/synapse/v1.66/workers.html) for more details.

# Upgrading to v1.14.0

This version includes a database update which is run as part of the
upgrade, and which may take a couple of minutes in the case of a large
server. Synapse will not respond to HTTP requests while this update is
taking place.

# Upgrading to v1.13.0

## Incorrect database migration in old synapse versions

A bug was introduced in Synapse 1.4.0 which could cause the room
directory to be incomplete or empty if Synapse was upgraded directly
from v1.2.1 or earlier, to versions between v1.4.0 and v1.12.x.

This will *not* be a problem for Synapse installations which were:

:   -   created at v1.4.0 or later,
    -   upgraded via v1.3.x, or
    -   upgraded straight from v1.2.1 or earlier to v1.13.0 or later.

If completeness of the room directory is a concern, installations which
are affected can be repaired as follows:

1.  Run the following sql from a `psql` or
    `sqlite3` console:

    ```sql
    INSERT INTO background_updates (update_name, progress_json, depends_on) VALUES
       ('populate_stats_process_rooms', '{}', 'current_state_events_membership');

    INSERT INTO background_updates (update_name, progress_json, depends_on) VALUES
       ('populate_stats_process_users', '{}', 'populate_stats_process_rooms');
    ```

2.  Restart synapse.

## New Single Sign-on HTML Templates

New templates (`sso_auth_confirm.html`, `sso_auth_success.html`, and
`sso_account_deactivated.html`) were added to Synapse. If your Synapse
is configured to use SSO and a custom
`sso_redirect_confirm_template_dir` configuration then these templates
will need to be copied from
[`synapse/res/templates`](https://github.com/matrix-org/synapse/tree/develop/synapse/res/templates) into that directory.

## Synapse SSO Plugins Method Deprecation

Plugins using the `complete_sso_login` method of
`synapse.module_api.ModuleApi` should update to using the async/await
version `complete_sso_login_async` which includes additional checks. The
non-async version is considered deprecated.

## Rolling back to v1.12.4 after a failed upgrade

v1.13.0 includes a lot of large changes. If something problematic
occurs, you may want to roll-back to a previous version of Synapse.
Because v1.13.0 also includes a new database schema version, reverting
that version is also required alongside the generic rollback
instructions mentioned above. In short, to roll back to v1.12.4 you need
to:

1.  Stop the server

2.  Decrease the schema version in the database:

    ```sql
    UPDATE schema_version SET version = 57;
    ```

3.  Downgrade Synapse by following the instructions for your
    installation method in the "Rolling back to older versions"
    section above.

# Upgrading to v1.12.0

This version includes a database update which is run as part of the
upgrade, and which may take some time (several hours in the case of a
large server). Synapse will not respond to HTTP requests while this
update is taking place.

This is only likely to be a problem in the case of a server which is
participating in many rooms.

0.  As with all upgrades, it is recommended that you have a recent
    backup of your database which can be used for recovery in the event
    of any problems.

1.  As an initial check to see if you will be affected, you can try
    running the following query from the `psql` or
    `sqlite3` console. It is safe to run it while Synapse is
    still running.

    ```sql
    SELECT MAX(q.v) FROM (
      SELECT (
        SELECT ej.json AS v
        FROM state_events se INNER JOIN event_json ej USING (event_id)
        WHERE se.room_id=rooms.room_id AND se.type='m.room.create' AND se.state_key=''
        LIMIT 1
      ) FROM rooms WHERE rooms.room_version IS NULL
    ) q;
    ```

    This query will take about the same amount of time as the upgrade
    process: ie, if it takes 5 minutes, then it is likely that Synapse
    will be unresponsive for 5 minutes during the upgrade.

    If you consider an outage of this duration to be acceptable, no
    further action is necessary and you can simply start Synapse 1.12.0.

    If you would prefer to reduce the downtime, continue with the steps
    below.

2.  The easiest workaround for this issue is to manually create a new
    index before upgrading. On PostgreSQL, his can be done as follows:

    ```sql
    CREATE INDEX CONCURRENTLY tmp_upgrade_1_12_0_index
    ON state_events(room_id) WHERE type = 'm.room.create';
    ```

    The above query may take some time, but is also safe to run while
    Synapse is running.

    We assume that no SQLite users have databases large enough to be
    affected. If you *are* affected, you can run a similar query,
    omitting the `CONCURRENTLY` keyword. Note however that this
    operation may in itself cause Synapse to stop running for some time.
    Synapse admins are reminded that [SQLite is not recommended for use
    outside a test environment](postgres.md).

3.  Once the index has been created, the `SELECT` query in step 1 above
    should complete quickly. It is therefore safe to upgrade to Synapse
    1.12.0.

4.  Once Synapse 1.12.0 has successfully started and is responding to
    HTTP requests, the temporary index can be removed:

    ```sql
    DROP INDEX tmp_upgrade_1_12_0_index;
    ```

# Upgrading to v1.10.0

Synapse will now log a warning on start up if used with a PostgreSQL
database that has a non-recommended locale set.

See [Postgres](postgres.md) for details.

# Upgrading to v1.8.0

Specifying a `log_file` config option will now cause Synapse to refuse
to start, and should be replaced by with the `log_config` option.
Support for the `log_file` option was removed in v1.3.0 and has since
had no effect.

# Upgrading to v1.7.0

In an attempt to configure Synapse in a privacy preserving way, the
default behaviours of `allow_public_rooms_without_auth` and
`allow_public_rooms_over_federation` have been inverted. This means that
by default, only authenticated users querying the Client/Server API will
be able to query the room directory, and relatedly that the server will
not share room directory information with other servers over federation.

If your installation does not explicitly set these settings one way or
the other and you want either setting to be `true` then it will
necessary to update your homeserver configuration file accordingly.

For more details on the surrounding context see our
[explainer](https://matrix.org/blog/2019/11/09/avoiding-unwelcome-visitors-on-private-matrix-servers).

# Upgrading to v1.5.0

This release includes a database migration which may take several
minutes to complete if there are a large number (more than a million or
so) of entries in the `devices` table. This is only likely to a be a
problem on very large installations.

# Upgrading to v1.4.0

## New custom templates

If you have configured a custom template directory with the
`email.template_dir` option, be aware that there are new templates
regarding registration and threepid management (see below) that must be
included.

-   `registration.html` and `registration.txt`
-   `registration_success.html` and `registration_failure.html`
-   `add_threepid.html` and `add_threepid.txt`
-   `add_threepid_failure.html` and `add_threepid_success.html`

Synapse will expect these files to exist inside the configured template
directory, and **will fail to start** if they are absent. To view the
default templates, see
[synapse/res/templates](https://github.com/matrix-org/synapse/tree/master/synapse/res/templates).

## 3pid verification changes

**Note: As of this release, users will be unable to add phone numbers or
email addresses to their accounts, without changes to the Synapse
configuration. This includes adding an email address during
registration.**

It is possible for a user to associate an email address or phone number
with their account, for a number of reasons:

-   for use when logging in, as an alternative to the user id.
-   in the case of email, as an alternative contact to help with account
    recovery.
-   in the case of email, to receive notifications of missed messages.

Before an email address or phone number can be added to a user's
account, or before such an address is used to carry out a
password-reset, Synapse must confirm the operation with the owner of the
email address or phone number. It does this by sending an email or text
giving the user a link or token to confirm receipt. This process is
known as '3pid verification'. ('3pid', or 'threepid', stands for
third-party identifier, and we use it to refer to external identifiers
such as email addresses and phone numbers.)

Previous versions of Synapse delegated the task of 3pid verification to
an identity server by default. In most cases this server is `vector.im`
or `matrix.org`.

In Synapse 1.4.0, for security and privacy reasons, the homeserver will
no longer delegate this task to an identity server by default. Instead,
the server administrator will need to explicitly decide how they would
like the verification messages to be sent.

In the medium term, the `vector.im` and `matrix.org` identity servers
will disable support for delegated 3pid verification entirely. However,
in order to ease the transition, they will retain the capability for a
limited period. Delegated email verification will be disabled on Monday
2nd December 2019 (giving roughly 2 months notice). Disabling delegated
SMS verification will follow some time after that once SMS verification
support lands in Synapse.

Once delegated 3pid verification support has been disabled in the
`vector.im` and `matrix.org` identity servers, all Synapse versions that
depend on those instances will be unable to verify email and phone
numbers through them. There are no imminent plans to remove delegated
3pid verification from Sydent generally. (Sydent is the identity server
project that backs the `vector.im` and `matrix.org` instances).

### Email

Following upgrade, to continue verifying email (e.g. as part of the
registration process), admins can either:-

-   Configure Synapse to use an email server.
-   Run or choose an identity server which allows delegated email
    verification and delegate to it.

#### Configure SMTP in Synapse

To configure an SMTP server for Synapse, modify the configuration
section headed `email`, and be sure to have at least the
`smtp_host, smtp_port` and `notif_from` fields filled out.

You may also need to set `smtp_user`, `smtp_pass`, and
`require_transport_security`.

See the [sample configuration file](usage/configuration/homeserver_sample_config.md)
for more details on these settings.

#### Delegate email to an identity server

Some admins will wish to continue using email verification as part of
the registration process, but will not immediately have an appropriate
SMTP server at hand.

To this end, we will continue to support email verification delegation
via the `vector.im` and `matrix.org` identity servers for two months.
Support for delegated email verification will be disabled on Monday 2nd
December.

The `account_threepid_delegates` dictionary defines whether the
homeserver should delegate an external server (typically an [identity
server](https://matrix.org/docs/spec/identity_service/r0.2.1)) to handle
sending confirmation messages via email and SMS.

So to delegate email verification, in `homeserver.yaml`, set
`account_threepid_delegates.email` to the base URL of an identity
server. For example:

```yaml
account_threepid_delegates:
    email: https://example.com     # Delegate email sending to example.com
```

Note that `account_threepid_delegates.email` replaces the deprecated
`email.trust_identity_server_for_password_resets`: if
`email.trust_identity_server_for_password_resets` is set to `true`, and
`account_threepid_delegates.email` is not set, then the first entry in
`trusted_third_party_id_servers` will be used as the
`account_threepid_delegate` for email. This is to ensure compatibility
with existing Synapse installs that set up external server handling for
these tasks before v1.4.0. If
`email.trust_identity_server_for_password_resets` is `true` and no
trusted identity server domains are configured, Synapse will report an
error and refuse to start.

If `email.trust_identity_server_for_password_resets` is `false` or
absent and no `email` delegate is configured in
`account_threepid_delegates`, then Synapse will send email verification
messages itself, using the configured SMTP server (see above). that
type.

### Phone numbers

Synapse does not support phone-number verification itself, so the only
way to maintain the ability for users to add phone numbers to their
accounts will be by continuing to delegate phone number verification to
the `matrix.org` and `vector.im` identity servers (or another identity
server that supports SMS sending).

The `account_threepid_delegates` dictionary defines whether the
homeserver should delegate an external server (typically an [identity
server](https://matrix.org/docs/spec/identity_service/r0.2.1)) to handle
sending confirmation messages via email and SMS.

So to delegate phone number verification, in `homeserver.yaml`, set
`account_threepid_delegates.msisdn` to the base URL of an identity
server. For example:

```yaml
account_threepid_delegates:
    msisdn: https://example.com     # Delegate sms sending to example.com
```

The `matrix.org` and `vector.im` identity servers will continue to
support delegated phone number verification via SMS until such time as
it is possible for admins to configure their servers to perform phone
number verification directly. More details will follow in a future
release.

## Rolling back to v1.3.1

If you encounter problems with v1.4.0, it should be possible to roll
back to v1.3.1, subject to the following:

-   The 'room statistics' engine was heavily reworked in this release
    (see [#5971](https://github.com/matrix-org/synapse/pull/5971)),
    including significant changes to the database schema, which are not
    easily reverted. This will cause the room statistics engine to stop
    updating when you downgrade.

    The room statistics are essentially unused in v1.3.1 (in future
    versions of Synapse, they will be used to populate the room
    directory), so there should be no loss of functionality. However,
    the statistics engine will write errors to the logs, which can be
    avoided by setting the following in `homeserver.yaml`:

    ```yaml
    stats:
      enabled: false
    ```

    Don't forget to re-enable it when you upgrade again, in preparation
    for its use in the room directory!

# Upgrading to v1.2.0

Some counter metrics have been renamed, with the old names deprecated.
See [the metrics
documentation](metrics-howto.md#renaming-of-metrics--deprecation-of-old-names-in-12)
for details.

# Upgrading to v1.1.0

Synapse v1.1.0 removes support for older Python and PostgreSQL versions,
as outlined in [our deprecation
notice](https://matrix.org/blog/2019/04/08/synapse-deprecating-postgres-9-4-and-python-2-x).

## Minimum Python Version

Synapse v1.1.0 has a minimum Python requirement of Python 3.5. Python
3.6 or Python 3.7 are recommended as they have improved internal string
handling, significantly reducing memory usage.

If you use current versions of the Matrix.org-distributed Debian
packages or Docker images, action is not required.

If you install Synapse in a Python virtual environment, please see
"Upgrading to v0.34.0" for notes on setting up a new virtualenv under
Python 3.

## Minimum PostgreSQL Version

If using PostgreSQL under Synapse, you will need to use PostgreSQL 9.5
or above. Please see the [PostgreSQL
documentation](https://www.postgresql.org/docs/11/upgrading.html) for
more details on upgrading your database.

# Upgrading to v1.0

## Validation of TLS certificates

Synapse v1.0 is the first release to enforce validation of TLS
certificates for the federation API. It is therefore essential that your
certificates are correctly configured.

Note, v1.0 installations will also no longer be able to federate with
servers that have not correctly configured their certificates.

In rare cases, it may be desirable to disable certificate checking: for
example, it might be essential to be able to federate with a given
legacy server in a closed federation. This can be done in one of two
ways:-

-   Configure the global switch `federation_verify_certificates` to
    `false`.
-   Configure a whitelist of server domains to trust via
    `federation_certificate_verification_whitelist`.

See the [sample configuration file](usage/configuration/homeserver_sample_config.md)
for more details on these settings.

## Email

When a user requests a password reset, Synapse will send an email to the
user to confirm the request.

Previous versions of Synapse delegated the job of sending this email to
an identity server. If the identity server was somehow malicious or
became compromised, it would be theoretically possible to hijack an
account through this means.

Therefore, by default, Synapse v1.0 will send the confirmation email
itself. If Synapse is not configured with an SMTP server, password reset
via email will be disabled.

To configure an SMTP server for Synapse, modify the configuration
section headed `email`, and be sure to have at least the `smtp_host`,
`smtp_port` and `notif_from` fields filled out. You may also need to set
`smtp_user`, `smtp_pass`, and `require_transport_security`.

If you are absolutely certain that you wish to continue using an
identity server for password resets, set
`trust_identity_server_for_password_resets` to `true`.

See the [sample configuration file](usage/configuration/homeserver_sample_config.md)
for more details on these settings.

## New email templates

Some new templates have been added to the default template directory for the purpose of
the homeserver sending its own password reset emails. If you have configured a
custom `template_dir` in your Synapse config, these files will need to be added.

`password_reset.html` and `password_reset.txt` are HTML and plain text
templates respectively that contain the contents of what will be emailed
to the user upon attempting to reset their password via email.
`password_reset_success.html` and `password_reset_failure.html` are HTML
files that the content of which (assuming no redirect URL is set) will
be shown to the user after they attempt to click the link in the email
sent to them.

# Upgrading to v0.99.0

Please be aware that, before Synapse v1.0 is released around March 2019,
you will need to replace any self-signed certificates with those
verified by a root CA. Information on how to do so can be found at the
ACME docs.

# Upgrading to v0.34.0

1.  This release is the first to fully support Python 3. Synapse will
    now run on Python versions 3.5, or 3.6 (as well as 2.7). We
    recommend switching to Python 3, as it has been shown to give
    performance improvements.

    For users who have installed Synapse into a virtualenv, we recommend
    doing this by creating a new virtualenv. For example:

    ```sh
    virtualenv -p python3 ~/synapse/env3
    source ~/synapse/env3/bin/activate
    pip install matrix-synapse
    ```

    You can then start synapse as normal, having activated the new
    virtualenv:

    ```sh
    cd ~/synapse
    source env3/bin/activate
    synctl start
    ```

    Users who have installed from distribution packages should see the
    relevant package documentation. See below for notes on Debian
    packages.

    -   When upgrading to Python 3, you **must** make sure that your log
        files are configured as UTF-8, by adding `encoding: utf8` to the
        `RotatingFileHandler` configuration (if you have one) in your
        `<server>.log.config` file. For example, if your `log.config`
        file contains:

        ```yaml
        handlers:
          file:
            class: logging.handlers.RotatingFileHandler
            formatter: precise
            filename: homeserver.log
            maxBytes: 104857600
            backupCount: 10
            filters: [context]
          console:
            class: logging.StreamHandler
            formatter: precise
            filters: [context]
        ```

        Then you should update this to be:

        ```yaml
        handlers:
          file:
            class: logging.handlers.RotatingFileHandler
            formatter: precise
            filename: homeserver.log
            maxBytes: 104857600
            backupCount: 10
            filters: [context]
            encoding: utf8
          console:
            class: logging.StreamHandler
            formatter: precise
            filters: [context]
        ```

        There is no need to revert this change if downgrading to
        Python 2.

    We are also making available Debian packages which will run Synapse
    on Python 3. You can switch to these packages with
    `apt-get install matrix-synapse-py3`, however, please read
    [debian/NEWS](https://github.com/matrix-org/synapse/blob/release-v0.34.0/debian/NEWS)
    before doing so. The existing `matrix-synapse` packages will
    continue to use Python 2 for the time being.

2.  This release removes the `riot.im` from the default list of trusted
    identity servers.

    If `riot.im` is in your homeserver's list of
    `trusted_third_party_id_servers`, you should remove it. It was added
    in case a hypothetical future identity server was put there. If you
    don't remove it, users may be unable to deactivate their accounts.

3.  This release no longer installs the (unmaintained) Matrix Console
    web client as part of the default installation. It is possible to
    re-enable it by installing it separately and setting the
    `web_client_location` config option, but please consider switching
    to another client.

# Upgrading to v0.33.7

This release removes the example email notification templates from
`res/templates` (they are now internal to the python package). This
should only affect you if you (a) deploy your Synapse instance from a
git checkout or a github snapshot URL, and (b) have email notifications
enabled.

If you have email notifications enabled, you should ensure that
`email.template_dir` is either configured to point at a directory where
you have installed customised templates, or leave it unset to use the
default templates.

# Upgrading to v0.27.3

This release expands the anonymous usage stats sent if the opt-in
`report_stats` configuration is set to `true`. We now capture RSS memory
and cpu use at a very coarse level. This requires administrators to
install the optional `psutil` python module.

We would appreciate it if you could assist by ensuring this module is
available and `report_stats` is enabled. This will let us see if
performance changes to synapse are having an impact to the general
community.

# Upgrading to v0.15.0

If you want to use the new URL previewing API
(`/_matrix/media/r0/preview_url`) then you have to explicitly enable it
in the config and update your dependencies dependencies. See README.rst
for details.

# Upgrading to v0.11.0

This release includes the option to send anonymous usage stats to
matrix.org, and requires that administrators explictly opt in or out by
setting the `report_stats` option to either `true` or `false`.

We would really appreciate it if you could help our project out by
reporting anonymized usage statistics from your homeserver. Only very
basic aggregate data (e.g. number of users) will be reported, but it
helps us to track the growth of the Matrix community, and helps us to
make Matrix a success, as well as to convince other networks that they
should peer with us.

# Upgrading to v0.9.0

Application services have had a breaking API change in this version.

They can no longer register themselves with a home server using the AS
HTTP API. This decision was made because a compromised application
service with free reign to register any regex in effect grants full
read/write access to the home server if a regex of `.*` is used. An
attack where a compromised AS re-registers itself with `.*` was deemed
too big of a security risk to ignore, and so the ability to register
with the HS remotely has been removed.

It has been replaced by specifying a list of application service
registrations in `homeserver.yaml`:

```yaml
app_service_config_files: ["registration-01.yaml", "registration-02.yaml"]
```

Where `registration-01.yaml` looks like:

```yaml
url: <String>  # e.g. "https://my.application.service.com"
as_token: <String>
hs_token: <String>
sender_localpart: <String>  # This is a new field which denotes the user_id localpart when using the AS token
namespaces:
  users:
    - exclusive: <Boolean>
      regex: <String>  # e.g. "@prefix_.*"
  aliases:
    - exclusive: <Boolean>
      regex: <String>
  rooms:
    - exclusive: <Boolean>
      regex: <String>
```

# Upgrading to v0.8.0

Servers which use captchas will need to add their public key to:

    static/client/register/register_config.js

      window.matrixRegistrationConfig = {
          recaptcha_public_key: "YOUR_PUBLIC_KEY"
      };

This is required in order to support registration fallback (typically
used on mobile devices).

# Upgrading to v0.7.0

New dependencies are:

-   pydenticon
-   simplejson
-   syutil
-   matrix-angular-sdk

To pull in these dependencies in a virtual env, run:

    python synapse/python_dependencies.py | xargs -n 1 pip install

# Upgrading to v0.6.0

To pull in new dependencies, run:

    python setup.py develop --user

This update includes a change to the database schema. To upgrade you
first need to upgrade the database by running:

    python scripts/upgrade_db_to_v0.6.0.py <db> <server_name> <signing_key>

Where `<db>` is the location of the database,
`<server_name>` is the server name as specified in the
synapse configuration, and `<signing_key>` is the location
of the signing key as specified in the synapse configuration.

This may take some time to complete. Failures of signatures and content
hashes can safely be ignored.

# Upgrading to v0.5.1

Depending on precisely when you installed v0.5.0 you may have ended up
with a stale release of the reference matrix webclient installed as a
python module. To uninstall it and ensure you are depending on the
latest module, please run:

    $ pip uninstall syweb

# Upgrading to v0.5.0

The webclient has been split out into a seperate repository/pacakage in
this release. Before you restart your homeserver you will need to pull
in the webclient package by running:

    python setup.py develop --user

This release completely changes the database schema and so requires
upgrading it before starting the new version of the homeserver.

The script "database-prepare-for-0.5.0.sh" should be used to upgrade
the database. This will save all user information, such as logins and
profiles, but will otherwise purge the database. This includes messages,
which rooms the home server was a member of and room alias mappings.

If you would like to keep your history, please take a copy of your
database file and ask for help in #matrix:matrix.org. The upgrade
process is, unfortunately, non trivial and requires human intervention
to resolve any resulting conflicts during the upgrade process.

Before running the command the homeserver should be first completely
shutdown. To run it, simply specify the location of the database, e.g.:

> ./scripts/database-prepare-for-0.5.0.sh "homeserver.db"

Once this has successfully completed it will be safe to restart the
homeserver. You may notice that the homeserver takes a few seconds
longer to restart than usual as it reinitializes the database.

On startup of the new version, users can either rejoin remote rooms
using room aliases or by being reinvited. Alternatively, if any other
homeserver sends a message to a room that the homeserver was previously
in the local HS will automatically rejoin the room.

# Upgrading to v0.4.0

This release needs an updated syutil version. Run:

    python setup.py develop

You will also need to upgrade your configuration as the signing key
format has changed. Run:

    python -m synapse.app.homeserver --config-path <CONFIG> --generate-config

# Upgrading to v0.3.0

This registration API now closely matches the login API. This introduces
a bit more backwards and forwards between the HS and the client, but
this improves the overall flexibility of the API. You can now GET on
/register to retrieve a list of valid registration flows. Upon choosing
one, they are submitted in the same way as login, e.g:

    {
      type: m.login.password,
      user: foo,
      password: bar
    }

The default HS supports 2 flows, with and without Identity Server email
authentication. Enabling captcha on the HS will add in an extra step to
all flows: `m.login.recaptcha` which must be completed before you can
transition to the next stage. There is a new login type:
`m.login.email.identity` which contains the `threepidCreds` key which
were previously sent in the original register request. For more
information on this, see the specification.

## Web Client

The VoIP specification has changed between v0.2.0 and v0.3.0. Users
should refresh any browser tabs to get the latest web client code. Users
on v0.2.0 of the web client will not be able to call those on v0.3.0 and
vice versa.

# Upgrading to v0.2.0

The home server now requires setting up of SSL config before it can run.
To automatically generate default config use:

    $ python synapse/app/homeserver.py \
        --server-name machine.my.domain.name \
        --bind-port 8448 \
        --config-path homeserver.config \
        --generate-config

This config can be edited if desired, for example to specify a different
SSL certificate to use. Once done you can run the home server using:

    $ python synapse/app/homeserver.py --config-path homeserver.config

See the README.rst for more information.

Also note that some config options have been renamed, including:

-   "host" to "server-name"
-   "database" to "database-path"
-   "port" to "bind-port" and "unsecure-port"

# Upgrading to v0.0.1

This release completely changes the database schema and so requires
upgrading it before starting the new version of the homeserver.

The script "database-prepare-for-0.0.1.sh" should be used to upgrade
the database. This will save all user information, such as logins and
profiles, but will otherwise purge the database. This includes messages,
which rooms the home server was a member of and room alias mappings.

Before running the command the homeserver should be first completely
shutdown. To run it, simply specify the location of the database, e.g.:

> ./scripts/database-prepare-for-0.0.1.sh "homeserver.db"

Once this has successfully completed it will be safe to restart the
homeserver. You may notice that the homeserver takes a few seconds
longer to restart than usual as it reinitializes the database.

On startup of the new version, users can either rejoin remote rooms
using room aliases or by being reinvited. Alternatively, if any other
homeserver sends a message to a room that the homeserver was previously
in the local HS will automatically rejoin the room.<|MERGE_RESOLUTION|>--- conflicted
+++ resolved
@@ -88,20 +88,22 @@
     dpkg -i matrix-synapse-py3_1.3.0+stretch1_amd64.deb
     ```
 
-# Upgrading to v1.85.0
-
-<<<<<<< HEAD
+# Upgrading to v1.86.0
+
 ## Changes to event replication 
 
 Synapse has changed the format of serialization format used when persisting events over replication.
-This is a forwards- and backwards-incompatible change: v1.84.0 and below workers will not be
-able to send events to v1.85.0 workers, and vice versa. 
-If the master is updated to v1.85.0 then the workers must be updated to v1.85.0 for event replication to 
+This is a forwards- and backwards-incompatible change: v1.85.0 and below workers will not be
+able to send events to v1.86.0 workers, and vice versa. 
+If the master is updated to v1.86.0 then the workers must be updated to v1.86.0 for event replication to 
 function.
-This will also require a restart of the upgraded workers.
-
-Once all workers are upgraded to v1.85.0 and restarted event replication will be able to resume.  
-=======
+This will also require that the master and all workers are restarted together after the upgrade.
+
+Once all workers are upgraded to v1.86.0 and the master and workers are restarted event replication will
+be able to resume.
+
+# Upgrading to v1.86.0
+
 ## Application service registration with "user" property deprecation
 
 Application services should ensure they call the `/register` endpoint with a
@@ -110,7 +112,7 @@
 
 A future version of Synapse (v1.88.0 or later) will remove support for legacy
 application service login.
->>>>>>> d0c4257f
+
 
 # Upgrading to v1.84.0
 
