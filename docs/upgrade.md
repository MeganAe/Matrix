# Upgrading Synapse

Before upgrading check if any special steps are required to upgrade from
the version you currently have installed to the current version of
Synapse. The extra instructions that may be required are listed later in
this document.

-   Check that your versions of Python and PostgreSQL are still
    supported.

    Synapse follows upstream lifecycles for [Python](https://endoflife.date/python) and
    [PostgreSQL](https://endoflife.date/postgresql), and removes support for versions
    which are no longer maintained.

    The website <https://endoflife.date> also offers convenient
    summaries.

-   If Synapse was installed using [prebuilt
    packages](setup/installation.md#prebuilt-packages), you will need to follow the
    normal process for upgrading those packages.

-   If Synapse was installed from source, then:

    1.  Activate the virtualenv before upgrading. For example, if
        Synapse is installed in a virtualenv in `~/synapse/env` then
        run:

        ```bash
        source ~/synapse/env/bin/activate
        ```

    2.  If Synapse was installed using pip then upgrade to the latest
        version by running:

        ```bash
        pip install --upgrade matrix-synapse
        ```

        If Synapse was installed using git then upgrade to the latest
        version by running:

        ```bash
        git pull
        pip install --upgrade .
        ```

    3.  Restart Synapse:

        ```bash
        ./synctl restart
        ```

To check whether your update was successful, you can check the running
server version with:

```bash
# you may need to replace 'localhost:8008' if synapse is not configured
# to listen on port 8008.

curl http://localhost:8008/_synapse/admin/v1/server_version
```

## Rolling back to older versions

Rolling back to previous releases can be difficult, due to database
schema changes between releases. Where we have been able to test the
rollback process, this will be noted below.

In general, you will need to undo any changes made during the upgrade
process, for example:

-   pip:

    ```bash
    source env/bin/activate
    # replace `1.3.0` accordingly:
    pip install matrix-synapse==1.3.0
    ```

-   Debian:

    ```bash
    # replace `1.3.0` and `stretch` accordingly:
    wget https://packages.matrix.org/debian/pool/main/m/matrix-synapse-py3/matrix-synapse-py3_1.3.0+stretch1_amd64.deb
    dpkg -i matrix-synapse-py3_1.3.0+stretch1_amd64.deb
    ```

# Upgrading to v1.42.0

## Removal of old Room Admin API

The following admin APIs were deprecated in [Synapse 1.25](https://github.com/matrix-org/synapse/blob/v1.25.0/CHANGES.md#removal-warning)
(released on 2021-01-13) and have now been removed:

-   `POST /_synapse/admin/v1/purge_room`
-   `POST /_synapse/admin/v1/shutdown_room/<room_id>`

Any scripts still using the above APIs should be converted to use the
[Delete Room API](https://matrix-org.github.io/synapse/latest/admin_api/rooms.html#delete-room-api).

## User-interactive authentication fallback templates can now display errors

This may affect you if you make use of custom HTML templates for the
[reCAPTCHA](../synapse/res/templates/recaptcha.html) or
[terms](../synapse/res/templates/terms.html) fallback pages.

The template is now provided an `error` variable if the authentication
process failed. See the default templates linked above for an example.

<<<<<<< HEAD
## The spaces summary APIs can now be handled by workers

The [available worker applications documentation](https://matrix-org.github.io/synapse/latest/workers.html#available-worker-applications)
has been updated to reflect that calls to the `/spaces`, `/hierarchy`, and
`/summary` endpoints can now be routed to workers for both client API and
federation requests.
=======
## Removal of out-of-date email pushers

Users will stop receiving message updates via email for addresses that were
once, but not still, linked to their account.

>>>>>>> a23f3abb

# Upgrading to v1.41.0

## Add support for routing outbound HTTP requests via a proxy for federation

Since Synapse 1.6.0 (2019-11-26) you can set a proxy for outbound HTTP requests via
http_proxy/https_proxy environment variables. This proxy was set for:
- push
- url previews
- phone-home stats
- recaptcha validation
- CAS auth validation
- OpenID Connect
- Federation (checking public key revocation)

In this version we have added support for outbound requests for:
- Outbound federation
- Downloading remote media
- Fetching public keys of other servers

These requests use the same proxy configuration. If you have a proxy configuration we
recommend to verify the configuration. It may be necessary to adjust the `no_proxy`
environment variable.

See [using a forward proxy with Synapse documentation](setup/forward_proxy.md) for
details.

## Deprecation of `template_dir`

The `template_dir` settings in the `sso`, `account_validity` and `email` sections of the
configuration file are now deprecated. Server admins should use the new
`templates.custom_template_directory` setting in the configuration file and use one single
custom template directory for all aforementioned features. Template file names remain
unchanged. See [the related documentation](https://matrix-org.github.io/synapse/latest/templates.html)
for more information and examples.

We plan to remove support for these settings in October 2021.

## `/_synapse/admin/v1/users/{userId}/media` must be handled by media workers

The [media repository worker documentation](https://matrix-org.github.io/synapse/latest/workers.html#synapseappmedia_repository)
has been updated to reflect that calls to `/_synapse/admin/v1/users/{userId}/media`
must now be handled by media repository workers. This is due to the new `DELETE` method
of this endpoint modifying the media store.

# Upgrading to v1.39.0

## Deprecation of the current third-party rules module interface

The current third-party rules module interface is deprecated in favour of the new generic
modules system introduced in Synapse v1.37.0. Authors of third-party rules modules can refer
to [this documentation](modules.md#porting-an-existing-module-that-uses-the-old-interface)
to update their modules. Synapse administrators can refer to [this documentation](modules.md#using-modules)
to update their configuration once the modules they are using have been updated.

We plan to remove support for the current third-party rules interface in September 2021.


# Upgrading to v1.38.0

## Re-indexing of `events` table on Postgres databases

This release includes a database schema update which requires re-indexing one of
the larger tables in the database, `events`. This could result in increased
disk I/O for several hours or days after upgrading while the migration
completes. Furthermore, because we have to keep the old indexes until the new
indexes are ready, it could result in a significant, temporary, increase in
disk space.

To get a rough idea of the disk space required, check the current size of one
of the indexes. For example, from a `psql` shell, run the following sql:

```sql
SELECT pg_size_pretty(pg_relation_size('events_order_room'));
```

We need to rebuild **four** indexes, so you will need to multiply this result
by four to give an estimate of the disk space required. For example, on one
particular server:

```
synapse=# select pg_size_pretty(pg_relation_size('events_order_room'));
 pg_size_pretty
----------------
 288 MB
(1 row)
```

On this server, it would be wise to ensure that at least 1152MB are free.

The additional disk space will be freed once the migration completes.

SQLite databases are unaffected by this change.


# Upgrading to v1.37.0

## Deprecation of the current spam checker interface

The current spam checker interface is deprecated in favour of a new generic modules system.
Authors of spam checker modules can refer to [this
documentation](modules.md#porting-an-existing-module-that-uses-the-old-interface)
to update their modules. Synapse administrators can refer to [this
documentation](modules.md#using-modules)
to update their configuration once the modules they are using have been updated.

We plan to remove support for the current spam checker interface in August 2021.

More module interfaces will be ported over to this new generic system in future versions
of Synapse.


# Upgrading to v1.34.0

## `room_invite_state_types` configuration setting

The `room_invite_state_types` configuration setting has been deprecated
and replaced with `room_prejoin_state`. See the [sample configuration
file](https://github.com/matrix-org/synapse/blob/v1.34.0/docs/sample_config.yaml#L1515).

If you have set `room_invite_state_types` to the default value you
should simply remove it from your configuration file. The default value
used to be:

```yaml
room_invite_state_types:
   - "m.room.join_rules"
   - "m.room.canonical_alias"
   - "m.room.avatar"
   - "m.room.encryption"
   - "m.room.name"
```

If you have customised this value, you should remove
`room_invite_state_types` and configure `room_prejoin_state` instead.

# Upgrading to v1.33.0

## Account Validity HTML templates can now display a user's expiration date

This may affect you if you have enabled the account validity feature,
and have made use of a custom HTML template specified by the
`account_validity.template_dir` or
`account_validity.account_renewed_html_path` Synapse config options.

The template can now accept an `expiration_ts` variable, which
represents the unix timestamp in milliseconds for the future date of
which their account has been renewed until. See the [default
template](https://github.com/matrix-org/synapse/blob/release-v1.33.0/synapse/res/templates/account_renewed.html)
for an example of usage.

ALso note that a new HTML template, `account_previously_renewed.html`,
has been added. This is is shown to users when they attempt to renew
their account with a valid renewal token that has already been used
before. The default template contents can been found
[here](https://github.com/matrix-org/synapse/blob/release-v1.33.0/synapse/res/templates/account_previously_renewed.html),
and can also accept an `expiration_ts` variable. This template replaces
the error message users would previously see upon attempting to use a
valid renewal token more than once.

# Upgrading to v1.32.0

## Regression causing connected Prometheus instances to become overwhelmed

This release introduces [a
regression](https://github.com/matrix-org/synapse/issues/9853) that can
overwhelm connected Prometheus instances. This issue is not present in
Synapse v1.32.0rc1.

If you have been affected, please downgrade to 1.31.0. You then may need
to remove excess writeahead logs in order for Prometheus to recover.
Instructions for doing so are provided
[here](https://github.com/matrix-org/synapse/pull/9854#issuecomment-823472183).

## Dropping support for old Python, Postgres and SQLite versions

In line with our [deprecation policy](deprecation_policy.md),
we've dropped support for Python 3.5 and PostgreSQL 9.5, as they are no
longer supported upstream.

This release of Synapse requires Python 3.6+ and PostgresSQL 9.6+ or
SQLite 3.22+.

## Removal of old List Accounts Admin API

The deprecated v1 "list accounts" admin API
(`GET /_synapse/admin/v1/users/<user_id>`) has been removed in this
version.

The [v2 list accounts API](admin_api/user_admin_api.md#list-accounts)
has been available since Synapse 1.7.0 (2019-12-13), and is accessible
under `GET /_synapse/admin/v2/users`.

The deprecation of the old endpoint was announced with Synapse 1.28.0
(released on 2021-02-25).

## Application Services must use type `m.login.application_service` when registering users

In compliance with the [Application Service
spec](https://matrix.org/docs/spec/application_service/r0.1.2#server-admin-style-permissions),
Application Services are now required to use the
`m.login.application_service` type when registering users via the
`/_matrix/client/r0/register` endpoint. This behaviour was deprecated in
Synapse v1.30.0.

Please ensure your Application Services are up to date.

# Upgrading to v1.29.0

## Requirement for X-Forwarded-Proto header

When using Synapse with a reverse proxy (in particular, when using the
[x_forwarded]{.title-ref} option on an HTTP listener), Synapse now
expects to receive an [X-Forwarded-Proto]{.title-ref} header on incoming
HTTP requests. If it is not set, Synapse will log a warning on each
received request.

To avoid the warning, administrators using a reverse proxy should ensure
that the reverse proxy sets [X-Forwarded-Proto]{.title-ref} header to
[https]{.title-ref} or [http]{.title-ref} to indicate the protocol used
by the client.

Synapse also requires the [Host]{.title-ref} header to be preserved.

See the [reverse proxy documentation](reverse_proxy.md), where the
example configurations have been updated to show how to set these
headers.

(Users of [Caddy](https://caddyserver.com/) are unaffected, since we
believe it sets [X-Forwarded-Proto]{.title-ref} by default.)

# Upgrading to v1.27.0

## Changes to callback URI for OAuth2 / OpenID Connect and SAML2

This version changes the URI used for callbacks from OAuth2 and SAML2
identity providers:

-   If your server is configured for single sign-on via an OpenID
    Connect or OAuth2 identity provider, you will need to add
    `[synapse public baseurl]/_synapse/client/oidc/callback` to the list
    of permitted "redirect URIs" at the identity provider.

    See the [OpenID docs](openid.md) for more information on setting
    up OpenID Connect.

-   If your server is configured for single sign-on via a SAML2 identity
    provider, you will need to add
    `[synapse public baseurl]/_synapse/client/saml2/authn_response` as a
    permitted "ACS location" (also known as "allowed callback URLs")
    at the identity provider.

    The "Issuer" in the "AuthnRequest" to the SAML2 identity
    provider is also updated to
    `[synapse public baseurl]/_synapse/client/saml2/metadata.xml`. If
    your SAML2 identity provider uses this property to validate or
    otherwise identify Synapse, its configuration will need to be
    updated to use the new URL. Alternatively you could create a new,
    separate "EntityDescriptor" in your SAML2 identity provider with
    the new URLs and leave the URLs in the existing "EntityDescriptor"
    as they were.

## Changes to HTML templates

The HTML templates for SSO and email notifications now have [Jinja2's
autoescape](https://jinja.palletsprojects.com/en/2.11.x/api/#autoescaping)
enabled for files ending in `.html`, `.htm`, and `.xml`. If you have
customised these templates and see issues when viewing them you might
need to update them. It is expected that most configurations will need
no changes.

If you have customised the templates *names* for these templates, it is
recommended to verify they end in `.html` to ensure autoescape is
enabled.

The above applies to the following templates:

-   `add_threepid.html`
-   `add_threepid_failure.html`
-   `add_threepid_success.html`
-   `notice_expiry.html`
-   `notice_expiry.html`
-   `notif_mail.html` (which, by default, includes `room.html` and
    `notif.html`)
-   `password_reset.html`
-   `password_reset_confirmation.html`
-   `password_reset_failure.html`
-   `password_reset_success.html`
-   `registration.html`
-   `registration_failure.html`
-   `registration_success.html`
-   `sso_account_deactivated.html`
-   `sso_auth_bad_user.html`
-   `sso_auth_confirm.html`
-   `sso_auth_success.html`
-   `sso_error.html`
-   `sso_login_idp_picker.html`
-   `sso_redirect_confirm.html`

# Upgrading to v1.26.0

## Rolling back to v1.25.0 after a failed upgrade

v1.26.0 includes a lot of large changes. If something problematic
occurs, you may want to roll-back to a previous version of Synapse.
Because v1.26.0 also includes a new database schema version, reverting
that version is also required alongside the generic rollback
instructions mentioned above. In short, to roll back to v1.25.0 you need
to:

1.  Stop the server

2.  Decrease the schema version in the database:

    ```sql
    UPDATE schema_version SET version = 58;
    ```

3.  Delete the ignored users & chain cover data:

    ```sql
    DROP TABLE IF EXISTS ignored_users;
    UPDATE rooms SET has_auth_chain_index = false;
    ```

    For PostgreSQL run:

    ```sql
    TRUNCATE event_auth_chain_links;
    TRUNCATE event_auth_chains;
    ```

    For SQLite run:

    ```sql
    DELETE FROM event_auth_chain_links;
    DELETE FROM event_auth_chains;
    ```

4.  Mark the deltas as not run (so they will re-run on upgrade).

    ```sql
    DELETE FROM applied_schema_deltas WHERE version = 59 AND file = "59/01ignored_user.py";
    DELETE FROM applied_schema_deltas WHERE version = 59 AND file = "59/06chain_cover_index.sql";
    ```

5.  Downgrade Synapse by following the instructions for your
    installation method in the "Rolling back to older versions"
    section above.

# Upgrading to v1.25.0

## Last release supporting Python 3.5

This is the last release of Synapse which guarantees support with Python
3.5, which passed its upstream End of Life date several months ago.

We will attempt to maintain support through March 2021, but without
guarantees.

In the future, Synapse will follow upstream schedules for ending support
of older versions of Python and PostgreSQL. Please upgrade to at least
Python 3.6 and PostgreSQL 9.6 as soon as possible.

## Blacklisting IP ranges

Synapse v1.25.0 includes new settings, `ip_range_blacklist` and
`ip_range_whitelist`, for controlling outgoing requests from Synapse for
federation, identity servers, push, and for checking key validity for
third-party invite events. The previous setting,
`federation_ip_range_blacklist`, is deprecated. The new
`ip_range_blacklist` defaults to private IP ranges if it is not defined.

If you have never customised `federation_ip_range_blacklist` it is
recommended that you remove that setting.

If you have customised `federation_ip_range_blacklist` you should update
the setting name to `ip_range_blacklist`.

If you have a custom push server that is reached via private IP space
you may need to customise `ip_range_blacklist` or `ip_range_whitelist`.

# Upgrading to v1.24.0

## Custom OpenID Connect mapping provider breaking change

This release allows the OpenID Connect mapping provider to perform
normalisation of the localpart of the Matrix ID. This allows for the
mapping provider to specify different algorithms, instead of the
[default
way](<https://matrix.org/docs/spec/appendices#mapping-from-other-character-sets>).

If your Synapse configuration uses a custom mapping provider
([oidc_config.user_mapping_provider.module]{.title-ref} is specified and
not equal to
[synapse.handlers.oidc_handler.JinjaOidcMappingProvider]{.title-ref})
then you *must* ensure that [map_user_attributes]{.title-ref} of the
mapping provider performs some normalisation of the
[localpart]{.title-ref} returned. To match previous behaviour you can
use the [map_username_to_mxid_localpart]{.title-ref} function provided
by Synapse. An example is shown below:

```python
from synapse.types import map_username_to_mxid_localpart

class MyMappingProvider:
    def map_user_attributes(self, userinfo, token):
        # ... your custom logic ...
        sso_user_id = ...
        localpart = map_username_to_mxid_localpart(sso_user_id)

        return {"localpart": localpart}
```

## Removal historical Synapse Admin API

Historically, the Synapse Admin API has been accessible under:

-   `/_matrix/client/api/v1/admin`
-   `/_matrix/client/unstable/admin`
-   `/_matrix/client/r0/admin`
-   `/_synapse/admin/v1`

The endpoints with `/_matrix/client/*` prefixes have been removed as of
v1.24.0. The Admin API is now only accessible under:

-   `/_synapse/admin/v1`

The only exception is the [/admin/whois]{.title-ref} endpoint, which is
[also available via the client-server
API](https://matrix.org/docs/spec/client_server/r0.6.1#get-matrix-client-r0-admin-whois-userid).

The deprecation of the old endpoints was announced with Synapse 1.20.0
(released on 2020-09-22) and makes it easier for homeserver admins to
lock down external access to the Admin API endpoints.

# Upgrading to v1.23.0

## Structured logging configuration breaking changes

This release deprecates use of the `structured: true` logging
configuration for structured logging. If your logging configuration
contains `structured: true` then it should be modified based on the
[structured logging documentation](structured_logging.md).

The `structured` and `drains` logging options are now deprecated and
should be replaced by standard logging configuration of `handlers` and
`formatters`.

A future will release of Synapse will make using `structured: true` an
error.

# Upgrading to v1.22.0

## ThirdPartyEventRules breaking changes

This release introduces a backwards-incompatible change to modules
making use of `ThirdPartyEventRules` in Synapse. If you make use of a
module defined under the `third_party_event_rules` config option, please
make sure it is updated to handle the below change:

The `http_client` argument is no longer passed to modules as they are
initialised. Instead, modules are expected to make use of the
`http_client` property on the `ModuleApi` class. Modules are now passed
a `module_api` argument during initialisation, which is an instance of
`ModuleApi`. `ModuleApi` instances have a `http_client` property which
acts the same as the `http_client` argument previously passed to
`ThirdPartyEventRules` modules.

# Upgrading to v1.21.0

## Forwarding `/_synapse/client` through your reverse proxy

The [reverse proxy documentation](reverse_proxy.md)
has been updated to include reverse proxy directives for
`/_synapse/client/*` endpoints. As the user password reset flow now uses
endpoints under this prefix, **you must update your reverse proxy
configurations for user password reset to work**.

Additionally, note that the [Synapse worker documentation](workers.md) has been updated to

:   state that the `/_synapse/client/password_reset/email/submit_token`
    endpoint can be handled

by all workers. If you make use of Synapse's worker feature, please
update your reverse proxy configuration to reflect this change.

## New HTML templates

A new HTML template,
[password_reset_confirmation.html](https://github.com/matrix-org/synapse/blob/develop/synapse/res/templates/password_reset_confirmation.html),
has been added to the `synapse/res/templates` directory. If you are
using a custom template directory, you may want to copy the template
over and modify it.

Note that as of v1.20.0, templates do not need to be included in custom
template directories for Synapse to start. The default templates will be
used if a custom template cannot be found.

This page will appear to the user after clicking a password reset link
that has been emailed to them.

To complete password reset, the page must include a way to make a
[POST]{.title-ref} request to
`/_synapse/client/password_reset/{medium}/submit_token` with the query
parameters from the original link, presented as a URL-encoded form. See
the file itself for more details.

## Updated Single Sign-on HTML Templates

The `saml_error.html` template was removed from Synapse and replaced
with the `sso_error.html` template. If your Synapse is configured to use
SAML and a custom `sso_redirect_confirm_template_dir` configuration then
any customisations of the `saml_error.html` template will need to be
merged into the `sso_error.html` template. These templates are similar,
but the parameters are slightly different:

-   The `msg` parameter should be renamed to `error_description`.
-   There is no longer a `code` parameter for the response code.
-   A string `error` parameter is available that includes a short hint
    of why a user is seeing the error page.

# Upgrading to v1.18.0

## Docker [-py3]{.title-ref} suffix will be removed in future versions

From 10th August 2020, we will no longer publish Docker images with the
[-py3]{.title-ref} tag suffix. The images tagged with the
[-py3]{.title-ref} suffix have been identical to the non-suffixed tags
since release 0.99.0, and the suffix is obsolete.

On 10th August, we will remove the [latest-py3]{.title-ref} tag.
Existing per-release tags (such as [v1.18.0-py3]{.title-ref}) will not
be removed, but no new [-py3]{.title-ref} tags will be added.

Scripts relying on the [-py3]{.title-ref} suffix will need to be
updated.

## Redis replication is now recommended in lieu of TCP replication

When setting up worker processes, we now recommend the use of a Redis
server for replication. **The old direct TCP connection method is
deprecated and will be removed in a future release.** See
[workers](workers.md) for more details.

# Upgrading to v1.14.0

This version includes a database update which is run as part of the
upgrade, and which may take a couple of minutes in the case of a large
server. Synapse will not respond to HTTP requests while this update is
taking place.

# Upgrading to v1.13.0

## Incorrect database migration in old synapse versions

A bug was introduced in Synapse 1.4.0 which could cause the room
directory to be incomplete or empty if Synapse was upgraded directly
from v1.2.1 or earlier, to versions between v1.4.0 and v1.12.x.

This will *not* be a problem for Synapse installations which were:

:   -   created at v1.4.0 or later,
    -   upgraded via v1.3.x, or
    -   upgraded straight from v1.2.1 or earlier to v1.13.0 or later.

If completeness of the room directory is a concern, installations which
are affected can be repaired as follows:

1.  Run the following sql from a [psql]{.title-ref} or
    [sqlite3]{.title-ref} console:

    ```sql
    INSERT INTO background_updates (update_name, progress_json, depends_on) VALUES
       ('populate_stats_process_rooms', '{}', 'current_state_events_membership');

    INSERT INTO background_updates (update_name, progress_json, depends_on) VALUES
       ('populate_stats_process_users', '{}', 'populate_stats_process_rooms');
    ```

2.  Restart synapse.

## New Single Sign-on HTML Templates

New templates (`sso_auth_confirm.html`, `sso_auth_success.html`, and
`sso_account_deactivated.html`) were added to Synapse. If your Synapse
is configured to use SSO and a custom
`sso_redirect_confirm_template_dir` configuration then these templates
will need to be copied from
[synapse/res/templates](synapse/res/templates) into that directory.

## Synapse SSO Plugins Method Deprecation

Plugins using the `complete_sso_login` method of
`synapse.module_api.ModuleApi` should update to using the async/await
version `complete_sso_login_async` which includes additional checks. The
non-async version is considered deprecated.

## Rolling back to v1.12.4 after a failed upgrade

v1.13.0 includes a lot of large changes. If something problematic
occurs, you may want to roll-back to a previous version of Synapse.
Because v1.13.0 also includes a new database schema version, reverting
that version is also required alongside the generic rollback
instructions mentioned above. In short, to roll back to v1.12.4 you need
to:

1.  Stop the server

2.  Decrease the schema version in the database:

    ```sql
    UPDATE schema_version SET version = 57;
    ```

3.  Downgrade Synapse by following the instructions for your
    installation method in the "Rolling back to older versions"
    section above.

# Upgrading to v1.12.0

This version includes a database update which is run as part of the
upgrade, and which may take some time (several hours in the case of a
large server). Synapse will not respond to HTTP requests while this
update is taking place.

This is only likely to be a problem in the case of a server which is
participating in many rooms.

0.  As with all upgrades, it is recommended that you have a recent
    backup of your database which can be used for recovery in the event
    of any problems.

1.  As an initial check to see if you will be affected, you can try
    running the following query from the [psql]{.title-ref} or
    [sqlite3]{.title-ref} console. It is safe to run it while Synapse is
    still running.

    ```sql
    SELECT MAX(q.v) FROM (
      SELECT (
        SELECT ej.json AS v
        FROM state_events se INNER JOIN event_json ej USING (event_id)
        WHERE se.room_id=rooms.room_id AND se.type='m.room.create' AND se.state_key=''
        LIMIT 1
      ) FROM rooms WHERE rooms.room_version IS NULL
    ) q;
    ```

    This query will take about the same amount of time as the upgrade
    process: ie, if it takes 5 minutes, then it is likely that Synapse
    will be unresponsive for 5 minutes during the upgrade.

    If you consider an outage of this duration to be acceptable, no
    further action is necessary and you can simply start Synapse 1.12.0.

    If you would prefer to reduce the downtime, continue with the steps
    below.

2.  The easiest workaround for this issue is to manually create a new
    index before upgrading. On PostgreSQL, his can be done as follows:

    ```sql
    CREATE INDEX CONCURRENTLY tmp_upgrade_1_12_0_index
    ON state_events(room_id) WHERE type = 'm.room.create';
    ```

    The above query may take some time, but is also safe to run while
    Synapse is running.

    We assume that no SQLite users have databases large enough to be
    affected. If you *are* affected, you can run a similar query,
    omitting the `CONCURRENTLY` keyword. Note however that this
    operation may in itself cause Synapse to stop running for some time.
    Synapse admins are reminded that [SQLite is not recommended for use
    outside a test environment](postgres.md).

3.  Once the index has been created, the `SELECT` query in step 1 above
    should complete quickly. It is therefore safe to upgrade to Synapse
    1.12.0.

4.  Once Synapse 1.12.0 has successfully started and is responding to
    HTTP requests, the temporary index can be removed:

    ```sql
    DROP INDEX tmp_upgrade_1_12_0_index;
    ```

# Upgrading to v1.10.0

Synapse will now log a warning on start up if used with a PostgreSQL
database that has a non-recommended locale set.

See [Postgres](postgres.md) for details.

# Upgrading to v1.8.0

Specifying a `log_file` config option will now cause Synapse to refuse
to start, and should be replaced by with the `log_config` option.
Support for the `log_file` option was removed in v1.3.0 and has since
had no effect.

# Upgrading to v1.7.0

In an attempt to configure Synapse in a privacy preserving way, the
default behaviours of `allow_public_rooms_without_auth` and
`allow_public_rooms_over_federation` have been inverted. This means that
by default, only authenticated users querying the Client/Server API will
be able to query the room directory, and relatedly that the server will
not share room directory information with other servers over federation.

If your installation does not explicitly set these settings one way or
the other and you want either setting to be `true` then it will
necessary to update your homeserver configuration file accordingly.

For more details on the surrounding context see our
[explainer](https://matrix.org/blog/2019/11/09/avoiding-unwelcome-visitors-on-private-matrix-servers).

# Upgrading to v1.5.0

This release includes a database migration which may take several
minutes to complete if there are a large number (more than a million or
so) of entries in the `devices` table. This is only likely to a be a
problem on very large installations.

# Upgrading to v1.4.0

## New custom templates

If you have configured a custom template directory with the
`email.template_dir` option, be aware that there are new templates
regarding registration and threepid management (see below) that must be
included.

-   `registration.html` and `registration.txt`
-   `registration_success.html` and `registration_failure.html`
-   `add_threepid.html` and `add_threepid.txt`
-   `add_threepid_failure.html` and `add_threepid_success.html`

Synapse will expect these files to exist inside the configured template
directory, and **will fail to start** if they are absent. To view the
default templates, see
[synapse/res/templates](https://github.com/matrix-org/synapse/tree/master/synapse/res/templates).

## 3pid verification changes

**Note: As of this release, users will be unable to add phone numbers or
email addresses to their accounts, without changes to the Synapse
configuration. This includes adding an email address during
registration.**

It is possible for a user to associate an email address or phone number
with their account, for a number of reasons:

-   for use when logging in, as an alternative to the user id.
-   in the case of email, as an alternative contact to help with account
    recovery.
-   in the case of email, to receive notifications of missed messages.

Before an email address or phone number can be added to a user's
account, or before such an address is used to carry out a
password-reset, Synapse must confirm the operation with the owner of the
email address or phone number. It does this by sending an email or text
giving the user a link or token to confirm receipt. This process is
known as '3pid verification'. ('3pid', or 'threepid', stands for
third-party identifier, and we use it to refer to external identifiers
such as email addresses and phone numbers.)

Previous versions of Synapse delegated the task of 3pid verification to
an identity server by default. In most cases this server is `vector.im`
or `matrix.org`.

In Synapse 1.4.0, for security and privacy reasons, the homeserver will
no longer delegate this task to an identity server by default. Instead,
the server administrator will need to explicitly decide how they would
like the verification messages to be sent.

In the medium term, the `vector.im` and `matrix.org` identity servers
will disable support for delegated 3pid verification entirely. However,
in order to ease the transition, they will retain the capability for a
limited period. Delegated email verification will be disabled on Monday
2nd December 2019 (giving roughly 2 months notice). Disabling delegated
SMS verification will follow some time after that once SMS verification
support lands in Synapse.

Once delegated 3pid verification support has been disabled in the
`vector.im` and `matrix.org` identity servers, all Synapse versions that
depend on those instances will be unable to verify email and phone
numbers through them. There are no imminent plans to remove delegated
3pid verification from Sydent generally. (Sydent is the identity server
project that backs the `vector.im` and `matrix.org` instances).

### Email

Following upgrade, to continue verifying email (e.g. as part of the
registration process), admins can either:-

-   Configure Synapse to use an email server.
-   Run or choose an identity server which allows delegated email
    verification and delegate to it.

#### Configure SMTP in Synapse

To configure an SMTP server for Synapse, modify the configuration
section headed `email`, and be sure to have at least the
`smtp_host, smtp_port` and `notif_from` fields filled out.

You may also need to set `smtp_user`, `smtp_pass`, and
`require_transport_security`.

See the [sample configuration file](usage/configuration/homeserver_sample_config.md)
for more details on these settings.

#### Delegate email to an identity server

Some admins will wish to continue using email verification as part of
the registration process, but will not immediately have an appropriate
SMTP server at hand.

To this end, we will continue to support email verification delegation
via the `vector.im` and `matrix.org` identity servers for two months.
Support for delegated email verification will be disabled on Monday 2nd
December.

The `account_threepid_delegates` dictionary defines whether the
homeserver should delegate an external server (typically an [identity
server](https://matrix.org/docs/spec/identity_service/r0.2.1)) to handle
sending confirmation messages via email and SMS.

So to delegate email verification, in `homeserver.yaml`, set
`account_threepid_delegates.email` to the base URL of an identity
server. For example:

```yaml
account_threepid_delegates:
    email: https://example.com     # Delegate email sending to example.com
```

Note that `account_threepid_delegates.email` replaces the deprecated
`email.trust_identity_server_for_password_resets`: if
`email.trust_identity_server_for_password_resets` is set to `true`, and
`account_threepid_delegates.email` is not set, then the first entry in
`trusted_third_party_id_servers` will be used as the
`account_threepid_delegate` for email. This is to ensure compatibility
with existing Synapse installs that set up external server handling for
these tasks before v1.4.0. If
`email.trust_identity_server_for_password_resets` is `true` and no
trusted identity server domains are configured, Synapse will report an
error and refuse to start.

If `email.trust_identity_server_for_password_resets` is `false` or
absent and no `email` delegate is configured in
`account_threepid_delegates`, then Synapse will send email verification
messages itself, using the configured SMTP server (see above). that
type.

### Phone numbers

Synapse does not support phone-number verification itself, so the only
way to maintain the ability for users to add phone numbers to their
accounts will be by continuing to delegate phone number verification to
the `matrix.org` and `vector.im` identity servers (or another identity
server that supports SMS sending).

The `account_threepid_delegates` dictionary defines whether the
homeserver should delegate an external server (typically an [identity
server](https://matrix.org/docs/spec/identity_service/r0.2.1)) to handle
sending confirmation messages via email and SMS.

So to delegate phone number verification, in `homeserver.yaml`, set
`account_threepid_delegates.msisdn` to the base URL of an identity
server. For example:

```yaml
account_threepid_delegates:
    msisdn: https://example.com     # Delegate sms sending to example.com
```

The `matrix.org` and `vector.im` identity servers will continue to
support delegated phone number verification via SMS until such time as
it is possible for admins to configure their servers to perform phone
number verification directly. More details will follow in a future
release.

## Rolling back to v1.3.1

If you encounter problems with v1.4.0, it should be possible to roll
back to v1.3.1, subject to the following:

-   The 'room statistics' engine was heavily reworked in this release
    (see [#5971](https://github.com/matrix-org/synapse/pull/5971)),
    including significant changes to the database schema, which are not
    easily reverted. This will cause the room statistics engine to stop
    updating when you downgrade.

    The room statistics are essentially unused in v1.3.1 (in future
    versions of Synapse, they will be used to populate the room
    directory), so there should be no loss of functionality. However,
    the statistics engine will write errors to the logs, which can be
    avoided by setting the following in `homeserver.yaml`:

    ```yaml
    stats:
      enabled: false
    ```

    Don't forget to re-enable it when you upgrade again, in preparation
    for its use in the room directory!

# Upgrading to v1.2.0

Some counter metrics have been renamed, with the old names deprecated.
See [the metrics
documentation](metrics-howto.md#renaming-of-metrics--deprecation-of-old-names-in-12)
for details.

# Upgrading to v1.1.0

Synapse v1.1.0 removes support for older Python and PostgreSQL versions,
as outlined in [our deprecation
notice](https://matrix.org/blog/2019/04/08/synapse-deprecating-postgres-9-4-and-python-2-x).

## Minimum Python Version

Synapse v1.1.0 has a minimum Python requirement of Python 3.5. Python
3.6 or Python 3.7 are recommended as they have improved internal string
handling, significantly reducing memory usage.

If you use current versions of the Matrix.org-distributed Debian
packages or Docker images, action is not required.

If you install Synapse in a Python virtual environment, please see
"Upgrading to v0.34.0" for notes on setting up a new virtualenv under
Python 3.

## Minimum PostgreSQL Version

If using PostgreSQL under Synapse, you will need to use PostgreSQL 9.5
or above. Please see the [PostgreSQL
documentation](https://www.postgresql.org/docs/11/upgrading.html) for
more details on upgrading your database.

# Upgrading to v1.0

## Validation of TLS certificates

Synapse v1.0 is the first release to enforce validation of TLS
certificates for the federation API. It is therefore essential that your
certificates are correctly configured. See the
[FAQ](MSC1711_certificates_FAQ.md) for more information.

Note, v1.0 installations will also no longer be able to federate with
servers that have not correctly configured their certificates.

In rare cases, it may be desirable to disable certificate checking: for
example, it might be essential to be able to federate with a given
legacy server in a closed federation. This can be done in one of two
ways:-

-   Configure the global switch `federation_verify_certificates` to
    `false`.
-   Configure a whitelist of server domains to trust via
    `federation_certificate_verification_whitelist`.

See the [sample configuration file](usage/configuration/homeserver_sample_config.md)
for more details on these settings.

## Email

When a user requests a password reset, Synapse will send an email to the
user to confirm the request.

Previous versions of Synapse delegated the job of sending this email to
an identity server. If the identity server was somehow malicious or
became compromised, it would be theoretically possible to hijack an
account through this means.

Therefore, by default, Synapse v1.0 will send the confirmation email
itself. If Synapse is not configured with an SMTP server, password reset
via email will be disabled.

To configure an SMTP server for Synapse, modify the configuration
section headed `email`, and be sure to have at least the `smtp_host`,
`smtp_port` and `notif_from` fields filled out. You may also need to set
`smtp_user`, `smtp_pass`, and `require_transport_security`.

If you are absolutely certain that you wish to continue using an
identity server for password resets, set
`trust_identity_server_for_password_resets` to `true`.

See the [sample configuration file](usage/configuration/homeserver_sample_config.md)
for more details on these settings.

## New email templates

Some new templates have been added to the default template directory for the purpose of
the homeserver sending its own password reset emails. If you have configured a
custom `template_dir` in your Synapse config, these files will need to be added.

`password_reset.html` and `password_reset.txt` are HTML and plain text
templates respectively that contain the contents of what will be emailed
to the user upon attempting to reset their password via email.
`password_reset_success.html` and `password_reset_failure.html` are HTML
files that the content of which (assuming no redirect URL is set) will
be shown to the user after they attempt to click the link in the email
sent to them.

# Upgrading to v0.99.0

Please be aware that, before Synapse v1.0 is released around March 2019,
you will need to replace any self-signed certificates with those
verified by a root CA. Information on how to do so can be found at the
ACME docs.

For more information on configuring TLS certificates see the
[FAQ](MSC1711_certificates_FAQ.md).

# Upgrading to v0.34.0

1.  This release is the first to fully support Python 3. Synapse will
    now run on Python versions 3.5, or 3.6 (as well as 2.7). We
    recommend switching to Python 3, as it has been shown to give
    performance improvements.

    For users who have installed Synapse into a virtualenv, we recommend
    doing this by creating a new virtualenv. For example:

        virtualenv -p python3 ~/synapse/env3
        source ~/synapse/env3/bin/activate
        pip install matrix-synapse

    You can then start synapse as normal, having activated the new
    virtualenv:

        cd ~/synapse
        source env3/bin/activate
        synctl start

    Users who have installed from distribution packages should see the
    relevant package documentation. See below for notes on Debian
    packages.

    -   When upgrading to Python 3, you **must** make sure that your log
        files are configured as UTF-8, by adding `encoding: utf8` to the
        `RotatingFileHandler` configuration (if you have one) in your
        `<server>.log.config` file. For example, if your `log.config`
        file contains:

            handlers:
              file:
                class: logging.handlers.RotatingFileHandler
                formatter: precise
                filename: homeserver.log
                maxBytes: 104857600
                backupCount: 10
                filters: [context]
              console:
                class: logging.StreamHandler
                formatter: precise
                filters: [context]

        Then you should update this to be:

            handlers:
              file:
                class: logging.handlers.RotatingFileHandler
                formatter: precise
                filename: homeserver.log
                maxBytes: 104857600
                backupCount: 10
                filters: [context]
                encoding: utf8
              console:
                class: logging.StreamHandler
                formatter: precise
                filters: [context]

        There is no need to revert this change if downgrading to
        Python 2.

    We are also making available Debian packages which will run Synapse
    on Python 3. You can switch to these packages with
    `apt-get install matrix-synapse-py3`, however, please read
    [debian/NEWS](https://github.com/matrix-org/synapse/blob/release-v0.34.0/debian/NEWS)
    before doing so. The existing `matrix-synapse` packages will
    continue to use Python 2 for the time being.

2.  This release removes the `riot.im` from the default list of trusted
    identity servers.

    If `riot.im` is in your homeserver's list of
    `trusted_third_party_id_servers`, you should remove it. It was added
    in case a hypothetical future identity server was put there. If you
    don't remove it, users may be unable to deactivate their accounts.

3.  This release no longer installs the (unmaintained) Matrix Console
    web client as part of the default installation. It is possible to
    re-enable it by installing it separately and setting the
    `web_client_location` config option, but please consider switching
    to another client.

# Upgrading to v0.33.7

This release removes the example email notification templates from
`res/templates` (they are now internal to the python package). This
should only affect you if you (a) deploy your Synapse instance from a
git checkout or a github snapshot URL, and (b) have email notifications
enabled.

If you have email notifications enabled, you should ensure that
`email.template_dir` is either configured to point at a directory where
you have installed customised templates, or leave it unset to use the
default templates.

# Upgrading to v0.27.3

This release expands the anonymous usage stats sent if the opt-in
`report_stats` configuration is set to `true`. We now capture RSS memory
and cpu use at a very coarse level. This requires administrators to
install the optional `psutil` python module.

We would appreciate it if you could assist by ensuring this module is
available and `report_stats` is enabled. This will let us see if
performance changes to synapse are having an impact to the general
community.

# Upgrading to v0.15.0

If you want to use the new URL previewing API
(`/_matrix/media/r0/preview_url`) then you have to explicitly enable it
in the config and update your dependencies dependencies. See README.rst
for details.

# Upgrading to v0.11.0

This release includes the option to send anonymous usage stats to
matrix.org, and requires that administrators explictly opt in or out by
setting the `report_stats` option to either `true` or `false`.

We would really appreciate it if you could help our project out by
reporting anonymized usage statistics from your homeserver. Only very
basic aggregate data (e.g. number of users) will be reported, but it
helps us to track the growth of the Matrix community, and helps us to
make Matrix a success, as well as to convince other networks that they
should peer with us.

# Upgrading to v0.9.0

Application services have had a breaking API change in this version.

They can no longer register themselves with a home server using the AS
HTTP API. This decision was made because a compromised application
service with free reign to register any regex in effect grants full
read/write access to the home server if a regex of `.*` is used. An
attack where a compromised AS re-registers itself with `.*` was deemed
too big of a security risk to ignore, and so the ability to register
with the HS remotely has been removed.

It has been replaced by specifying a list of application service
registrations in `homeserver.yaml`:

    app_service_config_files: ["registration-01.yaml", "registration-02.yaml"]

Where `registration-01.yaml` looks like:

    url: <String>  # e.g. "https://my.application.service.com"
    as_token: <String>
    hs_token: <String>
    sender_localpart: <String>  # This is a new field which denotes the user_id localpart when using the AS token
    namespaces:
      users:
        - exclusive: <Boolean>
          regex: <String>  # e.g. "@prefix_.*"
      aliases:
        - exclusive: <Boolean>
          regex: <String>
      rooms:
        - exclusive: <Boolean>
          regex: <String>

# Upgrading to v0.8.0

Servers which use captchas will need to add their public key to:

    static/client/register/register_config.js

      window.matrixRegistrationConfig = {
          recaptcha_public_key: "YOUR_PUBLIC_KEY"
      };

This is required in order to support registration fallback (typically
used on mobile devices).

# Upgrading to v0.7.0

New dependencies are:

-   pydenticon
-   simplejson
-   syutil
-   matrix-angular-sdk

To pull in these dependencies in a virtual env, run:

    python synapse/python_dependencies.py | xargs -n 1 pip install

# Upgrading to v0.6.0

To pull in new dependencies, run:

    python setup.py develop --user

This update includes a change to the database schema. To upgrade you
first need to upgrade the database by running:

    python scripts/upgrade_db_to_v0.6.0.py <db> <server_name> <signing_key>

Where [<db>]{.title-ref} is the location of the database,
[<server_name>]{.title-ref} is the server name as specified in the
synapse configuration, and [<signing_key>]{.title-ref} is the location
of the signing key as specified in the synapse configuration.

This may take some time to complete. Failures of signatures and content
hashes can safely be ignored.

# Upgrading to v0.5.1

Depending on precisely when you installed v0.5.0 you may have ended up
with a stale release of the reference matrix webclient installed as a
python module. To uninstall it and ensure you are depending on the
latest module, please run:

    $ pip uninstall syweb

# Upgrading to v0.5.0

The webclient has been split out into a seperate repository/pacakage in
this release. Before you restart your homeserver you will need to pull
in the webclient package by running:

    python setup.py develop --user

This release completely changes the database schema and so requires
upgrading it before starting the new version of the homeserver.

The script "database-prepare-for-0.5.0.sh" should be used to upgrade
the database. This will save all user information, such as logins and
profiles, but will otherwise purge the database. This includes messages,
which rooms the home server was a member of and room alias mappings.

If you would like to keep your history, please take a copy of your
database file and ask for help in #matrix:matrix.org. The upgrade
process is, unfortunately, non trivial and requires human intervention
to resolve any resulting conflicts during the upgrade process.

Before running the command the homeserver should be first completely
shutdown. To run it, simply specify the location of the database, e.g.:

> ./scripts/database-prepare-for-0.5.0.sh "homeserver.db"

Once this has successfully completed it will be safe to restart the
homeserver. You may notice that the homeserver takes a few seconds
longer to restart than usual as it reinitializes the database.

On startup of the new version, users can either rejoin remote rooms
using room aliases or by being reinvited. Alternatively, if any other
homeserver sends a message to a room that the homeserver was previously
in the local HS will automatically rejoin the room.

# Upgrading to v0.4.0

This release needs an updated syutil version. Run:

    python setup.py develop

You will also need to upgrade your configuration as the signing key
format has changed. Run:

    python -m synapse.app.homeserver --config-path <CONFIG> --generate-config

# Upgrading to v0.3.0

This registration API now closely matches the login API. This introduces
a bit more backwards and forwards between the HS and the client, but
this improves the overall flexibility of the API. You can now GET on
/register to retrieve a list of valid registration flows. Upon choosing
one, they are submitted in the same way as login, e.g:

    {
      type: m.login.password,
      user: foo,
      password: bar
    }

The default HS supports 2 flows, with and without Identity Server email
authentication. Enabling captcha on the HS will add in an extra step to
all flows: `m.login.recaptcha` which must be completed before you can
transition to the next stage. There is a new login type:
`m.login.email.identity` which contains the `threepidCreds` key which
were previously sent in the original register request. For more
information on this, see the specification.

## Web Client

The VoIP specification has changed between v0.2.0 and v0.3.0. Users
should refresh any browser tabs to get the latest web client code. Users
on v0.2.0 of the web client will not be able to call those on v0.3.0 and
vice versa.

# Upgrading to v0.2.0

The home server now requires setting up of SSL config before it can run.
To automatically generate default config use:

    $ python synapse/app/homeserver.py \
        --server-name machine.my.domain.name \
        --bind-port 8448 \
        --config-path homeserver.config \
        --generate-config

This config can be edited if desired, for example to specify a different
SSL certificate to use. Once done you can run the home server using:

    $ python synapse/app/homeserver.py --config-path homeserver.config

See the README.rst for more information.

Also note that some config options have been renamed, including:

-   "host" to "server-name"
-   "database" to "database-path"
-   "port" to "bind-port" and "unsecure-port"

# Upgrading to v0.0.1

This release completely changes the database schema and so requires
upgrading it before starting the new version of the homeserver.

The script "database-prepare-for-0.0.1.sh" should be used to upgrade
the database. This will save all user information, such as logins and
profiles, but will otherwise purge the database. This includes messages,
which rooms the home server was a member of and room alias mappings.

Before running the command the homeserver should be first completely
shutdown. To run it, simply specify the location of the database, e.g.:

> ./scripts/database-prepare-for-0.0.1.sh "homeserver.db"

Once this has successfully completed it will be safe to restart the
homeserver. You may notice that the homeserver takes a few seconds
longer to restart than usual as it reinitializes the database.

On startup of the new version, users can either rejoin remote rooms
using room aliases or by being reinvited. Alternatively, if any other
homeserver sends a message to a room that the homeserver was previously
in the local HS will automatically rejoin the room.<|MERGE_RESOLUTION|>--- conflicted
+++ resolved
@@ -85,42 +85,41 @@
     dpkg -i matrix-synapse-py3_1.3.0+stretch1_amd64.deb
     ```
 
-# Upgrading to v1.42.0
-
-## Removal of old Room Admin API
-
-The following admin APIs were deprecated in [Synapse 1.25](https://github.com/matrix-org/synapse/blob/v1.25.0/CHANGES.md#removal-warning)
-(released on 2021-01-13) and have now been removed:
-
--   `POST /_synapse/admin/v1/purge_room`
--   `POST /_synapse/admin/v1/shutdown_room/<room_id>`
-
-Any scripts still using the above APIs should be converted to use the
-[Delete Room API](https://matrix-org.github.io/synapse/latest/admin_api/rooms.html#delete-room-api).
-
-## User-interactive authentication fallback templates can now display errors
-
-This may affect you if you make use of custom HTML templates for the
-[reCAPTCHA](../synapse/res/templates/recaptcha.html) or
-[terms](../synapse/res/templates/terms.html) fallback pages.
-
-The template is now provided an `error` variable if the authentication
-process failed. See the default templates linked above for an example.
-
-<<<<<<< HEAD
+# Upgrading to v1.43.0
+
 ## The spaces summary APIs can now be handled by workers
 
 The [available worker applications documentation](https://matrix-org.github.io/synapse/latest/workers.html#available-worker-applications)
 has been updated to reflect that calls to the `/spaces`, `/hierarchy`, and
 `/summary` endpoints can now be routed to workers for both client API and
 federation requests.
-=======
+
+# Upgrading to v1.42.0
+
+## Removal of old Room Admin API
+
+The following admin APIs were deprecated in [Synapse 1.25](https://github.com/matrix-org/synapse/blob/v1.25.0/CHANGES.md#removal-warning)
+(released on 2021-01-13) and have now been removed:
+
+-   `POST /_synapse/admin/v1/purge_room`
+-   `POST /_synapse/admin/v1/shutdown_room/<room_id>`
+
+Any scripts still using the above APIs should be converted to use the
+[Delete Room API](https://matrix-org.github.io/synapse/latest/admin_api/rooms.html#delete-room-api).
+
+## User-interactive authentication fallback templates can now display errors
+
+This may affect you if you make use of custom HTML templates for the
+[reCAPTCHA](../synapse/res/templates/recaptcha.html) or
+[terms](../synapse/res/templates/terms.html) fallback pages.
+
+The template is now provided an `error` variable if the authentication
+process failed. See the default templates linked above for an example.
+
 ## Removal of out-of-date email pushers
 
 Users will stop receiving message updates via email for addresses that were
 once, but not still, linked to their account.
-
->>>>>>> a23f3abb
 
 # Upgrading to v1.41.0
 
