--- conflicted
+++ resolved
@@ -87,6 +87,16 @@
 
 # Upgrading to v1.53.0
 
+## Dropping support for `webclient` listeners and non-HTTP(S) `web_client_location`
+
+Per the deprecation notice in Synapse v1.51.0, listeners of type  `webclient`
+are no longer supported and configuring them is a now a configuration error.
+
+Configuring a non-HTTP(S) `web_client_location` configuration is is now a
+configuration error. Since the `webclient` listener is no longer supported, this
+setting only applies to the root path `/` of Synapse's web server and no longer
+the `/_matrix/client/` path.
+
 ## Stablisation of MSC3231
 
 The unstable validity-check endpoint for the 
@@ -101,8 +111,6 @@
 
 Please update any relevant reverse proxy or firewall configurations appropriately.
 
-<<<<<<< HEAD
-=======
 ## Deprecation of `capability` `org.matrix.msc3283.*`
 
 The `capabilities` of MSC3283 from the REST API `/_matrix/client/r0/capabilities`
@@ -121,19 +129,6 @@
 - `m.3pid_changes`
 
 are now active by default.
-
-# Upgrading to v1.53.0
-
->>>>>>> d36943c4
-## Dropping support for `webclient` listeners and non-HTTP(S) `web_client_location`
-
-Per the deprecation notice in Synapse v1.51.0, listeners of type  `webclient`
-are no longer supported and configuring them is a now a configuration error.
-
-Configuring a non-HTTP(S) `web_client_location` configuration is is now a
-configuration error. Since the `webclient` listener is no longer supported, this
-setting only applies to the root path `/` of Synapse's web server and no longer
-the `/_matrix/client/` path.
 
 ## Removal of `user_may_create_room_with_invites`
 
