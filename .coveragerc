--- conflicted
+++ resolved
@@ -5,10 +5,4 @@
 include = synapse/*
 
 [report]
-<<<<<<< HEAD
-precision = 2
-ignore_errors = True
-include = synapse/*
-=======
-precision = 2
->>>>>>> 9c2af7b2
+precision = 2