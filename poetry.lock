[[package]]
name = "attrs"
version = "22.1.0"
description = "Classes Without Boilerplate"
category = "main"
optional = false
python-versions = ">=3.5"

[package.extras]
dev = ["cloudpickle", "coverage[toml] (>=5.0.2)", "furo", "hypothesis", "mypy (>=0.900,!=0.940)", "pre-commit", "pympler", "pytest (>=4.3.0)", "pytest-mypy-plugins", "sphinx", "sphinx-notfound-page", "zope.interface"]
docs = ["furo", "sphinx", "sphinx-notfound-page", "zope.interface"]
tests = ["cloudpickle", "coverage[toml] (>=5.0.2)", "hypothesis", "mypy (>=0.900,!=0.940)", "pympler", "pytest (>=4.3.0)", "pytest-mypy-plugins", "zope.interface"]
tests_no_zope = ["cloudpickle", "coverage[toml] (>=5.0.2)", "hypothesis", "mypy (>=0.900,!=0.940)", "pympler", "pytest (>=4.3.0)", "pytest-mypy-plugins"]

[[package]]
name = "Authlib"
version = "1.1.0"
description = "The ultimate Python library in building OAuth and OpenID Connect servers and clients."
category = "main"
optional = true
python-versions = "*"

[package.dependencies]
cryptography = ">=3.2"

[[package]]
name = "automat"
version = "22.10.0"
description = "Self-service finite-state machines for the programmer on the go."
category = "main"
optional = false
python-versions = "*"

[package.dependencies]
attrs = ">=19.2.0"
six = "*"

[package.extras]
visualize = ["Twisted (>=16.1.1)", "graphviz (>0.5.1)"]

[[package]]
name = "bcrypt"
version = "4.0.1"
description = "Modern password hashing for your software and your servers"
category = "main"
optional = false
python-versions = ">=3.6"

[package.extras]
tests = ["pytest (>=3.2.1,!=3.3.0)"]
typecheck = ["mypy"]

[[package]]
name = "black"
version = "22.10.0"
description = "The uncompromising code formatter."
category = "dev"
optional = false
python-versions = ">=3.7"

[package.dependencies]
click = ">=8.0.0"
mypy-extensions = ">=0.4.3"
pathspec = ">=0.9.0"
platformdirs = ">=2"
tomli = {version = ">=1.1.0", markers = "python_full_version < \"3.11.0a7\""}
typed-ast = {version = ">=1.4.2", markers = "python_version < \"3.8\" and implementation_name == \"cpython\""}
typing-extensions = {version = ">=3.10.0.0", markers = "python_version < \"3.10\""}

[package.extras]
colorama = ["colorama (>=0.4.3)"]
d = ["aiohttp (>=3.7.4)"]
jupyter = ["ipython (>=7.8.0)", "tokenize-rt (>=3.2.0)"]
uvloop = ["uvloop (>=0.15.2)"]

[[package]]
name = "bleach"
version = "5.0.1"
description = "An easy safelist-based HTML-sanitizing tool."
category = "main"
optional = false
python-versions = ">=3.7"

[package.dependencies]
six = ">=1.9.0"
webencodings = "*"

[package.extras]
css = ["tinycss2 (>=1.1.0,<1.2)"]
dev = ["Sphinx (==4.3.2)", "black (==22.3.0)", "build (==0.8.0)", "flake8 (==4.0.1)", "hashin (==0.17.0)", "mypy (==0.961)", "pip-tools (==6.6.2)", "pytest (==7.1.2)", "tox (==3.25.0)", "twine (==4.0.1)", "wheel (==0.37.1)"]

[[package]]
name = "canonicaljson"
version = "1.6.4"
description = "Canonical JSON"
category = "main"
optional = false
python-versions = ">=3.7"

[package.dependencies]
simplejson = ">=3.14.0"
typing-extensions = {version = ">=4.0.0", markers = "python_version < \"3.8\""}

[package.extras]
frozendict = ["frozendict (>=1.0)"]

[[package]]
name = "certifi"
version = "2021.10.8"
description = "Python package for providing Mozilla's CA Bundle."
category = "main"
optional = false
python-versions = "*"

[[package]]
name = "cffi"
version = "1.15.0"
description = "Foreign Function Interface for Python calling C code."
category = "main"
optional = false
python-versions = "*"

[package.dependencies]
pycparser = "*"

[[package]]
name = "charset-normalizer"
version = "2.0.12"
description = "The Real First Universal Charset Detector. Open, modern and actively maintained alternative to Chardet."
category = "main"
optional = false
python-versions = ">=3.5.0"

[package.extras]
unicode_backport = ["unicodedata2"]

[[package]]
name = "click"
version = "8.1.3"
description = "Composable command line interface toolkit"
category = "dev"
optional = false
python-versions = ">=3.7"

[package.dependencies]
colorama = {version = "*", markers = "platform_system == \"Windows\""}
importlib-metadata = {version = "*", markers = "python_version < \"3.8\""}

[[package]]
name = "click-default-group"
version = "1.2.2"
description = "Extends click.Group to invoke a command without explicit subcommand name"
category = "dev"
optional = false
python-versions = "*"

[package.dependencies]
click = "*"

[[package]]
name = "colorama"
version = "0.4.4"
description = "Cross-platform colored terminal text."
category = "dev"
optional = false
python-versions = ">=2.7, !=3.0.*, !=3.1.*, !=3.2.*, !=3.3.*, !=3.4.*"

[[package]]
name = "commonmark"
version = "0.9.1"
description = "Python parser for the CommonMark Markdown spec"
category = "dev"
optional = false
python-versions = "*"

[package.extras]
test = ["flake8 (==3.7.8)", "hypothesis (==3.55.3)"]

[[package]]
name = "constantly"
version = "15.1.0"
description = "Symbolic constants in Python"
category = "main"
optional = false
python-versions = "*"

[[package]]
name = "cryptography"
version = "38.0.3"
description = "cryptography is a package which provides cryptographic recipes and primitives to Python developers."
category = "main"
optional = false
python-versions = ">=3.6"

[package.dependencies]
cffi = ">=1.12"

[package.extras]
docs = ["sphinx (>=1.6.5,!=1.8.0,!=3.1.0,!=3.1.1)", "sphinx-rtd-theme"]
docstest = ["pyenchant (>=1.6.11)", "sphinxcontrib-spelling (>=4.0.1)", "twine (>=1.12.0)"]
pep8test = ["black", "flake8", "flake8-import-order", "pep8-naming"]
sdist = ["setuptools-rust (>=0.11.4)"]
ssh = ["bcrypt (>=3.1.5)"]
test = ["hypothesis (>=1.11.4,!=3.79.2)", "iso8601", "pretend", "pytest (>=6.2.0)", "pytest-benchmark", "pytest-cov", "pytest-subtests", "pytest-xdist", "pytz"]

[[package]]
name = "defusedxml"
version = "0.7.1"
description = "XML bomb protection for Python stdlib modules"
category = "main"
optional = true
python-versions = ">=2.7, !=3.0.*, !=3.1.*, !=3.2.*, !=3.3.*, !=3.4.*"

[[package]]
name = "deprecated"
version = "1.2.13"
description = "Python @deprecated decorator to deprecate old python classes, functions or methods."
category = "dev"
optional = false
python-versions = ">=2.7, !=3.0.*, !=3.1.*, !=3.2.*, !=3.3.*"

[package.dependencies]
wrapt = ">=1.10,<2"

[package.extras]
dev = ["PyTest", "PyTest (<5)", "PyTest-Cov", "PyTest-Cov (<2.6)", "bump2version (<1)", "configparser (<5)", "importlib-metadata (<3)", "importlib-resources (<4)", "sphinx (<2)", "sphinxcontrib-websupport (<2)", "tox", "zipp (<2)"]

[[package]]
name = "docutils"
version = "0.18.1"
description = "Docutils -- Python Documentation Utilities"
category = "dev"
optional = false
python-versions = ">=2.7, !=3.0.*, !=3.1.*, !=3.2.*, !=3.3.*, !=3.4.*"

[[package]]
name = "elementpath"
version = "2.5.0"
description = "XPath 1.0/2.0 parsers and selectors for ElementTree and lxml"
category = "main"
optional = true
python-versions = ">=3.7"

[package.extras]
dev = ["Sphinx", "coverage", "flake8", "lxml", "memory-profiler", "mypy (==0.910)", "tox", "xmlschema (>=1.8.0)"]

[[package]]
name = "flake8"
version = "5.0.4"
description = "the modular source code checker: pep8 pyflakes and co"
category = "dev"
optional = false
python-versions = ">=3.6.1"

[package.dependencies]
importlib-metadata = {version = ">=1.1.0,<4.3", markers = "python_version < \"3.8\""}
mccabe = ">=0.7.0,<0.8.0"
pycodestyle = ">=2.9.0,<2.10.0"
pyflakes = ">=2.5.0,<2.6.0"

[[package]]
name = "flake8-bugbear"
version = "22.10.27"
description = "A plugin for flake8 finding likely bugs and design problems in your program. Contains warnings that don't belong in pyflakes and pycodestyle."
category = "dev"
optional = false
python-versions = ">=3.7"

[package.dependencies]
attrs = ">=19.2.0"
flake8 = ">=3.0.0"

[package.extras]
dev = ["coverage", "hypothesis", "hypothesmith (>=0.2)", "pre-commit", "tox"]

[[package]]
name = "flake8-comprehensions"
version = "3.10.1"
description = "A flake8 plugin to help you write better list/set/dict comprehensions."
category = "dev"
optional = false
python-versions = ">=3.7"

[package.dependencies]
flake8 = ">=3.0,<3.2.0 || >3.2.0"
importlib-metadata = {version = "*", markers = "python_version < \"3.8\""}

[[package]]
name = "frozendict"
version = "2.3.4"
description = "A simple immutable dictionary"
category = "main"
optional = false
python-versions = ">=3.6"

[[package]]
name = "gitdb"
version = "4.0.9"
description = "Git Object Database"
category = "dev"
optional = false
python-versions = ">=3.6"

[package.dependencies]
smmap = ">=3.0.1,<6"

[[package]]
name = "gitpython"
version = "3.1.29"
description = "GitPython is a python library used to interact with Git repositories"
category = "dev"
optional = false
python-versions = ">=3.7"

[package.dependencies]
gitdb = ">=4.0.1,<5"
typing-extensions = {version = ">=3.7.4.3", markers = "python_version < \"3.8\""}

[[package]]
name = "hiredis"
version = "2.0.0"
description = "Python wrapper for hiredis"
category = "main"
optional = true
python-versions = ">=3.6"

[[package]]
name = "hyperlink"
version = "21.0.0"
description = "A featureful, immutable, and correct URL for Python."
category = "main"
optional = false
python-versions = ">=2.6, !=3.0.*, !=3.1.*, !=3.2.*, !=3.3.*"

[package.dependencies]
idna = ">=2.5"

[[package]]
name = "idna"
version = "3.4"
description = "Internationalized Domain Names in Applications (IDNA)"
category = "main"
optional = false
python-versions = ">=3.5"

[[package]]
name = "ijson"
version = "3.1.4"
description = "Iterative JSON parser with standard Python iterator interfaces"
category = "main"
optional = false
python-versions = "*"

[[package]]
name = "importlib-metadata"
version = "4.2.0"
description = "Read metadata from Python packages"
category = "main"
optional = false
python-versions = ">=3.6"

[package.dependencies]
typing-extensions = {version = ">=3.6.4", markers = "python_version < \"3.8\""}
zipp = ">=0.5"

[package.extras]
docs = ["jaraco.packaging (>=8.2)", "rst.linker (>=1.9)", "sphinx"]
testing = ["flufl.flake8", "importlib-resources (>=1.3)", "packaging", "pep517", "pyfakefs", "pytest (>=4.6)", "pytest-black (>=0.3.7)", "pytest-checkdocs (>=2.4)", "pytest-cov", "pytest-enabler (>=1.0.1)", "pytest-flake8", "pytest-mypy"]

[[package]]
name = "importlib-resources"
version = "5.4.0"
description = "Read resources from Python packages"
category = "main"
optional = false
python-versions = ">=3.6"

[package.dependencies]
zipp = {version = ">=3.1.0", markers = "python_version < \"3.10\""}

[package.extras]
docs = ["jaraco.packaging (>=8.2)", "rst.linker (>=1.9)", "sphinx"]
testing = ["pytest (>=6)", "pytest-black (>=0.3.7)", "pytest-checkdocs (>=2.4)", "pytest-cov", "pytest-enabler (>=1.0.1)", "pytest-flake8", "pytest-mypy"]

[[package]]
name = "incremental"
version = "21.3.0"
description = "A small library that versions your Python projects."
category = "main"
optional = false
python-versions = "*"

[package.extras]
scripts = ["click (>=6.0)", "twisted (>=16.4.0)"]

[[package]]
name = "isort"
version = "5.10.1"
description = "A Python utility / library to sort Python imports."
category = "dev"
optional = false
python-versions = ">=3.6.1,<4.0"

[package.extras]
colors = ["colorama (>=0.4.3,<0.5.0)"]
pipfile_deprecated_finder = ["pipreqs", "requirementslib"]
plugins = ["setuptools"]
requirements_deprecated_finder = ["pip-api", "pipreqs"]

[[package]]
name = "jaeger-client"
version = "4.8.0"
description = "Jaeger Python OpenTracing Tracer implementation"
category = "main"
optional = true
python-versions = ">=3.7"

[package.dependencies]
opentracing = ">=2.1,<3.0"
threadloop = ">=1,<2"
thrift = "*"
tornado = ">=4.3"

[package.extras]
tests = ["codecov", "coverage", "flake8", "flake8-quotes", "flake8-typing-imports", "mock", "mypy", "opentracing_instrumentation (>=3,<4)", "prometheus_client (==0.11.0)", "pycurl", "pytest", "pytest-benchmark[histogram]", "pytest-cov", "pytest-localserver", "pytest-timeout", "pytest-tornado", "tchannel (==2.1.0)"]

[[package]]
name = "jeepney"
version = "0.7.1"
description = "Low-level, pure Python DBus protocol wrapper."
category = "dev"
optional = false
python-versions = ">=3.6"

[package.extras]
test = ["async-timeout", "pytest", "pytest-asyncio", "pytest-trio", "testpath", "trio"]
trio = ["async_generator", "trio"]

[[package]]
name = "jinja2"
version = "3.1.2"
description = "A very fast and expressive template engine."
category = "main"
optional = false
python-versions = ">=3.7"

[package.dependencies]
MarkupSafe = ">=2.0"

[package.extras]
i18n = ["Babel (>=2.7)"]

[[package]]
name = "jsonschema"
version = "4.17.0"
description = "An implementation of JSON Schema validation for Python"
category = "main"
optional = false
python-versions = ">=3.7"

[package.dependencies]
attrs = ">=17.4.0"
importlib-metadata = {version = "*", markers = "python_version < \"3.8\""}
importlib-resources = {version = ">=1.4.0", markers = "python_version < \"3.9\""}
pkgutil-resolve-name = {version = ">=1.3.10", markers = "python_version < \"3.9\""}
pyrsistent = ">=0.14.0,<0.17.0 || >0.17.0,<0.17.1 || >0.17.1,<0.17.2 || >0.17.2"
typing-extensions = {version = "*", markers = "python_version < \"3.8\""}

[package.extras]
format = ["fqdn", "idna", "isoduration", "jsonpointer (>1.13)", "rfc3339-validator", "rfc3987", "uri-template", "webcolors (>=1.11)"]
format-nongpl = ["fqdn", "idna", "isoduration", "jsonpointer (>1.13)", "rfc3339-validator", "rfc3986-validator (>0.1.0)", "uri-template", "webcolors (>=1.11)"]

[[package]]
name = "jump-consistent-hash"
version = "3.2.0"
description = "Implementation of the Jump Consistent Hash algorithm"
category = "main"
optional = true
python-versions = ">=3.6"

[[package]]
name = "keyring"
version = "23.5.0"
description = "Store and access your passwords safely."
category = "dev"
optional = false
python-versions = ">=3.7"

[package.dependencies]
importlib-metadata = ">=3.6"
jeepney = {version = ">=0.4.2", markers = "sys_platform == \"linux\""}
pywin32-ctypes = {version = "<0.1.0 || >0.1.0,<0.1.1 || >0.1.1", markers = "sys_platform == \"win32\""}
SecretStorage = {version = ">=3.2", markers = "sys_platform == \"linux\""}

[package.extras]
docs = ["jaraco.packaging (>=8.2)", "jaraco.tidelift (>=1.4)", "rst.linker (>=1.9)", "sphinx"]
testing = ["pytest (>=6)", "pytest-black (>=0.3.7)", "pytest-checkdocs (>=2.4)", "pytest-cov", "pytest-enabler (>=1.0.1)", "pytest-flake8", "pytest-mypy"]

[[package]]
name = "ldap3"
version = "2.9.1"
description = "A strictly RFC 4510 conforming LDAP V3 pure Python client library"
category = "main"
optional = true
python-versions = "*"

[package.dependencies]
pyasn1 = ">=0.4.6"

[[package]]
name = "lxml"
version = "4.9.1"
description = "Powerful and Pythonic XML processing library combining libxml2/libxslt with the ElementTree API."
category = "main"
optional = true
python-versions = ">=2.7, !=3.0.*, !=3.1.*, !=3.2.*, !=3.3.*, != 3.4.*"

[package.extras]
cssselect = ["cssselect (>=0.7)"]
html5 = ["html5lib"]
htmlsoup = ["BeautifulSoup4"]
source = ["Cython (>=0.29.7)"]

[[package]]
name = "markupsafe"
version = "2.1.0"
description = "Safely add untrusted strings to HTML/XML markup."
category = "main"
optional = false
python-versions = ">=3.7"

[[package]]
name = "matrix-common"
version = "1.3.0"
description = "Common utilities for Synapse, Sydent and Sygnal"
category = "main"
optional = false
python-versions = ">=3.7"

[package.dependencies]
attrs = "*"
importlib-metadata = {version = ">=1.4", markers = "python_version < \"3.8\""}

[package.extras]
dev = ["aiounittest", "black (==22.3.0)", "build (==0.8.0)", "flake8 (==4.0.1)", "isort (==5.9.3)", "mypy (==0.910)", "tox", "twine (==4.0.1)", "twisted"]
test = ["aiounittest", "tox", "twisted"]

[[package]]
name = "matrix-synapse-ldap3"
version = "0.2.2"
description = "An LDAP3 auth provider for Synapse"
category = "main"
optional = true
python-versions = ">=3.7"

[package.dependencies]
ldap3 = ">=2.8"
service-identity = "*"
Twisted = ">=15.1.0"

[package.extras]
dev = ["black (==22.3.0)", "flake8 (==4.0.1)", "isort (==5.9.3)", "ldaptor", "matrix-synapse", "mypy (==0.910)", "tox", "types-setuptools"]

[[package]]
name = "mccabe"
version = "0.7.0"
description = "McCabe checker, plugin for flake8"
category = "dev"
optional = false
python-versions = ">=3.6"

[[package]]
name = "msgpack"
version = "1.0.4"
description = "MessagePack serializer"
category = "main"
optional = false
python-versions = "*"

[[package]]
name = "mypy"
version = "0.981"
description = "Optional static typing for Python"
category = "dev"
optional = false
python-versions = ">=3.7"

[package.dependencies]
mypy-extensions = ">=0.4.3"
tomli = {version = ">=1.1.0", markers = "python_version < \"3.11\""}
typed-ast = {version = ">=1.4.0,<2", markers = "python_version < \"3.8\""}
typing-extensions = ">=3.10"

[package.extras]
dmypy = ["psutil (>=4.0)"]
python2 = ["typed-ast (>=1.4.0,<2)"]
reports = ["lxml"]

[[package]]
name = "mypy-extensions"
version = "0.4.3"
description = "Experimental type system extensions for programs checked with the mypy typechecker."
category = "dev"
optional = false
python-versions = "*"

[[package]]
name = "mypy-zope"
version = "0.3.11"
description = "Plugin for mypy to support zope interfaces"
category = "dev"
optional = false
python-versions = "*"

[package.dependencies]
mypy = "0.981"
"zope.interface" = "*"
"zope.schema" = "*"

[package.extras]
test = ["lxml", "pytest (>=4.6)", "pytest-cov"]

[[package]]
name = "netaddr"
version = "0.8.0"
description = "A network address manipulation library for Python"
category = "main"
optional = false
python-versions = "*"

[[package]]
name = "opentracing"
version = "2.4.0"
description = "OpenTracing API for Python. See documentation at http://opentracing.io"
category = "main"
optional = true
python-versions = "*"

[package.extras]
tests = ["Sphinx", "doubles", "flake8", "flake8-quotes", "gevent", "mock", "pytest", "pytest-cov", "pytest-mock", "six (>=1.10.0,<2.0)", "sphinx_rtd_theme", "tornado"]

[[package]]
name = "packaging"
version = "21.3"
description = "Core utilities for Python packages"
category = "main"
optional = false
python-versions = ">=3.6"

[package.dependencies]
pyparsing = ">=2.0.2,<3.0.5 || >3.0.5"

[[package]]
name = "parameterized"
version = "0.8.1"
description = "Parameterized testing with any Python test framework"
category = "main"
optional = false
python-versions = "*"

[package.extras]
dev = ["jinja2"]

[[package]]
name = "pathspec"
version = "0.9.0"
description = "Utility library for gitignore style pattern matching of file paths."
category = "dev"
optional = false
python-versions = "!=3.0.*,!=3.1.*,!=3.2.*,!=3.3.*,!=3.4.*,>=2.7"

[[package]]
name = "phonenumbers"
version = "8.13.0"
description = "Python version of Google's common library for parsing, formatting, storing and validating international phone numbers."
category = "main"
optional = false
python-versions = "*"

[[package]]
name = "pillow"
version = "9.3.0"
description = "Python Imaging Library (Fork)"
category = "main"
optional = false
python-versions = ">=3.7"

[package.extras]
docs = ["furo", "olefile", "sphinx (>=2.4)", "sphinx-copybutton", "sphinx-issues (>=3.0.1)", "sphinx-removed-in", "sphinxext-opengraph"]
tests = ["check-manifest", "coverage", "defusedxml", "markdown2", "olefile", "packaging", "pyroma", "pytest", "pytest-cov", "pytest-timeout"]

[[package]]
name = "pkginfo"
version = "1.8.2"
description = "Query metadatdata from sdists / bdists / installed packages."
category = "dev"
optional = false
python-versions = "*"

[package.extras]
testing = ["coverage", "nose"]

[[package]]
name = "pkgutil_resolve_name"
version = "1.3.10"
description = "Resolve a name to an object."
category = "main"
optional = false
python-versions = ">=3.6"

[[package]]
name = "platformdirs"
version = "2.5.1"
description = "A small Python module for determining appropriate platform-specific dirs, e.g. a \"user data dir\"."
category = "dev"
optional = false
python-versions = ">=3.7"

[package.extras]
docs = ["Sphinx (>=4)", "furo (>=2021.7.5b38)", "proselint (>=0.10.2)", "sphinx-autodoc-typehints (>=1.12)"]
test = ["appdirs (==1.4.4)", "pytest (>=6)", "pytest-cov (>=2.7)", "pytest-mock (>=3.6)"]

[[package]]
name = "prometheus-client"
version = "0.15.0"
description = "Python client for the Prometheus monitoring system."
category = "main"
optional = false
python-versions = ">=3.6"

[package.extras]
twisted = ["twisted"]

[[package]]
name = "psycopg2"
version = "2.9.5"
description = "psycopg2 - Python-PostgreSQL Database Adapter"
category = "main"
optional = true
python-versions = ">=3.6"

[[package]]
name = "psycopg2cffi"
version = "2.9.0"
description = ".. image:: https://travis-ci.org/chtd/psycopg2cffi.svg?branch=master"
category = "main"
optional = true
python-versions = "*"

[package.dependencies]
cffi = ">=1.0"
six = "*"

[[package]]
name = "psycopg2cffi-compat"
version = "1.1"
description = "A Simple library to enable psycopg2 compatability"
category = "main"
optional = true
python-versions = "*"

[package.dependencies]
psycopg2 = "*"

[[package]]
name = "pyasn1"
version = "0.4.8"
description = "ASN.1 types and codecs"
category = "main"
optional = false
python-versions = "*"

[[package]]
name = "pyasn1-modules"
version = "0.2.8"
description = "A collection of ASN.1-based protocols modules."
category = "main"
optional = false
python-versions = "*"

[package.dependencies]
pyasn1 = ">=0.4.6,<0.5.0"

[[package]]
name = "pycodestyle"
version = "2.9.1"
description = "Python style guide checker"
category = "dev"
optional = false
python-versions = ">=3.6"

[[package]]
name = "pycparser"
version = "2.21"
description = "C parser in Python"
category = "main"
optional = false
python-versions = ">=2.7, !=3.0.*, !=3.1.*, !=3.2.*, !=3.3.*"

[[package]]
name = "pydantic"
version = "1.10.2"
description = "Data validation and settings management using python type hints"
category = "main"
optional = false
python-versions = ">=3.7"

[package.dependencies]
typing-extensions = ">=4.1.0"

[package.extras]
dotenv = ["python-dotenv (>=0.10.4)"]
email = ["email-validator (>=1.0.3)"]

[[package]]
name = "pyflakes"
version = "2.5.0"
description = "passive checker of Python programs"
category = "dev"
optional = false
python-versions = ">=3.6"

[[package]]
name = "pygithub"
version = "1.57"
description = "Use the full Github API v3"
category = "dev"
optional = false
python-versions = ">=3.7"

[package.dependencies]
deprecated = "*"
pyjwt = ">=2.4.0"
pynacl = ">=1.4.0"
requests = ">=2.14.0"

[package.extras]
integrations = ["cryptography"]

[[package]]
name = "pygments"
version = "2.11.2"
description = "Pygments is a syntax highlighting package written in Python."
category = "dev"
optional = false
python-versions = ">=3.5"

[[package]]
name = "pyjwt"
version = "2.4.0"
description = "JSON Web Token implementation in Python"
category = "dev"
optional = false
python-versions = ">=3.6"

[package.extras]
crypto = ["cryptography (>=3.3.1)"]
dev = ["coverage[toml] (==5.0.4)", "cryptography (>=3.3.1)", "mypy", "pre-commit", "pytest (>=6.0.0,<7.0.0)", "sphinx", "sphinx-rtd-theme", "zope.interface"]
docs = ["sphinx", "sphinx-rtd-theme", "zope.interface"]
tests = ["coverage[toml] (==5.0.4)", "pytest (>=6.0.0,<7.0.0)"]

[[package]]
name = "pymacaroons"
version = "0.13.0"
description = "Macaroon library for Python"
category = "main"
optional = false
python-versions = "*"

[package.dependencies]
PyNaCl = ">=1.1.2,<2.0"
six = ">=1.8.0"

[[package]]
name = "pympler"
version = "1.0.1"
description = "A development tool to measure, monitor and analyze the memory behavior of Python objects."
category = "main"
optional = true
python-versions = ">=3.6"

[[package]]
name = "pynacl"
version = "1.5.0"
description = "Python binding to the Networking and Cryptography (NaCl) library"
category = "main"
optional = false
python-versions = ">=3.6"

[package.dependencies]
cffi = ">=1.4.1"

[package.extras]
docs = ["sphinx (>=1.6.5)", "sphinx_rtd_theme"]
tests = ["hypothesis (>=3.27.0)", "pytest (>=3.2.1,!=3.3.0)"]

[[package]]
name = "pyopenssl"
version = "22.0.0"
description = "Python wrapper module around the OpenSSL library"
category = "main"
optional = false
python-versions = ">=3.6"

[package.dependencies]
cryptography = ">=35.0"

[package.extras]
docs = ["sphinx", "sphinx-rtd-theme"]
test = ["flaky", "pretend", "pytest (>=3.0.1)"]

[[package]]
name = "pyparsing"
version = "3.0.7"
description = "Python parsing module"
category = "main"
optional = false
python-versions = ">=3.6"

[package.extras]
diagrams = ["jinja2", "railroad-diagrams"]

[[package]]
name = "pyrsistent"
version = "0.18.1"
description = "Persistent/Functional/Immutable data structures"
category = "main"
optional = false
python-versions = ">=3.7"

[[package]]
name = "pysaml2"
version = "7.2.1"
description = "Python implementation of SAML Version 2 Standard"
category = "main"
optional = true
python-versions = "<4,>=3.6"

[package.dependencies]
cryptography = ">=3.1"
defusedxml = "*"
importlib-resources = {version = "*", markers = "python_version < \"3.9\""}
pyOpenSSL = "*"
python-dateutil = "*"
pytz = "*"
requests = ">=1.0.0"
setuptools = "*"
six = "*"
xmlschema = ">=1.2.1"

[package.extras]
s2repoze = ["paste", "repoze.who", "zope.interface"]

[[package]]
name = "python-dateutil"
version = "2.8.2"
description = "Extensions to the standard Python datetime module"
category = "main"
optional = true
python-versions = "!=3.0.*,!=3.1.*,!=3.2.*,>=2.7"

[package.dependencies]
six = ">=1.5"

[[package]]
name = "pytz"
version = "2021.3"
description = "World timezone definitions, modern and historical"
category = "main"
optional = true
python-versions = "*"

[[package]]
name = "pywin32-ctypes"
version = "0.2.0"
description = ""
category = "dev"
optional = false
python-versions = "*"

[[package]]
name = "pyyaml"
version = "6.0"
description = "YAML parser and emitter for Python"
category = "main"
optional = false
python-versions = ">=3.6"

[[package]]
name = "readme-renderer"
version = "37.2"
description = "readme_renderer is a library for rendering \"readme\" descriptions for Warehouse"
category = "dev"
optional = false
python-versions = ">=3.7"

[package.dependencies]
bleach = ">=2.1.0"
docutils = ">=0.13.1"
Pygments = ">=2.5.1"

[package.extras]
md = ["cmarkgfm (>=0.8.0)"]

[[package]]
name = "requests"
version = "2.27.1"
description = "Python HTTP for Humans."
category = "main"
optional = false
python-versions = ">=2.7, !=3.0.*, !=3.1.*, !=3.2.*, !=3.3.*, !=3.4.*, !=3.5.*"

[package.dependencies]
certifi = ">=2017.4.17"
charset-normalizer = {version = ">=2.0.0,<2.1.0", markers = "python_version >= \"3\""}
idna = {version = ">=2.5,<4", markers = "python_version >= \"3\""}
urllib3 = ">=1.21.1,<1.27"

[package.extras]
socks = ["PySocks (>=1.5.6,!=1.5.7)", "win-inet-pton"]
use_chardet_on_py3 = ["chardet (>=3.0.2,<5)"]

[[package]]
name = "requests-toolbelt"
version = "0.9.1"
description = "A utility belt for advanced users of python-requests"
category = "dev"
optional = false
python-versions = "*"

[package.dependencies]
requests = ">=2.0.1,<3.0.0"

[[package]]
name = "rfc3986"
version = "2.0.0"
description = "Validating URI References per RFC 3986"
category = "dev"
optional = false
python-versions = ">=3.7"

[package.extras]
idna2008 = ["idna"]

[[package]]
name = "rich"
version = "12.6.0"
description = "Render rich text, tables, progress bars, syntax highlighting, markdown and more to the terminal"
category = "dev"
optional = false
python-versions = ">=3.6.3,<4.0.0"

[package.dependencies]
commonmark = ">=0.9.0,<0.10.0"
pygments = ">=2.6.0,<3.0.0"
typing-extensions = {version = ">=4.0.0,<5.0", markers = "python_version < \"3.9\""}

[package.extras]
jupyter = ["ipywidgets (>=7.5.1,<8.0.0)"]

[[package]]
name = "secretstorage"
version = "3.3.1"
description = "Python bindings to FreeDesktop.org Secret Service API"
category = "dev"
optional = false
python-versions = ">=3.6"

[package.dependencies]
cryptography = ">=2.0"
jeepney = ">=0.6"

[[package]]
name = "semantic-version"
version = "2.10.0"
description = "A library implementing the 'SemVer' scheme."
category = "main"
optional = false
python-versions = ">=2.7"

[package.extras]
dev = ["Django (>=1.11)", "check-manifest", "colorama (<=0.4.1)", "coverage", "flake8", "nose2", "readme-renderer (<25.0)", "tox", "wheel", "zest.releaser[recommended]"]
doc = ["Sphinx", "sphinx-rtd-theme"]

[[package]]
name = "sentry-sdk"
version = "1.11.0"
description = "Python client for Sentry (https://sentry.io)"
category = "main"
optional = true
python-versions = "*"

[package.dependencies]
certifi = "*"
urllib3 = {version = ">=1.26.11", markers = "python_version >= \"3.6\""}

[package.extras]
aiohttp = ["aiohttp (>=3.5)"]
beam = ["apache-beam (>=2.12)"]
bottle = ["bottle (>=0.12.13)"]
celery = ["celery (>=3)"]
chalice = ["chalice (>=1.16.0)"]
django = ["django (>=1.8)"]
falcon = ["falcon (>=1.4)"]
fastapi = ["fastapi (>=0.79.0)"]
flask = ["blinker (>=1.1)", "flask (>=0.11)"]
httpx = ["httpx (>=0.16.0)"]
<<<<<<< HEAD
pure_eval = ["asttokens", "executing", "pure-eval"]
=======
pure-eval = ["asttokens", "executing", "pure-eval"]
pymongo = ["pymongo (>=3.1)"]
>>>>>>> 5d7c35b4
pyspark = ["pyspark (>=2.4.4)"]
quart = ["blinker (>=1.1)", "quart (>=0.16.1)"]
rq = ["rq (>=0.6)"]
sanic = ["sanic (>=0.8)"]
sqlalchemy = ["sqlalchemy (>=1.2)"]
starlette = ["starlette (>=0.19.1)"]
tornado = ["tornado (>=5)"]

[[package]]
name = "service-identity"
version = "21.1.0"
description = "Service identity verification for pyOpenSSL & cryptography."
category = "main"
optional = false
python-versions = "*"

[package.dependencies]
attrs = ">=19.1.0"
cryptography = "*"
pyasn1 = "*"
pyasn1-modules = "*"
six = "*"

[package.extras]
dev = ["coverage[toml] (>=5.0.2)", "furo", "idna", "pyOpenSSL", "pytest", "sphinx"]
docs = ["furo", "sphinx"]
idna = ["idna"]
tests = ["coverage[toml] (>=5.0.2)", "pytest"]

[[package]]
name = "setuptools"
version = "65.3.0"
description = "Easily download, build, install, upgrade, and uninstall Python packages"
category = "main"
optional = false
python-versions = ">=3.7"

[package.extras]
docs = ["furo", "jaraco.packaging (>=9)", "jaraco.tidelift (>=1.4)", "pygments-github-lexers (==0.0.5)", "rst.linker (>=1.9)", "sphinx", "sphinx-favicon", "sphinx-hoverxref (<2)", "sphinx-inline-tabs", "sphinx-notfound-page (==0.8.3)", "sphinx-reredirects", "sphinxcontrib-towncrier"]
testing = ["build[virtualenv]", "filelock (>=3.4.0)", "flake8 (<5)", "flake8-2020", "ini2toml[lite] (>=0.9)", "jaraco.envs (>=2.2)", "jaraco.path (>=3.2.0)", "mock", "pip (>=19.1)", "pip-run (>=8.8)", "pytest (>=6)", "pytest-black (>=0.3.7)", "pytest-checkdocs (>=2.4)", "pytest-cov", "pytest-enabler (>=1.3)", "pytest-flake8", "pytest-mypy (>=0.9.1)", "pytest-perf", "pytest-xdist", "tomli-w (>=1.0.0)", "virtualenv (>=13.0.0)", "wheel"]
testing-integration = ["build[virtualenv]", "filelock (>=3.4.0)", "jaraco.envs (>=2.2)", "jaraco.path (>=3.2.0)", "pytest", "pytest-enabler", "pytest-xdist", "tomli", "virtualenv (>=13.0.0)", "wheel"]

[[package]]
name = "setuptools-rust"
version = "1.5.2"
description = "Setuptools Rust extension plugin"
category = "main"
optional = false
python-versions = ">=3.7"

[package.dependencies]
semantic-version = ">=2.8.2,<3"
setuptools = ">=62.4"
typing-extensions = ">=3.7.4.3"

[[package]]
name = "signedjson"
version = "1.1.4"
description = "Sign JSON with Ed25519 signatures"
category = "main"
optional = false
python-versions = "*"

[package.dependencies]
canonicaljson = ">=1.0.0"
importlib-metadata = {version = "*", markers = "python_version < \"3.8\""}
pynacl = ">=0.3.0"
typing-extensions = {version = ">=3.5", markers = "python_version < \"3.8\""}
unpaddedbase64 = ">=1.0.1"

[package.extras]
dev = ["typing-extensions (>=3.5)"]

[[package]]
name = "simplejson"
version = "3.17.6"
description = "Simple, fast, extensible JSON encoder/decoder for Python"
category = "main"
optional = false
python-versions = ">=2.5, !=3.0.*, !=3.1.*, !=3.2.*"

[[package]]
name = "six"
version = "1.16.0"
description = "Python 2 and 3 compatibility utilities"
category = "main"
optional = false
python-versions = ">=2.7, !=3.0.*, !=3.1.*, !=3.2.*"

[[package]]
name = "smmap"
version = "5.0.0"
description = "A pure Python implementation of a sliding window memory map manager"
category = "dev"
optional = false
python-versions = ">=3.6"

[[package]]
name = "sortedcontainers"
version = "2.4.0"
description = "Sorted Containers -- Sorted List, Sorted Dict, Sorted Set"
category = "main"
optional = false
python-versions = "*"

[[package]]
name = "systemd-python"
version = "234"
description = "Python interface for libsystemd"
category = "main"
optional = true
python-versions = "*"

[[package]]
name = "threadloop"
version = "1.0.2"
description = "Tornado IOLoop Backed Concurrent Futures"
category = "main"
optional = true
python-versions = "*"

[package.dependencies]
tornado = "*"

[[package]]
name = "thrift"
version = "0.15.0"
description = "Python bindings for the Apache Thrift RPC system"
category = "main"
optional = true
python-versions = "*"

[package.dependencies]
six = ">=1.7.2"

[package.extras]
all = ["tornado (>=4.0)", "twisted"]
tornado = ["tornado (>=4.0)"]
twisted = ["twisted"]

[[package]]
name = "tomli"
version = "1.2.3"
description = "A lil' TOML parser"
category = "dev"
optional = false
python-versions = ">=3.6"

[[package]]
name = "tornado"
version = "6.1"
description = "Tornado is a Python web framework and asynchronous networking library, originally developed at FriendFeed."
category = "main"
optional = true
python-versions = ">= 3.5"

[[package]]
name = "towncrier"
version = "22.8.0"
description = "Building newsfiles for your project."
category = "dev"
optional = false
python-versions = ">=3.7"

[package.dependencies]
click = "*"
click-default-group = "*"
incremental = "*"
jinja2 = "*"
setuptools = "*"
tomli = "*"

[package.extras]
dev = ["packaging"]

[[package]]
name = "treq"
version = "22.2.0"
description = "High-level Twisted HTTP Client API"
category = "main"
optional = false
python-versions = ">=3.6"

[package.dependencies]
attrs = "*"
hyperlink = ">=21.0.0"
incremental = "*"
requests = ">=2.1.0"
Twisted = {version = ">=18.7.0", extras = ["tls"]}

[package.extras]
dev = ["httpbin (==0.5.0)", "pep8", "pyflakes"]
docs = ["sphinx (>=1.4.8)"]

[[package]]
name = "twine"
version = "4.0.1"
description = "Collection of utilities for publishing packages on PyPI"
category = "dev"
optional = false
python-versions = ">=3.7"

[package.dependencies]
importlib-metadata = ">=3.6"
keyring = ">=15.1"
pkginfo = ">=1.8.1"
readme-renderer = ">=35.0"
requests = ">=2.20"
requests-toolbelt = ">=0.8.0,<0.9.0 || >0.9.0"
rfc3986 = ">=1.4.0"
rich = ">=12.0.0"
urllib3 = ">=1.26.0"

[[package]]
name = "twisted"
version = "22.10.0"
description = "An asynchronous networking framework written in Python"
category = "main"
optional = false
python-versions = ">=3.7.1"

[package.dependencies]
attrs = ">=19.2.0"
Automat = ">=0.8.0"
constantly = ">=15.1"
hyperlink = ">=17.1.1"
idna = {version = ">=2.4", optional = true, markers = "extra == \"tls\""}
incremental = ">=21.3.0"
pyopenssl = {version = ">=21.0.0", optional = true, markers = "extra == \"tls\""}
service-identity = {version = ">=18.1.0", optional = true, markers = "extra == \"tls\""}
twisted-iocpsupport = {version = ">=1.0.2,<2", markers = "platform_system == \"Windows\""}
typing-extensions = ">=3.6.5"
"zope.interface" = ">=4.4.2"

[package.extras]
all_non_platform = ["PyHamcrest (>=1.9.0)", "appdirs (>=1.4.0)", "bcrypt (>=3.0.0)", "contextvars (>=2.4,<3)", "cryptography (>=2.6)", "cython-test-exception-raiser (>=1.0.2,<2)", "h2 (>=3.0,<5.0)", "hypothesis (>=6.0,<7.0)", "idna (>=2.4)", "priority (>=1.1.0,<2.0)", "pyasn1", "pyopenssl (>=21.0.0)", "pyserial (>=3.0)", "pywin32 (!=226)", "service-identity (>=18.1.0)"]
conch = ["appdirs (>=1.4.0)", "bcrypt (>=3.0.0)", "cryptography (>=2.6)", "pyasn1"]
conch_nacl = ["PyNaCl", "appdirs (>=1.4.0)", "bcrypt (>=3.0.0)", "cryptography (>=2.6)", "pyasn1"]
contextvars = ["contextvars (>=2.4,<3)"]
dev = ["coverage (>=6b1,<7)", "pydoctor (>=22.9.0,<22.10.0)", "pyflakes (>=2.2,<3.0)", "python-subunit (>=1.4,<2.0)", "readthedocs-sphinx-ext (>=2.1,<3.0)", "sphinx (>=5.0,<6)", "sphinx-rtd-theme (>=1.0,<2.0)", "towncrier (>=22.8,<23.0)", "twistedchecker (>=0.7,<1.0)"]
dev_release = ["pydoctor (>=22.9.0,<22.10.0)", "readthedocs-sphinx-ext (>=2.1,<3.0)", "sphinx (>=5.0,<6)", "sphinx-rtd-theme (>=1.0,<2.0)", "towncrier (>=22.8,<23.0)"]
gtk_platform = ["PyHamcrest (>=1.9.0)", "appdirs (>=1.4.0)", "bcrypt (>=3.0.0)", "contextvars (>=2.4,<3)", "cryptography (>=2.6)", "cython-test-exception-raiser (>=1.0.2,<2)", "h2 (>=3.0,<5.0)", "hypothesis (>=6.0,<7.0)", "idna (>=2.4)", "priority (>=1.1.0,<2.0)", "pyasn1", "pygobject", "pyopenssl (>=21.0.0)", "pyserial (>=3.0)", "pywin32 (!=226)", "service-identity (>=18.1.0)"]
http2 = ["h2 (>=3.0,<5.0)", "priority (>=1.1.0,<2.0)"]
macos_platform = ["PyHamcrest (>=1.9.0)", "appdirs (>=1.4.0)", "bcrypt (>=3.0.0)", "contextvars (>=2.4,<3)", "cryptography (>=2.6)", "cython-test-exception-raiser (>=1.0.2,<2)", "h2 (>=3.0,<5.0)", "hypothesis (>=6.0,<7.0)", "idna (>=2.4)", "priority (>=1.1.0,<2.0)", "pyasn1", "pyobjc-core", "pyobjc-framework-CFNetwork", "pyobjc-framework-Cocoa", "pyopenssl (>=21.0.0)", "pyserial (>=3.0)", "pywin32 (!=226)", "service-identity (>=18.1.0)"]
mypy = ["PyHamcrest (>=1.9.0)", "PyNaCl", "appdirs (>=1.4.0)", "bcrypt (>=3.0.0)", "contextvars (>=2.4,<3)", "coverage (>=6b1,<7)", "cryptography (>=2.6)", "cython-test-exception-raiser (>=1.0.2,<2)", "h2 (>=3.0,<5.0)", "hypothesis (>=6.0,<7.0)", "idna (>=2.4)", "mypy (==0.930)", "mypy-zope (==0.3.4)", "priority (>=1.1.0,<2.0)", "pyasn1", "pydoctor (>=22.9.0,<22.10.0)", "pyflakes (>=2.2,<3.0)", "pyopenssl (>=21.0.0)", "pyserial (>=3.0)", "python-subunit (>=1.4,<2.0)", "pywin32 (!=226)", "readthedocs-sphinx-ext (>=2.1,<3.0)", "service-identity (>=18.1.0)", "sphinx (>=5.0,<6)", "sphinx-rtd-theme (>=1.0,<2.0)", "towncrier (>=22.8,<23.0)", "twistedchecker (>=0.7,<1.0)", "types-pyOpenSSL", "types-setuptools"]
osx_platform = ["PyHamcrest (>=1.9.0)", "appdirs (>=1.4.0)", "bcrypt (>=3.0.0)", "contextvars (>=2.4,<3)", "cryptography (>=2.6)", "cython-test-exception-raiser (>=1.0.2,<2)", "h2 (>=3.0,<5.0)", "hypothesis (>=6.0,<7.0)", "idna (>=2.4)", "priority (>=1.1.0,<2.0)", "pyasn1", "pyobjc-core", "pyobjc-framework-CFNetwork", "pyobjc-framework-Cocoa", "pyopenssl (>=21.0.0)", "pyserial (>=3.0)", "pywin32 (!=226)", "service-identity (>=18.1.0)"]
serial = ["pyserial (>=3.0)", "pywin32 (!=226)"]
test = ["PyHamcrest (>=1.9.0)", "cython-test-exception-raiser (>=1.0.2,<2)", "hypothesis (>=6.0,<7.0)"]
tls = ["idna (>=2.4)", "pyopenssl (>=21.0.0)", "service-identity (>=18.1.0)"]
windows_platform = ["PyHamcrest (>=1.9.0)", "appdirs (>=1.4.0)", "bcrypt (>=3.0.0)", "contextvars (>=2.4,<3)", "cryptography (>=2.6)", "cython-test-exception-raiser (>=1.0.2,<2)", "h2 (>=3.0,<5.0)", "hypothesis (>=6.0,<7.0)", "idna (>=2.4)", "priority (>=1.1.0,<2.0)", "pyasn1", "pyopenssl (>=21.0.0)", "pyserial (>=3.0)", "pywin32 (!=226)", "pywin32 (!=226)", "service-identity (>=18.1.0)"]

[[package]]
name = "twisted-iocpsupport"
version = "1.0.2"
description = "An extension for use in the twisted I/O Completion Ports reactor."
category = "main"
optional = false
python-versions = "*"

[[package]]
name = "txredisapi"
version = "1.4.7"
description = "non-blocking redis client for python"
category = "main"
optional = true
python-versions = "*"

[package.dependencies]
six = "*"
twisted = "*"

[[package]]
name = "typed-ast"
version = "1.5.2"
description = "a fork of Python 2 and 3 ast modules with type comment support"
category = "dev"
optional = false
python-versions = ">=3.6"

[[package]]
name = "types-bleach"
version = "5.0.3"
description = "Typing stubs for bleach"
category = "dev"
optional = false
python-versions = "*"

[[package]]
name = "types-commonmark"
version = "0.9.2"
description = "Typing stubs for commonmark"
category = "dev"
optional = false
python-versions = "*"

[[package]]
name = "types-cryptography"
version = "3.3.15"
description = "Typing stubs for cryptography"
category = "dev"
optional = false
python-versions = "*"

[package.dependencies]
types-enum34 = "*"
types-ipaddress = "*"

[[package]]
name = "types-enum34"
version = "1.1.8"
description = "Typing stubs for enum34"
category = "dev"
optional = false
python-versions = "*"

[[package]]
name = "types-ipaddress"
version = "1.0.8"
description = "Typing stubs for ipaddress"
category = "dev"
optional = false
python-versions = "*"

[[package]]
name = "types-jsonschema"
version = "4.17.0.1"
description = "Typing stubs for jsonschema"
category = "dev"
optional = false
python-versions = "*"

[[package]]
name = "types-opentracing"
version = "2.4.10"
description = "Typing stubs for opentracing"
category = "dev"
optional = false
python-versions = "*"

[[package]]
name = "types-pillow"
version = "9.3.0.1"
description = "Typing stubs for Pillow"
category = "dev"
optional = false
python-versions = "*"

[[package]]
name = "types-psycopg2"
version = "2.9.21.1"
description = "Typing stubs for psycopg2"
category = "dev"
optional = false
python-versions = "*"

[[package]]
name = "types-pyopenssl"
version = "22.1.0.2"
description = "Typing stubs for pyOpenSSL"
category = "dev"
optional = false
python-versions = "*"

[package.dependencies]
types-cryptography = "*"

[[package]]
name = "types-pyyaml"
version = "6.0.12.2"
description = "Typing stubs for PyYAML"
category = "dev"
optional = false
python-versions = "*"

[[package]]
name = "types-requests"
version = "2.28.11.2"
description = "Typing stubs for requests"
category = "dev"
optional = false
python-versions = "*"

[package.dependencies]
types-urllib3 = "<1.27"

[[package]]
name = "types-setuptools"
version = "65.5.0.3"
description = "Typing stubs for setuptools"
category = "dev"
optional = false
python-versions = "*"

[[package]]
name = "types-urllib3"
version = "1.26.10"
description = "Typing stubs for urllib3"
category = "dev"
optional = false
python-versions = "*"

[[package]]
name = "typing-extensions"
version = "4.4.0"
description = "Backported and Experimental Type Hints for Python 3.7+"
category = "main"
optional = false
python-versions = ">=3.7"

[[package]]
name = "unpaddedbase64"
version = "2.1.0"
description = "Encode and decode Base64 without \"=\" padding"
category = "main"
optional = false
python-versions = ">=3.6,<4.0"

[[package]]
name = "urllib3"
version = "1.26.12"
description = "HTTP library with thread-safe connection pooling, file post, and more."
category = "main"
optional = false
python-versions = ">=2.7, !=3.0.*, !=3.1.*, !=3.2.*, !=3.3.*, !=3.4.*, !=3.5.*, <4"

[package.extras]
brotli = ["brotli (>=1.0.9)", "brotlicffi (>=0.8.0)", "brotlipy (>=0.6.0)"]
secure = ["certifi", "cryptography (>=1.3.4)", "idna (>=2.0.0)", "ipaddress", "pyOpenSSL (>=0.14)", "urllib3-secure-extra"]
socks = ["PySocks (>=1.5.6,!=1.5.7,<2.0)"]

[[package]]
name = "webencodings"
version = "0.5.1"
description = "Character encoding aliases for legacy web content"
category = "main"
optional = false
python-versions = "*"

[[package]]
name = "wrapt"
version = "1.14.1"
description = "Module for decorators, wrappers and monkey patching."
category = "dev"
optional = false
python-versions = "!=3.0.*,!=3.1.*,!=3.2.*,!=3.3.*,!=3.4.*,>=2.7"

[[package]]
name = "xmlschema"
version = "1.10.0"
description = "An XML Schema validator and decoder"
category = "main"
optional = true
python-versions = ">=3.7"

[package.dependencies]
elementpath = ">=2.5.0,<3.0.0"

[package.extras]
codegen = ["elementpath (>=2.5.0,<3.0.0)", "jinja2"]
dev = ["Sphinx", "coverage", "elementpath (>=2.5.0,<3.0.0)", "flake8", "jinja2", "lxml", "lxml-stubs", "memory-profiler", "mypy", "sphinx-rtd-theme", "tox"]
docs = ["Sphinx", "elementpath (>=2.5.0,<3.0.0)", "jinja2", "sphinx-rtd-theme"]

[[package]]
name = "zipp"
version = "3.7.0"
description = "Backport of pathlib-compatible object wrapper for zip files"
category = "main"
optional = false
python-versions = ">=3.7"

[package.extras]
docs = ["jaraco.packaging (>=8.2)", "rst.linker (>=1.9)", "sphinx"]
testing = ["func-timeout", "jaraco.itertools", "pytest (>=6)", "pytest-black (>=0.3.7)", "pytest-checkdocs (>=2.4)", "pytest-cov", "pytest-enabler (>=1.0.1)", "pytest-flake8", "pytest-mypy"]

[[package]]
name = "zope.event"
version = "4.5.0"
description = "Very basic event publishing system"
category = "dev"
optional = false
python-versions = "*"

[package.dependencies]
setuptools = "*"

[package.extras]
docs = ["Sphinx"]
test = ["zope.testrunner"]

[[package]]
name = "zope.interface"
version = "5.4.0"
description = "Interfaces for Python"
category = "main"
optional = false
python-versions = ">=2.7, !=3.0.*, !=3.1.*, !=3.2.*, !=3.3.*, !=3.4.*"

[package.dependencies]
setuptools = "*"

[package.extras]
docs = ["Sphinx", "repoze.sphinx.autointerface"]
test = ["coverage (>=5.0.3)", "zope.event", "zope.testing"]
testing = ["coverage (>=5.0.3)", "zope.event", "zope.testing"]

[[package]]
name = "zope.schema"
version = "6.2.0"
description = "zope.interface extension for defining data schemas"
category = "dev"
optional = false
python-versions = ">=2.7, !=3.0.*, !=3.1.*, !=3.2.*, !=3.3.*, !=3.4.*"

[package.dependencies]
setuptools = "*"
"zope.event" = "*"
"zope.interface" = ">=5.0.0"

[package.extras]
docs = ["Sphinx", "repoze.sphinx.autointerface"]
test = ["zope.i18nmessageid", "zope.testing", "zope.testrunner"]

[extras]
all = ["matrix-synapse-ldap3", "psycopg2", "psycopg2cffi", "psycopg2cffi-compat", "pysaml2", "authlib", "lxml", "sentry-sdk", "jaeger-client", "opentracing", "txredisapi", "hiredis", "jump-consistent-hash", "Pympler"]
cache-memory = ["Pympler"]
jwt = ["authlib"]
matrix-synapse-ldap3 = ["matrix-synapse-ldap3"]
oidc = ["authlib"]
opentracing = ["jaeger-client", "opentracing"]
postgres = ["psycopg2", "psycopg2cffi", "psycopg2cffi-compat"]
redis = ["txredisapi", "hiredis", "jump-consistent-hash"]
saml2 = ["pysaml2"]
sentry = ["sentry-sdk"]
systemd = ["systemd-python"]
test = ["parameterized", "idna"]
url-preview = ["lxml"]

[metadata]
lock-version = "1.1"
python-versions = "^3.7.1"
content-hash = "27d29c65f453747ca8a6b35650b06160c9c366d12953e97d1399762a913ade36"

[metadata.files]
attrs = [
    {file = "attrs-22.1.0-py2.py3-none-any.whl", hash = "sha256:86efa402f67bf2df34f51a335487cf46b1ec130d02b8d39fd248abfd30da551c"},
    {file = "attrs-22.1.0.tar.gz", hash = "sha256:29adc2665447e5191d0e7c568fde78b21f9672d344281d0c6e1ab085429b22b6"},
]
Authlib = [
    {file = "Authlib-1.1.0-py2.py3-none-any.whl", hash = "sha256:be4b6a1dea51122336c210a6945b27a105b9ac572baffd15b07bcff4376c1523"},
    {file = "Authlib-1.1.0.tar.gz", hash = "sha256:0a270c91409fc2b7b0fbee6996e09f2ee3187358762111a9a4225c874b94e891"},
]
automat = [
    {file = "Automat-22.10.0-py2.py3-none-any.whl", hash = "sha256:c3164f8742b9dc440f3682482d32aaff7bb53f71740dd018533f9de286b64180"},
    {file = "Automat-22.10.0.tar.gz", hash = "sha256:e56beb84edad19dcc11d30e8d9b895f75deeb5ef5e96b84a467066b3b84bb04e"},
]
bcrypt = [
    {file = "bcrypt-4.0.1-cp36-abi3-macosx_10_10_universal2.whl", hash = "sha256:b1023030aec778185a6c16cf70f359cbb6e0c289fd564a7cfa29e727a1c38f8f"},
    {file = "bcrypt-4.0.1-cp36-abi3-manylinux_2_17_aarch64.manylinux2014_aarch64.manylinux_2_24_aarch64.whl", hash = "sha256:08d2947c490093a11416df18043c27abe3921558d2c03e2076ccb28a116cb6d0"},
    {file = "bcrypt-4.0.1-cp36-abi3-manylinux_2_17_aarch64.manylinux2014_aarch64.whl", hash = "sha256:0eaa47d4661c326bfc9d08d16debbc4edf78778e6aaba29c1bc7ce67214d4410"},
    {file = "bcrypt-4.0.1-cp36-abi3-manylinux_2_17_x86_64.manylinux2014_x86_64.whl", hash = "sha256:ae88eca3024bb34bb3430f964beab71226e761f51b912de5133470b649d82344"},
    {file = "bcrypt-4.0.1-cp36-abi3-manylinux_2_24_x86_64.whl", hash = "sha256:a522427293d77e1c29e303fc282e2d71864579527a04ddcfda6d4f8396c6c36a"},
    {file = "bcrypt-4.0.1-cp36-abi3-manylinux_2_28_aarch64.whl", hash = "sha256:fbdaec13c5105f0c4e5c52614d04f0bca5f5af007910daa8b6b12095edaa67b3"},
    {file = "bcrypt-4.0.1-cp36-abi3-manylinux_2_28_x86_64.whl", hash = "sha256:ca3204d00d3cb2dfed07f2d74a25f12fc12f73e606fcaa6975d1f7ae69cacbb2"},
    {file = "bcrypt-4.0.1-cp36-abi3-musllinux_1_1_aarch64.whl", hash = "sha256:089098effa1bc35dc055366740a067a2fc76987e8ec75349eb9484061c54f535"},
    {file = "bcrypt-4.0.1-cp36-abi3-musllinux_1_1_x86_64.whl", hash = "sha256:e9a51bbfe7e9802b5f3508687758b564069ba937748ad7b9e890086290d2f79e"},
    {file = "bcrypt-4.0.1-cp36-abi3-win32.whl", hash = "sha256:2caffdae059e06ac23fce178d31b4a702f2a3264c20bfb5ff541b338194d8fab"},
    {file = "bcrypt-4.0.1-cp36-abi3-win_amd64.whl", hash = "sha256:8a68f4341daf7522fe8d73874de8906f3a339048ba406be6ddc1b3ccb16fc0d9"},
    {file = "bcrypt-4.0.1-pp37-pypy37_pp73-manylinux_2_17_x86_64.manylinux2014_x86_64.whl", hash = "sha256:bf4fa8b2ca74381bb5442c089350f09a3f17797829d958fad058d6e44d9eb83c"},
    {file = "bcrypt-4.0.1-pp37-pypy37_pp73-manylinux_2_24_x86_64.whl", hash = "sha256:67a97e1c405b24f19d08890e7ae0c4f7ce1e56a712a016746c8b2d7732d65d4b"},
    {file = "bcrypt-4.0.1-pp37-pypy37_pp73-manylinux_2_28_x86_64.whl", hash = "sha256:b3b85202d95dd568efcb35b53936c5e3b3600c7cdcc6115ba461df3a8e89f38d"},
    {file = "bcrypt-4.0.1-pp38-pypy38_pp73-manylinux_2_17_x86_64.manylinux2014_x86_64.whl", hash = "sha256:cbb03eec97496166b704ed663a53680ab57c5084b2fc98ef23291987b525cb7d"},
    {file = "bcrypt-4.0.1-pp38-pypy38_pp73-manylinux_2_24_x86_64.whl", hash = "sha256:5ad4d32a28b80c5fa6671ccfb43676e8c1cc232887759d1cd7b6f56ea4355215"},
    {file = "bcrypt-4.0.1-pp38-pypy38_pp73-manylinux_2_28_x86_64.whl", hash = "sha256:b57adba8a1444faf784394de3436233728a1ecaeb6e07e8c22c8848f179b893c"},
    {file = "bcrypt-4.0.1-pp39-pypy39_pp73-manylinux_2_17_x86_64.manylinux2014_x86_64.whl", hash = "sha256:705b2cea8a9ed3d55b4491887ceadb0106acf7c6387699fca771af56b1cdeeda"},
    {file = "bcrypt-4.0.1-pp39-pypy39_pp73-manylinux_2_24_x86_64.whl", hash = "sha256:2b3ac11cf45161628f1f3733263e63194f22664bf4d0c0f3ab34099c02134665"},
    {file = "bcrypt-4.0.1-pp39-pypy39_pp73-manylinux_2_28_x86_64.whl", hash = "sha256:3100851841186c25f127731b9fa11909ab7b1df6fc4b9f8353f4f1fd952fbf71"},
    {file = "bcrypt-4.0.1.tar.gz", hash = "sha256:27d375903ac8261cfe4047f6709d16f7d18d39b1ec92aaf72af989552a650ebd"},
]
black = [
    {file = "black-22.10.0-1fixedarch-cp310-cp310-macosx_11_0_x86_64.whl", hash = "sha256:5cc42ca67989e9c3cf859e84c2bf014f6633db63d1cbdf8fdb666dcd9e77e3fa"},
    {file = "black-22.10.0-1fixedarch-cp311-cp311-macosx_11_0_x86_64.whl", hash = "sha256:5d8f74030e67087b219b032aa33a919fae8806d49c867846bfacde57f43972ef"},
    {file = "black-22.10.0-1fixedarch-cp37-cp37m-macosx_10_16_x86_64.whl", hash = "sha256:197df8509263b0b8614e1df1756b1dd41be6738eed2ba9e9769f3880c2b9d7b6"},
    {file = "black-22.10.0-1fixedarch-cp38-cp38-macosx_10_16_x86_64.whl", hash = "sha256:2644b5d63633702bc2c5f3754b1b475378fbbfb481f62319388235d0cd104c2d"},
    {file = "black-22.10.0-1fixedarch-cp39-cp39-macosx_11_0_x86_64.whl", hash = "sha256:e41a86c6c650bcecc6633ee3180d80a025db041a8e2398dcc059b3afa8382cd4"},
    {file = "black-22.10.0-cp310-cp310-macosx_11_0_arm64.whl", hash = "sha256:2039230db3c6c639bd84efe3292ec7b06e9214a2992cd9beb293d639c6402edb"},
    {file = "black-22.10.0-cp310-cp310-manylinux_2_17_x86_64.manylinux2014_x86_64.whl", hash = "sha256:14ff67aec0a47c424bc99b71005202045dc09270da44a27848d534600ac64fc7"},
    {file = "black-22.10.0-cp310-cp310-win_amd64.whl", hash = "sha256:819dc789f4498ecc91438a7de64427c73b45035e2e3680c92e18795a839ebb66"},
    {file = "black-22.10.0-cp311-cp311-macosx_11_0_arm64.whl", hash = "sha256:5b9b29da4f564ba8787c119f37d174f2b69cdfdf9015b7d8c5c16121ddc054ae"},
    {file = "black-22.10.0-cp311-cp311-manylinux_2_17_x86_64.manylinux2014_x86_64.whl", hash = "sha256:b8b49776299fece66bffaafe357d929ca9451450f5466e997a7285ab0fe28e3b"},
    {file = "black-22.10.0-cp311-cp311-win_amd64.whl", hash = "sha256:21199526696b8f09c3997e2b4db8d0b108d801a348414264d2eb8eb2532e540d"},
    {file = "black-22.10.0-cp37-cp37m-manylinux_2_17_x86_64.manylinux2014_x86_64.whl", hash = "sha256:1e464456d24e23d11fced2bc8c47ef66d471f845c7b7a42f3bd77bf3d1789650"},
    {file = "black-22.10.0-cp37-cp37m-win_amd64.whl", hash = "sha256:9311e99228ae10023300ecac05be5a296f60d2fd10fff31cf5c1fa4ca4b1988d"},
    {file = "black-22.10.0-cp38-cp38-macosx_11_0_arm64.whl", hash = "sha256:fba8a281e570adafb79f7755ac8721b6cf1bbf691186a287e990c7929c7692ff"},
    {file = "black-22.10.0-cp38-cp38-manylinux_2_17_x86_64.manylinux2014_x86_64.whl", hash = "sha256:915ace4ff03fdfff953962fa672d44be269deb2eaf88499a0f8805221bc68c87"},
    {file = "black-22.10.0-cp38-cp38-win_amd64.whl", hash = "sha256:444ebfb4e441254e87bad00c661fe32df9969b2bf224373a448d8aca2132b395"},
    {file = "black-22.10.0-cp39-cp39-macosx_11_0_arm64.whl", hash = "sha256:974308c58d057a651d182208a484ce80a26dac0caef2895836a92dd6ebd725e0"},
    {file = "black-22.10.0-cp39-cp39-manylinux_2_17_x86_64.manylinux2014_x86_64.whl", hash = "sha256:72ef3925f30e12a184889aac03d77d031056860ccae8a1e519f6cbb742736383"},
    {file = "black-22.10.0-cp39-cp39-win_amd64.whl", hash = "sha256:432247333090c8c5366e69627ccb363bc58514ae3e63f7fc75c54b1ea80fa7de"},
    {file = "black-22.10.0-py3-none-any.whl", hash = "sha256:c957b2b4ea88587b46cf49d1dc17681c1e672864fd7af32fc1e9664d572b3458"},
    {file = "black-22.10.0.tar.gz", hash = "sha256:f513588da599943e0cde4e32cc9879e825d58720d6557062d1098c5ad80080e1"},
]
bleach = [
    {file = "bleach-5.0.1-py3-none-any.whl", hash = "sha256:085f7f33c15bd408dd9b17a4ad77c577db66d76203e5984b1bd59baeee948b2a"},
    {file = "bleach-5.0.1.tar.gz", hash = "sha256:0d03255c47eb9bd2f26aa9bb7f2107732e7e8fe195ca2f64709fcf3b0a4a085c"},
]
canonicaljson = [
    {file = "canonicaljson-1.6.4-py3-none-any.whl", hash = "sha256:55d282853b4245dbcd953fe54c39b91571813d7c44e1dbf66e3c4f97ff134a48"},
    {file = "canonicaljson-1.6.4.tar.gz", hash = "sha256:6c09b2119511f30eb1126cfcd973a10824e20f1cfd25039cde3d1218dd9c8d8f"},
]
certifi = [
    {file = "certifi-2021.10.8-py2.py3-none-any.whl", hash = "sha256:d62a0163eb4c2344ac042ab2bdf75399a71a2d8c7d47eac2e2ee91b9d6339569"},
    {file = "certifi-2021.10.8.tar.gz", hash = "sha256:78884e7c1d4b00ce3cea67b44566851c4343c120abd683433ce934a68ea58872"},
]
cffi = [
    {file = "cffi-1.15.0-cp27-cp27m-macosx_10_9_x86_64.whl", hash = "sha256:c2502a1a03b6312837279c8c1bd3ebedf6c12c4228ddbad40912d671ccc8a962"},
    {file = "cffi-1.15.0-cp27-cp27m-manylinux1_i686.whl", hash = "sha256:23cfe892bd5dd8941608f93348c0737e369e51c100d03718f108bf1add7bd6d0"},
    {file = "cffi-1.15.0-cp27-cp27m-manylinux1_x86_64.whl", hash = "sha256:41d45de54cd277a7878919867c0f08b0cf817605e4eb94093e7516505d3c8d14"},
    {file = "cffi-1.15.0-cp27-cp27m-win32.whl", hash = "sha256:4a306fa632e8f0928956a41fa8e1d6243c71e7eb59ffbd165fc0b41e316b2474"},
    {file = "cffi-1.15.0-cp27-cp27m-win_amd64.whl", hash = "sha256:e7022a66d9b55e93e1a845d8c9eba2a1bebd4966cd8bfc25d9cd07d515b33fa6"},
    {file = "cffi-1.15.0-cp27-cp27mu-manylinux1_i686.whl", hash = "sha256:14cd121ea63ecdae71efa69c15c5543a4b5fbcd0bbe2aad864baca0063cecf27"},
    {file = "cffi-1.15.0-cp27-cp27mu-manylinux1_x86_64.whl", hash = "sha256:d4d692a89c5cf08a8557fdeb329b82e7bf609aadfaed6c0d79f5a449a3c7c023"},
    {file = "cffi-1.15.0-cp310-cp310-macosx_10_9_x86_64.whl", hash = "sha256:0104fb5ae2391d46a4cb082abdd5c69ea4eab79d8d44eaaf79f1b1fd806ee4c2"},
    {file = "cffi-1.15.0-cp310-cp310-macosx_11_0_arm64.whl", hash = "sha256:91ec59c33514b7c7559a6acda53bbfe1b283949c34fe7440bcf917f96ac0723e"},
    {file = "cffi-1.15.0-cp310-cp310-manylinux_2_12_i686.manylinux2010_i686.whl", hash = "sha256:f5c7150ad32ba43a07c4479f40241756145a1f03b43480e058cfd862bf5041c7"},
    {file = "cffi-1.15.0-cp310-cp310-manylinux_2_12_x86_64.manylinux2010_x86_64.whl", hash = "sha256:00c878c90cb53ccfaae6b8bc18ad05d2036553e6d9d1d9dbcf323bbe83854ca3"},
    {file = "cffi-1.15.0-cp310-cp310-manylinux_2_17_aarch64.manylinux2014_aarch64.whl", hash = "sha256:abb9a20a72ac4e0fdb50dae135ba5e77880518e742077ced47eb1499e29a443c"},
    {file = "cffi-1.15.0-cp310-cp310-manylinux_2_17_ppc64le.manylinux2014_ppc64le.whl", hash = "sha256:a5263e363c27b653a90078143adb3d076c1a748ec9ecc78ea2fb916f9b861962"},
    {file = "cffi-1.15.0-cp310-cp310-manylinux_2_17_s390x.manylinux2014_s390x.whl", hash = "sha256:f54a64f8b0c8ff0b64d18aa76675262e1700f3995182267998c31ae974fbc382"},
    {file = "cffi-1.15.0-cp310-cp310-win32.whl", hash = "sha256:c21c9e3896c23007803a875460fb786118f0cdd4434359577ea25eb556e34c55"},
    {file = "cffi-1.15.0-cp310-cp310-win_amd64.whl", hash = "sha256:5e069f72d497312b24fcc02073d70cb989045d1c91cbd53979366077959933e0"},
    {file = "cffi-1.15.0-cp36-cp36m-macosx_10_9_x86_64.whl", hash = "sha256:64d4ec9f448dfe041705426000cc13e34e6e5bb13736e9fd62e34a0b0c41566e"},
    {file = "cffi-1.15.0-cp36-cp36m-manylinux_2_17_aarch64.manylinux2014_aarch64.whl", hash = "sha256:2756c88cbb94231c7a147402476be2c4df2f6078099a6f4a480d239a8817ae39"},
    {file = "cffi-1.15.0-cp36-cp36m-manylinux_2_17_ppc64le.manylinux2014_ppc64le.whl", hash = "sha256:3b96a311ac60a3f6be21d2572e46ce67f09abcf4d09344c49274eb9e0bf345fc"},
    {file = "cffi-1.15.0-cp36-cp36m-manylinux_2_17_s390x.manylinux2014_s390x.whl", hash = "sha256:75e4024375654472cc27e91cbe9eaa08567f7fbdf822638be2814ce059f58032"},
    {file = "cffi-1.15.0-cp36-cp36m-manylinux_2_5_i686.manylinux1_i686.whl", hash = "sha256:59888172256cac5629e60e72e86598027aca6bf01fa2465bdb676d37636573e8"},
    {file = "cffi-1.15.0-cp36-cp36m-manylinux_2_5_x86_64.manylinux1_x86_64.whl", hash = "sha256:27c219baf94952ae9d50ec19651a687b826792055353d07648a5695413e0c605"},
    {file = "cffi-1.15.0-cp36-cp36m-win32.whl", hash = "sha256:4958391dbd6249d7ad855b9ca88fae690783a6be9e86df65865058ed81fc860e"},
    {file = "cffi-1.15.0-cp36-cp36m-win_amd64.whl", hash = "sha256:f6f824dc3bce0edab5f427efcfb1d63ee75b6fcb7282900ccaf925be84efb0fc"},
    {file = "cffi-1.15.0-cp37-cp37m-macosx_10_9_x86_64.whl", hash = "sha256:06c48159c1abed75c2e721b1715c379fa3200c7784271b3c46df01383b593636"},
    {file = "cffi-1.15.0-cp37-cp37m-manylinux_2_12_i686.manylinux2010_i686.whl", hash = "sha256:c2051981a968d7de9dd2d7b87bcb9c939c74a34626a6e2f8181455dd49ed69e4"},
    {file = "cffi-1.15.0-cp37-cp37m-manylinux_2_12_x86_64.manylinux2010_x86_64.whl", hash = "sha256:fd8a250edc26254fe5b33be00402e6d287f562b6a5b2152dec302fa15bb3e997"},
    {file = "cffi-1.15.0-cp37-cp37m-manylinux_2_17_aarch64.manylinux2014_aarch64.whl", hash = "sha256:91d77d2a782be4274da750752bb1650a97bfd8f291022b379bb8e01c66b4e96b"},
    {file = "cffi-1.15.0-cp37-cp37m-manylinux_2_17_ppc64le.manylinux2014_ppc64le.whl", hash = "sha256:45db3a33139e9c8f7c09234b5784a5e33d31fd6907800b316decad50af323ff2"},
    {file = "cffi-1.15.0-cp37-cp37m-manylinux_2_17_s390x.manylinux2014_s390x.whl", hash = "sha256:263cc3d821c4ab2213cbe8cd8b355a7f72a8324577dc865ef98487c1aeee2bc7"},
    {file = "cffi-1.15.0-cp37-cp37m-win32.whl", hash = "sha256:17771976e82e9f94976180f76468546834d22a7cc404b17c22df2a2c81db0c66"},
    {file = "cffi-1.15.0-cp37-cp37m-win_amd64.whl", hash = "sha256:3415c89f9204ee60cd09b235810be700e993e343a408693e80ce7f6a40108029"},
    {file = "cffi-1.15.0-cp38-cp38-macosx_10_9_x86_64.whl", hash = "sha256:4238e6dab5d6a8ba812de994bbb0a79bddbdf80994e4ce802b6f6f3142fcc880"},
    {file = "cffi-1.15.0-cp38-cp38-manylinux_2_12_i686.manylinux2010_i686.whl", hash = "sha256:0808014eb713677ec1292301ea4c81ad277b6cdf2fdd90fd540af98c0b101d20"},
    {file = "cffi-1.15.0-cp38-cp38-manylinux_2_12_x86_64.manylinux2010_x86_64.whl", hash = "sha256:57e9ac9ccc3101fac9d6014fba037473e4358ef4e89f8e181f8951a2c0162024"},
    {file = "cffi-1.15.0-cp38-cp38-manylinux_2_17_aarch64.manylinux2014_aarch64.whl", hash = "sha256:8b6c2ea03845c9f501ed1313e78de148cd3f6cad741a75d43a29b43da27f2e1e"},
    {file = "cffi-1.15.0-cp38-cp38-manylinux_2_17_ppc64le.manylinux2014_ppc64le.whl", hash = "sha256:10dffb601ccfb65262a27233ac273d552ddc4d8ae1bf93b21c94b8511bffe728"},
    {file = "cffi-1.15.0-cp38-cp38-manylinux_2_17_s390x.manylinux2014_s390x.whl", hash = "sha256:786902fb9ba7433aae840e0ed609f45c7bcd4e225ebb9c753aa39725bb3e6ad6"},
    {file = "cffi-1.15.0-cp38-cp38-win32.whl", hash = "sha256:da5db4e883f1ce37f55c667e5c0de439df76ac4cb55964655906306918e7363c"},
    {file = "cffi-1.15.0-cp38-cp38-win_amd64.whl", hash = "sha256:181dee03b1170ff1969489acf1c26533710231c58f95534e3edac87fff06c443"},
    {file = "cffi-1.15.0-cp39-cp39-macosx_10_9_x86_64.whl", hash = "sha256:45e8636704eacc432a206ac7345a5d3d2c62d95a507ec70d62f23cd91770482a"},
    {file = "cffi-1.15.0-cp39-cp39-macosx_11_0_arm64.whl", hash = "sha256:31fb708d9d7c3f49a60f04cf5b119aeefe5644daba1cd2a0fe389b674fd1de37"},
    {file = "cffi-1.15.0-cp39-cp39-manylinux_2_12_i686.manylinux2010_i686.whl", hash = "sha256:6dc2737a3674b3e344847c8686cf29e500584ccad76204efea14f451d4cc669a"},
    {file = "cffi-1.15.0-cp39-cp39-manylinux_2_12_x86_64.manylinux2010_x86_64.whl", hash = "sha256:74fdfdbfdc48d3f47148976f49fab3251e550a8720bebc99bf1483f5bfb5db3e"},
    {file = "cffi-1.15.0-cp39-cp39-manylinux_2_17_aarch64.manylinux2014_aarch64.whl", hash = "sha256:ffaa5c925128e29efbde7301d8ecaf35c8c60ffbcd6a1ffd3a552177c8e5e796"},
    {file = "cffi-1.15.0-cp39-cp39-manylinux_2_17_ppc64le.manylinux2014_ppc64le.whl", hash = "sha256:3f7d084648d77af029acb79a0ff49a0ad7e9d09057a9bf46596dac9514dc07df"},
    {file = "cffi-1.15.0-cp39-cp39-manylinux_2_17_s390x.manylinux2014_s390x.whl", hash = "sha256:ef1f279350da2c586a69d32fc8733092fd32cc8ac95139a00377841f59a3f8d8"},
    {file = "cffi-1.15.0-cp39-cp39-win32.whl", hash = "sha256:2a23af14f408d53d5e6cd4e3d9a24ff9e05906ad574822a10563efcef137979a"},
    {file = "cffi-1.15.0-cp39-cp39-win_amd64.whl", hash = "sha256:3773c4d81e6e818df2efbc7dd77325ca0dcb688116050fb2b3011218eda36139"},
    {file = "cffi-1.15.0.tar.gz", hash = "sha256:920f0d66a896c2d99f0adbb391f990a84091179542c205fa53ce5787aff87954"},
]
charset-normalizer = [
    {file = "charset-normalizer-2.0.12.tar.gz", hash = "sha256:2857e29ff0d34db842cd7ca3230549d1a697f96ee6d3fb071cfa6c7393832597"},
    {file = "charset_normalizer-2.0.12-py3-none-any.whl", hash = "sha256:6881edbebdb17b39b4eaaa821b438bf6eddffb4468cf344f09f89def34a8b1df"},
]
click = [
    {file = "click-8.1.3-py3-none-any.whl", hash = "sha256:bb4d8133cb15a609f44e8213d9b391b0809795062913b383c62be0ee95b1db48"},
    {file = "click-8.1.3.tar.gz", hash = "sha256:7682dc8afb30297001674575ea00d1814d808d6a36af415a82bd481d37ba7b8e"},
]
click-default-group = [
    {file = "click-default-group-1.2.2.tar.gz", hash = "sha256:d9560e8e8dfa44b3562fbc9425042a0fd6d21956fcc2db0077f63f34253ab904"},
]
colorama = [
    {file = "colorama-0.4.4-py2.py3-none-any.whl", hash = "sha256:9f47eda37229f68eee03b24b9748937c7dc3868f906e8ba69fbcbdd3bc5dc3e2"},
    {file = "colorama-0.4.4.tar.gz", hash = "sha256:5941b2b48a20143d2267e95b1c2a7603ce057ee39fd88e7329b0c292aa16869b"},
]
commonmark = [
    {file = "commonmark-0.9.1-py2.py3-none-any.whl", hash = "sha256:da2f38c92590f83de410ba1a3cbceafbc74fee9def35f9251ba9a971d6d66fd9"},
    {file = "commonmark-0.9.1.tar.gz", hash = "sha256:452f9dc859be7f06631ddcb328b6919c67984aca654e5fefb3914d54691aed60"},
]
constantly = [
    {file = "constantly-15.1.0-py2.py3-none-any.whl", hash = "sha256:dd2fa9d6b1a51a83f0d7dd76293d734046aa176e384bf6e33b7e44880eb37c5d"},
    {file = "constantly-15.1.0.tar.gz", hash = "sha256:586372eb92059873e29eba4f9dec8381541b4d3834660707faf8ba59146dfc35"},
]
cryptography = [
    {file = "cryptography-38.0.3-cp36-abi3-macosx_10_10_universal2.whl", hash = "sha256:984fe150f350a3c91e84de405fe49e688aa6092b3525f407a18b9646f6612320"},
    {file = "cryptography-38.0.3-cp36-abi3-macosx_10_10_x86_64.whl", hash = "sha256:ed7b00096790213e09eb11c97cc6e2b757f15f3d2f85833cd2d3ec3fe37c1722"},
    {file = "cryptography-38.0.3-cp36-abi3-manylinux_2_17_aarch64.manylinux2014_aarch64.manylinux_2_24_aarch64.whl", hash = "sha256:bbf203f1a814007ce24bd4d51362991d5cb90ba0c177a9c08825f2cc304d871f"},
    {file = "cryptography-38.0.3-cp36-abi3-manylinux_2_17_aarch64.manylinux2014_aarch64.whl", hash = "sha256:554bec92ee7d1e9d10ded2f7e92a5d70c1f74ba9524947c0ba0c850c7b011828"},
    {file = "cryptography-38.0.3-cp36-abi3-manylinux_2_17_x86_64.manylinux2014_x86_64.whl", hash = "sha256:b1b52c9e5f8aa2b802d48bd693190341fae201ea51c7a167d69fc48b60e8a959"},
    {file = "cryptography-38.0.3-cp36-abi3-manylinux_2_24_x86_64.whl", hash = "sha256:728f2694fa743a996d7784a6194da430f197d5c58e2f4e278612b359f455e4a2"},
    {file = "cryptography-38.0.3-cp36-abi3-manylinux_2_28_aarch64.whl", hash = "sha256:dfb4f4dd568de1b6af9f4cda334adf7d72cf5bc052516e1b2608b683375dd95c"},
    {file = "cryptography-38.0.3-cp36-abi3-manylinux_2_28_x86_64.whl", hash = "sha256:5419a127426084933076132d317911e3c6eb77568a1ce23c3ac1e12d111e61e0"},
    {file = "cryptography-38.0.3-cp36-abi3-musllinux_1_1_aarch64.whl", hash = "sha256:9b24bcff7853ed18a63cfb0c2b008936a9554af24af2fb146e16d8e1aed75748"},
    {file = "cryptography-38.0.3-cp36-abi3-musllinux_1_1_x86_64.whl", hash = "sha256:25c1d1f19729fb09d42e06b4bf9895212292cb27bb50229f5aa64d039ab29146"},
    {file = "cryptography-38.0.3-cp36-abi3-win32.whl", hash = "sha256:7f836217000342d448e1c9a342e9163149e45d5b5eca76a30e84503a5a96cab0"},
    {file = "cryptography-38.0.3-cp36-abi3-win_amd64.whl", hash = "sha256:c46837ea467ed1efea562bbeb543994c2d1f6e800785bd5a2c98bc096f5cb220"},
    {file = "cryptography-38.0.3-pp37-pypy37_pp73-manylinux_2_17_x86_64.manylinux2014_x86_64.whl", hash = "sha256:06fc3cc7b6f6cca87bd56ec80a580c88f1da5306f505876a71c8cfa7050257dd"},
    {file = "cryptography-38.0.3-pp37-pypy37_pp73-manylinux_2_24_x86_64.whl", hash = "sha256:65535bc550b70bd6271984d9863a37741352b4aad6fb1b3344a54e6950249b55"},
    {file = "cryptography-38.0.3-pp37-pypy37_pp73-manylinux_2_28_x86_64.whl", hash = "sha256:5e89468fbd2fcd733b5899333bc54d0d06c80e04cd23d8c6f3e0542358c6060b"},
    {file = "cryptography-38.0.3-pp38-pypy38_pp73-macosx_10_10_x86_64.whl", hash = "sha256:6ab9516b85bebe7aa83f309bacc5f44a61eeb90d0b4ec125d2d003ce41932d36"},
    {file = "cryptography-38.0.3-pp38-pypy38_pp73-manylinux_2_17_x86_64.manylinux2014_x86_64.whl", hash = "sha256:068147f32fa662c81aebab95c74679b401b12b57494872886eb5c1139250ec5d"},
    {file = "cryptography-38.0.3-pp38-pypy38_pp73-manylinux_2_24_x86_64.whl", hash = "sha256:402852a0aea73833d982cabb6d0c3bb582c15483d29fb7085ef2c42bfa7e38d7"},
    {file = "cryptography-38.0.3-pp38-pypy38_pp73-manylinux_2_28_x86_64.whl", hash = "sha256:b1b35d9d3a65542ed2e9d90115dfd16bbc027b3f07ee3304fc83580f26e43249"},
    {file = "cryptography-38.0.3-pp38-pypy38_pp73-win_amd64.whl", hash = "sha256:6addc3b6d593cd980989261dc1cce38263c76954d758c3c94de51f1e010c9a50"},
    {file = "cryptography-38.0.3-pp39-pypy39_pp73-macosx_10_10_x86_64.whl", hash = "sha256:be243c7e2bfcf6cc4cb350c0d5cdf15ca6383bbcb2a8ef51d3c9411a9d4386f0"},
    {file = "cryptography-38.0.3-pp39-pypy39_pp73-manylinux_2_17_x86_64.manylinux2014_x86_64.whl", hash = "sha256:78cf5eefac2b52c10398a42765bfa981ce2372cbc0457e6bf9658f41ec3c41d8"},
    {file = "cryptography-38.0.3-pp39-pypy39_pp73-manylinux_2_24_x86_64.whl", hash = "sha256:4e269dcd9b102c5a3d72be3c45d8ce20377b8076a43cbed6f660a1afe365e436"},
    {file = "cryptography-38.0.3-pp39-pypy39_pp73-manylinux_2_28_x86_64.whl", hash = "sha256:8d41a46251bf0634e21fac50ffd643216ccecfaf3701a063257fe0b2be1b6548"},
    {file = "cryptography-38.0.3-pp39-pypy39_pp73-win_amd64.whl", hash = "sha256:785e4056b5a8b28f05a533fab69febf5004458e20dad7e2e13a3120d8ecec75a"},
    {file = "cryptography-38.0.3.tar.gz", hash = "sha256:bfbe6ee19615b07a98b1d2287d6a6073f734735b49ee45b11324d85efc4d5cbd"},
]
defusedxml = [
    {file = "defusedxml-0.7.1-py2.py3-none-any.whl", hash = "sha256:a352e7e428770286cc899e2542b6cdaedb2b4953ff269a210103ec58f6198a61"},
    {file = "defusedxml-0.7.1.tar.gz", hash = "sha256:1bb3032db185915b62d7c6209c5a8792be6a32ab2fedacc84e01b52c51aa3e69"},
]
deprecated = [
    {file = "Deprecated-1.2.13-py2.py3-none-any.whl", hash = "sha256:64756e3e14c8c5eea9795d93c524551432a0be75629f8f29e67ab8caf076c76d"},
    {file = "Deprecated-1.2.13.tar.gz", hash = "sha256:43ac5335da90c31c24ba028af536a91d41d53f9e6901ddb021bcc572ce44e38d"},
]
docutils = [
    {file = "docutils-0.18.1-py2.py3-none-any.whl", hash = "sha256:23010f129180089fbcd3bc08cfefccb3b890b0050e1ca00c867036e9d161b98c"},
    {file = "docutils-0.18.1.tar.gz", hash = "sha256:679987caf361a7539d76e584cbeddc311e3aee937877c87346f31debc63e9d06"},
]
elementpath = [
    {file = "elementpath-2.5.0-py3-none-any.whl", hash = "sha256:2a432775e37a19e4362443078130a7dbfc457d7d093cd421c03958d9034cc08b"},
    {file = "elementpath-2.5.0.tar.gz", hash = "sha256:3a27aaf3399929fccda013899cb76d3ff111734abf4281e5f9d3721ba0b9ffa3"},
]
flake8 = [
    {file = "flake8-5.0.4-py2.py3-none-any.whl", hash = "sha256:7a1cf6b73744f5806ab95e526f6f0d8c01c66d7bbe349562d22dfca20610b248"},
    {file = "flake8-5.0.4.tar.gz", hash = "sha256:6fbe320aad8d6b95cec8b8e47bc933004678dc63095be98528b7bdd2a9f510db"},
]
flake8-bugbear = [
    {file = "flake8-bugbear-22.10.27.tar.gz", hash = "sha256:a6708608965c9e0de5fff13904fed82e0ba21ac929fe4896459226a797e11cd5"},
    {file = "flake8_bugbear-22.10.27-py3-none-any.whl", hash = "sha256:6ad0ab754507319060695e2f2be80e6d8977cfcea082293089a9226276bd825d"},
]
flake8-comprehensions = [
    {file = "flake8-comprehensions-3.10.1.tar.gz", hash = "sha256:412052ac4a947f36b891143430fef4859705af11b2572fbb689f90d372cf26ab"},
    {file = "flake8_comprehensions-3.10.1-py3-none-any.whl", hash = "sha256:d763de3c74bc18a79c039a7ec732e0a1985b0c79309ceb51e56401ad0a2cd44e"},
]
frozendict = [
    {file = "frozendict-2.3.4-cp310-cp310-macosx_10_9_x86_64.whl", hash = "sha256:4a3b32d47282ae0098b9239a6d53ec539da720258bd762d62191b46f2f87c5fc"},
    {file = "frozendict-2.3.4-cp310-cp310-manylinux_2_17_x86_64.manylinux2014_x86_64.whl", hash = "sha256:84c9887179a245a66a50f52afa08d4d92ae0f269839fab82285c70a0fa0dd782"},
    {file = "frozendict-2.3.4-cp310-cp310-win_amd64.whl", hash = "sha256:b98a0d65a59af6da03f794f90b0c3085a7ee14e7bf8f0ef36b079ee8aa992439"},
    {file = "frozendict-2.3.4-cp36-cp36m-macosx_10_9_x86_64.whl", hash = "sha256:3d8042b7dab5e992e30889c9b71b781d5feef19b372d47d735e4d7d45846fd4a"},
    {file = "frozendict-2.3.4-cp36-cp36m-manylinux_2_17_x86_64.manylinux2014_x86_64.whl", hash = "sha256:25a6d2e8b7cf6b6e5677a1a4b53b4073e5d9ec640d1db30dc679627668d25e90"},
    {file = "frozendict-2.3.4-cp36-cp36m-win_amd64.whl", hash = "sha256:dbbe1339ac2646523e0bb00d1896085d1f70de23780e4927ca82b36ab8a044d3"},
    {file = "frozendict-2.3.4-cp37-cp37m-macosx_10_9_x86_64.whl", hash = "sha256:95bac22f7f09d81f378f2b3f672b7a50a974ca180feae1507f5e21bc147e8bc8"},
    {file = "frozendict-2.3.4-cp37-cp37m-manylinux_2_17_x86_64.manylinux2014_x86_64.whl", hash = "sha256:dae686722c144b333c4dbdc16323a5de11406d26b76d2be1cc175f90afacb5ba"},
    {file = "frozendict-2.3.4-cp37-cp37m-win_amd64.whl", hash = "sha256:389f395a74eb16992217ac1521e689c1dea2d70113bcb18714669ace1ed623b9"},
    {file = "frozendict-2.3.4-cp38-cp38-macosx_10_9_x86_64.whl", hash = "sha256:ccb6450a416c9cc9acef7683e637e28356e3ceeabf83521f74cc2718883076b7"},
    {file = "frozendict-2.3.4-cp38-cp38-manylinux_2_17_x86_64.manylinux2014_x86_64.whl", hash = "sha256:aca59108b77cadc13ba7dfea7e8f50811208c7652a13dc6c7f92d7782a24d299"},
    {file = "frozendict-2.3.4-cp38-cp38-win_amd64.whl", hash = "sha256:3ec86ebf143dd685184215c27ec416c36e0ba1b80d81b1b9482f7d380c049b4e"},
    {file = "frozendict-2.3.4-cp39-cp39-macosx_10_9_x86_64.whl", hash = "sha256:5809e6ff6b7257043a486f7a3b73a7da71cf69a38980b4171e4741291d0d9eb3"},
    {file = "frozendict-2.3.4-cp39-cp39-manylinux_2_17_x86_64.manylinux2014_x86_64.whl", hash = "sha256:7c550ed7fdf1962984bec21630c584d722b3ee5d5f57a0ae2527a0121dc0414a"},
    {file = "frozendict-2.3.4-cp39-cp39-win_amd64.whl", hash = "sha256:3e93aebc6e69a8ef329bbe9afb8342bd33c7b5c7a0c480cb9f7e60b0cbe48072"},
    {file = "frozendict-2.3.4-py3-none-any.whl", hash = "sha256:d722f3d89db6ae35ef35ecc243c40c800eb344848c83dba4798353312cd37b15"},
    {file = "frozendict-2.3.4.tar.gz", hash = "sha256:15b4b18346259392b0d27598f240e9390fafbff882137a9c48a1e0104fb17f78"},
]
gitdb = [
    {file = "gitdb-4.0.9-py3-none-any.whl", hash = "sha256:8033ad4e853066ba6ca92050b9df2f89301b8fc8bf7e9324d412a63f8bf1a8fd"},
    {file = "gitdb-4.0.9.tar.gz", hash = "sha256:bac2fd45c0a1c9cf619e63a90d62bdc63892ef92387424b855792a6cabe789aa"},
]
gitpython = [
    {file = "GitPython-3.1.29-py3-none-any.whl", hash = "sha256:41eea0deec2deea139b459ac03656f0dd28fc4a3387240ec1d3c259a2c47850f"},
    {file = "GitPython-3.1.29.tar.gz", hash = "sha256:cc36bfc4a3f913e66805a28e84703e419d9c264c1077e537b54f0e1af85dbefd"},
]
hiredis = [
    {file = "hiredis-2.0.0-cp36-cp36m-macosx_10_9_x86_64.whl", hash = "sha256:b4c8b0bc5841e578d5fb32a16e0c305359b987b850a06964bd5a62739d688048"},
    {file = "hiredis-2.0.0-cp36-cp36m-manylinux1_i686.whl", hash = "sha256:0adea425b764a08270820531ec2218d0508f8ae15a448568109ffcae050fee26"},
    {file = "hiredis-2.0.0-cp36-cp36m-manylinux1_x86_64.whl", hash = "sha256:3d55e36715ff06cdc0ab62f9591607c4324297b6b6ce5b58cb9928b3defe30ea"},
    {file = "hiredis-2.0.0-cp36-cp36m-manylinux2010_i686.whl", hash = "sha256:5d2a48c80cf5a338d58aae3c16872f4d452345e18350143b3bf7216d33ba7b99"},
    {file = "hiredis-2.0.0-cp36-cp36m-manylinux2010_x86_64.whl", hash = "sha256:240ce6dc19835971f38caf94b5738092cb1e641f8150a9ef9251b7825506cb05"},
    {file = "hiredis-2.0.0-cp36-cp36m-manylinux2014_aarch64.whl", hash = "sha256:5dc7a94bb11096bc4bffd41a3c4f2b958257085c01522aa81140c68b8bf1630a"},
    {file = "hiredis-2.0.0-cp36-cp36m-win32.whl", hash = "sha256:139705ce59d94eef2ceae9fd2ad58710b02aee91e7fa0ccb485665ca0ecbec63"},
    {file = "hiredis-2.0.0-cp36-cp36m-win_amd64.whl", hash = "sha256:c39c46d9e44447181cd502a35aad2bb178dbf1b1f86cf4db639d7b9614f837c6"},
    {file = "hiredis-2.0.0-cp37-cp37m-macosx_10_9_x86_64.whl", hash = "sha256:adf4dd19d8875ac147bf926c727215a0faf21490b22c053db464e0bf0deb0485"},
    {file = "hiredis-2.0.0-cp37-cp37m-manylinux1_i686.whl", hash = "sha256:0f41827028901814c709e744060843c77e78a3aca1e0d6875d2562372fcb405a"},
    {file = "hiredis-2.0.0-cp37-cp37m-manylinux1_x86_64.whl", hash = "sha256:508999bec4422e646b05c95c598b64bdbef1edf0d2b715450a078ba21b385bcc"},
    {file = "hiredis-2.0.0-cp37-cp37m-manylinux2010_i686.whl", hash = "sha256:0d5109337e1db373a892fdcf78eb145ffb6bbd66bb51989ec36117b9f7f9b579"},
    {file = "hiredis-2.0.0-cp37-cp37m-manylinux2010_x86_64.whl", hash = "sha256:04026461eae67fdefa1949b7332e488224eac9e8f2b5c58c98b54d29af22093e"},
    {file = "hiredis-2.0.0-cp37-cp37m-manylinux2014_aarch64.whl", hash = "sha256:a00514362df15af041cc06e97aebabf2895e0a7c42c83c21894be12b84402d79"},
    {file = "hiredis-2.0.0-cp37-cp37m-win32.whl", hash = "sha256:09004096e953d7ebd508cded79f6b21e05dff5d7361771f59269425108e703bc"},
    {file = "hiredis-2.0.0-cp37-cp37m-win_amd64.whl", hash = "sha256:f8196f739092a78e4f6b1b2172679ed3343c39c61a3e9d722ce6fcf1dac2824a"},
    {file = "hiredis-2.0.0-cp38-cp38-macosx_10_9_x86_64.whl", hash = "sha256:294a6697dfa41a8cba4c365dd3715abc54d29a86a40ec6405d677ca853307cfb"},
    {file = "hiredis-2.0.0-cp38-cp38-manylinux1_i686.whl", hash = "sha256:3dddf681284fe16d047d3ad37415b2e9ccdc6c8986c8062dbe51ab9a358b50a5"},
    {file = "hiredis-2.0.0-cp38-cp38-manylinux1_x86_64.whl", hash = "sha256:dcef843f8de4e2ff5e35e96ec2a4abbdf403bd0f732ead127bd27e51f38ac298"},
    {file = "hiredis-2.0.0-cp38-cp38-manylinux2010_i686.whl", hash = "sha256:87c7c10d186f1743a8fd6a971ab6525d60abd5d5d200f31e073cd5e94d7e7a9d"},
    {file = "hiredis-2.0.0-cp38-cp38-manylinux2010_x86_64.whl", hash = "sha256:7f0055f1809b911ab347a25d786deff5e10e9cf083c3c3fd2dd04e8612e8d9db"},
    {file = "hiredis-2.0.0-cp38-cp38-manylinux2014_aarch64.whl", hash = "sha256:11d119507bb54e81f375e638225a2c057dda748f2b1deef05c2b1a5d42686048"},
    {file = "hiredis-2.0.0-cp38-cp38-win32.whl", hash = "sha256:7492af15f71f75ee93d2a618ca53fea8be85e7b625e323315169977fae752426"},
    {file = "hiredis-2.0.0-cp38-cp38-win_amd64.whl", hash = "sha256:65d653df249a2f95673976e4e9dd7ce10de61cfc6e64fa7eeaa6891a9559c581"},
    {file = "hiredis-2.0.0-cp39-cp39-macosx_10_9_x86_64.whl", hash = "sha256:ae8427a5e9062ba66fc2c62fb19a72276cf12c780e8db2b0956ea909c48acff5"},
    {file = "hiredis-2.0.0-cp39-cp39-manylinux1_i686.whl", hash = "sha256:3f5f7e3a4ab824e3de1e1700f05ad76ee465f5f11f5db61c4b297ec29e692b2e"},
    {file = "hiredis-2.0.0-cp39-cp39-manylinux1_x86_64.whl", hash = "sha256:e3447d9e074abf0e3cd85aef8131e01ab93f9f0e86654db7ac8a3f73c63706ce"},
    {file = "hiredis-2.0.0-cp39-cp39-manylinux2010_i686.whl", hash = "sha256:8b42c0dc927b8d7c0eb59f97e6e34408e53bc489f9f90e66e568f329bff3e443"},
    {file = "hiredis-2.0.0-cp39-cp39-manylinux2010_x86_64.whl", hash = "sha256:b84f29971f0ad4adaee391c6364e6f780d5aae7e9226d41964b26b49376071d0"},
    {file = "hiredis-2.0.0-cp39-cp39-manylinux2014_aarch64.whl", hash = "sha256:0b39ec237459922c6544d071cdcf92cbb5bc6685a30e7c6d985d8a3e3a75326e"},
    {file = "hiredis-2.0.0-cp39-cp39-win32.whl", hash = "sha256:a7928283143a401e72a4fad43ecc85b35c27ae699cf5d54d39e1e72d97460e1d"},
    {file = "hiredis-2.0.0-cp39-cp39-win_amd64.whl", hash = "sha256:a4ee8000454ad4486fb9f28b0cab7fa1cd796fc36d639882d0b34109b5b3aec9"},
    {file = "hiredis-2.0.0-pp36-pypy36_pp73-macosx_10_9_x86_64.whl", hash = "sha256:1f03d4dadd595f7a69a75709bc81902673fa31964c75f93af74feac2f134cc54"},
    {file = "hiredis-2.0.0-pp36-pypy36_pp73-manylinux1_x86_64.whl", hash = "sha256:04927a4c651a0e9ec11c68e4427d917e44ff101f761cd3b5bc76f86aaa431d27"},
    {file = "hiredis-2.0.0-pp36-pypy36_pp73-manylinux2010_x86_64.whl", hash = "sha256:a39efc3ade8c1fb27c097fd112baf09d7fd70b8cb10ef1de4da6efbe066d381d"},
    {file = "hiredis-2.0.0-pp36-pypy36_pp73-win32.whl", hash = "sha256:07bbf9bdcb82239f319b1f09e8ef4bdfaec50ed7d7ea51a56438f39193271163"},
    {file = "hiredis-2.0.0-pp37-pypy37_pp73-macosx_10_9_x86_64.whl", hash = "sha256:807b3096205c7cec861c8803a6738e33ed86c9aae76cac0e19454245a6bbbc0a"},
    {file = "hiredis-2.0.0-pp37-pypy37_pp73-manylinux1_x86_64.whl", hash = "sha256:1233e303645f468e399ec906b6b48ab7cd8391aae2d08daadbb5cad6ace4bd87"},
    {file = "hiredis-2.0.0-pp37-pypy37_pp73-manylinux2010_x86_64.whl", hash = "sha256:cb2126603091902767d96bcb74093bd8b14982f41809f85c9b96e519c7e1dc41"},
    {file = "hiredis-2.0.0-pp37-pypy37_pp73-win32.whl", hash = "sha256:f52010e0a44e3d8530437e7da38d11fb822acfb0d5b12e9cd5ba655509937ca0"},
    {file = "hiredis-2.0.0.tar.gz", hash = "sha256:81d6d8e39695f2c37954d1011c0480ef7cf444d4e3ae24bc5e89ee5de360139a"},
]
hyperlink = [
    {file = "hyperlink-21.0.0-py2.py3-none-any.whl", hash = "sha256:e6b14c37ecb73e89c77d78cdb4c2cc8f3fb59a885c5b3f819ff4ed80f25af1b4"},
    {file = "hyperlink-21.0.0.tar.gz", hash = "sha256:427af957daa58bc909471c6c40f74c5450fa123dd093fc53efd2e91d2705a56b"},
]
idna = [
    {file = "idna-3.4-py3-none-any.whl", hash = "sha256:90b77e79eaa3eba6de819a0c442c0b4ceefc341a7a2ab77d7562bf49f425c5c2"},
    {file = "idna-3.4.tar.gz", hash = "sha256:814f528e8dead7d329833b91c5faa87d60bf71824cd12a7530b5526063d02cb4"},
]
ijson = [
    {file = "ijson-3.1.4-cp27-cp27m-macosx_10_9_x86_64.whl", hash = "sha256:6c1a777096be5f75ffebb335c6d2ebc0e489b231496b7f2ca903aa061fe7d381"},
    {file = "ijson-3.1.4-cp27-cp27m-manylinux1_i686.whl", hash = "sha256:475fc25c3d2a86230b85777cae9580398b42eed422506bf0b6aacfa936f7bfcd"},
    {file = "ijson-3.1.4-cp27-cp27m-manylinux1_x86_64.whl", hash = "sha256:f587699b5a759e30accf733e37950cc06c4118b72e3e146edcea77dded467426"},
    {file = "ijson-3.1.4-cp27-cp27m-manylinux2010_i686.whl", hash = "sha256:339b2b4c7bbd64849dd69ef94ee21e29dcd92c831f47a281fdd48122bb2a715a"},
    {file = "ijson-3.1.4-cp27-cp27m-manylinux2010_x86_64.whl", hash = "sha256:446ef8980504da0af8d20d3cb6452c4dc3d8aa5fd788098985e899b913191fe6"},
    {file = "ijson-3.1.4-cp27-cp27mu-manylinux1_i686.whl", hash = "sha256:3997a2fdb28bc04b9ab0555db5f3b33ed28d91e9d42a3bf2c1842d4990beb158"},
    {file = "ijson-3.1.4-cp27-cp27mu-manylinux1_x86_64.whl", hash = "sha256:fa10a1d88473303ec97aae23169d77c5b92657b7fb189f9c584974c00a79f383"},
    {file = "ijson-3.1.4-cp27-cp27mu-manylinux2010_i686.whl", hash = "sha256:9a5bf5b9d8f2ceaca131ee21fc7875d0f34b95762f4f32e4d65109ca46472147"},
    {file = "ijson-3.1.4-cp27-cp27mu-manylinux2010_x86_64.whl", hash = "sha256:81cc8cee590c8a70cca3c9aefae06dd7cb8e9f75f3a7dc12b340c2e332d33a2a"},
    {file = "ijson-3.1.4-cp310-cp310-manylinux_2_12_x86_64.manylinux2010_x86_64.whl", hash = "sha256:4ea5fc50ba158f72943d5174fbc29ebefe72a2adac051c814c87438dc475cf78"},
    {file = "ijson-3.1.4-cp35-cp35m-macosx_10_9_x86_64.whl", hash = "sha256:3b98861a4280cf09d267986cefa46c3bd80af887eae02aba07488d80eb798afa"},
    {file = "ijson-3.1.4-cp35-cp35m-manylinux1_i686.whl", hash = "sha256:068c692efba9692406b86736dcc6803e4a0b6280d7f0b7534bff3faec677ff38"},
    {file = "ijson-3.1.4-cp35-cp35m-manylinux1_x86_64.whl", hash = "sha256:86884ac06ac69cea6d89ab7b84683b3b4159c4013e4a20276d3fc630fe9b7588"},
    {file = "ijson-3.1.4-cp35-cp35m-manylinux2010_i686.whl", hash = "sha256:41e5886ff6fade26f10b87edad723d2db14dcbb1178717790993fcbbb8ccd333"},
    {file = "ijson-3.1.4-cp35-cp35m-manylinux2010_x86_64.whl", hash = "sha256:24b58933bf777d03dc1caa3006112ec7f9e6f6db6ffe1f5f5bd233cb1281f719"},
    {file = "ijson-3.1.4-cp35-cp35m-manylinux2014_aarch64.whl", hash = "sha256:13f80aad0b84d100fb6a88ced24bade21dc6ddeaf2bba3294b58728463194f50"},
    {file = "ijson-3.1.4-cp35-cp35m-win32.whl", hash = "sha256:fa9a25d0bd32f9515e18a3611690f1de12cb7d1320bd93e9da835936b41ad3ff"},
    {file = "ijson-3.1.4-cp35-cp35m-win_amd64.whl", hash = "sha256:c4c1bf98aaab4c8f60d238edf9bcd07c896cfcc51c2ca84d03da22aad88957c5"},
    {file = "ijson-3.1.4-cp36-cp36m-macosx_10_9_x86_64.whl", hash = "sha256:f0f2a87c423e8767368aa055310024fa28727f4454463714fef22230c9717f64"},
    {file = "ijson-3.1.4-cp36-cp36m-manylinux1_i686.whl", hash = "sha256:15507de59d74d21501b2a076d9c49abf927eb58a51a01b8f28a0a0565db0a99f"},
    {file = "ijson-3.1.4-cp36-cp36m-manylinux1_x86_64.whl", hash = "sha256:2e6bd6ad95ab40c858592b905e2bbb4fe79bbff415b69a4923dafe841ffadcb4"},
    {file = "ijson-3.1.4-cp36-cp36m-manylinux2010_i686.whl", hash = "sha256:68e295bb12610d086990cedc89fb8b59b7c85740d66e9515aed062649605d0bf"},
    {file = "ijson-3.1.4-cp36-cp36m-manylinux2010_x86_64.whl", hash = "sha256:3bb461352c0f0f2ec460a4b19400a665b8a5a3a2da663a32093df1699642ee3f"},
    {file = "ijson-3.1.4-cp36-cp36m-manylinux2014_aarch64.whl", hash = "sha256:f91c75edd6cf1a66f02425bafc59a22ec29bc0adcbc06f4bfd694d92f424ceb3"},
    {file = "ijson-3.1.4-cp36-cp36m-win32.whl", hash = "sha256:4c53cc72f79a4c32d5fc22efb85aa22f248e8f4f992707a84bdc896cc0b1ecf9"},
    {file = "ijson-3.1.4-cp36-cp36m-win_amd64.whl", hash = "sha256:ac9098470c1ff6e5c23ec0946818bc102bfeeeea474554c8d081dc934be20988"},
    {file = "ijson-3.1.4-cp37-cp37m-macosx_10_9_x86_64.whl", hash = "sha256:dcd6f04df44b1945b859318010234651317db2c4232f75e3933f8bb41c4fa055"},
    {file = "ijson-3.1.4-cp37-cp37m-manylinux1_i686.whl", hash = "sha256:5a2f40c053c837591636dc1afb79d85e90b9a9d65f3d9963aae31d1eb11bfed2"},
    {file = "ijson-3.1.4-cp37-cp37m-manylinux1_x86_64.whl", hash = "sha256:f50337e3b8e72ec68441b573c2848f108a8976a57465c859b227ebd2a2342901"},
    {file = "ijson-3.1.4-cp37-cp37m-manylinux2010_i686.whl", hash = "sha256:454918f908abbed3c50a0a05c14b20658ab711b155e4f890900e6f60746dd7cc"},
    {file = "ijson-3.1.4-cp37-cp37m-manylinux2010_x86_64.whl", hash = "sha256:387c2ec434cc1bc7dc9bd33ec0b70d95d443cc1e5934005f26addc2284a437ab"},
    {file = "ijson-3.1.4-cp37-cp37m-manylinux2014_aarch64.whl", hash = "sha256:179ed6fd42e121d252b43a18833df2de08378fac7bce380974ef6f5e522afefa"},
    {file = "ijson-3.1.4-cp37-cp37m-win32.whl", hash = "sha256:26a6a550b270df04e3f442e2bf0870c9362db4912f0e7bdfd300f30ea43115a2"},
    {file = "ijson-3.1.4-cp37-cp37m-win_amd64.whl", hash = "sha256:ff8cf7507d9d8939264068c2cff0a23f99703fa2f31eb3cb45a9a52798843586"},
    {file = "ijson-3.1.4-cp38-cp38-macosx_10_9_x86_64.whl", hash = "sha256:09c9d7913c88a6059cd054ff854958f34d757402b639cf212ffbec201a705a0d"},
    {file = "ijson-3.1.4-cp38-cp38-manylinux1_i686.whl", hash = "sha256:702ba9a732116d659a5e950ee176be6a2e075998ef1bcde11cbf79a77ed0f717"},
    {file = "ijson-3.1.4-cp38-cp38-manylinux1_x86_64.whl", hash = "sha256:667841591521158770adc90793c2bdbb47c94fe28888cb802104b8bbd61f3d51"},
    {file = "ijson-3.1.4-cp38-cp38-manylinux2010_i686.whl", hash = "sha256:df641dd07b38c63eecd4f454db7b27aa5201193df160f06b48111ba97ab62504"},
    {file = "ijson-3.1.4-cp38-cp38-manylinux2010_x86_64.whl", hash = "sha256:9348e7d507eb40b52b12eecff3d50934fcc3d2a15a2f54ec1127a36063b9ba8f"},
    {file = "ijson-3.1.4-cp38-cp38-manylinux2014_aarch64.whl", hash = "sha256:93455902fdc33ba9485c7fae63ac95d96e0ab8942224a357113174bbeaff92e9"},
    {file = "ijson-3.1.4-cp38-cp38-win32.whl", hash = "sha256:5b725f2e984ce70d464b195f206fa44bebbd744da24139b61fec72de77c03a16"},
    {file = "ijson-3.1.4-cp38-cp38-win_amd64.whl", hash = "sha256:a5965c315fbb2dc9769dfdf046eb07daf48ae20b637da95ec8d62b629be09df4"},
    {file = "ijson-3.1.4-cp39-cp39-macosx_10_9_x86_64.whl", hash = "sha256:b8ee7dbb07cec9ba29d60cfe4954b3cc70adb5f85bba1f72225364b59c1cf82b"},
    {file = "ijson-3.1.4-cp39-cp39-manylinux1_i686.whl", hash = "sha256:d9e01c55d501e9c3d686b6ee3af351c9c0c8c3e45c5576bd5601bee3e1300b09"},
    {file = "ijson-3.1.4-cp39-cp39-manylinux1_x86_64.whl", hash = "sha256:297f26f27a04cd0d0a2f865d154090c48ea11b239cabe0a17a6c65f0314bd1ca"},
    {file = "ijson-3.1.4-cp39-cp39-manylinux2010_i686.whl", hash = "sha256:9239973100338a4138d09d7a4602bd289861e553d597cd67390c33bfc452253e"},
    {file = "ijson-3.1.4-cp39-cp39-manylinux2010_x86_64.whl", hash = "sha256:2a64c66a08f56ed45a805691c2fd2e1caef00edd6ccf4c4e5eff02cd94ad8364"},
    {file = "ijson-3.1.4-cp39-cp39-manylinux2014_aarch64.whl", hash = "sha256:d17fd199f0d0a4ab6e0d541b4eec1b68b5bd5bb5d8104521e22243015b51049b"},
    {file = "ijson-3.1.4-cp39-cp39-win32.whl", hash = "sha256:70ee3c8fa0eba18c80c5911639c01a8de4089a4361bad2862a9949e25ec9b1c8"},
    {file = "ijson-3.1.4-cp39-cp39-win_amd64.whl", hash = "sha256:6bf2b64304321705d03fa5e403ec3f36fa5bb27bf661849ad62e0a3a49bc23e3"},
    {file = "ijson-3.1.4-pp27-pypy_73-macosx_10_9_x86_64.whl", hash = "sha256:5d7e3fcc3b6de76a9dba1e9fc6ca23dad18f0fa6b4e6499415e16b684b2e9af1"},
    {file = "ijson-3.1.4-pp27-pypy_73-manylinux1_x86_64.whl", hash = "sha256:a72eb0359ebff94754f7a2f00a6efe4c57716f860fc040c606dedcb40f49f233"},
    {file = "ijson-3.1.4-pp27-pypy_73-manylinux2010_x86_64.whl", hash = "sha256:28fc168f5faf5759fdfa2a63f85f1f7a148bbae98f34404a6ba19f3d08e89e87"},
    {file = "ijson-3.1.4-pp36-pypy36_pp73-macosx_10_9_x86_64.whl", hash = "sha256:2844d4a38d27583897ed73f7946e205b16926b4cab2525d1ce17e8b08064c706"},
    {file = "ijson-3.1.4-pp36-pypy36_pp73-manylinux1_x86_64.whl", hash = "sha256:252defd1f139b5fb8c764d78d5e3a6df81543d9878c58992a89b261369ea97a7"},
    {file = "ijson-3.1.4-pp36-pypy36_pp73-manylinux2010_x86_64.whl", hash = "sha256:15d5356b4d090c699f382c8eb6a2bcd5992a8c8e8b88c88bc6e54f686018328a"},
    {file = "ijson-3.1.4-pp36-pypy36_pp73-win32.whl", hash = "sha256:6774ec0a39647eea70d35fb76accabe3d71002a8701c0545b9120230c182b75b"},
    {file = "ijson-3.1.4-pp37-pypy37_pp73-macosx_10_9_x86_64.whl", hash = "sha256:f11da15ec04cc83ff0f817a65a3392e169be8d111ba81f24d6e09236597bb28c"},
    {file = "ijson-3.1.4-pp37-pypy37_pp73-manylinux1_x86_64.whl", hash = "sha256:ee13ceeed9b6cf81b3b8197ef15595fc43fd54276842ed63840ddd49db0603da"},
    {file = "ijson-3.1.4-pp37-pypy37_pp73-manylinux2010_x86_64.whl", hash = "sha256:97e4df67235fae40d6195711223520d2c5bf1f7f5087c2963fcde44d72ebf448"},
    {file = "ijson-3.1.4-pp37-pypy37_pp73-win32.whl", hash = "sha256:3d10eee52428f43f7da28763bb79f3d90bbbeea1accb15de01e40a00885b6e89"},
    {file = "ijson-3.1.4.tar.gz", hash = "sha256:1d1003ae3c6115ec9b587d29dd136860a81a23c7626b682e2b5b12c9fd30e4ea"},
]
importlib-metadata = [
    {file = "importlib_metadata-4.2.0-py3-none-any.whl", hash = "sha256:057e92c15bc8d9e8109738a48db0ccb31b4d9d5cfbee5a8670879a30be66304b"},
    {file = "importlib_metadata-4.2.0.tar.gz", hash = "sha256:b7e52a1f8dec14a75ea73e0891f3060099ca1d8e6a462a4dff11c3e119ea1b31"},
]
importlib-resources = [
    {file = "importlib_resources-5.4.0-py3-none-any.whl", hash = "sha256:33a95faed5fc19b4bc16b29a6eeae248a3fe69dd55d4d229d2b480e23eeaad45"},
    {file = "importlib_resources-5.4.0.tar.gz", hash = "sha256:d756e2f85dd4de2ba89be0b21dba2a3bbec2e871a42a3a16719258a11f87506b"},
]
incremental = [
    {file = "incremental-21.3.0-py2.py3-none-any.whl", hash = "sha256:92014aebc6a20b78a8084cdd5645eeaa7f74b8933f70fa3ada2cfbd1e3b54321"},
    {file = "incremental-21.3.0.tar.gz", hash = "sha256:02f5de5aff48f6b9f665d99d48bfc7ec03b6e3943210de7cfc88856d755d6f57"},
]
isort = [
    {file = "isort-5.10.1-py3-none-any.whl", hash = "sha256:6f62d78e2f89b4500b080fe3a81690850cd254227f27f75c3a0c491a1f351ba7"},
    {file = "isort-5.10.1.tar.gz", hash = "sha256:e8443a5e7a020e9d7f97f1d7d9cd17c88bcb3bc7e218bf9cf5095fe550be2951"},
]
jaeger-client = [
    {file = "jaeger-client-4.8.0.tar.gz", hash = "sha256:3157836edab8e2c209bd2d6ae61113db36f7ee399e66b1dcbb715d87ab49bfe0"},
]
jeepney = [
    {file = "jeepney-0.7.1-py3-none-any.whl", hash = "sha256:1b5a0ea5c0e7b166b2f5895b91a08c14de8915afda4407fb5022a195224958ac"},
    {file = "jeepney-0.7.1.tar.gz", hash = "sha256:fa9e232dfa0c498bd0b8a3a73b8d8a31978304dcef0515adc859d4e096f96f4f"},
]
jinja2 = [
    {file = "Jinja2-3.1.2-py3-none-any.whl", hash = "sha256:6088930bfe239f0e6710546ab9c19c9ef35e29792895fed6e6e31a023a182a61"},
    {file = "Jinja2-3.1.2.tar.gz", hash = "sha256:31351a702a408a9e7595a8fc6150fc3f43bb6bf7e319770cbc0db9df9437e852"},
]
jsonschema = [
    {file = "jsonschema-4.17.0-py3-none-any.whl", hash = "sha256:f660066c3966db7d6daeaea8a75e0b68237a48e51cf49882087757bb59916248"},
    {file = "jsonschema-4.17.0.tar.gz", hash = "sha256:5bfcf2bca16a087ade17e02b282d34af7ccd749ef76241e7f9bd7c0cb8a9424d"},
]
jump-consistent-hash = [
    {file = "jump-consistent-hash-3.2.0.tar.gz", hash = "sha256:211c67366dc5e4afe00fae4ae5c0550362d8c77c9d73bc6ef428caf471b71603"},
    {file = "jump_consistent_hash-3.2.0-cp310-cp310-macosx_10_9_universal2.whl", hash = "sha256:edae564198d67fe1faa06467ebf4739bdd82fcd9ddbdcd6997056b438b65fc21"},
    {file = "jump_consistent_hash-3.2.0-cp310-cp310-macosx_10_9_x86_64.whl", hash = "sha256:33514ba5ed6b54cbbc315dfbb80ddaddbdaf03a0fe3a14e9781f3366cf9ca87c"},
    {file = "jump_consistent_hash-3.2.0-cp310-cp310-macosx_11_0_arm64.whl", hash = "sha256:eb8da39bc50cb60dfa4f6b590b8e0b7ce43239aa4089c3ba2d31fb6fe050809b"},
    {file = "jump_consistent_hash-3.2.0-cp310-cp310-manylinux_2_17_aarch64.manylinux2014_aarch64.whl", hash = "sha256:3d8de52b900e074b1646204f813c304a715702d30f07de2bbdbf016a7b19e7bb"},
    {file = "jump_consistent_hash-3.2.0-cp310-cp310-manylinux_2_5_i686.manylinux1_i686.manylinux_2_12_i686.manylinux2010_i686.whl", hash = "sha256:9c799714ef25ec24f3c3865ac2627883056e2be95fdc66fc1eca8596bf984324"},
    {file = "jump_consistent_hash-3.2.0-cp310-cp310-manylinux_2_5_x86_64.manylinux1_x86_64.manylinux_2_12_x86_64.manylinux2010_x86_64.whl", hash = "sha256:6a56ce715e1280fcde4c1c3263f0928046ed6f20e54d27ae750b99bac14a730e"},
    {file = "jump_consistent_hash-3.2.0-cp310-cp310-musllinux_1_1_aarch64.whl", hash = "sha256:556bbb20fecc89af1db94b5263f00921bb2aef2481f12696665419bc813b2f4a"},
    {file = "jump_consistent_hash-3.2.0-cp310-cp310-musllinux_1_1_i686.whl", hash = "sha256:96fbf0afc99b8a59d4c0ad3aa440e9d3799e3d678572b6618608d8063788ddda"},
    {file = "jump_consistent_hash-3.2.0-cp310-cp310-musllinux_1_1_x86_64.whl", hash = "sha256:69d76a8961cebb968a8090ad72a65b6500deb1bfb1cf06b6f3a0289bacb911e2"},
    {file = "jump_consistent_hash-3.2.0-cp310-cp310-win32.whl", hash = "sha256:24eb16806ae4a49fa6bc97188e37e52cfa6b2a1067485fb9afaf2320b597f601"},
    {file = "jump_consistent_hash-3.2.0-cp310-cp310-win_amd64.whl", hash = "sha256:d786c1f270e7e54f5f7373c2338547abfca08b6dd9a97ec47d6fb75366062f42"},
    {file = "jump_consistent_hash-3.2.0-cp36-cp36m-macosx_10_9_x86_64.whl", hash = "sha256:551238273929668326c4b0e6ac7e7f847c1702148bdcd6d7e654a23f97b6f234"},
    {file = "jump_consistent_hash-3.2.0-cp36-cp36m-manylinux_2_17_aarch64.manylinux2014_aarch64.whl", hash = "sha256:ae3c260e6a3e7c9bbcef706d64eab153a4a5bd197e126ea4efe0e39ef85212a6"},
    {file = "jump_consistent_hash-3.2.0-cp36-cp36m-manylinux_2_5_i686.manylinux1_i686.manylinux_2_12_i686.manylinux2010_i686.whl", hash = "sha256:e8434ee93d4facd848a61691629d0a570af77c1c26ed7245f7ea29633ef0388d"},
    {file = "jump_consistent_hash-3.2.0-cp36-cp36m-manylinux_2_5_x86_64.manylinux1_x86_64.manylinux_2_12_x86_64.manylinux2010_x86_64.whl", hash = "sha256:18dca5a8dc315512f3c7594558c59a7d1b8d557b372eae2466ce4660083ee5e3"},
    {file = "jump_consistent_hash-3.2.0-cp36-cp36m-musllinux_1_1_aarch64.whl", hash = "sha256:539e62ee164d08a6c594aa9a9cc99861067653a98e6175eae502ae3e607e43b4"},
    {file = "jump_consistent_hash-3.2.0-cp36-cp36m-musllinux_1_1_i686.whl", hash = "sha256:95db60d9503dbca4481ee8ea062bbf6aa919d9f35dc58fbfcacf6d11d0596e97"},
    {file = "jump_consistent_hash-3.2.0-cp36-cp36m-musllinux_1_1_x86_64.whl", hash = "sha256:64d6610e81d8a855af0bc8a49badd84f3b83d72fab8830344a5c01b1bcba920e"},
    {file = "jump_consistent_hash-3.2.0-cp36-cp36m-win32.whl", hash = "sha256:32b18783ca974a90d6e75f644b6f0d66c4b8faa3d36e9fe853f3bf910a2bc550"},
    {file = "jump_consistent_hash-3.2.0-cp36-cp36m-win_amd64.whl", hash = "sha256:742e331af2f184f3d8a1680c5ddc3b1c6f51b4620250f3800823c02dcb92f999"},
    {file = "jump_consistent_hash-3.2.0-cp37-cp37m-macosx_10_9_x86_64.whl", hash = "sha256:b5fafacc80b7a7d3323679ab8f69f480dd426414714a73c8c820c41a7e11885a"},
    {file = "jump_consistent_hash-3.2.0-cp37-cp37m-manylinux_2_17_aarch64.manylinux2014_aarch64.whl", hash = "sha256:cad9cf1fe7f3568a80a80ac6287eadb3a7a48d5d282bca40dffc6ab00c1fc3f8"},
    {file = "jump_consistent_hash-3.2.0-cp37-cp37m-manylinux_2_5_i686.manylinux1_i686.manylinux_2_12_i686.manylinux2010_i686.whl", hash = "sha256:5766978a7dc2314ca5a59fd0b3ae6a5384e6cf460e7eba70914fd438a8b9d1b3"},
    {file = "jump_consistent_hash-3.2.0-cp37-cp37m-manylinux_2_5_x86_64.manylinux1_x86_64.manylinux_2_12_x86_64.manylinux2010_x86_64.whl", hash = "sha256:f66bb7dcaf50de2ae8975c701b18fea29dbe03361523ee6f5cd0fe585b0579ac"},
    {file = "jump_consistent_hash-3.2.0-cp37-cp37m-musllinux_1_1_aarch64.whl", hash = "sha256:c548aa0dc6c57738dcd2c77a23cc2a9f41a8201ed8906fd28f18003b822b236d"},
    {file = "jump_consistent_hash-3.2.0-cp37-cp37m-musllinux_1_1_i686.whl", hash = "sha256:e9ccd795056cd1914f480eddb666cc146c7daa77bd59b918c2317e2f175e512c"},
    {file = "jump_consistent_hash-3.2.0-cp37-cp37m-musllinux_1_1_x86_64.whl", hash = "sha256:75671183f9a95e30ec0f3cf1d6140f2db6519a0362c022e9b834e91f3988621d"},
    {file = "jump_consistent_hash-3.2.0-cp37-cp37m-win32.whl", hash = "sha256:aa37820833d87cca1f2a8c84331501db341b68d810df85371b77ac20f583dab6"},
    {file = "jump_consistent_hash-3.2.0-cp37-cp37m-win_amd64.whl", hash = "sha256:0b06fc7ca6d251b73a72cfccf8d23484d53e4d480384638d220837d9dbd016b9"},
    {file = "jump_consistent_hash-3.2.0-cp38-cp38-macosx_10_9_universal2.whl", hash = "sha256:15171f1e056e95826e740e5f51d87d3b9e1e1250093b6df77b109489715a7036"},
    {file = "jump_consistent_hash-3.2.0-cp38-cp38-macosx_10_9_x86_64.whl", hash = "sha256:f0b74c3a3a7c5422461022c044f25387570923c402709ce073e23daff40c0ceb"},
    {file = "jump_consistent_hash-3.2.0-cp38-cp38-macosx_11_0_arm64.whl", hash = "sha256:54f80456477e4da8a1a4ef7f5ee7987c2e24b4dcc0c977cc49b9dc7d11b69daf"},
    {file = "jump_consistent_hash-3.2.0-cp38-cp38-manylinux_2_17_aarch64.manylinux2014_aarch64.whl", hash = "sha256:4f7affb8b230f4f36f91ff4130bf366aaf323772a8fab0b16ba202015499565f"},
    {file = "jump_consistent_hash-3.2.0-cp38-cp38-manylinux_2_5_i686.manylinux1_i686.manylinux_2_12_i686.manylinux2010_i686.whl", hash = "sha256:1d8b86181f624b17b1c978522eaa220b02ab2f2fee01e74548b1b395111a6f57"},
    {file = "jump_consistent_hash-3.2.0-cp38-cp38-manylinux_2_5_x86_64.manylinux1_x86_64.manylinux_2_12_x86_64.manylinux2010_x86_64.whl", hash = "sha256:c3cd852590ce9c0fbb86831908b1b9dd32ed9ed10c9aaad8c92899d0f4f85c79"},
    {file = "jump_consistent_hash-3.2.0-cp38-cp38-musllinux_1_1_aarch64.whl", hash = "sha256:1f6931ee26306967c37a77b0c06e2ef02befcfe71143892bf4fd4cd3900934dc"},
    {file = "jump_consistent_hash-3.2.0-cp38-cp38-musllinux_1_1_i686.whl", hash = "sha256:edcc1091bece4ae77d691ad827a211ad1d486ee670af08eeff461dbd337bb410"},
    {file = "jump_consistent_hash-3.2.0-cp38-cp38-musllinux_1_1_x86_64.whl", hash = "sha256:d830b9da5c25b1d1d63eea270dd278b220799ed8308740284420278794522077"},
    {file = "jump_consistent_hash-3.2.0-cp38-cp38-win32.whl", hash = "sha256:375556cae738798bbdc82eff86c0cd74564b266d328da0e8fec5c769e40e1a0e"},
    {file = "jump_consistent_hash-3.2.0-cp38-cp38-win_amd64.whl", hash = "sha256:44130ad6eb42043f60554fc3be7bc219211d6eea96e1aa9216bee37627323a5a"},
    {file = "jump_consistent_hash-3.2.0-cp39-cp39-macosx_10_9_universal2.whl", hash = "sha256:72ffe714470238b4dae2fd8c7d26345247ef7c0b011e85501367cf9d9259bd9d"},
    {file = "jump_consistent_hash-3.2.0-cp39-cp39-macosx_10_9_x86_64.whl", hash = "sha256:223ad65b7fa5c14e9a2fded80a6d3d392ba0c91e39af6d858fe8eb6153a09959"},
    {file = "jump_consistent_hash-3.2.0-cp39-cp39-macosx_11_0_arm64.whl", hash = "sha256:c02ab09d284be5281e733c21ed1ed791f11bec3cc1711c05ba17b26de3568603"},
    {file = "jump_consistent_hash-3.2.0-cp39-cp39-manylinux_2_17_aarch64.manylinux2014_aarch64.whl", hash = "sha256:42753979b8ee53545282d18906b93c6db99ab77133a2ea9b750f8cc8f951db1c"},
    {file = "jump_consistent_hash-3.2.0-cp39-cp39-manylinux_2_5_i686.manylinux1_i686.manylinux_2_12_i686.manylinux2010_i686.whl", hash = "sha256:d7e7e9d48158df5b1279351b9633e6b7fa21a2c71870825a9ad7004321b8348c"},
    {file = "jump_consistent_hash-3.2.0-cp39-cp39-manylinux_2_5_x86_64.manylinux1_x86_64.manylinux_2_12_x86_64.manylinux2010_x86_64.whl", hash = "sha256:b974d4ff7504c5efc10469dac8b279128aede01c539049e0e1fd86e649e7f37d"},
    {file = "jump_consistent_hash-3.2.0-cp39-cp39-musllinux_1_1_aarch64.whl", hash = "sha256:2fb2fb46ef53dcfa66cf5a9a0075a1c66e04b9fad58177b11307f0dfa08bc8e8"},
    {file = "jump_consistent_hash-3.2.0-cp39-cp39-musllinux_1_1_i686.whl", hash = "sha256:ded2a899ca80a20e8316d62f5827c829f7fb8cdbc77f46db9e8dfe9534f03542"},
    {file = "jump_consistent_hash-3.2.0-cp39-cp39-musllinux_1_1_x86_64.whl", hash = "sha256:f683f0a69dd651ffff7354307e8f9711c74c6d67bc62c64c5ba70fe7f06be89b"},
    {file = "jump_consistent_hash-3.2.0-cp39-cp39-win32.whl", hash = "sha256:30c766d3dcc78d79a5792be308652ef5d03aaa488644e19154dfba67db480a82"},
    {file = "jump_consistent_hash-3.2.0-cp39-cp39-win_amd64.whl", hash = "sha256:32156055c2bbbe0a91621f8fdc521413cef6103484d18cf216e483201783d250"},
    {file = "jump_consistent_hash-3.2.0-pp37-pypy37_pp73-macosx_10_9_x86_64.whl", hash = "sha256:c3bdf10571e8d4aefd53cdcc9bb5a125cdae6375175fcb71edb5d065eb16c5d0"},
    {file = "jump_consistent_hash-3.2.0-pp37-pypy37_pp73-manylinux_2_17_aarch64.manylinux2014_aarch64.whl", hash = "sha256:f03e2ea907bbb639259312ac6aae18242ac38089ff109fed224f5c034ad8fd53"},
    {file = "jump_consistent_hash-3.2.0-pp37-pypy37_pp73-manylinux_2_5_i686.manylinux1_i686.manylinux_2_12_i686.manylinux2010_i686.whl", hash = "sha256:fbc961389bbe642f5d059ee000c7aea3f188b236755d2ebd2c1261a6866e0fe4"},
    {file = "jump_consistent_hash-3.2.0-pp37-pypy37_pp73-manylinux_2_5_x86_64.manylinux1_x86_64.manylinux_2_12_x86_64.manylinux2010_x86_64.whl", hash = "sha256:f724c034cb523f41de5755fe7450027212a9727ba3c13c8c046de11352074bf4"},
    {file = "jump_consistent_hash-3.2.0-pp37-pypy37_pp73-win_amd64.whl", hash = "sha256:4d682973063bff602ae18cd5f1ea8bc07aa0d3ff5d95239dec439fed77496f28"},
]
keyring = [
    {file = "keyring-23.5.0-py3-none-any.whl", hash = "sha256:b0d28928ac3ec8e42ef4cc227822647a19f1d544f21f96457965dc01cf555261"},
    {file = "keyring-23.5.0.tar.gz", hash = "sha256:9012508e141a80bd1c0b6778d5c610dd9f8c464d75ac6774248500503f972fb9"},
]
ldap3 = [
    {file = "ldap3-2.9.1-py2.6.egg", hash = "sha256:5ab7febc00689181375de40c396dcad4f2659cd260fc5e94c508b6d77c17e9d5"},
    {file = "ldap3-2.9.1-py2.7.egg", hash = "sha256:2bc966556fc4d4fa9f445a1c31dc484ee81d44a51ab0e2d0fd05b62cac75daa6"},
    {file = "ldap3-2.9.1-py2.py3-none-any.whl", hash = "sha256:5869596fc4948797020d3f03b7939da938778a0f9e2009f7a072ccf92b8e8d70"},
    {file = "ldap3-2.9.1-py3.9.egg", hash = "sha256:5630d1383e09ba94839e253e013f1aa1a2cf7a547628ba1265cb7b9a844b5687"},
    {file = "ldap3-2.9.1.tar.gz", hash = "sha256:f3e7fc4718e3f09dda568b57100095e0ce58633bcabbed8667ce3f8fbaa4229f"},
]
lxml = [
    {file = "lxml-4.9.1-cp27-cp27m-macosx_10_15_x86_64.whl", hash = "sha256:98cafc618614d72b02185ac583c6f7796202062c41d2eeecdf07820bad3295ed"},
    {file = "lxml-4.9.1-cp27-cp27m-manylinux_2_5_i686.manylinux1_i686.whl", hash = "sha256:c62e8dd9754b7debda0c5ba59d34509c4688f853588d75b53c3791983faa96fc"},
    {file = "lxml-4.9.1-cp27-cp27m-manylinux_2_5_x86_64.manylinux1_x86_64.whl", hash = "sha256:21fb3d24ab430fc538a96e9fbb9b150029914805d551deeac7d7822f64631dfc"},
    {file = "lxml-4.9.1-cp27-cp27m-win32.whl", hash = "sha256:86e92728ef3fc842c50a5cb1d5ba2bc66db7da08a7af53fb3da79e202d1b2cd3"},
    {file = "lxml-4.9.1-cp27-cp27m-win_amd64.whl", hash = "sha256:4cfbe42c686f33944e12f45a27d25a492cc0e43e1dc1da5d6a87cbcaf2e95627"},
    {file = "lxml-4.9.1-cp27-cp27mu-manylinux_2_5_i686.manylinux1_i686.whl", hash = "sha256:dad7b164905d3e534883281c050180afcf1e230c3d4a54e8038aa5cfcf312b84"},
    {file = "lxml-4.9.1-cp27-cp27mu-manylinux_2_5_x86_64.manylinux1_x86_64.whl", hash = "sha256:a614e4afed58c14254e67862456d212c4dcceebab2eaa44d627c2ca04bf86837"},
    {file = "lxml-4.9.1-cp310-cp310-manylinux_2_12_i686.manylinux2010_i686.manylinux_2_24_i686.whl", hash = "sha256:f9ced82717c7ec65a67667bb05865ffe38af0e835cdd78728f1209c8fffe0cad"},
    {file = "lxml-4.9.1-cp310-cp310-manylinux_2_17_aarch64.manylinux2014_aarch64.manylinux_2_24_aarch64.whl", hash = "sha256:d9fc0bf3ff86c17348dfc5d322f627d78273eba545db865c3cd14b3f19e57fa5"},
    {file = "lxml-4.9.1-cp310-cp310-manylinux_2_17_x86_64.manylinux2014_x86_64.manylinux_2_24_x86_64.whl", hash = "sha256:e5f66bdf0976ec667fc4594d2812a00b07ed14d1b44259d19a41ae3fff99f2b8"},
    {file = "lxml-4.9.1-cp310-cp310-musllinux_1_1_aarch64.whl", hash = "sha256:fe17d10b97fdf58155f858606bddb4e037b805a60ae023c009f760d8361a4eb8"},
    {file = "lxml-4.9.1-cp310-cp310-musllinux_1_1_x86_64.whl", hash = "sha256:8caf4d16b31961e964c62194ea3e26a0e9561cdf72eecb1781458b67ec83423d"},
    {file = "lxml-4.9.1-cp310-cp310-win32.whl", hash = "sha256:4780677767dd52b99f0af1f123bc2c22873d30b474aa0e2fc3fe5e02217687c7"},
    {file = "lxml-4.9.1-cp310-cp310-win_amd64.whl", hash = "sha256:b122a188cd292c4d2fcd78d04f863b789ef43aa129b233d7c9004de08693728b"},
    {file = "lxml-4.9.1-cp311-cp311-manylinux_2_12_i686.manylinux2010_i686.manylinux_2_24_i686.whl", hash = "sha256:be9eb06489bc975c38706902cbc6888f39e946b81383abc2838d186f0e8b6a9d"},
    {file = "lxml-4.9.1-cp311-cp311-manylinux_2_17_x86_64.manylinux2014_x86_64.manylinux_2_24_x86_64.whl", hash = "sha256:f1be258c4d3dc609e654a1dc59d37b17d7fef05df912c01fc2e15eb43a9735f3"},
    {file = "lxml-4.9.1-cp311-cp311-musllinux_1_1_x86_64.whl", hash = "sha256:927a9dd016d6033bc12e0bf5dee1dde140235fc8d0d51099353c76081c03dc29"},
    {file = "lxml-4.9.1-cp35-cp35m-manylinux_2_5_i686.manylinux1_i686.whl", hash = "sha256:9232b09f5efee6a495a99ae6824881940d6447debe272ea400c02e3b68aad85d"},
    {file = "lxml-4.9.1-cp35-cp35m-manylinux_2_5_x86_64.manylinux1_x86_64.whl", hash = "sha256:04da965dfebb5dac2619cb90fcf93efdb35b3c6994fea58a157a834f2f94b318"},
    {file = "lxml-4.9.1-cp35-cp35m-win32.whl", hash = "sha256:4d5bae0a37af799207140652a700f21a85946f107a199bcb06720b13a4f1f0b7"},
    {file = "lxml-4.9.1-cp35-cp35m-win_amd64.whl", hash = "sha256:4878e667ebabe9b65e785ac8da4d48886fe81193a84bbe49f12acff8f7a383a4"},
    {file = "lxml-4.9.1-cp36-cp36m-macosx_10_15_x86_64.whl", hash = "sha256:1355755b62c28950f9ce123c7a41460ed9743c699905cbe664a5bcc5c9c7c7fb"},
    {file = "lxml-4.9.1-cp36-cp36m-manylinux_2_12_i686.manylinux2010_i686.manylinux_2_24_i686.whl", hash = "sha256:bcaa1c495ce623966d9fc8a187da80082334236a2a1c7e141763ffaf7a405067"},
    {file = "lxml-4.9.1-cp36-cp36m-manylinux_2_17_aarch64.manylinux2014_aarch64.whl", hash = "sha256:6eafc048ea3f1b3c136c71a86db393be36b5b3d9c87b1c25204e7d397cee9536"},
    {file = "lxml-4.9.1-cp36-cp36m-manylinux_2_17_x86_64.manylinux2014_x86_64.manylinux_2_24_x86_64.whl", hash = "sha256:13c90064b224e10c14dcdf8086688d3f0e612db53766e7478d7754703295c7c8"},
    {file = "lxml-4.9.1-cp36-cp36m-manylinux_2_5_i686.manylinux1_i686.whl", hash = "sha256:206a51077773c6c5d2ce1991327cda719063a47adc02bd703c56a662cdb6c58b"},
    {file = "lxml-4.9.1-cp36-cp36m-manylinux_2_5_x86_64.manylinux1_x86_64.whl", hash = "sha256:e8f0c9d65da595cfe91713bc1222af9ecabd37971762cb830dea2fc3b3bb2acf"},
    {file = "lxml-4.9.1-cp36-cp36m-musllinux_1_1_aarch64.whl", hash = "sha256:8f0a4d179c9a941eb80c3a63cdb495e539e064f8054230844dcf2fcb812b71d3"},
    {file = "lxml-4.9.1-cp36-cp36m-musllinux_1_1_x86_64.whl", hash = "sha256:830c88747dce8a3e7525defa68afd742b4580df6aa2fdd6f0855481e3994d391"},
    {file = "lxml-4.9.1-cp36-cp36m-win32.whl", hash = "sha256:1e1cf47774373777936c5aabad489fef7b1c087dcd1f426b621fda9dcc12994e"},
    {file = "lxml-4.9.1-cp36-cp36m-win_amd64.whl", hash = "sha256:5974895115737a74a00b321e339b9c3f45c20275d226398ae79ac008d908bff7"},
    {file = "lxml-4.9.1-cp37-cp37m-macosx_10_15_x86_64.whl", hash = "sha256:1423631e3d51008871299525b541413c9b6c6423593e89f9c4cfbe8460afc0a2"},
    {file = "lxml-4.9.1-cp37-cp37m-manylinux_2_12_i686.manylinux2010_i686.manylinux_2_24_i686.whl", hash = "sha256:2aaf6a0a6465d39b5ca69688fce82d20088c1838534982996ec46633dc7ad6cc"},
    {file = "lxml-4.9.1-cp37-cp37m-manylinux_2_17_aarch64.manylinux2014_aarch64.manylinux_2_24_aarch64.whl", hash = "sha256:9f36de4cd0c262dd9927886cc2305aa3f2210db437aa4fed3fb4940b8bf4592c"},
    {file = "lxml-4.9.1-cp37-cp37m-manylinux_2_17_x86_64.manylinux2014_x86_64.manylinux_2_24_x86_64.whl", hash = "sha256:ae06c1e4bc60ee076292e582a7512f304abdf6c70db59b56745cca1684f875a4"},
    {file = "lxml-4.9.1-cp37-cp37m-manylinux_2_5_i686.manylinux1_i686.whl", hash = "sha256:57e4d637258703d14171b54203fd6822fda218c6c2658a7d30816b10995f29f3"},
    {file = "lxml-4.9.1-cp37-cp37m-manylinux_2_5_x86_64.manylinux1_x86_64.whl", hash = "sha256:6d279033bf614953c3fc4a0aa9ac33a21e8044ca72d4fa8b9273fe75359d5cca"},
    {file = "lxml-4.9.1-cp37-cp37m-musllinux_1_1_aarch64.whl", hash = "sha256:a60f90bba4c37962cbf210f0188ecca87daafdf60271f4c6948606e4dabf8785"},
    {file = "lxml-4.9.1-cp37-cp37m-musllinux_1_1_x86_64.whl", hash = "sha256:6ca2264f341dd81e41f3fffecec6e446aa2121e0b8d026fb5130e02de1402785"},
    {file = "lxml-4.9.1-cp37-cp37m-win32.whl", hash = "sha256:27e590352c76156f50f538dbcebd1925317a0f70540f7dc8c97d2931c595783a"},
    {file = "lxml-4.9.1-cp37-cp37m-win_amd64.whl", hash = "sha256:eea5d6443b093e1545ad0210e6cf27f920482bfcf5c77cdc8596aec73523bb7e"},
    {file = "lxml-4.9.1-cp38-cp38-macosx_10_15_x86_64.whl", hash = "sha256:f05251bbc2145349b8d0b77c0d4e5f3b228418807b1ee27cefb11f69ed3d233b"},
    {file = "lxml-4.9.1-cp38-cp38-manylinux_2_12_i686.manylinux2010_i686.manylinux_2_24_i686.whl", hash = "sha256:487c8e61d7acc50b8be82bda8c8d21d20e133c3cbf41bd8ad7eb1aaeb3f07c97"},
    {file = "lxml-4.9.1-cp38-cp38-manylinux_2_17_aarch64.manylinux2014_aarch64.manylinux_2_24_aarch64.whl", hash = "sha256:8d1a92d8e90b286d491e5626af53afef2ba04da33e82e30744795c71880eaa21"},
    {file = "lxml-4.9.1-cp38-cp38-manylinux_2_17_x86_64.manylinux2014_x86_64.manylinux_2_24_x86_64.whl", hash = "sha256:b570da8cd0012f4af9fa76a5635cd31f707473e65a5a335b186069d5c7121ff2"},
    {file = "lxml-4.9.1-cp38-cp38-manylinux_2_5_i686.manylinux1_i686.whl", hash = "sha256:5ef87fca280fb15342726bd5f980f6faf8b84a5287fcc2d4962ea8af88b35130"},
    {file = "lxml-4.9.1-cp38-cp38-manylinux_2_5_x86_64.manylinux1_x86_64.whl", hash = "sha256:93e414e3206779ef41e5ff2448067213febf260ba747fc65389a3ddaa3fb8715"},
    {file = "lxml-4.9.1-cp38-cp38-musllinux_1_1_aarch64.whl", hash = "sha256:6653071f4f9bac46fbc30f3c7838b0e9063ee335908c5d61fb7a4a86c8fd2036"},
    {file = "lxml-4.9.1-cp38-cp38-musllinux_1_1_x86_64.whl", hash = "sha256:32a73c53783becdb7eaf75a2a1525ea8e49379fb7248c3eeefb9412123536387"},
    {file = "lxml-4.9.1-cp38-cp38-win32.whl", hash = "sha256:1a7c59c6ffd6ef5db362b798f350e24ab2cfa5700d53ac6681918f314a4d3b94"},
    {file = "lxml-4.9.1-cp38-cp38-win_amd64.whl", hash = "sha256:1436cf0063bba7888e43f1ba8d58824f085410ea2025befe81150aceb123e345"},
    {file = "lxml-4.9.1-cp39-cp39-macosx_10_15_x86_64.whl", hash = "sha256:4beea0f31491bc086991b97517b9683e5cfb369205dac0148ef685ac12a20a67"},
    {file = "lxml-4.9.1-cp39-cp39-manylinux_2_12_i686.manylinux2010_i686.manylinux_2_24_i686.whl", hash = "sha256:41fb58868b816c202e8881fd0f179a4644ce6e7cbbb248ef0283a34b73ec73bb"},
    {file = "lxml-4.9.1-cp39-cp39-manylinux_2_17_aarch64.manylinux2014_aarch64.manylinux_2_24_aarch64.whl", hash = "sha256:bd34f6d1810d9354dc7e35158aa6cc33456be7706df4420819af6ed966e85448"},
    {file = "lxml-4.9.1-cp39-cp39-manylinux_2_17_x86_64.manylinux2014_x86_64.manylinux_2_24_x86_64.whl", hash = "sha256:edffbe3c510d8f4bf8640e02ca019e48a9b72357318383ca60e3330c23aaffc7"},
    {file = "lxml-4.9.1-cp39-cp39-manylinux_2_5_i686.manylinux1_i686.whl", hash = "sha256:6d949f53ad4fc7cf02c44d6678e7ff05ec5f5552b235b9e136bd52e9bf730b91"},
    {file = "lxml-4.9.1-cp39-cp39-manylinux_2_5_x86_64.manylinux1_x86_64.whl", hash = "sha256:079b68f197c796e42aa80b1f739f058dcee796dc725cc9a1be0cdb08fc45b000"},
    {file = "lxml-4.9.1-cp39-cp39-musllinux_1_1_aarch64.whl", hash = "sha256:9c3a88d20e4fe4a2a4a84bf439a5ac9c9aba400b85244c63a1ab7088f85d9d25"},
    {file = "lxml-4.9.1-cp39-cp39-musllinux_1_1_x86_64.whl", hash = "sha256:4e285b5f2bf321fc0857b491b5028c5f276ec0c873b985d58d7748ece1d770dd"},
    {file = "lxml-4.9.1-cp39-cp39-win32.whl", hash = "sha256:ef72013e20dd5ba86a8ae1aed7f56f31d3374189aa8b433e7b12ad182c0d2dfb"},
    {file = "lxml-4.9.1-cp39-cp39-win_amd64.whl", hash = "sha256:10d2017f9150248563bb579cd0d07c61c58da85c922b780060dcc9a3aa9f432d"},
    {file = "lxml-4.9.1-pp37-pypy37_pp73-macosx_10_15_x86_64.whl", hash = "sha256:0538747a9d7827ce3e16a8fdd201a99e661c7dee3c96c885d8ecba3c35d1032c"},
    {file = "lxml-4.9.1-pp37-pypy37_pp73-manylinux_2_12_i686.manylinux2010_i686.manylinux_2_24_i686.whl", hash = "sha256:0645e934e940107e2fdbe7c5b6fb8ec6232444260752598bc4d09511bd056c0b"},
    {file = "lxml-4.9.1-pp37-pypy37_pp73-manylinux_2_17_x86_64.manylinux2014_x86_64.manylinux_2_24_x86_64.whl", hash = "sha256:6daa662aba22ef3258934105be2dd9afa5bb45748f4f702a3b39a5bf53a1f4dc"},
    {file = "lxml-4.9.1-pp38-pypy38_pp73-macosx_10_15_x86_64.whl", hash = "sha256:603a464c2e67d8a546ddaa206d98e3246e5db05594b97db844c2f0a1af37cf5b"},
    {file = "lxml-4.9.1-pp38-pypy38_pp73-manylinux_2_12_i686.manylinux2010_i686.manylinux_2_24_i686.whl", hash = "sha256:c4b2e0559b68455c085fb0f6178e9752c4be3bba104d6e881eb5573b399d1eb2"},
    {file = "lxml-4.9.1-pp38-pypy38_pp73-manylinux_2_17_x86_64.manylinux2014_x86_64.manylinux_2_24_x86_64.whl", hash = "sha256:0f3f0059891d3254c7b5fb935330d6db38d6519ecd238ca4fce93c234b4a0f73"},
    {file = "lxml-4.9.1-pp39-pypy39_pp73-manylinux_2_12_i686.manylinux2010_i686.manylinux_2_24_i686.whl", hash = "sha256:c852b1530083a620cb0de5f3cd6826f19862bafeaf77586f1aef326e49d95f0c"},
    {file = "lxml-4.9.1-pp39-pypy39_pp73-manylinux_2_17_x86_64.manylinux2014_x86_64.manylinux_2_24_x86_64.whl", hash = "sha256:287605bede6bd36e930577c5925fcea17cb30453d96a7b4c63c14a257118dbb9"},
    {file = "lxml-4.9.1.tar.gz", hash = "sha256:fe749b052bb7233fe5d072fcb549221a8cb1a16725c47c37e42b0b9cb3ff2c3f"},
]
markupsafe = [
    {file = "MarkupSafe-2.1.0-cp310-cp310-macosx_10_9_universal2.whl", hash = "sha256:3028252424c72b2602a323f70fbf50aa80a5d3aa616ea6add4ba21ae9cc9da4c"},
    {file = "MarkupSafe-2.1.0-cp310-cp310-macosx_10_9_x86_64.whl", hash = "sha256:290b02bab3c9e216da57c1d11d2ba73a9f73a614bbdcc027d299a60cdfabb11a"},
    {file = "MarkupSafe-2.1.0-cp310-cp310-manylinux_2_17_aarch64.manylinux2014_aarch64.whl", hash = "sha256:6e104c0c2b4cd765b4e83909cde7ec61a1e313f8a75775897db321450e928cce"},
    {file = "MarkupSafe-2.1.0-cp310-cp310-manylinux_2_17_x86_64.manylinux2014_x86_64.whl", hash = "sha256:24c3be29abb6b34052fd26fc7a8e0a49b1ee9d282e3665e8ad09a0a68faee5b3"},
    {file = "MarkupSafe-2.1.0-cp310-cp310-manylinux_2_5_i686.manylinux1_i686.manylinux_2_17_i686.manylinux2014_i686.whl", hash = "sha256:204730fd5fe2fe3b1e9ccadb2bd18ba8712b111dcabce185af0b3b5285a7c989"},
    {file = "MarkupSafe-2.1.0-cp310-cp310-musllinux_1_1_aarch64.whl", hash = "sha256:d3b64c65328cb4cd252c94f83e66e3d7acf8891e60ebf588d7b493a55a1dbf26"},
    {file = "MarkupSafe-2.1.0-cp310-cp310-musllinux_1_1_i686.whl", hash = "sha256:96de1932237abe0a13ba68b63e94113678c379dca45afa040a17b6e1ad7ed076"},
    {file = "MarkupSafe-2.1.0-cp310-cp310-musllinux_1_1_x86_64.whl", hash = "sha256:75bb36f134883fdbe13d8e63b8675f5f12b80bb6627f7714c7d6c5becf22719f"},
    {file = "MarkupSafe-2.1.0-cp310-cp310-win32.whl", hash = "sha256:4056f752015dfa9828dce3140dbadd543b555afb3252507348c493def166d454"},
    {file = "MarkupSafe-2.1.0-cp310-cp310-win_amd64.whl", hash = "sha256:d4e702eea4a2903441f2735799d217f4ac1b55f7d8ad96ab7d4e25417cb0827c"},
    {file = "MarkupSafe-2.1.0-cp37-cp37m-macosx_10_9_x86_64.whl", hash = "sha256:f0eddfcabd6936558ec020130f932d479930581171368fd728efcfb6ef0dd357"},
    {file = "MarkupSafe-2.1.0-cp37-cp37m-manylinux_2_17_aarch64.manylinux2014_aarch64.whl", hash = "sha256:5ddea4c352a488b5e1069069f2f501006b1a4362cb906bee9a193ef1245a7a61"},
    {file = "MarkupSafe-2.1.0-cp37-cp37m-manylinux_2_17_x86_64.manylinux2014_x86_64.whl", hash = "sha256:09c86c9643cceb1d87ca08cdc30160d1b7ab49a8a21564868921959bd16441b8"},
    {file = "MarkupSafe-2.1.0-cp37-cp37m-manylinux_2_5_i686.manylinux1_i686.manylinux_2_17_i686.manylinux2014_i686.whl", hash = "sha256:a0a0abef2ca47b33fb615b491ce31b055ef2430de52c5b3fb19a4042dbc5cadb"},
    {file = "MarkupSafe-2.1.0-cp37-cp37m-musllinux_1_1_aarch64.whl", hash = "sha256:736895a020e31b428b3382a7887bfea96102c529530299f426bf2e636aacec9e"},
    {file = "MarkupSafe-2.1.0-cp37-cp37m-musllinux_1_1_i686.whl", hash = "sha256:679cbb78914ab212c49c67ba2c7396dc599a8479de51b9a87b174700abd9ea49"},
    {file = "MarkupSafe-2.1.0-cp37-cp37m-musllinux_1_1_x86_64.whl", hash = "sha256:84ad5e29bf8bab3ad70fd707d3c05524862bddc54dc040982b0dbcff36481de7"},
    {file = "MarkupSafe-2.1.0-cp37-cp37m-win32.whl", hash = "sha256:8da5924cb1f9064589767b0f3fc39d03e3d0fb5aa29e0cb21d43106519bd624a"},
    {file = "MarkupSafe-2.1.0-cp37-cp37m-win_amd64.whl", hash = "sha256:454ffc1cbb75227d15667c09f164a0099159da0c1f3d2636aa648f12675491ad"},
    {file = "MarkupSafe-2.1.0-cp38-cp38-macosx_10_9_universal2.whl", hash = "sha256:142119fb14a1ef6d758912b25c4e803c3ff66920635c44078666fe7cc3f8f759"},
    {file = "MarkupSafe-2.1.0-cp38-cp38-macosx_10_9_x86_64.whl", hash = "sha256:b2a5a856019d2833c56a3dcac1b80fe795c95f401818ea963594b345929dffa7"},
    {file = "MarkupSafe-2.1.0-cp38-cp38-manylinux_2_17_aarch64.manylinux2014_aarch64.whl", hash = "sha256:1d1fb9b2eec3c9714dd936860850300b51dbaa37404209c8d4cb66547884b7ed"},
    {file = "MarkupSafe-2.1.0-cp38-cp38-manylinux_2_17_x86_64.manylinux2014_x86_64.whl", hash = "sha256:62c0285e91414f5c8f621a17b69fc0088394ccdaa961ef469e833dbff64bd5ea"},
    {file = "MarkupSafe-2.1.0-cp38-cp38-manylinux_2_5_i686.manylinux1_i686.manylinux_2_17_i686.manylinux2014_i686.whl", hash = "sha256:fc3150f85e2dbcf99e65238c842d1cfe69d3e7649b19864c1cc043213d9cd730"},
    {file = "MarkupSafe-2.1.0-cp38-cp38-musllinux_1_1_aarch64.whl", hash = "sha256:f02cf7221d5cd915d7fa58ab64f7ee6dd0f6cddbb48683debf5d04ae9b1c2cc1"},
    {file = "MarkupSafe-2.1.0-cp38-cp38-musllinux_1_1_i686.whl", hash = "sha256:d5653619b3eb5cbd35bfba3c12d575db2a74d15e0e1c08bf1db788069d410ce8"},
    {file = "MarkupSafe-2.1.0-cp38-cp38-musllinux_1_1_x86_64.whl", hash = "sha256:7d2f5d97fcbd004c03df8d8fe2b973fe2b14e7bfeb2cfa012eaa8759ce9a762f"},
    {file = "MarkupSafe-2.1.0-cp38-cp38-win32.whl", hash = "sha256:3cace1837bc84e63b3fd2dfce37f08f8c18aeb81ef5cf6bb9b51f625cb4e6cd8"},
    {file = "MarkupSafe-2.1.0-cp38-cp38-win_amd64.whl", hash = "sha256:fabbe18087c3d33c5824cb145ffca52eccd053061df1d79d4b66dafa5ad2a5ea"},
    {file = "MarkupSafe-2.1.0-cp39-cp39-macosx_10_9_universal2.whl", hash = "sha256:023af8c54fe63530545f70dd2a2a7eed18d07a9a77b94e8bf1e2ff7f252db9a3"},
    {file = "MarkupSafe-2.1.0-cp39-cp39-macosx_10_9_x86_64.whl", hash = "sha256:d66624f04de4af8bbf1c7f21cc06649c1c69a7f84109179add573ce35e46d448"},
    {file = "MarkupSafe-2.1.0-cp39-cp39-manylinux_2_17_aarch64.manylinux2014_aarch64.whl", hash = "sha256:c532d5ab79be0199fa2658e24a02fce8542df196e60665dd322409a03db6a52c"},
    {file = "MarkupSafe-2.1.0-cp39-cp39-manylinux_2_17_x86_64.manylinux2014_x86_64.whl", hash = "sha256:e67ec74fada3841b8c5f4c4f197bea916025cb9aa3fe5abf7d52b655d042f956"},
    {file = "MarkupSafe-2.1.0-cp39-cp39-manylinux_2_5_i686.manylinux1_i686.manylinux_2_17_i686.manylinux2014_i686.whl", hash = "sha256:30c653fde75a6e5eb814d2a0a89378f83d1d3f502ab710904ee585c38888816c"},
    {file = "MarkupSafe-2.1.0-cp39-cp39-musllinux_1_1_aarch64.whl", hash = "sha256:961eb86e5be7d0973789f30ebcf6caab60b844203f4396ece27310295a6082c7"},
    {file = "MarkupSafe-2.1.0-cp39-cp39-musllinux_1_1_i686.whl", hash = "sha256:598b65d74615c021423bd45c2bc5e9b59539c875a9bdb7e5f2a6b92dfcfc268d"},
    {file = "MarkupSafe-2.1.0-cp39-cp39-musllinux_1_1_x86_64.whl", hash = "sha256:599941da468f2cf22bf90a84f6e2a65524e87be2fce844f96f2dd9a6c9d1e635"},
    {file = "MarkupSafe-2.1.0-cp39-cp39-win32.whl", hash = "sha256:e6f7f3f41faffaea6596da86ecc2389672fa949bd035251eab26dc6697451d05"},
    {file = "MarkupSafe-2.1.0-cp39-cp39-win_amd64.whl", hash = "sha256:b8811d48078d1cf2a6863dafb896e68406c5f513048451cd2ded0473133473c7"},
    {file = "MarkupSafe-2.1.0.tar.gz", hash = "sha256:80beaf63ddfbc64a0452b841d8036ca0611e049650e20afcb882f5d3c266d65f"},
]
matrix-common = [
    {file = "matrix_common-1.3.0-py3-none-any.whl", hash = "sha256:524e2785b9b03be4d15f3a8a6b857c5b6af68791ffb1b9918f0ad299abc4db20"},
    {file = "matrix_common-1.3.0.tar.gz", hash = "sha256:62e121cccd9f243417b57ec37a76dc44aeb198a7a5c67afd6b8275992ff2abd1"},
]
matrix-synapse-ldap3 = [
    {file = "matrix-synapse-ldap3-0.2.2.tar.gz", hash = "sha256:b388d95693486eef69adaefd0fd9e84463d52fe17b0214a00efcaa669b73cb74"},
    {file = "matrix_synapse_ldap3-0.2.2-py3-none-any.whl", hash = "sha256:66ee4c85d7952c6c27fd04c09cdfdf4847b8e8b7d6a7ada6ba1100013bda060f"},
]
mccabe = [
    {file = "mccabe-0.7.0-py2.py3-none-any.whl", hash = "sha256:6c2d30ab6be0e4a46919781807b4f0d834ebdd6c6e3dca0bda5a15f863427b6e"},
    {file = "mccabe-0.7.0.tar.gz", hash = "sha256:348e0240c33b60bbdf4e523192ef919f28cb2c3d7d5c7794f74009290f236325"},
]
msgpack = [
    {file = "msgpack-1.0.4-cp310-cp310-macosx_10_9_universal2.whl", hash = "sha256:4ab251d229d10498e9a2f3b1e68ef64cb393394ec477e3370c457f9430ce9250"},
    {file = "msgpack-1.0.4-cp310-cp310-macosx_10_9_x86_64.whl", hash = "sha256:112b0f93202d7c0fef0b7810d465fde23c746a2d482e1e2de2aafd2ce1492c88"},
    {file = "msgpack-1.0.4-cp310-cp310-macosx_11_0_arm64.whl", hash = "sha256:002b5c72b6cd9b4bafd790f364b8480e859b4712e91f43014fe01e4f957b8467"},
    {file = "msgpack-1.0.4-cp310-cp310-manylinux_2_17_aarch64.manylinux2014_aarch64.whl", hash = "sha256:35bc0faa494b0f1d851fd29129b2575b2e26d41d177caacd4206d81502d4c6a6"},
    {file = "msgpack-1.0.4-cp310-cp310-manylinux_2_17_x86_64.manylinux2014_x86_64.whl", hash = "sha256:4733359808c56d5d7756628736061c432ded018e7a1dff2d35a02439043321aa"},
    {file = "msgpack-1.0.4-cp310-cp310-manylinux_2_5_i686.manylinux1_i686.manylinux_2_17_i686.manylinux2014_i686.whl", hash = "sha256:eb514ad14edf07a1dbe63761fd30f89ae79b42625731e1ccf5e1f1092950eaa6"},
    {file = "msgpack-1.0.4-cp310-cp310-musllinux_1_1_aarch64.whl", hash = "sha256:c23080fdeec4716aede32b4e0ef7e213c7b1093eede9ee010949f2a418ced6ba"},
    {file = "msgpack-1.0.4-cp310-cp310-musllinux_1_1_i686.whl", hash = "sha256:49565b0e3d7896d9ea71d9095df15b7f75a035c49be733051c34762ca95bbf7e"},
    {file = "msgpack-1.0.4-cp310-cp310-musllinux_1_1_x86_64.whl", hash = "sha256:aca0f1644d6b5a73eb3e74d4d64d5d8c6c3d577e753a04c9e9c87d07692c58db"},
    {file = "msgpack-1.0.4-cp310-cp310-win32.whl", hash = "sha256:0dfe3947db5fb9ce52aaea6ca28112a170db9eae75adf9339a1aec434dc954ef"},
    {file = "msgpack-1.0.4-cp310-cp310-win_amd64.whl", hash = "sha256:4dea20515f660aa6b7e964433b1808d098dcfcabbebeaaad240d11f909298075"},
    {file = "msgpack-1.0.4-cp36-cp36m-macosx_10_9_x86_64.whl", hash = "sha256:e83f80a7fec1a62cf4e6c9a660e39c7f878f603737a0cdac8c13131d11d97f52"},
    {file = "msgpack-1.0.4-cp36-cp36m-manylinux_2_17_aarch64.manylinux2014_aarch64.whl", hash = "sha256:3c11a48cf5e59026ad7cb0dc29e29a01b5a66a3e333dc11c04f7e991fc5510a9"},
    {file = "msgpack-1.0.4-cp36-cp36m-manylinux_2_17_x86_64.manylinux2014_x86_64.whl", hash = "sha256:1276e8f34e139aeff1c77a3cefb295598b504ac5314d32c8c3d54d24fadb94c9"},
    {file = "msgpack-1.0.4-cp36-cp36m-manylinux_2_5_i686.manylinux1_i686.manylinux_2_17_i686.manylinux2014_i686.whl", hash = "sha256:6c9566f2c39ccced0a38d37c26cc3570983b97833c365a6044edef3574a00c08"},
    {file = "msgpack-1.0.4-cp36-cp36m-musllinux_1_1_aarch64.whl", hash = "sha256:fcb8a47f43acc113e24e910399376f7277cf8508b27e5b88499f053de6b115a8"},
    {file = "msgpack-1.0.4-cp36-cp36m-musllinux_1_1_i686.whl", hash = "sha256:76ee788122de3a68a02ed6f3a16bbcd97bc7c2e39bd4d94be2f1821e7c4a64e6"},
    {file = "msgpack-1.0.4-cp36-cp36m-musllinux_1_1_x86_64.whl", hash = "sha256:0a68d3ac0104e2d3510de90a1091720157c319ceeb90d74f7b5295a6bee51bae"},
    {file = "msgpack-1.0.4-cp36-cp36m-win32.whl", hash = "sha256:85f279d88d8e833ec015650fd15ae5eddce0791e1e8a59165318f371158efec6"},
    {file = "msgpack-1.0.4-cp36-cp36m-win_amd64.whl", hash = "sha256:c1683841cd4fa45ac427c18854c3ec3cd9b681694caf5bff04edb9387602d661"},
    {file = "msgpack-1.0.4-cp37-cp37m-macosx_10_9_x86_64.whl", hash = "sha256:a75dfb03f8b06f4ab093dafe3ddcc2d633259e6c3f74bb1b01996f5d8aa5868c"},
    {file = "msgpack-1.0.4-cp37-cp37m-manylinux_2_17_aarch64.manylinux2014_aarch64.whl", hash = "sha256:9667bdfdf523c40d2511f0e98a6c9d3603be6b371ae9a238b7ef2dc4e7a427b0"},
    {file = "msgpack-1.0.4-cp37-cp37m-manylinux_2_17_x86_64.manylinux2014_x86_64.whl", hash = "sha256:11184bc7e56fd74c00ead4f9cc9a3091d62ecb96e97653add7a879a14b003227"},
    {file = "msgpack-1.0.4-cp37-cp37m-manylinux_2_5_i686.manylinux1_i686.manylinux_2_17_i686.manylinux2014_i686.whl", hash = "sha256:ac5bd7901487c4a1dd51a8c58f2632b15d838d07ceedaa5e4c080f7190925bff"},
    {file = "msgpack-1.0.4-cp37-cp37m-musllinux_1_1_aarch64.whl", hash = "sha256:1e91d641d2bfe91ba4c52039adc5bccf27c335356055825c7f88742c8bb900dd"},
    {file = "msgpack-1.0.4-cp37-cp37m-musllinux_1_1_i686.whl", hash = "sha256:2a2df1b55a78eb5f5b7d2a4bb221cd8363913830145fad05374a80bf0877cb1e"},
    {file = "msgpack-1.0.4-cp37-cp37m-musllinux_1_1_x86_64.whl", hash = "sha256:545e3cf0cf74f3e48b470f68ed19551ae6f9722814ea969305794645da091236"},
    {file = "msgpack-1.0.4-cp37-cp37m-win32.whl", hash = "sha256:2cc5ca2712ac0003bcb625c96368fd08a0f86bbc1a5578802512d87bc592fe44"},
    {file = "msgpack-1.0.4-cp37-cp37m-win_amd64.whl", hash = "sha256:eba96145051ccec0ec86611fe9cf693ce55f2a3ce89c06ed307de0e085730ec1"},
    {file = "msgpack-1.0.4-cp38-cp38-macosx_10_9_universal2.whl", hash = "sha256:7760f85956c415578c17edb39eed99f9181a48375b0d4a94076d84148cf67b2d"},
    {file = "msgpack-1.0.4-cp38-cp38-macosx_10_9_x86_64.whl", hash = "sha256:449e57cc1ff18d3b444eb554e44613cffcccb32805d16726a5494038c3b93dab"},
    {file = "msgpack-1.0.4-cp38-cp38-macosx_11_0_arm64.whl", hash = "sha256:d603de2b8d2ea3f3bcb2efe286849aa7a81531abc52d8454da12f46235092bcb"},
    {file = "msgpack-1.0.4-cp38-cp38-manylinux_2_17_aarch64.manylinux2014_aarch64.whl", hash = "sha256:48f5d88c99f64c456413d74a975bd605a9b0526293218a3b77220a2c15458ba9"},
    {file = "msgpack-1.0.4-cp38-cp38-manylinux_2_17_x86_64.manylinux2014_x86_64.whl", hash = "sha256:6916c78f33602ecf0509cc40379271ba0f9ab572b066bd4bdafd7434dee4bc6e"},
    {file = "msgpack-1.0.4-cp38-cp38-manylinux_2_5_i686.manylinux1_i686.manylinux_2_17_i686.manylinux2014_i686.whl", hash = "sha256:81fc7ba725464651190b196f3cd848e8553d4d510114a954681fd0b9c479d7e1"},
    {file = "msgpack-1.0.4-cp38-cp38-musllinux_1_1_aarch64.whl", hash = "sha256:d5b5b962221fa2c5d3a7f8133f9abffc114fe218eb4365e40f17732ade576c8e"},
    {file = "msgpack-1.0.4-cp38-cp38-musllinux_1_1_i686.whl", hash = "sha256:77ccd2af37f3db0ea59fb280fa2165bf1b096510ba9fe0cc2bf8fa92a22fdb43"},
    {file = "msgpack-1.0.4-cp38-cp38-musllinux_1_1_x86_64.whl", hash = "sha256:b17be2478b622939e39b816e0aa8242611cc8d3583d1cd8ec31b249f04623243"},
    {file = "msgpack-1.0.4-cp38-cp38-win32.whl", hash = "sha256:2bb8cdf50dd623392fa75525cce44a65a12a00c98e1e37bf0fb08ddce2ff60d2"},
    {file = "msgpack-1.0.4-cp38-cp38-win_amd64.whl", hash = "sha256:26b8feaca40a90cbe031b03d82b2898bf560027160d3eae1423f4a67654ec5d6"},
    {file = "msgpack-1.0.4-cp39-cp39-macosx_10_9_universal2.whl", hash = "sha256:462497af5fd4e0edbb1559c352ad84f6c577ffbbb708566a0abaaa84acd9f3ae"},
    {file = "msgpack-1.0.4-cp39-cp39-macosx_10_9_x86_64.whl", hash = "sha256:2999623886c5c02deefe156e8f869c3b0aaeba14bfc50aa2486a0415178fce55"},
    {file = "msgpack-1.0.4-cp39-cp39-macosx_11_0_arm64.whl", hash = "sha256:f0029245c51fd9473dc1aede1160b0a29f4a912e6b1dd353fa6d317085b219da"},
    {file = "msgpack-1.0.4-cp39-cp39-manylinux_2_17_aarch64.manylinux2014_aarch64.whl", hash = "sha256:ed6f7b854a823ea44cf94919ba3f727e230da29feb4a99711433f25800cf747f"},
    {file = "msgpack-1.0.4-cp39-cp39-manylinux_2_17_x86_64.manylinux2014_x86_64.whl", hash = "sha256:0df96d6eaf45ceca04b3f3b4b111b86b33785683d682c655063ef8057d61fd92"},
    {file = "msgpack-1.0.4-cp39-cp39-manylinux_2_5_i686.manylinux1_i686.manylinux_2_17_i686.manylinux2014_i686.whl", hash = "sha256:6a4192b1ab40f8dca3f2877b70e63799d95c62c068c84dc028b40a6cb03ccd0f"},
    {file = "msgpack-1.0.4-cp39-cp39-musllinux_1_1_aarch64.whl", hash = "sha256:0e3590f9fb9f7fbc36df366267870e77269c03172d086fa76bb4eba8b2b46624"},
    {file = "msgpack-1.0.4-cp39-cp39-musllinux_1_1_i686.whl", hash = "sha256:1576bd97527a93c44fa856770197dec00d223b0b9f36ef03f65bac60197cedf8"},
    {file = "msgpack-1.0.4-cp39-cp39-musllinux_1_1_x86_64.whl", hash = "sha256:63e29d6e8c9ca22b21846234913c3466b7e4ee6e422f205a2988083de3b08cae"},
    {file = "msgpack-1.0.4-cp39-cp39-win32.whl", hash = "sha256:fb62ea4b62bfcb0b380d5680f9a4b3f9a2d166d9394e9bbd9666c0ee09a3645c"},
    {file = "msgpack-1.0.4-cp39-cp39-win_amd64.whl", hash = "sha256:4d5834a2a48965a349da1c5a79760d94a1a0172fbb5ab6b5b33cbf8447e109ce"},
    {file = "msgpack-1.0.4.tar.gz", hash = "sha256:f5d869c18f030202eb412f08b28d2afeea553d6613aee89e200d7aca7ef01f5f"},
]
mypy = [
    {file = "mypy-0.981-cp310-cp310-macosx_10_9_universal2.whl", hash = "sha256:4bc460e43b7785f78862dab78674e62ec3cd523485baecfdf81a555ed29ecfa0"},
    {file = "mypy-0.981-cp310-cp310-macosx_10_9_x86_64.whl", hash = "sha256:756fad8b263b3ba39e4e204ee53042671b660c36c9017412b43af210ddee7b08"},
    {file = "mypy-0.981-cp310-cp310-macosx_11_0_arm64.whl", hash = "sha256:a16a0145d6d7d00fbede2da3a3096dcc9ecea091adfa8da48fa6a7b75d35562d"},
    {file = "mypy-0.981-cp310-cp310-manylinux_2_17_x86_64.manylinux2014_x86_64.whl", hash = "sha256:ce65f70b14a21fdac84c294cde75e6dbdabbcff22975335e20827b3b94bdbf49"},
    {file = "mypy-0.981-cp310-cp310-musllinux_1_1_x86_64.whl", hash = "sha256:6e35d764784b42c3e256848fb8ed1d4292c9fc0098413adb28d84974c095b279"},
    {file = "mypy-0.981-cp310-cp310-win_amd64.whl", hash = "sha256:e53773073c864d5f5cec7f3fc72fbbcef65410cde8cc18d4f7242dea60dac52e"},
    {file = "mypy-0.981-cp37-cp37m-macosx_10_9_x86_64.whl", hash = "sha256:6ee196b1d10b8b215e835f438e06965d7a480f6fe016eddbc285f13955cca659"},
    {file = "mypy-0.981-cp37-cp37m-manylinux_2_17_x86_64.manylinux2014_x86_64.whl", hash = "sha256:8ad21d4c9d3673726cf986ea1d0c9fb66905258709550ddf7944c8f885f208be"},
    {file = "mypy-0.981-cp37-cp37m-musllinux_1_1_x86_64.whl", hash = "sha256:d1debb09043e1f5ee845fa1e96d180e89115b30e47c5d3ce53bc967bab53f62d"},
    {file = "mypy-0.981-cp37-cp37m-win_amd64.whl", hash = "sha256:9f362470a3480165c4c6151786b5379351b790d56952005be18bdbdd4c7ce0ae"},
    {file = "mypy-0.981-cp38-cp38-macosx_10_9_universal2.whl", hash = "sha256:c9e0efb95ed6ca1654951bd5ec2f3fa91b295d78bf6527e026529d4aaa1e0c30"},
    {file = "mypy-0.981-cp38-cp38-macosx_10_9_x86_64.whl", hash = "sha256:e178eaffc3c5cd211a87965c8c0df6da91ed7d258b5fc72b8e047c3771317ddb"},
    {file = "mypy-0.981-cp38-cp38-macosx_11_0_arm64.whl", hash = "sha256:06e1eac8d99bd404ed8dd34ca29673c4346e76dd8e612ea507763dccd7e13c7a"},
    {file = "mypy-0.981-cp38-cp38-manylinux_2_17_x86_64.manylinux2014_x86_64.whl", hash = "sha256:fa38f82f53e1e7beb45557ff167c177802ba7b387ad017eab1663d567017c8ee"},
    {file = "mypy-0.981-cp38-cp38-musllinux_1_1_x86_64.whl", hash = "sha256:64e1f6af81c003f85f0dfed52db632817dabb51b65c0318ffbf5ff51995bbb08"},
    {file = "mypy-0.981-cp38-cp38-win_amd64.whl", hash = "sha256:e1acf62a8c4f7c092462c738aa2c2489e275ed386320c10b2e9bff31f6f7e8d6"},
    {file = "mypy-0.981-cp39-cp39-macosx_10_9_universal2.whl", hash = "sha256:b6ede64e52257931315826fdbfc6ea878d89a965580d1a65638ef77cb551f56d"},
    {file = "mypy-0.981-cp39-cp39-macosx_10_9_x86_64.whl", hash = "sha256:eb3978b191b9fa0488524bb4ffedf2c573340e8c2b4206fc191d44c7093abfb7"},
    {file = "mypy-0.981-cp39-cp39-macosx_11_0_arm64.whl", hash = "sha256:77f8fcf7b4b3cc0c74fb33ae54a4cd00bb854d65645c48beccf65fa10b17882c"},
    {file = "mypy-0.981-cp39-cp39-manylinux_2_17_x86_64.manylinux2014_x86_64.whl", hash = "sha256:f64d2ce043a209a297df322eb4054dfbaa9de9e8738291706eaafda81ab2b362"},
    {file = "mypy-0.981-cp39-cp39-musllinux_1_1_x86_64.whl", hash = "sha256:2ee3dbc53d4df7e6e3b1c68ac6a971d3a4fb2852bf10a05fda228721dd44fae1"},
    {file = "mypy-0.981-cp39-cp39-win_amd64.whl", hash = "sha256:8e8e49aa9cc23aa4c926dc200ce32959d3501c4905147a66ce032f05cb5ecb92"},
    {file = "mypy-0.981-py3-none-any.whl", hash = "sha256:794f385653e2b749387a42afb1e14c2135e18daeb027e0d97162e4b7031210f8"},
    {file = "mypy-0.981.tar.gz", hash = "sha256:ad77c13037d3402fbeffda07d51e3f228ba078d1c7096a73759c9419ea031bf4"},
]
mypy-extensions = [
    {file = "mypy_extensions-0.4.3-py2.py3-none-any.whl", hash = "sha256:090fedd75945a69ae91ce1303b5824f428daf5a028d2f6ab8a299250a846f15d"},
    {file = "mypy_extensions-0.4.3.tar.gz", hash = "sha256:2d82818f5bb3e369420cb3c4060a7970edba416647068eb4c5343488a6c604a8"},
]
mypy-zope = [
    {file = "mypy-zope-0.3.11.tar.gz", hash = "sha256:d4255f9f04d48c79083bbd4e2fea06513a6ac7b8de06f8c4ce563fd85142ca05"},
    {file = "mypy_zope-0.3.11-py3-none-any.whl", hash = "sha256:ec080a6508d1f7805c8d2054f9fdd13c849742ce96803519e1fdfa3d3cab7140"},
]
netaddr = [
    {file = "netaddr-0.8.0-py2.py3-none-any.whl", hash = "sha256:9666d0232c32d2656e5e5f8d735f58fd6c7457ce52fc21c98d45f2af78f990ac"},
    {file = "netaddr-0.8.0.tar.gz", hash = "sha256:d6cc57c7a07b1d9d2e917aa8b36ae8ce61c35ba3fcd1b83ca31c5a0ee2b5a243"},
]
opentracing = [
    {file = "opentracing-2.4.0.tar.gz", hash = "sha256:a173117e6ef580d55874734d1fa7ecb6f3655160b8b8974a2a1e98e5ec9c840d"},
]
packaging = [
    {file = "packaging-21.3-py3-none-any.whl", hash = "sha256:ef103e05f519cdc783ae24ea4e2e0f508a9c99b2d4969652eed6a2e1ea5bd522"},
    {file = "packaging-21.3.tar.gz", hash = "sha256:dd47c42927d89ab911e606518907cc2d3a1f38bbd026385970643f9c5b8ecfeb"},
]
parameterized = [
    {file = "parameterized-0.8.1-py2.py3-none-any.whl", hash = "sha256:9cbb0b69a03e8695d68b3399a8a5825200976536fe1cb79db60ed6a4c8c9efe9"},
    {file = "parameterized-0.8.1.tar.gz", hash = "sha256:41bbff37d6186430f77f900d777e5bb6a24928a1c46fb1de692f8b52b8833b5c"},
]
pathspec = [
    {file = "pathspec-0.9.0-py2.py3-none-any.whl", hash = "sha256:7d15c4ddb0b5c802d161efc417ec1a2558ea2653c2e8ad9c19098201dc1c993a"},
    {file = "pathspec-0.9.0.tar.gz", hash = "sha256:e564499435a2673d586f6b2130bb5b95f04a3ba06f81b8f895b651a3c76aabb1"},
]
phonenumbers = [
    {file = "phonenumbers-8.13.0-py2.py3-none-any.whl", hash = "sha256:dbaea9e4005a976bcf18fbe2bb87cb9cd0a3f119136f04188ac412d7741cebf0"},
    {file = "phonenumbers-8.13.0.tar.gz", hash = "sha256:93745d7afd38e246660bb601b07deac54eeb76c8e5e43f5e83333b0383a0a1e4"},
]
pillow = [
    {file = "Pillow-9.3.0-1-cp37-cp37m-win32.whl", hash = "sha256:e6ea6b856a74d560d9326c0f5895ef8050126acfdc7ca08ad703eb0081e82b74"},
    {file = "Pillow-9.3.0-1-cp37-cp37m-win_amd64.whl", hash = "sha256:32a44128c4bdca7f31de5be641187367fe2a450ad83b833ef78910397db491aa"},
    {file = "Pillow-9.3.0-cp310-cp310-macosx_10_10_x86_64.whl", hash = "sha256:0b7257127d646ff8676ec8a15520013a698d1fdc48bc2a79ba4e53df792526f2"},
    {file = "Pillow-9.3.0-cp310-cp310-macosx_11_0_arm64.whl", hash = "sha256:b90f7616ea170e92820775ed47e136208e04c967271c9ef615b6fbd08d9af0e3"},
    {file = "Pillow-9.3.0-cp310-cp310-manylinux_2_17_aarch64.manylinux2014_aarch64.whl", hash = "sha256:68943d632f1f9e3dce98908e873b3a090f6cba1cbb1b892a9e8d97c938871fbe"},
    {file = "Pillow-9.3.0-cp310-cp310-manylinux_2_17_i686.manylinux2014_i686.whl", hash = "sha256:be55f8457cd1eac957af0c3f5ece7bc3f033f89b114ef30f710882717670b2a8"},
    {file = "Pillow-9.3.0-cp310-cp310-manylinux_2_17_x86_64.manylinux2014_x86_64.whl", hash = "sha256:5d77adcd56a42d00cc1be30843d3426aa4e660cab4a61021dc84467123f7a00c"},
    {file = "Pillow-9.3.0-cp310-cp310-manylinux_2_28_aarch64.whl", hash = "sha256:829f97c8e258593b9daa80638aee3789b7df9da5cf1336035016d76f03b8860c"},
    {file = "Pillow-9.3.0-cp310-cp310-manylinux_2_28_x86_64.whl", hash = "sha256:801ec82e4188e935c7f5e22e006d01611d6b41661bba9fe45b60e7ac1a8f84de"},
    {file = "Pillow-9.3.0-cp310-cp310-musllinux_1_1_x86_64.whl", hash = "sha256:871b72c3643e516db4ecf20efe735deb27fe30ca17800e661d769faab45a18d7"},
    {file = "Pillow-9.3.0-cp310-cp310-win32.whl", hash = "sha256:655a83b0058ba47c7c52e4e2df5ecf484c1b0b0349805896dd350cbc416bdd91"},
    {file = "Pillow-9.3.0-cp310-cp310-win_amd64.whl", hash = "sha256:9f47eabcd2ded7698106b05c2c338672d16a6f2a485e74481f524e2a23c2794b"},
    {file = "Pillow-9.3.0-cp311-cp311-macosx_10_10_x86_64.whl", hash = "sha256:57751894f6618fd4308ed8e0c36c333e2f5469744c34729a27532b3db106ee20"},
    {file = "Pillow-9.3.0-cp311-cp311-macosx_11_0_arm64.whl", hash = "sha256:7db8b751ad307d7cf238f02101e8e36a128a6cb199326e867d1398067381bff4"},
    {file = "Pillow-9.3.0-cp311-cp311-manylinux_2_17_aarch64.manylinux2014_aarch64.whl", hash = "sha256:3033fbe1feb1b59394615a1cafaee85e49d01b51d54de0cbf6aa8e64182518a1"},
    {file = "Pillow-9.3.0-cp311-cp311-manylinux_2_17_i686.manylinux2014_i686.whl", hash = "sha256:22b012ea2d065fd163ca096f4e37e47cd8b59cf4b0fd47bfca6abb93df70b34c"},
    {file = "Pillow-9.3.0-cp311-cp311-manylinux_2_17_x86_64.manylinux2014_x86_64.whl", hash = "sha256:b9a65733d103311331875c1dca05cb4606997fd33d6acfed695b1232ba1df193"},
    {file = "Pillow-9.3.0-cp311-cp311-manylinux_2_28_aarch64.whl", hash = "sha256:502526a2cbfa431d9fc2a079bdd9061a2397b842bb6bc4239bb176da00993812"},
    {file = "Pillow-9.3.0-cp311-cp311-manylinux_2_28_x86_64.whl", hash = "sha256:90fb88843d3902fe7c9586d439d1e8c05258f41da473952aa8b328d8b907498c"},
    {file = "Pillow-9.3.0-cp311-cp311-musllinux_1_1_x86_64.whl", hash = "sha256:89dca0ce00a2b49024df6325925555d406b14aa3efc2f752dbb5940c52c56b11"},
    {file = "Pillow-9.3.0-cp311-cp311-win32.whl", hash = "sha256:3168434d303babf495d4ba58fc22d6604f6e2afb97adc6a423e917dab828939c"},
    {file = "Pillow-9.3.0-cp311-cp311-win_amd64.whl", hash = "sha256:18498994b29e1cf86d505edcb7edbe814d133d2232d256db8c7a8ceb34d18cef"},
    {file = "Pillow-9.3.0-cp37-cp37m-macosx_10_10_x86_64.whl", hash = "sha256:772a91fc0e03eaf922c63badeca75e91baa80fe2f5f87bdaed4280662aad25c9"},
    {file = "Pillow-9.3.0-cp37-cp37m-manylinux_2_17_aarch64.manylinux2014_aarch64.whl", hash = "sha256:afa4107d1b306cdf8953edde0534562607fe8811b6c4d9a486298ad31de733b2"},
    {file = "Pillow-9.3.0-cp37-cp37m-manylinux_2_17_i686.manylinux2014_i686.whl", hash = "sha256:b4012d06c846dc2b80651b120e2cdd787b013deb39c09f407727ba90015c684f"},
    {file = "Pillow-9.3.0-cp37-cp37m-manylinux_2_17_x86_64.manylinux2014_x86_64.whl", hash = "sha256:77ec3e7be99629898c9a6d24a09de089fa5356ee408cdffffe62d67bb75fdd72"},
    {file = "Pillow-9.3.0-cp37-cp37m-manylinux_2_28_aarch64.whl", hash = "sha256:6c738585d7a9961d8c2821a1eb3dcb978d14e238be3d70f0a706f7fa9316946b"},
    {file = "Pillow-9.3.0-cp37-cp37m-manylinux_2_28_x86_64.whl", hash = "sha256:828989c45c245518065a110434246c44a56a8b2b2f6347d1409c787e6e4651ee"},
    {file = "Pillow-9.3.0-cp37-cp37m-win32.whl", hash = "sha256:82409ffe29d70fd733ff3c1025a602abb3e67405d41b9403b00b01debc4c9a29"},
    {file = "Pillow-9.3.0-cp37-cp37m-win_amd64.whl", hash = "sha256:41e0051336807468be450d52b8edd12ac60bebaa97fe10c8b660f116e50b30e4"},
    {file = "Pillow-9.3.0-cp38-cp38-macosx_10_10_x86_64.whl", hash = "sha256:b03ae6f1a1878233ac620c98f3459f79fd77c7e3c2b20d460284e1fb370557d4"},
    {file = "Pillow-9.3.0-cp38-cp38-macosx_11_0_arm64.whl", hash = "sha256:4390e9ce199fc1951fcfa65795f239a8a4944117b5935a9317fb320e7767b40f"},
    {file = "Pillow-9.3.0-cp38-cp38-manylinux_2_17_aarch64.manylinux2014_aarch64.whl", hash = "sha256:40e1ce476a7804b0fb74bcfa80b0a2206ea6a882938eaba917f7a0f004b42502"},
    {file = "Pillow-9.3.0-cp38-cp38-manylinux_2_17_i686.manylinux2014_i686.whl", hash = "sha256:a0a06a052c5f37b4ed81c613a455a81f9a3a69429b4fd7bb913c3fa98abefc20"},
    {file = "Pillow-9.3.0-cp38-cp38-manylinux_2_17_x86_64.manylinux2014_x86_64.whl", hash = "sha256:03150abd92771742d4a8cd6f2fa6246d847dcd2e332a18d0c15cc75bf6703040"},
    {file = "Pillow-9.3.0-cp38-cp38-manylinux_2_28_aarch64.whl", hash = "sha256:15c42fb9dea42465dfd902fb0ecf584b8848ceb28b41ee2b58f866411be33f07"},
    {file = "Pillow-9.3.0-cp38-cp38-manylinux_2_28_x86_64.whl", hash = "sha256:51e0e543a33ed92db9f5ef69a0356e0b1a7a6b6a71b80df99f1d181ae5875636"},
    {file = "Pillow-9.3.0-cp38-cp38-musllinux_1_1_x86_64.whl", hash = "sha256:3dd6caf940756101205dffc5367babf288a30043d35f80936f9bfb37f8355b32"},
    {file = "Pillow-9.3.0-cp38-cp38-win32.whl", hash = "sha256:f1ff2ee69f10f13a9596480335f406dd1f70c3650349e2be67ca3139280cade0"},
    {file = "Pillow-9.3.0-cp38-cp38-win_amd64.whl", hash = "sha256:276a5ca930c913f714e372b2591a22c4bd3b81a418c0f6635ba832daec1cbcfc"},
    {file = "Pillow-9.3.0-cp39-cp39-macosx_10_10_x86_64.whl", hash = "sha256:73bd195e43f3fadecfc50c682f5055ec32ee2c933243cafbfdec69ab1aa87cad"},
    {file = "Pillow-9.3.0-cp39-cp39-macosx_11_0_arm64.whl", hash = "sha256:1c7c8ae3864846fc95f4611c78129301e203aaa2af813b703c55d10cc1628535"},
    {file = "Pillow-9.3.0-cp39-cp39-manylinux_2_17_aarch64.manylinux2014_aarch64.whl", hash = "sha256:2e0918e03aa0c72ea56edbb00d4d664294815aa11291a11504a377ea018330d3"},
    {file = "Pillow-9.3.0-cp39-cp39-manylinux_2_17_i686.manylinux2014_i686.whl", hash = "sha256:b0915e734b33a474d76c28e07292f196cdf2a590a0d25bcc06e64e545f2d146c"},
    {file = "Pillow-9.3.0-cp39-cp39-manylinux_2_17_x86_64.manylinux2014_x86_64.whl", hash = "sha256:af0372acb5d3598f36ec0914deed2a63f6bcdb7b606da04dc19a88d31bf0c05b"},
    {file = "Pillow-9.3.0-cp39-cp39-manylinux_2_28_aarch64.whl", hash = "sha256:ad58d27a5b0262c0c19b47d54c5802db9b34d38bbf886665b626aff83c74bacd"},
    {file = "Pillow-9.3.0-cp39-cp39-manylinux_2_28_x86_64.whl", hash = "sha256:97aabc5c50312afa5e0a2b07c17d4ac5e865b250986f8afe2b02d772567a380c"},
    {file = "Pillow-9.3.0-cp39-cp39-musllinux_1_1_x86_64.whl", hash = "sha256:9aaa107275d8527e9d6e7670b64aabaaa36e5b6bd71a1015ddd21da0d4e06448"},
    {file = "Pillow-9.3.0-cp39-cp39-win32.whl", hash = "sha256:bac18ab8d2d1e6b4ce25e3424f709aceef668347db8637c2296bcf41acb7cf48"},
    {file = "Pillow-9.3.0-cp39-cp39-win_amd64.whl", hash = "sha256:b472b5ea442148d1c3e2209f20f1e0bb0eb556538690fa70b5e1f79fa0ba8dc2"},
    {file = "Pillow-9.3.0-pp37-pypy37_pp73-macosx_10_10_x86_64.whl", hash = "sha256:ab388aaa3f6ce52ac1cb8e122c4bd46657c15905904b3120a6248b5b8b0bc228"},
    {file = "Pillow-9.3.0-pp37-pypy37_pp73-manylinux_2_17_i686.manylinux2014_i686.whl", hash = "sha256:dbb8e7f2abee51cef77673be97760abff1674ed32847ce04b4af90f610144c7b"},
    {file = "Pillow-9.3.0-pp37-pypy37_pp73-manylinux_2_17_x86_64.manylinux2014_x86_64.whl", hash = "sha256:bca31dd6014cb8b0b2db1e46081b0ca7d936f856da3b39744aef499db5d84d02"},
    {file = "Pillow-9.3.0-pp37-pypy37_pp73-manylinux_2_28_x86_64.whl", hash = "sha256:c7025dce65566eb6e89f56c9509d4f628fddcedb131d9465cacd3d8bac337e7e"},
    {file = "Pillow-9.3.0-pp37-pypy37_pp73-win_amd64.whl", hash = "sha256:ebf2029c1f464c59b8bdbe5143c79fa2045a581ac53679733d3a91d400ff9efb"},
    {file = "Pillow-9.3.0-pp38-pypy38_pp73-macosx_10_10_x86_64.whl", hash = "sha256:b59430236b8e58840a0dfb4099a0e8717ffb779c952426a69ae435ca1f57210c"},
    {file = "Pillow-9.3.0-pp38-pypy38_pp73-manylinux_2_17_i686.manylinux2014_i686.whl", hash = "sha256:12ce4932caf2ddf3e41d17fc9c02d67126935a44b86df6a206cf0d7161548627"},
    {file = "Pillow-9.3.0-pp38-pypy38_pp73-manylinux_2_17_x86_64.manylinux2014_x86_64.whl", hash = "sha256:ae5331c23ce118c53b172fa64a4c037eb83c9165aba3a7ba9ddd3ec9fa64a699"},
    {file = "Pillow-9.3.0-pp38-pypy38_pp73-manylinux_2_28_x86_64.whl", hash = "sha256:0b07fffc13f474264c336298d1b4ce01d9c5a011415b79d4ee5527bb69ae6f65"},
    {file = "Pillow-9.3.0-pp38-pypy38_pp73-win_amd64.whl", hash = "sha256:073adb2ae23431d3b9bcbcff3fe698b62ed47211d0716b067385538a1b0f28b8"},
    {file = "Pillow-9.3.0.tar.gz", hash = "sha256:c935a22a557a560108d780f9a0fc426dd7459940dc54faa49d83249c8d3e760f"},
]
pkginfo = [
    {file = "pkginfo-1.8.2-py2.py3-none-any.whl", hash = "sha256:c24c487c6a7f72c66e816ab1796b96ac6c3d14d49338293d2141664330b55ffc"},
    {file = "pkginfo-1.8.2.tar.gz", hash = "sha256:542e0d0b6750e2e21c20179803e40ab50598d8066d51097a0e382cba9eb02bff"},
]
pkgutil_resolve_name = [
    {file = "pkgutil_resolve_name-1.3.10-py3-none-any.whl", hash = "sha256:ca27cc078d25c5ad71a9de0a7a330146c4e014c2462d9af19c6b828280649c5e"},
    {file = "pkgutil_resolve_name-1.3.10.tar.gz", hash = "sha256:357d6c9e6a755653cfd78893817c0853af365dd51ec97f3d358a819373bbd174"},
]
platformdirs = [
    {file = "platformdirs-2.5.1-py3-none-any.whl", hash = "sha256:bcae7cab893c2d310a711b70b24efb93334febe65f8de776ee320b517471e227"},
    {file = "platformdirs-2.5.1.tar.gz", hash = "sha256:7535e70dfa32e84d4b34996ea99c5e432fa29a708d0f4e394bbcb2a8faa4f16d"},
]
prometheus-client = [
    {file = "prometheus_client-0.15.0-py3-none-any.whl", hash = "sha256:db7c05cbd13a0f79975592d112320f2605a325969b270a94b71dcabc47b931d2"},
    {file = "prometheus_client-0.15.0.tar.gz", hash = "sha256:be26aa452490cfcf6da953f9436e95a9f2b4d578ca80094b4458930e5f584ab1"},
]
psycopg2 = [
    {file = "psycopg2-2.9.5-cp310-cp310-win32.whl", hash = "sha256:d3ef67e630b0de0779c42912fe2cbae3805ebaba30cda27fea2a3de650a9414f"},
    {file = "psycopg2-2.9.5-cp310-cp310-win_amd64.whl", hash = "sha256:4cb9936316d88bfab614666eb9e32995e794ed0f8f6b3b718666c22819c1d7ee"},
    {file = "psycopg2-2.9.5-cp311-cp311-win32.whl", hash = "sha256:093e3894d2d3c592ab0945d9eba9d139c139664dcf83a1c440b8a7aa9bb21955"},
    {file = "psycopg2-2.9.5-cp311-cp311-win_amd64.whl", hash = "sha256:920bf418000dd17669d2904472efeab2b20546efd0548139618f8fa305d1d7ad"},
    {file = "psycopg2-2.9.5-cp36-cp36m-win32.whl", hash = "sha256:b9ac1b0d8ecc49e05e4e182694f418d27f3aedcfca854ebd6c05bb1cffa10d6d"},
    {file = "psycopg2-2.9.5-cp36-cp36m-win_amd64.whl", hash = "sha256:fc04dd5189b90d825509caa510f20d1d504761e78b8dfb95a0ede180f71d50e5"},
    {file = "psycopg2-2.9.5-cp37-cp37m-win32.whl", hash = "sha256:922cc5f0b98a5f2b1ff481f5551b95cd04580fd6f0c72d9b22e6c0145a4840e0"},
    {file = "psycopg2-2.9.5-cp37-cp37m-win_amd64.whl", hash = "sha256:1e5a38aa85bd660c53947bd28aeaafb6a97d70423606f1ccb044a03a1203fe4a"},
    {file = "psycopg2-2.9.5-cp38-cp38-win32.whl", hash = "sha256:f5b6320dbc3cf6cfb9f25308286f9f7ab464e65cfb105b64cc9c52831748ced2"},
    {file = "psycopg2-2.9.5-cp38-cp38-win_amd64.whl", hash = "sha256:1a5c7d7d577e0eabfcf15eb87d1e19314c8c4f0e722a301f98e0e3a65e238b4e"},
    {file = "psycopg2-2.9.5-cp39-cp39-win32.whl", hash = "sha256:322fd5fca0b1113677089d4ebd5222c964b1760e361f151cbb2706c4912112c5"},
    {file = "psycopg2-2.9.5-cp39-cp39-win_amd64.whl", hash = "sha256:190d51e8c1b25a47484e52a79638a8182451d6f6dff99f26ad9bd81e5359a0fa"},
    {file = "psycopg2-2.9.5.tar.gz", hash = "sha256:a5246d2e683a972e2187a8714b5c2cf8156c064629f9a9b1a873c1730d9e245a"},
]
psycopg2cffi = [
    {file = "psycopg2cffi-2.9.0.tar.gz", hash = "sha256:7e272edcd837de3a1d12b62185eb85c45a19feda9e62fa1b120c54f9e8d35c52"},
]
psycopg2cffi-compat = [
    {file = "psycopg2cffi-compat-1.1.tar.gz", hash = "sha256:d25e921748475522b33d13420aad5c2831c743227dc1f1f2585e0fdb5c914e05"},
]
pyasn1 = [
    {file = "pyasn1-0.4.8-py2.4.egg", hash = "sha256:fec3e9d8e36808a28efb59b489e4528c10ad0f480e57dcc32b4de5c9d8c9fdf3"},
    {file = "pyasn1-0.4.8-py2.5.egg", hash = "sha256:0458773cfe65b153891ac249bcf1b5f8f320b7c2ce462151f8fa74de8934becf"},
    {file = "pyasn1-0.4.8-py2.6.egg", hash = "sha256:5c9414dcfede6e441f7e8f81b43b34e834731003427e5b09e4e00e3172a10f00"},
    {file = "pyasn1-0.4.8-py2.7.egg", hash = "sha256:6e7545f1a61025a4e58bb336952c5061697da694db1cae97b116e9c46abcf7c8"},
    {file = "pyasn1-0.4.8-py2.py3-none-any.whl", hash = "sha256:39c7e2ec30515947ff4e87fb6f456dfc6e84857d34be479c9d4a4ba4bf46aa5d"},
    {file = "pyasn1-0.4.8-py3.1.egg", hash = "sha256:78fa6da68ed2727915c4767bb386ab32cdba863caa7dbe473eaae45f9959da86"},
    {file = "pyasn1-0.4.8-py3.2.egg", hash = "sha256:08c3c53b75eaa48d71cf8c710312316392ed40899cb34710d092e96745a358b7"},
    {file = "pyasn1-0.4.8-py3.3.egg", hash = "sha256:03840c999ba71680a131cfaee6fab142e1ed9bbd9c693e285cc6aca0d555e576"},
    {file = "pyasn1-0.4.8-py3.4.egg", hash = "sha256:7ab8a544af125fb704feadb008c99a88805126fb525280b2270bb25cc1d78a12"},
    {file = "pyasn1-0.4.8-py3.5.egg", hash = "sha256:e89bf84b5437b532b0803ba5c9a5e054d21fec423a89952a74f87fa2c9b7bce2"},
    {file = "pyasn1-0.4.8-py3.6.egg", hash = "sha256:014c0e9976956a08139dc0712ae195324a75e142284d5f87f1a87ee1b068a359"},
    {file = "pyasn1-0.4.8-py3.7.egg", hash = "sha256:99fcc3c8d804d1bc6d9a099921e39d827026409a58f2a720dcdb89374ea0c776"},
    {file = "pyasn1-0.4.8.tar.gz", hash = "sha256:aef77c9fb94a3ac588e87841208bdec464471d9871bd5050a287cc9a475cd0ba"},
]
pyasn1-modules = [
    {file = "pyasn1-modules-0.2.8.tar.gz", hash = "sha256:905f84c712230b2c592c19470d3ca8d552de726050d1d1716282a1f6146be65e"},
    {file = "pyasn1_modules-0.2.8-py2.4.egg", hash = "sha256:0fe1b68d1e486a1ed5473f1302bd991c1611d319bba158e98b106ff86e1d7199"},
    {file = "pyasn1_modules-0.2.8-py2.5.egg", hash = "sha256:fe0644d9ab041506b62782e92b06b8c68cca799e1a9636ec398675459e031405"},
    {file = "pyasn1_modules-0.2.8-py2.6.egg", hash = "sha256:a99324196732f53093a84c4369c996713eb8c89d360a496b599fb1a9c47fc3eb"},
    {file = "pyasn1_modules-0.2.8-py2.7.egg", hash = "sha256:0845a5582f6a02bb3e1bde9ecfc4bfcae6ec3210dd270522fee602365430c3f8"},
    {file = "pyasn1_modules-0.2.8-py2.py3-none-any.whl", hash = "sha256:a50b808ffeb97cb3601dd25981f6b016cbb3d31fbf57a8b8a87428e6158d0c74"},
    {file = "pyasn1_modules-0.2.8-py3.1.egg", hash = "sha256:f39edd8c4ecaa4556e989147ebf219227e2cd2e8a43c7e7fcb1f1c18c5fd6a3d"},
    {file = "pyasn1_modules-0.2.8-py3.2.egg", hash = "sha256:b80486a6c77252ea3a3e9b1e360bc9cf28eaac41263d173c032581ad2f20fe45"},
    {file = "pyasn1_modules-0.2.8-py3.3.egg", hash = "sha256:65cebbaffc913f4fe9e4808735c95ea22d7a7775646ab690518c056784bc21b4"},
    {file = "pyasn1_modules-0.2.8-py3.4.egg", hash = "sha256:15b7c67fabc7fc240d87fb9aabf999cf82311a6d6fb2c70d00d3d0604878c811"},
    {file = "pyasn1_modules-0.2.8-py3.5.egg", hash = "sha256:426edb7a5e8879f1ec54a1864f16b882c2837bfd06eee62f2c982315ee2473ed"},
    {file = "pyasn1_modules-0.2.8-py3.6.egg", hash = "sha256:cbac4bc38d117f2a49aeedec4407d23e8866ea4ac27ff2cf7fb3e5b570df19e0"},
    {file = "pyasn1_modules-0.2.8-py3.7.egg", hash = "sha256:c29a5e5cc7a3f05926aff34e097e84f8589cd790ce0ed41b67aed6857b26aafd"},
]
pycodestyle = [
    {file = "pycodestyle-2.9.1-py2.py3-none-any.whl", hash = "sha256:d1735fc58b418fd7c5f658d28d943854f8a849b01a5d0a1e6f3f3fdd0166804b"},
    {file = "pycodestyle-2.9.1.tar.gz", hash = "sha256:2c9607871d58c76354b697b42f5d57e1ada7d261c261efac224b664affdc5785"},
]
pycparser = [
    {file = "pycparser-2.21-py2.py3-none-any.whl", hash = "sha256:8ee45429555515e1f6b185e78100aea234072576aa43ab53aefcae078162fca9"},
    {file = "pycparser-2.21.tar.gz", hash = "sha256:e644fdec12f7872f86c58ff790da456218b10f863970249516d60a5eaca77206"},
]
pydantic = [
    {file = "pydantic-1.10.2-cp310-cp310-macosx_10_9_x86_64.whl", hash = "sha256:bb6ad4489af1bac6955d38ebcb95079a836af31e4c4f74aba1ca05bb9f6027bd"},
    {file = "pydantic-1.10.2-cp310-cp310-macosx_11_0_arm64.whl", hash = "sha256:a1f5a63a6dfe19d719b1b6e6106561869d2efaca6167f84f5ab9347887d78b98"},
    {file = "pydantic-1.10.2-cp310-cp310-manylinux_2_17_x86_64.manylinux2014_x86_64.whl", hash = "sha256:352aedb1d71b8b0736c6d56ad2bd34c6982720644b0624462059ab29bd6e5912"},
    {file = "pydantic-1.10.2-cp310-cp310-manylinux_2_5_i686.manylinux1_i686.manylinux_2_17_i686.manylinux2014_i686.whl", hash = "sha256:19b3b9ccf97af2b7519c42032441a891a5e05c68368f40865a90eb88833c2559"},
    {file = "pydantic-1.10.2-cp310-cp310-musllinux_1_1_i686.whl", hash = "sha256:e9069e1b01525a96e6ff49e25876d90d5a563bc31c658289a8772ae186552236"},
    {file = "pydantic-1.10.2-cp310-cp310-musllinux_1_1_x86_64.whl", hash = "sha256:355639d9afc76bcb9b0c3000ddcd08472ae75318a6eb67a15866b87e2efa168c"},
    {file = "pydantic-1.10.2-cp310-cp310-win_amd64.whl", hash = "sha256:ae544c47bec47a86bc7d350f965d8b15540e27e5aa4f55170ac6a75e5f73b644"},
    {file = "pydantic-1.10.2-cp311-cp311-macosx_10_9_x86_64.whl", hash = "sha256:a4c805731c33a8db4b6ace45ce440c4ef5336e712508b4d9e1aafa617dc9907f"},
    {file = "pydantic-1.10.2-cp311-cp311-macosx_11_0_arm64.whl", hash = "sha256:d49f3db871575e0426b12e2f32fdb25e579dea16486a26e5a0474af87cb1ab0a"},
    {file = "pydantic-1.10.2-cp311-cp311-manylinux_2_17_x86_64.manylinux2014_x86_64.whl", hash = "sha256:37c90345ec7dd2f1bcef82ce49b6235b40f282b94d3eec47e801baf864d15525"},
    {file = "pydantic-1.10.2-cp311-cp311-manylinux_2_5_i686.manylinux1_i686.manylinux_2_17_i686.manylinux2014_i686.whl", hash = "sha256:7b5ba54d026c2bd2cb769d3468885f23f43710f651688e91f5fb1edcf0ee9283"},
    {file = "pydantic-1.10.2-cp311-cp311-musllinux_1_1_i686.whl", hash = "sha256:05e00dbebbe810b33c7a7362f231893183bcc4251f3f2ff991c31d5c08240c42"},
    {file = "pydantic-1.10.2-cp311-cp311-musllinux_1_1_x86_64.whl", hash = "sha256:2d0567e60eb01bccda3a4df01df677adf6b437958d35c12a3ac3e0f078b0ee52"},
    {file = "pydantic-1.10.2-cp311-cp311-win_amd64.whl", hash = "sha256:c6f981882aea41e021f72779ce2a4e87267458cc4d39ea990729e21ef18f0f8c"},
    {file = "pydantic-1.10.2-cp37-cp37m-macosx_10_9_x86_64.whl", hash = "sha256:c4aac8e7103bf598373208f6299fa9a5cfd1fc571f2d40bf1dd1955a63d6eeb5"},
    {file = "pydantic-1.10.2-cp37-cp37m-manylinux_2_17_x86_64.manylinux2014_x86_64.whl", hash = "sha256:81a7b66c3f499108b448f3f004801fcd7d7165fb4200acb03f1c2402da73ce4c"},
    {file = "pydantic-1.10.2-cp37-cp37m-manylinux_2_5_i686.manylinux1_i686.manylinux_2_17_i686.manylinux2014_i686.whl", hash = "sha256:bedf309630209e78582ffacda64a21f96f3ed2e51fbf3962d4d488e503420254"},
    {file = "pydantic-1.10.2-cp37-cp37m-musllinux_1_1_i686.whl", hash = "sha256:9300fcbebf85f6339a02c6994b2eb3ff1b9c8c14f502058b5bf349d42447dcf5"},
    {file = "pydantic-1.10.2-cp37-cp37m-musllinux_1_1_x86_64.whl", hash = "sha256:216f3bcbf19c726b1cc22b099dd409aa371f55c08800bcea4c44c8f74b73478d"},
    {file = "pydantic-1.10.2-cp37-cp37m-win_amd64.whl", hash = "sha256:dd3f9a40c16daf323cf913593083698caee97df2804aa36c4b3175d5ac1b92a2"},
    {file = "pydantic-1.10.2-cp38-cp38-macosx_10_9_x86_64.whl", hash = "sha256:b97890e56a694486f772d36efd2ba31612739bc6f3caeee50e9e7e3ebd2fdd13"},
    {file = "pydantic-1.10.2-cp38-cp38-macosx_11_0_arm64.whl", hash = "sha256:9cabf4a7f05a776e7793e72793cd92cc865ea0e83a819f9ae4ecccb1b8aa6116"},
    {file = "pydantic-1.10.2-cp38-cp38-manylinux_2_17_x86_64.manylinux2014_x86_64.whl", hash = "sha256:06094d18dd5e6f2bbf93efa54991c3240964bb663b87729ac340eb5014310624"},
    {file = "pydantic-1.10.2-cp38-cp38-manylinux_2_5_i686.manylinux1_i686.manylinux_2_17_i686.manylinux2014_i686.whl", hash = "sha256:cc78cc83110d2f275ec1970e7a831f4e371ee92405332ebfe9860a715f8336e1"},
    {file = "pydantic-1.10.2-cp38-cp38-musllinux_1_1_i686.whl", hash = "sha256:1ee433e274268a4b0c8fde7ad9d58ecba12b069a033ecc4645bb6303c062d2e9"},
    {file = "pydantic-1.10.2-cp38-cp38-musllinux_1_1_x86_64.whl", hash = "sha256:7c2abc4393dea97a4ccbb4ec7d8658d4e22c4765b7b9b9445588f16c71ad9965"},
    {file = "pydantic-1.10.2-cp38-cp38-win_amd64.whl", hash = "sha256:0b959f4d8211fc964772b595ebb25f7652da3f22322c007b6fed26846a40685e"},
    {file = "pydantic-1.10.2-cp39-cp39-macosx_10_9_x86_64.whl", hash = "sha256:c33602f93bfb67779f9c507e4d69451664524389546bacfe1bee13cae6dc7488"},
    {file = "pydantic-1.10.2-cp39-cp39-macosx_11_0_arm64.whl", hash = "sha256:5760e164b807a48a8f25f8aa1a6d857e6ce62e7ec83ea5d5c5a802eac81bad41"},
    {file = "pydantic-1.10.2-cp39-cp39-manylinux_2_17_x86_64.manylinux2014_x86_64.whl", hash = "sha256:6eb843dcc411b6a2237a694f5e1d649fc66c6064d02b204a7e9d194dff81eb4b"},
    {file = "pydantic-1.10.2-cp39-cp39-manylinux_2_5_i686.manylinux1_i686.manylinux_2_17_i686.manylinux2014_i686.whl", hash = "sha256:4b8795290deaae348c4eba0cebb196e1c6b98bdbe7f50b2d0d9a4a99716342fe"},
    {file = "pydantic-1.10.2-cp39-cp39-musllinux_1_1_i686.whl", hash = "sha256:e0bedafe4bc165ad0a56ac0bd7695df25c50f76961da29c050712596cf092d6d"},
    {file = "pydantic-1.10.2-cp39-cp39-musllinux_1_1_x86_64.whl", hash = "sha256:2e05aed07fa02231dbf03d0adb1be1d79cabb09025dd45aa094aa8b4e7b9dcda"},
    {file = "pydantic-1.10.2-cp39-cp39-win_amd64.whl", hash = "sha256:c1ba1afb396148bbc70e9eaa8c06c1716fdddabaf86e7027c5988bae2a829ab6"},
    {file = "pydantic-1.10.2-py3-none-any.whl", hash = "sha256:1b6ee725bd6e83ec78b1aa32c5b1fa67a3a65badddde3976bca5fe4568f27709"},
    {file = "pydantic-1.10.2.tar.gz", hash = "sha256:91b8e218852ef6007c2b98cd861601c6a09f1aa32bbbb74fab5b1c33d4a1e410"},
]
pyflakes = [
    {file = "pyflakes-2.5.0-py2.py3-none-any.whl", hash = "sha256:4579f67d887f804e67edb544428f264b7b24f435b263c4614f384135cea553d2"},
    {file = "pyflakes-2.5.0.tar.gz", hash = "sha256:491feb020dca48ccc562a8c0cbe8df07ee13078df59813b83959cbdada312ea3"},
]
pygithub = [
    {file = "PyGithub-1.57-py3-none-any.whl", hash = "sha256:5822febeac2391f1306c55a99af2bc8f86c8bf82ded000030cd02c18f31b731f"},
    {file = "PyGithub-1.57.tar.gz", hash = "sha256:c273f252b278fb81f1769505cc6921bdb6791e1cebd6ac850cc97dad13c31ff3"},
]
pygments = [
    {file = "Pygments-2.11.2-py3-none-any.whl", hash = "sha256:44238f1b60a76d78fc8ca0528ee429702aae011c265fe6a8dd8b63049ae41c65"},
    {file = "Pygments-2.11.2.tar.gz", hash = "sha256:4e426f72023d88d03b2fa258de560726ce890ff3b630f88c21cbb8b2503b8c6a"},
]
pyjwt = [
    {file = "PyJWT-2.4.0-py3-none-any.whl", hash = "sha256:72d1d253f32dbd4f5c88eaf1fdc62f3a19f676ccbadb9dbc5d07e951b2b26daf"},
    {file = "PyJWT-2.4.0.tar.gz", hash = "sha256:d42908208c699b3b973cbeb01a969ba6a96c821eefb1c5bfe4c390c01d67abba"},
]
pymacaroons = [
    {file = "pymacaroons-0.13.0-py2.py3-none-any.whl", hash = "sha256:3e14dff6a262fdbf1a15e769ce635a8aea72e6f8f91e408f9a97166c53b91907"},
    {file = "pymacaroons-0.13.0.tar.gz", hash = "sha256:1e6bba42a5f66c245adf38a5a4006a99dcc06a0703786ea636098667d42903b8"},
]
pympler = [
    {file = "Pympler-1.0.1-py3-none-any.whl", hash = "sha256:d260dda9ae781e1eab6ea15bacb84015849833ba5555f141d2d9b7b7473b307d"},
    {file = "Pympler-1.0.1.tar.gz", hash = "sha256:993f1a3599ca3f4fcd7160c7545ad06310c9e12f70174ae7ae8d4e25f6c5d3fa"},
]
pynacl = [
    {file = "PyNaCl-1.5.0-cp36-abi3-macosx_10_10_universal2.whl", hash = "sha256:401002a4aaa07c9414132aaed7f6836ff98f59277a234704ff66878c2ee4a0d1"},
    {file = "PyNaCl-1.5.0-cp36-abi3-manylinux_2_17_aarch64.manylinux2014_aarch64.manylinux_2_24_aarch64.whl", hash = "sha256:52cb72a79269189d4e0dc537556f4740f7f0a9ec41c1322598799b0bdad4ef92"},
    {file = "PyNaCl-1.5.0-cp36-abi3-manylinux_2_17_aarch64.manylinux2014_aarch64.whl", hash = "sha256:a36d4a9dda1f19ce6e03c9a784a2921a4b726b02e1c736600ca9c22029474394"},
    {file = "PyNaCl-1.5.0-cp36-abi3-manylinux_2_17_x86_64.manylinux2014_x86_64.manylinux_2_24_x86_64.whl", hash = "sha256:0c84947a22519e013607c9be43706dd42513f9e6ae5d39d3613ca1e142fba44d"},
    {file = "PyNaCl-1.5.0-cp36-abi3-manylinux_2_17_x86_64.manylinux2014_x86_64.whl", hash = "sha256:06b8f6fa7f5de8d5d2f7573fe8c863c051225a27b61e6860fd047b1775807858"},
    {file = "PyNaCl-1.5.0-cp36-abi3-musllinux_1_1_aarch64.whl", hash = "sha256:a422368fc821589c228f4c49438a368831cb5bbc0eab5ebe1d7fac9dded6567b"},
    {file = "PyNaCl-1.5.0-cp36-abi3-musllinux_1_1_x86_64.whl", hash = "sha256:61f642bf2378713e2c2e1de73444a3778e5f0a38be6fee0fe532fe30060282ff"},
    {file = "PyNaCl-1.5.0-cp36-abi3-win32.whl", hash = "sha256:e46dae94e34b085175f8abb3b0aaa7da40767865ac82c928eeb9e57e1ea8a543"},
    {file = "PyNaCl-1.5.0-cp36-abi3-win_amd64.whl", hash = "sha256:20f42270d27e1b6a29f54032090b972d97f0a1b0948cc52392041ef7831fee93"},
    {file = "PyNaCl-1.5.0.tar.gz", hash = "sha256:8ac7448f09ab85811607bdd21ec2464495ac8b7c66d146bf545b0f08fb9220ba"},
]
pyopenssl = [
    {file = "pyOpenSSL-22.0.0-py2.py3-none-any.whl", hash = "sha256:ea252b38c87425b64116f808355e8da644ef9b07e429398bfece610f893ee2e0"},
    {file = "pyOpenSSL-22.0.0.tar.gz", hash = "sha256:660b1b1425aac4a1bea1d94168a85d99f0b3144c869dd4390d27629d0087f1bf"},
]
pyparsing = [
    {file = "pyparsing-3.0.7-py3-none-any.whl", hash = "sha256:a6c06a88f252e6c322f65faf8f418b16213b51bdfaece0524c1c1bc30c63c484"},
    {file = "pyparsing-3.0.7.tar.gz", hash = "sha256:18ee9022775d270c55187733956460083db60b37d0d0fb357445f3094eed3eea"},
]
pyrsistent = [
    {file = "pyrsistent-0.18.1-cp310-cp310-macosx_10_9_universal2.whl", hash = "sha256:df46c854f490f81210870e509818b729db4488e1f30f2a1ce1698b2295a878d1"},
    {file = "pyrsistent-0.18.1-cp310-cp310-manylinux_2_17_x86_64.manylinux2014_x86_64.whl", hash = "sha256:5d45866ececf4a5fff8742c25722da6d4c9e180daa7b405dc0a2a2790d668c26"},
    {file = "pyrsistent-0.18.1-cp310-cp310-manylinux_2_5_i686.manylinux1_i686.manylinux_2_17_i686.manylinux2014_i686.whl", hash = "sha256:4ed6784ceac462a7d6fcb7e9b663e93b9a6fb373b7f43594f9ff68875788e01e"},
    {file = "pyrsistent-0.18.1-cp310-cp310-win32.whl", hash = "sha256:e4f3149fd5eb9b285d6bfb54d2e5173f6a116fe19172686797c056672689daf6"},
    {file = "pyrsistent-0.18.1-cp310-cp310-win_amd64.whl", hash = "sha256:636ce2dc235046ccd3d8c56a7ad54e99d5c1cd0ef07d9ae847306c91d11b5fec"},
    {file = "pyrsistent-0.18.1-cp37-cp37m-macosx_10_9_x86_64.whl", hash = "sha256:e92a52c166426efbe0d1ec1332ee9119b6d32fc1f0bbfd55d5c1088070e7fc1b"},
    {file = "pyrsistent-0.18.1-cp37-cp37m-manylinux_2_17_x86_64.manylinux2014_x86_64.whl", hash = "sha256:d7a096646eab884bf8bed965bad63ea327e0d0c38989fc83c5ea7b8a87037bfc"},
    {file = "pyrsistent-0.18.1-cp37-cp37m-manylinux_2_5_i686.manylinux1_i686.manylinux_2_17_i686.manylinux2014_i686.whl", hash = "sha256:cdfd2c361b8a8e5d9499b9082b501c452ade8bbf42aef97ea04854f4a3f43b22"},
    {file = "pyrsistent-0.18.1-cp37-cp37m-win32.whl", hash = "sha256:7ec335fc998faa4febe75cc5268a9eac0478b3f681602c1f27befaf2a1abe1d8"},
    {file = "pyrsistent-0.18.1-cp37-cp37m-win_amd64.whl", hash = "sha256:6455fc599df93d1f60e1c5c4fe471499f08d190d57eca040c0ea182301321286"},
    {file = "pyrsistent-0.18.1-cp38-cp38-macosx_10_9_universal2.whl", hash = "sha256:fd8da6d0124efa2f67d86fa70c851022f87c98e205f0594e1fae044e7119a5a6"},
    {file = "pyrsistent-0.18.1-cp38-cp38-manylinux_2_17_x86_64.manylinux2014_x86_64.whl", hash = "sha256:7bfe2388663fd18bd8ce7db2c91c7400bf3e1a9e8bd7d63bf7e77d39051b85ec"},
    {file = "pyrsistent-0.18.1-cp38-cp38-manylinux_2_5_i686.manylinux1_i686.manylinux_2_17_i686.manylinux2014_i686.whl", hash = "sha256:0e3e1fcc45199df76053026a51cc59ab2ea3fc7c094c6627e93b7b44cdae2c8c"},
    {file = "pyrsistent-0.18.1-cp38-cp38-win32.whl", hash = "sha256:b568f35ad53a7b07ed9b1b2bae09eb15cdd671a5ba5d2c66caee40dbf91c68ca"},
    {file = "pyrsistent-0.18.1-cp38-cp38-win_amd64.whl", hash = "sha256:d1b96547410f76078eaf66d282ddca2e4baae8964364abb4f4dcdde855cd123a"},
    {file = "pyrsistent-0.18.1-cp39-cp39-macosx_10_9_universal2.whl", hash = "sha256:f87cc2863ef33c709e237d4b5f4502a62a00fab450c9e020892e8e2ede5847f5"},
    {file = "pyrsistent-0.18.1-cp39-cp39-manylinux_2_17_x86_64.manylinux2014_x86_64.whl", hash = "sha256:6bc66318fb7ee012071b2792024564973ecc80e9522842eb4e17743604b5e045"},
    {file = "pyrsistent-0.18.1-cp39-cp39-manylinux_2_5_i686.manylinux1_i686.manylinux_2_17_i686.manylinux2014_i686.whl", hash = "sha256:914474c9f1d93080338ace89cb2acee74f4f666fb0424896fcfb8d86058bf17c"},
    {file = "pyrsistent-0.18.1-cp39-cp39-win32.whl", hash = "sha256:1b34eedd6812bf4d33814fca1b66005805d3640ce53140ab8bbb1e2651b0d9bc"},
    {file = "pyrsistent-0.18.1-cp39-cp39-win_amd64.whl", hash = "sha256:e24a828f57e0c337c8d8bb9f6b12f09dfdf0273da25fda9e314f0b684b415a07"},
    {file = "pyrsistent-0.18.1.tar.gz", hash = "sha256:d4d61f8b993a7255ba714df3aca52700f8125289f84f704cf80916517c46eb96"},
]
pysaml2 = [
    {file = "pysaml2-7.2.1-py2.py3-none-any.whl", hash = "sha256:2ca155f4eeb1471b247a7b0cc79ccfd5780046d33d0b201e1199a00698dce795"},
    {file = "pysaml2-7.2.1.tar.gz", hash = "sha256:f40f9576dce9afef156469179277ffeeca36829248be333252af0517a26d0b1f"},
]
python-dateutil = [
    {file = "python-dateutil-2.8.2.tar.gz", hash = "sha256:0123cacc1627ae19ddf3c27a5de5bd67ee4586fbdd6440d9748f8abb483d3e86"},
    {file = "python_dateutil-2.8.2-py2.py3-none-any.whl", hash = "sha256:961d03dc3453ebbc59dbdea9e4e11c5651520a876d0f4db161e8674aae935da9"},
]
pytz = [
    {file = "pytz-2021.3-py2.py3-none-any.whl", hash = "sha256:3672058bc3453457b622aab7a1c3bfd5ab0bdae451512f6cf25f64ed37f5b87c"},
    {file = "pytz-2021.3.tar.gz", hash = "sha256:acad2d8b20a1af07d4e4c9d2e9285c5ed9104354062f275f3fcd88dcef4f1326"},
]
pywin32-ctypes = [
    {file = "pywin32-ctypes-0.2.0.tar.gz", hash = "sha256:24ffc3b341d457d48e8922352130cf2644024a4ff09762a2261fd34c36ee5942"},
    {file = "pywin32_ctypes-0.2.0-py2.py3-none-any.whl", hash = "sha256:9dc2d991b3479cc2df15930958b674a48a227d5361d413827a4cfd0b5876fc98"},
]
pyyaml = [
    {file = "PyYAML-6.0-cp310-cp310-macosx_10_9_x86_64.whl", hash = "sha256:d4db7c7aef085872ef65a8fd7d6d09a14ae91f691dec3e87ee5ee0539d516f53"},
    {file = "PyYAML-6.0-cp310-cp310-macosx_11_0_arm64.whl", hash = "sha256:9df7ed3b3d2e0ecfe09e14741b857df43adb5a3ddadc919a2d94fbdf78fea53c"},
    {file = "PyYAML-6.0-cp310-cp310-manylinux_2_17_aarch64.manylinux2014_aarch64.whl", hash = "sha256:77f396e6ef4c73fdc33a9157446466f1cff553d979bd00ecb64385760c6babdc"},
    {file = "PyYAML-6.0-cp310-cp310-manylinux_2_17_s390x.manylinux2014_s390x.whl", hash = "sha256:a80a78046a72361de73f8f395f1f1e49f956c6be882eed58505a15f3e430962b"},
    {file = "PyYAML-6.0-cp310-cp310-manylinux_2_5_x86_64.manylinux1_x86_64.manylinux_2_12_x86_64.manylinux2010_x86_64.whl", hash = "sha256:f84fbc98b019fef2ee9a1cb3ce93e3187a6df0b2538a651bfb890254ba9f90b5"},
    {file = "PyYAML-6.0-cp310-cp310-win32.whl", hash = "sha256:2cd5df3de48857ed0544b34e2d40e9fac445930039f3cfe4bcc592a1f836d513"},
    {file = "PyYAML-6.0-cp310-cp310-win_amd64.whl", hash = "sha256:daf496c58a8c52083df09b80c860005194014c3698698d1a57cbcfa182142a3a"},
    {file = "PyYAML-6.0-cp311-cp311-macosx_10_9_x86_64.whl", hash = "sha256:d4b0ba9512519522b118090257be113b9468d804b19d63c71dbcf4a48fa32358"},
    {file = "PyYAML-6.0-cp311-cp311-macosx_11_0_arm64.whl", hash = "sha256:81957921f441d50af23654aa6c5e5eaf9b06aba7f0a19c18a538dc7ef291c5a1"},
    {file = "PyYAML-6.0-cp311-cp311-manylinux_2_17_aarch64.manylinux2014_aarch64.whl", hash = "sha256:afa17f5bc4d1b10afd4466fd3a44dc0e245382deca5b3c353d8b757f9e3ecb8d"},
    {file = "PyYAML-6.0-cp311-cp311-manylinux_2_17_s390x.manylinux2014_s390x.whl", hash = "sha256:dbad0e9d368bb989f4515da330b88a057617d16b6a8245084f1b05400f24609f"},
    {file = "PyYAML-6.0-cp311-cp311-manylinux_2_17_x86_64.manylinux2014_x86_64.whl", hash = "sha256:432557aa2c09802be39460360ddffd48156e30721f5e8d917f01d31694216782"},
    {file = "PyYAML-6.0-cp311-cp311-win32.whl", hash = "sha256:bfaef573a63ba8923503d27530362590ff4f576c626d86a9fed95822a8255fd7"},
    {file = "PyYAML-6.0-cp311-cp311-win_amd64.whl", hash = "sha256:01b45c0191e6d66c470b6cf1b9531a771a83c1c4208272ead47a3ae4f2f603bf"},
    {file = "PyYAML-6.0-cp36-cp36m-macosx_10_9_x86_64.whl", hash = "sha256:897b80890765f037df3403d22bab41627ca8811ae55e9a722fd0392850ec4d86"},
    {file = "PyYAML-6.0-cp36-cp36m-manylinux_2_17_aarch64.manylinux2014_aarch64.whl", hash = "sha256:50602afada6d6cbfad699b0c7bb50d5ccffa7e46a3d738092afddc1f9758427f"},
    {file = "PyYAML-6.0-cp36-cp36m-manylinux_2_17_s390x.manylinux2014_s390x.whl", hash = "sha256:48c346915c114f5fdb3ead70312bd042a953a8ce5c7106d5bfb1a5254e47da92"},
    {file = "PyYAML-6.0-cp36-cp36m-manylinux_2_5_x86_64.manylinux1_x86_64.manylinux_2_12_x86_64.manylinux2010_x86_64.whl", hash = "sha256:98c4d36e99714e55cfbaaee6dd5badbc9a1ec339ebfc3b1f52e293aee6bb71a4"},
    {file = "PyYAML-6.0-cp36-cp36m-win32.whl", hash = "sha256:0283c35a6a9fbf047493e3a0ce8d79ef5030852c51e9d911a27badfde0605293"},
    {file = "PyYAML-6.0-cp36-cp36m-win_amd64.whl", hash = "sha256:07751360502caac1c067a8132d150cf3d61339af5691fe9e87803040dbc5db57"},
    {file = "PyYAML-6.0-cp37-cp37m-macosx_10_9_x86_64.whl", hash = "sha256:819b3830a1543db06c4d4b865e70ded25be52a2e0631ccd2f6a47a2822f2fd7c"},
    {file = "PyYAML-6.0-cp37-cp37m-manylinux_2_17_aarch64.manylinux2014_aarch64.whl", hash = "sha256:473f9edb243cb1935ab5a084eb238d842fb8f404ed2193a915d1784b5a6b5fc0"},
    {file = "PyYAML-6.0-cp37-cp37m-manylinux_2_17_s390x.manylinux2014_s390x.whl", hash = "sha256:0ce82d761c532fe4ec3f87fc45688bdd3a4c1dc5e0b4a19814b9009a29baefd4"},
    {file = "PyYAML-6.0-cp37-cp37m-manylinux_2_5_x86_64.manylinux1_x86_64.manylinux_2_12_x86_64.manylinux2010_x86_64.whl", hash = "sha256:231710d57adfd809ef5d34183b8ed1eeae3f76459c18fb4a0b373ad56bedcdd9"},
    {file = "PyYAML-6.0-cp37-cp37m-win32.whl", hash = "sha256:c5687b8d43cf58545ade1fe3e055f70eac7a5a1a0bf42824308d868289a95737"},
    {file = "PyYAML-6.0-cp37-cp37m-win_amd64.whl", hash = "sha256:d15a181d1ecd0d4270dc32edb46f7cb7733c7c508857278d3d378d14d606db2d"},
    {file = "PyYAML-6.0-cp38-cp38-macosx_10_9_x86_64.whl", hash = "sha256:0b4624f379dab24d3725ffde76559cff63d9ec94e1736b556dacdfebe5ab6d4b"},
    {file = "PyYAML-6.0-cp38-cp38-manylinux_2_17_aarch64.manylinux2014_aarch64.whl", hash = "sha256:213c60cd50106436cc818accf5baa1aba61c0189ff610f64f4a3e8c6726218ba"},
    {file = "PyYAML-6.0-cp38-cp38-manylinux_2_17_s390x.manylinux2014_s390x.whl", hash = "sha256:9fa600030013c4de8165339db93d182b9431076eb98eb40ee068700c9c813e34"},
    {file = "PyYAML-6.0-cp38-cp38-manylinux_2_5_x86_64.manylinux1_x86_64.manylinux_2_12_x86_64.manylinux2010_x86_64.whl", hash = "sha256:277a0ef2981ca40581a47093e9e2d13b3f1fbbeffae064c1d21bfceba2030287"},
    {file = "PyYAML-6.0-cp38-cp38-win32.whl", hash = "sha256:d4eccecf9adf6fbcc6861a38015c2a64f38b9d94838ac1810a9023a0609e1b78"},
    {file = "PyYAML-6.0-cp38-cp38-win_amd64.whl", hash = "sha256:1e4747bc279b4f613a09eb64bba2ba602d8a6664c6ce6396a4d0cd413a50ce07"},
    {file = "PyYAML-6.0-cp39-cp39-macosx_10_9_x86_64.whl", hash = "sha256:055d937d65826939cb044fc8c9b08889e8c743fdc6a32b33e2390f66013e449b"},
    {file = "PyYAML-6.0-cp39-cp39-macosx_11_0_arm64.whl", hash = "sha256:e61ceaab6f49fb8bdfaa0f92c4b57bcfbea54c09277b1b4f7ac376bfb7a7c174"},
    {file = "PyYAML-6.0-cp39-cp39-manylinux_2_17_aarch64.manylinux2014_aarch64.whl", hash = "sha256:d67d839ede4ed1b28a4e8909735fc992a923cdb84e618544973d7dfc71540803"},
    {file = "PyYAML-6.0-cp39-cp39-manylinux_2_17_s390x.manylinux2014_s390x.whl", hash = "sha256:cba8c411ef271aa037d7357a2bc8f9ee8b58b9965831d9e51baf703280dc73d3"},
    {file = "PyYAML-6.0-cp39-cp39-manylinux_2_5_x86_64.manylinux1_x86_64.manylinux_2_12_x86_64.manylinux2010_x86_64.whl", hash = "sha256:40527857252b61eacd1d9af500c3337ba8deb8fc298940291486c465c8b46ec0"},
    {file = "PyYAML-6.0-cp39-cp39-win32.whl", hash = "sha256:b5b9eccad747aabaaffbc6064800670f0c297e52c12754eb1d976c57e4f74dcb"},
    {file = "PyYAML-6.0-cp39-cp39-win_amd64.whl", hash = "sha256:b3d267842bf12586ba6c734f89d1f5b871df0273157918b0ccefa29deb05c21c"},
    {file = "PyYAML-6.0.tar.gz", hash = "sha256:68fb519c14306fec9720a2a5b45bc9f0c8d1b9c72adf45c37baedfcd949c35a2"},
]
readme-renderer = [
    {file = "readme_renderer-37.2-py3-none-any.whl", hash = "sha256:d3f06a69e8c40fca9ab3174eca48f96d9771eddb43517b17d96583418427b106"},
    {file = "readme_renderer-37.2.tar.gz", hash = "sha256:e8ad25293c98f781dbc2c5a36a309929390009f902f99e1798c761aaf04a7923"},
]
requests = [
    {file = "requests-2.27.1-py2.py3-none-any.whl", hash = "sha256:f22fa1e554c9ddfd16e6e41ac79759e17be9e492b3587efa038054674760e72d"},
    {file = "requests-2.27.1.tar.gz", hash = "sha256:68d7c56fd5a8999887728ef304a6d12edc7be74f1cfa47714fc8b414525c9a61"},
]
requests-toolbelt = [
    {file = "requests-toolbelt-0.9.1.tar.gz", hash = "sha256:968089d4584ad4ad7c171454f0a5c6dac23971e9472521ea3b6d49d610aa6fc0"},
    {file = "requests_toolbelt-0.9.1-py2.py3-none-any.whl", hash = "sha256:380606e1d10dc85c3bd47bf5a6095f815ec007be7a8b69c878507068df059e6f"},
]
rfc3986 = [
    {file = "rfc3986-2.0.0-py2.py3-none-any.whl", hash = "sha256:50b1502b60e289cb37883f3dfd34532b8873c7de9f49bb546641ce9cbd256ebd"},
    {file = "rfc3986-2.0.0.tar.gz", hash = "sha256:97aacf9dbd4bfd829baad6e6309fa6573aaf1be3f6fa735c8ab05e46cecb261c"},
]
rich = [
    {file = "rich-12.6.0-py3-none-any.whl", hash = "sha256:a4eb26484f2c82589bd9a17c73d32a010b1e29d89f1604cd9bf3a2097b81bb5e"},
    {file = "rich-12.6.0.tar.gz", hash = "sha256:ba3a3775974105c221d31141f2c116f4fd65c5ceb0698657a11e9f295ec93fd0"},
]
secretstorage = [
    {file = "SecretStorage-3.3.1-py3-none-any.whl", hash = "sha256:422d82c36172d88d6a0ed5afdec956514b189ddbfb72fefab0c8a1cee4eaf71f"},
    {file = "SecretStorage-3.3.1.tar.gz", hash = "sha256:fd666c51a6bf200643495a04abb261f83229dcb6fd8472ec393df7ffc8b6f195"},
]
semantic-version = [
    {file = "semantic_version-2.10.0-py2.py3-none-any.whl", hash = "sha256:de78a3b8e0feda74cabc54aab2da702113e33ac9d9eb9d2389bcf1f58b7d9177"},
    {file = "semantic_version-2.10.0.tar.gz", hash = "sha256:bdabb6d336998cbb378d4b9db3a4b56a1e3235701dc05ea2690d9a997ed5041c"},
]
sentry-sdk = [
    {file = "sentry-sdk-1.11.0.tar.gz", hash = "sha256:e7b78a1ddf97a5f715a50ab8c3f7a93f78b114c67307785ee828ef67a5d6f117"},
    {file = "sentry_sdk-1.11.0-py2.py3-none-any.whl", hash = "sha256:f467e6c7fac23d4d42bc83eb049c400f756cd2d65ab44f0cc1165d0c7c3d40bc"},
]
service-identity = [
    {file = "service-identity-21.1.0.tar.gz", hash = "sha256:6e6c6086ca271dc11b033d17c3a8bea9f24ebff920c587da090afc9519419d34"},
    {file = "service_identity-21.1.0-py2.py3-none-any.whl", hash = "sha256:f0b0caac3d40627c3c04d7a51b6e06721857a0e10a8775f2d1d7e72901b3a7db"},
]
setuptools = [
    {file = "setuptools-65.3.0-py3-none-any.whl", hash = "sha256:2e24e0bec025f035a2e72cdd1961119f557d78ad331bb00ff82efb2ab8da8e82"},
    {file = "setuptools-65.3.0.tar.gz", hash = "sha256:7732871f4f7fa58fb6bdcaeadb0161b2bd046c85905dbaa066bdcbcc81953b57"},
]
setuptools-rust = [
    {file = "setuptools-rust-1.5.2.tar.gz", hash = "sha256:d8daccb14dc0eae1b6b6eb3ecef79675bd37b4065369f79c35393dd5c55652c7"},
    {file = "setuptools_rust-1.5.2-py3-none-any.whl", hash = "sha256:8eb45851e34288f2296cd5ab9e924535ac1757318b730a13fe6836867843f206"},
]
signedjson = [
    {file = "signedjson-1.1.4-py3-none-any.whl", hash = "sha256:45569ec54241c65d2403fe3faf7169be5322547706a231e884ca2b427f23d228"},
    {file = "signedjson-1.1.4.tar.gz", hash = "sha256:cd91c56af53f169ef032c62e9c4a3292dc158866933318d0592e3462db3d6492"},
]
simplejson = [
    {file = "simplejson-3.17.6-cp27-cp27m-macosx_10_9_x86_64.whl", hash = "sha256:a89acae02b2975b1f8e4974cb8cdf9bf9f6c91162fb8dec50c259ce700f2770a"},
    {file = "simplejson-3.17.6-cp27-cp27m-manylinux1_i686.whl", hash = "sha256:82ff356ff91be0ab2293fc6d8d262451eb6ac4fd999244c4b5f863e049ba219c"},
    {file = "simplejson-3.17.6-cp27-cp27m-manylinux1_x86_64.whl", hash = "sha256:0de783e9c2b87bdd75b57efa2b6260c24b94605b5c9843517577d40ee0c3cc8a"},
    {file = "simplejson-3.17.6-cp27-cp27m-manylinux2010_i686.whl", hash = "sha256:d24a9e61df7a7787b338a58abfba975414937b609eb6b18973e25f573bc0eeeb"},
    {file = "simplejson-3.17.6-cp27-cp27m-manylinux2010_x86_64.whl", hash = "sha256:e8603e691580487f11306ecb066c76f1f4a8b54fb3bdb23fa40643a059509366"},
    {file = "simplejson-3.17.6-cp27-cp27mu-manylinux1_i686.whl", hash = "sha256:9b01e7b00654115965a206e3015f0166674ec1e575198a62a977355597c0bef5"},
    {file = "simplejson-3.17.6-cp27-cp27mu-manylinux1_x86_64.whl", hash = "sha256:37bc0cf0e5599f36072077e56e248f3336917ded1d33d2688624d8ed3cefd7d2"},
    {file = "simplejson-3.17.6-cp27-cp27mu-manylinux2010_i686.whl", hash = "sha256:cf6e7d5fe2aeb54898df18db1baf479863eae581cce05410f61f6b4188c8ada1"},
    {file = "simplejson-3.17.6-cp27-cp27mu-manylinux2010_x86_64.whl", hash = "sha256:bdfc54b4468ed4cd7415928cbe782f4d782722a81aeb0f81e2ddca9932632211"},
    {file = "simplejson-3.17.6-cp310-cp310-macosx_10_9_universal2.whl", hash = "sha256:dd16302d39c4d6f4afde80edd0c97d4db643327d355a312762ccd9bd2ca515ed"},
    {file = "simplejson-3.17.6-cp310-cp310-macosx_10_9_x86_64.whl", hash = "sha256:deac4bdafa19bbb89edfb73b19f7f69a52d0b5bd3bb0c4ad404c1bbfd7b4b7fd"},
    {file = "simplejson-3.17.6-cp310-cp310-macosx_11_0_arm64.whl", hash = "sha256:a8bbdb166e2fb816e43ab034c865147edafe28e1b19c72433147789ac83e2dda"},
    {file = "simplejson-3.17.6-cp310-cp310-manylinux_2_17_aarch64.manylinux2014_aarch64.whl", hash = "sha256:a7854326920d41c3b5d468154318fe6ba4390cb2410480976787c640707e0180"},
    {file = "simplejson-3.17.6-cp310-cp310-manylinux_2_5_i686.manylinux1_i686.manylinux_2_12_i686.manylinux2010_i686.whl", hash = "sha256:04e31fa6ac8e326480703fb6ded1488bfa6f1d3f760d32e29dbf66d0838982ce"},
    {file = "simplejson-3.17.6-cp310-cp310-manylinux_2_5_x86_64.manylinux1_x86_64.manylinux_2_12_x86_64.manylinux2010_x86_64.whl", hash = "sha256:f63600ec06982cdf480899026f4fda622776f5fabed9a869fdb32d72bc17e99a"},
    {file = "simplejson-3.17.6-cp310-cp310-musllinux_1_1_aarch64.whl", hash = "sha256:e03c3b8cc7883a54c3f34a6a135c4a17bc9088a33f36796acdb47162791b02f6"},
    {file = "simplejson-3.17.6-cp310-cp310-musllinux_1_1_i686.whl", hash = "sha256:a2d30d6c1652140181dc6861f564449ad71a45e4f165a6868c27d36745b65d40"},
    {file = "simplejson-3.17.6-cp310-cp310-musllinux_1_1_x86_64.whl", hash = "sha256:a1aa6e4cae8e3b8d5321be4f51c5ce77188faf7baa9fe1e78611f93a8eed2882"},
    {file = "simplejson-3.17.6-cp310-cp310-win32.whl", hash = "sha256:97202f939c3ff341fc3fa84d15db86156b1edc669424ba20b0a1fcd4a796a045"},
    {file = "simplejson-3.17.6-cp310-cp310-win_amd64.whl", hash = "sha256:80d3bc9944be1d73e5b1726c3bbfd2628d3d7fe2880711b1eb90b617b9b8ac70"},
    {file = "simplejson-3.17.6-cp36-cp36m-macosx_10_9_x86_64.whl", hash = "sha256:9fa621b3c0c05d965882c920347b6593751b7ab20d8fa81e426f1735ca1a9fc7"},
    {file = "simplejson-3.17.6-cp36-cp36m-manylinux_2_17_aarch64.manylinux2014_aarch64.whl", hash = "sha256:dd2fb11922f58df8528adfca123f6a84748ad17d066007e7ac977720063556bd"},
    {file = "simplejson-3.17.6-cp36-cp36m-manylinux_2_5_i686.manylinux1_i686.manylinux_2_12_i686.manylinux2010_i686.whl", hash = "sha256:724c1fe135aa437d5126138d977004d165a3b5e2ee98fc4eb3e7c0ef645e7e27"},
    {file = "simplejson-3.17.6-cp36-cp36m-manylinux_2_5_x86_64.manylinux1_x86_64.manylinux_2_12_x86_64.manylinux2010_x86_64.whl", hash = "sha256:4ff4ac6ff3aa8f814ac0f50bf218a2e1a434a17aafad4f0400a57a8cc62ef17f"},
    {file = "simplejson-3.17.6-cp36-cp36m-musllinux_1_1_aarch64.whl", hash = "sha256:67093a526e42981fdd954868062e56c9b67fdd7e712616cc3265ad0c210ecb51"},
    {file = "simplejson-3.17.6-cp36-cp36m-musllinux_1_1_i686.whl", hash = "sha256:5d6b4af7ad7e4ac515bc6e602e7b79e2204e25dbd10ab3aa2beef3c5a9cad2c7"},
    {file = "simplejson-3.17.6-cp36-cp36m-musllinux_1_1_x86_64.whl", hash = "sha256:1c9b1ed7ed282b36571638297525f8ef80f34b3e2d600a56f962c6044f24200d"},
    {file = "simplejson-3.17.6-cp36-cp36m-win32.whl", hash = "sha256:632ecbbd2228575e6860c9e49ea3cc5423764d5aa70b92acc4e74096fb434044"},
    {file = "simplejson-3.17.6-cp36-cp36m-win_amd64.whl", hash = "sha256:4c09868ddb86bf79b1feb4e3e7e4a35cd6e61ddb3452b54e20cf296313622566"},
    {file = "simplejson-3.17.6-cp37-cp37m-macosx_10_9_x86_64.whl", hash = "sha256:4b6bd8144f15a491c662f06814bd8eaa54b17f26095bb775411f39bacaf66837"},
    {file = "simplejson-3.17.6-cp37-cp37m-manylinux_2_17_aarch64.manylinux2014_aarch64.whl", hash = "sha256:5decdc78849617917c206b01e9fc1d694fd58caa961be816cb37d3150d613d9a"},
    {file = "simplejson-3.17.6-cp37-cp37m-manylinux_2_5_i686.manylinux1_i686.manylinux_2_12_i686.manylinux2010_i686.whl", hash = "sha256:521877c7bd060470806eb6335926e27453d740ac1958eaf0d8c00911bc5e1802"},
    {file = "simplejson-3.17.6-cp37-cp37m-manylinux_2_5_x86_64.manylinux1_x86_64.manylinux_2_12_x86_64.manylinux2010_x86_64.whl", hash = "sha256:65b998193bd7b0c7ecdfffbc825d808eac66279313cb67d8892bb259c9d91494"},
    {file = "simplejson-3.17.6-cp37-cp37m-musllinux_1_1_aarch64.whl", hash = "sha256:ac786f6cb7aa10d44e9641c7a7d16d7f6e095b138795cd43503769d4154e0dc2"},
    {file = "simplejson-3.17.6-cp37-cp37m-musllinux_1_1_i686.whl", hash = "sha256:3ff5b3464e1ce86a8de8c88e61d4836927d5595c2162cab22e96ff551b916e81"},
    {file = "simplejson-3.17.6-cp37-cp37m-musllinux_1_1_x86_64.whl", hash = "sha256:69bd56b1d257a91e763256d63606937ae4eb890b18a789b66951c00062afec33"},
    {file = "simplejson-3.17.6-cp37-cp37m-win32.whl", hash = "sha256:b81076552d34c27e5149a40187a8f7e2abb2d3185576a317aaf14aeeedad862a"},
    {file = "simplejson-3.17.6-cp37-cp37m-win_amd64.whl", hash = "sha256:07ecaafc1b1501f275bf5acdee34a4ad33c7c24ede287183ea77a02dc071e0c0"},
    {file = "simplejson-3.17.6-cp38-cp38-macosx_10_9_universal2.whl", hash = "sha256:068670af975247acbb9fc3d5393293368cda17026db467bf7a51548ee8f17ee1"},
    {file = "simplejson-3.17.6-cp38-cp38-macosx_10_9_x86_64.whl", hash = "sha256:4d1c135af0c72cb28dd259cf7ba218338f4dc027061262e46fe058b4e6a4c6a3"},
    {file = "simplejson-3.17.6-cp38-cp38-macosx_11_0_arm64.whl", hash = "sha256:23fe704da910ff45e72543cbba152821685a889cf00fc58d5c8ee96a9bad5f94"},
    {file = "simplejson-3.17.6-cp38-cp38-manylinux_2_17_aarch64.manylinux2014_aarch64.whl", hash = "sha256:f444762fed1bc1fd75187ef14a20ed900c1fbb245d45be9e834b822a0223bc81"},
    {file = "simplejson-3.17.6-cp38-cp38-manylinux_2_5_i686.manylinux1_i686.manylinux_2_12_i686.manylinux2010_i686.whl", hash = "sha256:681eb4d37c9a9a6eb9b3245a5e89d7f7b2b9895590bb08a20aa598c1eb0a1d9d"},
    {file = "simplejson-3.17.6-cp38-cp38-manylinux_2_5_x86_64.manylinux1_x86_64.manylinux_2_12_x86_64.manylinux2010_x86_64.whl", hash = "sha256:8e8607d8f6b4f9d46fee11447e334d6ab50e993dd4dbfb22f674616ce20907ab"},
    {file = "simplejson-3.17.6-cp38-cp38-musllinux_1_1_aarch64.whl", hash = "sha256:b10556817f09d46d420edd982dd0653940b90151d0576f09143a8e773459f6fe"},
    {file = "simplejson-3.17.6-cp38-cp38-musllinux_1_1_i686.whl", hash = "sha256:e1ec8a9ee0987d4524ffd6299e778c16cc35fef6d1a2764e609f90962f0b293a"},
    {file = "simplejson-3.17.6-cp38-cp38-musllinux_1_1_x86_64.whl", hash = "sha256:0b4126cac7d69ac06ff22efd3e0b3328a4a70624fcd6bca4fc1b4e6d9e2e12bf"},
    {file = "simplejson-3.17.6-cp38-cp38-win32.whl", hash = "sha256:35a49ebef25f1ebdef54262e54ae80904d8692367a9f208cdfbc38dbf649e00a"},
    {file = "simplejson-3.17.6-cp38-cp38-win_amd64.whl", hash = "sha256:743cd768affaa508a21499f4858c5b824ffa2e1394ed94eb85caf47ac0732198"},
    {file = "simplejson-3.17.6-cp39-cp39-macosx_10_9_universal2.whl", hash = "sha256:fb62d517a516128bacf08cb6a86ecd39fb06d08e7c4980251f5d5601d29989ba"},
    {file = "simplejson-3.17.6-cp39-cp39-macosx_10_9_x86_64.whl", hash = "sha256:12133863178a8080a3dccbf5cb2edfab0001bc41e5d6d2446af2a1131105adfe"},
    {file = "simplejson-3.17.6-cp39-cp39-macosx_11_0_arm64.whl", hash = "sha256:5540fba2d437edaf4aa4fbb80f43f42a8334206ad1ad3b27aef577fd989f20d9"},
    {file = "simplejson-3.17.6-cp39-cp39-manylinux_2_17_aarch64.manylinux2014_aarch64.whl", hash = "sha256:d74ee72b5071818a1a5dab47338e87f08a738cb938a3b0653b9e4d959ddd1fd9"},
    {file = "simplejson-3.17.6-cp39-cp39-manylinux_2_5_i686.manylinux1_i686.manylinux_2_12_i686.manylinux2010_i686.whl", hash = "sha256:28221620f4dcabdeac310846629b976e599a13f59abb21616356a85231ebd6ad"},
    {file = "simplejson-3.17.6-cp39-cp39-manylinux_2_5_x86_64.manylinux1_x86_64.manylinux_2_12_x86_64.manylinux2010_x86_64.whl", hash = "sha256:b09bc62e5193e31d7f9876220fb429ec13a6a181a24d897b9edfbbdbcd678851"},
    {file = "simplejson-3.17.6-cp39-cp39-musllinux_1_1_aarch64.whl", hash = "sha256:7255a37ff50593c9b2f1afa8fafd6ef5763213c1ed5a9e2c6f5b9cc925ab979f"},
    {file = "simplejson-3.17.6-cp39-cp39-musllinux_1_1_i686.whl", hash = "sha256:401d40969cee3df7bda211e57b903a534561b77a7ade0dd622a8d1a31eaa8ba7"},
    {file = "simplejson-3.17.6-cp39-cp39-musllinux_1_1_x86_64.whl", hash = "sha256:a649d0f66029c7eb67042b15374bd93a26aae202591d9afd71e111dd0006b198"},
    {file = "simplejson-3.17.6-cp39-cp39-win32.whl", hash = "sha256:522fad7be85de57430d6d287c4b635813932946ebf41b913fe7e880d154ade2e"},
    {file = "simplejson-3.17.6-cp39-cp39-win_amd64.whl", hash = "sha256:3fe87570168b2ae018391e2b43fbf66e8593a86feccb4b0500d134c998983ccc"},
    {file = "simplejson-3.17.6.tar.gz", hash = "sha256:cf98038d2abf63a1ada5730e91e84c642ba6c225b0198c3684151b1f80c5f8a6"},
]
six = [
    {file = "six-1.16.0-py2.py3-none-any.whl", hash = "sha256:8abb2f1d86890a2dfb989f9a77cfcfd3e47c2a354b01111771326f8aa26e0254"},
    {file = "six-1.16.0.tar.gz", hash = "sha256:1e61c37477a1626458e36f7b1d82aa5c9b094fa4802892072e49de9c60c4c926"},
]
smmap = [
    {file = "smmap-5.0.0-py3-none-any.whl", hash = "sha256:2aba19d6a040e78d8b09de5c57e96207b09ed71d8e55ce0959eeee6c8e190d94"},
    {file = "smmap-5.0.0.tar.gz", hash = "sha256:c840e62059cd3be204b0c9c9f74be2c09d5648eddd4580d9314c3ecde0b30936"},
]
sortedcontainers = [
    {file = "sortedcontainers-2.4.0-py2.py3-none-any.whl", hash = "sha256:a163dcaede0f1c021485e957a39245190e74249897e2ae4b2aa38595db237ee0"},
    {file = "sortedcontainers-2.4.0.tar.gz", hash = "sha256:25caa5a06cc30b6b83d11423433f65d1f9d76c4c6a0c90e3379eaa43b9bfdb88"},
]
systemd-python = [
    {file = "systemd-python-234.tar.gz", hash = "sha256:fd0e44bf70eadae45aadc292cb0a7eb5b0b6372cd1b391228047d33895db83e7"},
]
threadloop = [
    {file = "threadloop-1.0.2-py2-none-any.whl", hash = "sha256:5c90dbefab6ffbdba26afb4829d2a9df8275d13ac7dc58dccb0e279992679599"},
    {file = "threadloop-1.0.2.tar.gz", hash = "sha256:8b180aac31013de13c2ad5c834819771992d350267bddb854613ae77ef571944"},
]
thrift = [
    {file = "thrift-0.15.0.tar.gz", hash = "sha256:87c8205a71cf8bbb111cb99b1f7495070fbc9cabb671669568854210da5b3e29"},
]
tomli = [
    {file = "tomli-1.2.3-py3-none-any.whl", hash = "sha256:e3069e4be3ead9668e21cb9b074cd948f7b3113fd9c8bba083f48247aab8b11c"},
    {file = "tomli-1.2.3.tar.gz", hash = "sha256:05b6166bff487dc068d322585c7ea4ef78deed501cc124060e0f238e89a9231f"},
]
tornado = [
    {file = "tornado-6.1-cp35-cp35m-macosx_10_9_x86_64.whl", hash = "sha256:d371e811d6b156d82aa5f9a4e08b58debf97c302a35714f6f45e35139c332e32"},
    {file = "tornado-6.1-cp35-cp35m-manylinux1_i686.whl", hash = "sha256:0d321a39c36e5f2c4ff12b4ed58d41390460f798422c4504e09eb5678e09998c"},
    {file = "tornado-6.1-cp35-cp35m-manylinux1_x86_64.whl", hash = "sha256:9de9e5188a782be6b1ce866e8a51bc76a0fbaa0e16613823fc38e4fc2556ad05"},
    {file = "tornado-6.1-cp35-cp35m-manylinux2010_i686.whl", hash = "sha256:61b32d06ae8a036a6607805e6720ef00a3c98207038444ba7fd3d169cd998910"},
    {file = "tornado-6.1-cp35-cp35m-manylinux2010_x86_64.whl", hash = "sha256:3e63498f680547ed24d2c71e6497f24bca791aca2fe116dbc2bd0ac7f191691b"},
    {file = "tornado-6.1-cp35-cp35m-manylinux2014_aarch64.whl", hash = "sha256:6c77c9937962577a6a76917845d06af6ab9197702a42e1346d8ae2e76b5e3675"},
    {file = "tornado-6.1-cp35-cp35m-win32.whl", hash = "sha256:6286efab1ed6e74b7028327365cf7346b1d777d63ab30e21a0f4d5b275fc17d5"},
    {file = "tornado-6.1-cp35-cp35m-win_amd64.whl", hash = "sha256:fa2ba70284fa42c2a5ecb35e322e68823288a4251f9ba9cc77be04ae15eada68"},
    {file = "tornado-6.1-cp36-cp36m-macosx_10_9_x86_64.whl", hash = "sha256:0a00ff4561e2929a2c37ce706cb8233b7907e0cdc22eab98888aca5dd3775feb"},
    {file = "tornado-6.1-cp36-cp36m-manylinux1_i686.whl", hash = "sha256:748290bf9112b581c525e6e6d3820621ff020ed95af6f17fedef416b27ed564c"},
    {file = "tornado-6.1-cp36-cp36m-manylinux1_x86_64.whl", hash = "sha256:e385b637ac3acaae8022e7e47dfa7b83d3620e432e3ecb9a3f7f58f150e50921"},
    {file = "tornado-6.1-cp36-cp36m-manylinux2010_i686.whl", hash = "sha256:25ad220258349a12ae87ede08a7b04aca51237721f63b1808d39bdb4b2164558"},
    {file = "tornado-6.1-cp36-cp36m-manylinux2010_x86_64.whl", hash = "sha256:65d98939f1a2e74b58839f8c4dab3b6b3c1ce84972ae712be02845e65391ac7c"},
    {file = "tornado-6.1-cp36-cp36m-manylinux2014_aarch64.whl", hash = "sha256:e519d64089b0876c7b467274468709dadf11e41d65f63bba207e04217f47c085"},
    {file = "tornado-6.1-cp36-cp36m-win32.whl", hash = "sha256:b87936fd2c317b6ee08a5741ea06b9d11a6074ef4cc42e031bc6403f82a32575"},
    {file = "tornado-6.1-cp36-cp36m-win_amd64.whl", hash = "sha256:cc0ee35043162abbf717b7df924597ade8e5395e7b66d18270116f8745ceb795"},
    {file = "tornado-6.1-cp37-cp37m-macosx_10_9_x86_64.whl", hash = "sha256:7250a3fa399f08ec9cb3f7b1b987955d17e044f1ade821b32e5f435130250d7f"},
    {file = "tornado-6.1-cp37-cp37m-manylinux1_i686.whl", hash = "sha256:ed3ad863b1b40cd1d4bd21e7498329ccaece75db5a5bf58cd3c9f130843e7102"},
    {file = "tornado-6.1-cp37-cp37m-manylinux1_x86_64.whl", hash = "sha256:dcef026f608f678c118779cd6591c8af6e9b4155c44e0d1bc0c87c036fb8c8c4"},
    {file = "tornado-6.1-cp37-cp37m-manylinux2010_i686.whl", hash = "sha256:70dec29e8ac485dbf57481baee40781c63e381bebea080991893cd297742b8fd"},
    {file = "tornado-6.1-cp37-cp37m-manylinux2010_x86_64.whl", hash = "sha256:d3f7594930c423fd9f5d1a76bee85a2c36fd8b4b16921cae7e965f22575e9c01"},
    {file = "tornado-6.1-cp37-cp37m-manylinux2014_aarch64.whl", hash = "sha256:3447475585bae2e77ecb832fc0300c3695516a47d46cefa0528181a34c5b9d3d"},
    {file = "tornado-6.1-cp37-cp37m-win32.whl", hash = "sha256:e7229e60ac41a1202444497ddde70a48d33909e484f96eb0da9baf8dc68541df"},
    {file = "tornado-6.1-cp37-cp37m-win_amd64.whl", hash = "sha256:cb5ec8eead331e3bb4ce8066cf06d2dfef1bfb1b2a73082dfe8a161301b76e37"},
    {file = "tornado-6.1-cp38-cp38-macosx_10_9_x86_64.whl", hash = "sha256:20241b3cb4f425e971cb0a8e4ffc9b0a861530ae3c52f2b0434e6c1b57e9fd95"},
    {file = "tornado-6.1-cp38-cp38-manylinux1_i686.whl", hash = "sha256:c77da1263aa361938476f04c4b6c8916001b90b2c2fdd92d8d535e1af48fba5a"},
    {file = "tornado-6.1-cp38-cp38-manylinux1_x86_64.whl", hash = "sha256:fba85b6cd9c39be262fcd23865652920832b61583de2a2ca907dbd8e8a8c81e5"},
    {file = "tornado-6.1-cp38-cp38-manylinux2010_i686.whl", hash = "sha256:1e8225a1070cd8eec59a996c43229fe8f95689cb16e552d130b9793cb570a288"},
    {file = "tornado-6.1-cp38-cp38-manylinux2010_x86_64.whl", hash = "sha256:d14d30e7f46a0476efb0deb5b61343b1526f73ebb5ed84f23dc794bdb88f9d9f"},
    {file = "tornado-6.1-cp38-cp38-manylinux2014_aarch64.whl", hash = "sha256:8f959b26f2634a091bb42241c3ed8d3cedb506e7c27b8dd5c7b9f745318ddbb6"},
    {file = "tornado-6.1-cp38-cp38-win32.whl", hash = "sha256:34ca2dac9e4d7afb0bed4677512e36a52f09caa6fded70b4e3e1c89dbd92c326"},
    {file = "tornado-6.1-cp38-cp38-win_amd64.whl", hash = "sha256:6196a5c39286cc37c024cd78834fb9345e464525d8991c21e908cc046d1cc02c"},
    {file = "tornado-6.1-cp39-cp39-macosx_10_9_x86_64.whl", hash = "sha256:f0ba29bafd8e7e22920567ce0d232c26d4d47c8b5cf4ed7b562b5db39fa199c5"},
    {file = "tornado-6.1-cp39-cp39-manylinux1_i686.whl", hash = "sha256:33892118b165401f291070100d6d09359ca74addda679b60390b09f8ef325ffe"},
    {file = "tornado-6.1-cp39-cp39-manylinux1_x86_64.whl", hash = "sha256:7da13da6f985aab7f6f28debab00c67ff9cbacd588e8477034c0652ac141feea"},
    {file = "tornado-6.1-cp39-cp39-manylinux2010_i686.whl", hash = "sha256:e0791ac58d91ac58f694d8d2957884df8e4e2f6687cdf367ef7eb7497f79eaa2"},
    {file = "tornado-6.1-cp39-cp39-manylinux2010_x86_64.whl", hash = "sha256:66324e4e1beede9ac79e60f88de548da58b1f8ab4b2f1354d8375774f997e6c0"},
    {file = "tornado-6.1-cp39-cp39-manylinux2014_aarch64.whl", hash = "sha256:a48900ecea1cbb71b8c71c620dee15b62f85f7c14189bdeee54966fbd9a0c5bd"},
    {file = "tornado-6.1-cp39-cp39-win32.whl", hash = "sha256:d3d20ea5782ba63ed13bc2b8c291a053c8d807a8fa927d941bd718468f7b950c"},
    {file = "tornado-6.1-cp39-cp39-win_amd64.whl", hash = "sha256:548430be2740e327b3fe0201abe471f314741efcb0067ec4f2d7dcfb4825f3e4"},
    {file = "tornado-6.1.tar.gz", hash = "sha256:33c6e81d7bd55b468d2e793517c909b139960b6c790a60b7991b9b6b76fb9791"},
]
towncrier = [
    {file = "towncrier-22.8.0-py2.py3-none-any.whl", hash = "sha256:3b780c3d966e1b26414830aec3d15000654b31e64e024f3e5fd128b4c6eb8f47"},
    {file = "towncrier-22.8.0.tar.gz", hash = "sha256:7d3839b033859b45fb55df82b74cfd702431933c0cc9f287a5a7ea3e05d042cb"},
]
treq = [
    {file = "treq-22.2.0-py3-none-any.whl", hash = "sha256:27d95b07c5c14be3e7b280416139b036087617ad5595be913b1f9b3ce981b9b2"},
    {file = "treq-22.2.0.tar.gz", hash = "sha256:df757e3f141fc782ede076a604521194ffcb40fa2645cf48e5a37060307f52ec"},
]
twine = [
    {file = "twine-4.0.1-py3-none-any.whl", hash = "sha256:42026c18e394eac3e06693ee52010baa5313e4811d5a11050e7d48436cf41b9e"},
    {file = "twine-4.0.1.tar.gz", hash = "sha256:96b1cf12f7ae611a4a40b6ae8e9570215daff0611828f5fe1f37a16255ab24a0"},
]
twisted = [
    {file = "Twisted-22.10.0-py3-none-any.whl", hash = "sha256:86c55f712cc5ab6f6d64e02503352464f0400f66d4f079096d744080afcccbd0"},
    {file = "Twisted-22.10.0.tar.gz", hash = "sha256:32acbd40a94f5f46e7b42c109bfae2b302250945561783a8b7a059048f2d4d31"},
]
twisted-iocpsupport = [
    {file = "twisted-iocpsupport-1.0.2.tar.gz", hash = "sha256:72068b206ee809c9c596b57b5287259ea41ddb4774d86725b19f35bf56aa32a9"},
    {file = "twisted_iocpsupport-1.0.2-cp310-cp310-win32.whl", hash = "sha256:985c06a33f5c0dae92c71a036d1ea63872ee86a21dd9b01e1f287486f15524b4"},
    {file = "twisted_iocpsupport-1.0.2-cp310-cp310-win_amd64.whl", hash = "sha256:81b3abe3527b367da0220482820cb12a16c661672b7bcfcde328902890d63323"},
    {file = "twisted_iocpsupport-1.0.2-cp36-cp36m-win32.whl", hash = "sha256:9dbb8823b49f06d4de52721b47de4d3b3026064ef4788ce62b1a21c57c3fff6f"},
    {file = "twisted_iocpsupport-1.0.2-cp36-cp36m-win_amd64.whl", hash = "sha256:b9fed67cf0f951573f06d560ac2f10f2a4bbdc6697770113a2fc396ea2cb2565"},
    {file = "twisted_iocpsupport-1.0.2-cp37-cp37m-win32.whl", hash = "sha256:b76b4eed9b27fd63ddb0877efdd2d15835fdcb6baa745cb85b66e5d016ac2878"},
    {file = "twisted_iocpsupport-1.0.2-cp37-cp37m-win_amd64.whl", hash = "sha256:851b3735ca7e8102e661872390e3bce88f8901bece95c25a0c8bb9ecb8a23d32"},
    {file = "twisted_iocpsupport-1.0.2-cp38-cp38-win32.whl", hash = "sha256:bf4133139d77fc706d8f572e6b7d82871d82ec7ef25d685c2351bdacfb701415"},
    {file = "twisted_iocpsupport-1.0.2-cp38-cp38-win_amd64.whl", hash = "sha256:306becd6e22ab6e8e4f36b6bdafd9c92e867c98a5ce517b27fdd27760ee7ae41"},
    {file = "twisted_iocpsupport-1.0.2-cp39-cp39-win32.whl", hash = "sha256:3c61742cb0bc6c1ac117a7e5f422c129832f0c295af49e01d8a6066df8cfc04d"},
    {file = "twisted_iocpsupport-1.0.2-cp39-cp39-win_amd64.whl", hash = "sha256:b435857b9efcbfc12f8c326ef0383f26416272260455bbca2cd8d8eca470c546"},
    {file = "twisted_iocpsupport-1.0.2-pp37-pypy37_pp73-win_amd64.whl", hash = "sha256:7d972cfa8439bdcb35a7be78b7ef86d73b34b808c74be56dfa785c8a93b851bf"},
]
txredisapi = [
    {file = "txredisapi-1.4.7-py3-none-any.whl", hash = "sha256:34c9eba8d34f452d30661f073b67b8cd42b695e3d31678ec1bbf628a65a0f059"},
    {file = "txredisapi-1.4.7.tar.gz", hash = "sha256:e6cc43f51e35d608abdca8f8c7d20e148fe1d82679f6e584baea613ebec812bb"},
]
typed-ast = [
    {file = "typed_ast-1.5.2-cp310-cp310-macosx_10_9_x86_64.whl", hash = "sha256:183b183b7771a508395d2cbffd6db67d6ad52958a5fdc99f450d954003900266"},
    {file = "typed_ast-1.5.2-cp310-cp310-macosx_11_0_arm64.whl", hash = "sha256:676d051b1da67a852c0447621fdd11c4e104827417bf216092ec3e286f7da596"},
    {file = "typed_ast-1.5.2-cp310-cp310-manylinux_2_17_aarch64.manylinux2014_aarch64.whl", hash = "sha256:bc2542e83ac8399752bc16e0b35e038bdb659ba237f4222616b4e83fb9654985"},
    {file = "typed_ast-1.5.2-cp310-cp310-manylinux_2_5_x86_64.manylinux1_x86_64.manylinux_2_12_x86_64.manylinux2010_x86_64.whl", hash = "sha256:74cac86cc586db8dfda0ce65d8bcd2bf17b58668dfcc3652762f3ef0e6677e76"},
    {file = "typed_ast-1.5.2-cp310-cp310-win_amd64.whl", hash = "sha256:18fe320f354d6f9ad3147859b6e16649a0781425268c4dde596093177660e71a"},
    {file = "typed_ast-1.5.2-cp36-cp36m-macosx_10_9_x86_64.whl", hash = "sha256:31d8c6b2df19a777bc8826770b872a45a1f30cfefcfd729491baa5237faae837"},
    {file = "typed_ast-1.5.2-cp36-cp36m-manylinux_2_17_aarch64.manylinux2014_aarch64.whl", hash = "sha256:963a0ccc9a4188524e6e6d39b12c9ca24cc2d45a71cfdd04a26d883c922b4b78"},
    {file = "typed_ast-1.5.2-cp36-cp36m-manylinux_2_5_x86_64.manylinux1_x86_64.manylinux_2_12_x86_64.manylinux2010_x86_64.whl", hash = "sha256:0eb77764ea470f14fcbb89d51bc6bbf5e7623446ac4ed06cbd9ca9495b62e36e"},
    {file = "typed_ast-1.5.2-cp36-cp36m-win_amd64.whl", hash = "sha256:294a6903a4d087db805a7656989f613371915fc45c8cc0ddc5c5a0a8ad9bea4d"},
    {file = "typed_ast-1.5.2-cp37-cp37m-macosx_10_9_x86_64.whl", hash = "sha256:26a432dc219c6b6f38be20a958cbe1abffcc5492821d7e27f08606ef99e0dffd"},
    {file = "typed_ast-1.5.2-cp37-cp37m-manylinux_2_17_aarch64.manylinux2014_aarch64.whl", hash = "sha256:c7407cfcad702f0b6c0e0f3e7ab876cd1d2c13b14ce770e412c0c4b9728a0f88"},
    {file = "typed_ast-1.5.2-cp37-cp37m-manylinux_2_5_x86_64.manylinux1_x86_64.manylinux_2_12_x86_64.manylinux2010_x86_64.whl", hash = "sha256:f30ddd110634c2d7534b2d4e0e22967e88366b0d356b24de87419cc4410c41b7"},
    {file = "typed_ast-1.5.2-cp37-cp37m-win_amd64.whl", hash = "sha256:8c08d6625bb258179b6e512f55ad20f9dfef019bbfbe3095247401e053a3ea30"},
    {file = "typed_ast-1.5.2-cp38-cp38-macosx_10_9_x86_64.whl", hash = "sha256:90904d889ab8e81a956f2c0935a523cc4e077c7847a836abee832f868d5c26a4"},
    {file = "typed_ast-1.5.2-cp38-cp38-macosx_11_0_arm64.whl", hash = "sha256:bbebc31bf11762b63bf61aaae232becb41c5bf6b3461b80a4df7e791fabb3aca"},
    {file = "typed_ast-1.5.2-cp38-cp38-manylinux_2_17_aarch64.manylinux2014_aarch64.whl", hash = "sha256:c29dd9a3a9d259c9fa19d19738d021632d673f6ed9b35a739f48e5f807f264fb"},
    {file = "typed_ast-1.5.2-cp38-cp38-manylinux_2_5_x86_64.manylinux1_x86_64.manylinux_2_12_x86_64.manylinux2010_x86_64.whl", hash = "sha256:58ae097a325e9bb7a684572d20eb3e1809802c5c9ec7108e85da1eb6c1a3331b"},
    {file = "typed_ast-1.5.2-cp38-cp38-win_amd64.whl", hash = "sha256:da0a98d458010bf4fe535f2d1e367a2e2060e105978873c04c04212fb20543f7"},
    {file = "typed_ast-1.5.2-cp39-cp39-macosx_10_9_x86_64.whl", hash = "sha256:33b4a19ddc9fc551ebabca9765d54d04600c4a50eda13893dadf67ed81d9a098"},
    {file = "typed_ast-1.5.2-cp39-cp39-macosx_11_0_arm64.whl", hash = "sha256:1098df9a0592dd4c8c0ccfc2e98931278a6c6c53cb3a3e2cf7e9ee3b06153344"},
    {file = "typed_ast-1.5.2-cp39-cp39-manylinux_2_17_aarch64.manylinux2014_aarch64.whl", hash = "sha256:42c47c3b43fe3a39ddf8de1d40dbbfca60ac8530a36c9b198ea5b9efac75c09e"},
    {file = "typed_ast-1.5.2-cp39-cp39-manylinux_2_5_x86_64.manylinux1_x86_64.manylinux_2_12_x86_64.manylinux2010_x86_64.whl", hash = "sha256:f290617f74a610849bd8f5514e34ae3d09eafd521dceaa6cf68b3f4414266d4e"},
    {file = "typed_ast-1.5.2-cp39-cp39-win_amd64.whl", hash = "sha256:df05aa5b241e2e8045f5f4367a9f6187b09c4cdf8578bb219861c4e27c443db5"},
    {file = "typed_ast-1.5.2.tar.gz", hash = "sha256:525a2d4088e70a9f75b08b3f87a51acc9cde640e19cc523c7e41aa355564ae27"},
]
types-bleach = [
    {file = "types-bleach-5.0.3.tar.gz", hash = "sha256:f7b3df8278efe176d9670d0f063a66c866c77577f71f54b9c7a320e31b1a7bbd"},
    {file = "types_bleach-5.0.3-py3-none-any.whl", hash = "sha256:5931525d03571f36b2bb40210c34b662c4d26c8fd6f2b1e1e83fe4d2d2fd63c7"},
]
types-commonmark = [
    {file = "types-commonmark-0.9.2.tar.gz", hash = "sha256:b894b67750c52fd5abc9a40a9ceb9da4652a391d75c1b480bba9cef90f19fc86"},
    {file = "types_commonmark-0.9.2-py3-none-any.whl", hash = "sha256:56f20199a1f9a2924443211a0ef97f8b15a8a956a7f4e9186be6950bf38d6d02"},
]
types-cryptography = [
    {file = "types-cryptography-3.3.15.tar.gz", hash = "sha256:a7983a75a7b88a18f88832008f0ef140b8d1097888ec1a0824ec8fb7e105273b"},
    {file = "types_cryptography-3.3.15-py3-none-any.whl", hash = "sha256:d9b0dd5465d7898d400850e7f35e5518aa93a7e23d3e11757cd81b4777089046"},
]
types-enum34 = [
    {file = "types-enum34-1.1.8.tar.gz", hash = "sha256:6f9c769641d06d73a55e11c14d38ac76fcd37eb545ce79cebb6eec9d50a64110"},
    {file = "types_enum34-1.1.8-py3-none-any.whl", hash = "sha256:05058c7a495f6bfaaca0be4aeac3cce5cdd80a2bad2aab01fd49a20bf4a0209d"},
]
types-ipaddress = [
    {file = "types-ipaddress-1.0.8.tar.gz", hash = "sha256:a03df3be5935e50ba03fa843daabff539a041a28e73e0fce2c5705bee54d3841"},
    {file = "types_ipaddress-1.0.8-py3-none-any.whl", hash = "sha256:4933b74da157ba877b1a705d64f6fa7742745e9ffd65e51011f370c11ebedb55"},
]
types-jsonschema = [
    {file = "types-jsonschema-4.17.0.1.tar.gz", hash = "sha256:62625d492e4930411a431909ac32301aeab6180500e70ee222f81d43204cfb3c"},
    {file = "types_jsonschema-4.17.0.1-py3-none-any.whl", hash = "sha256:77badbe3881cbf79ac9561be2be2b1f37ab104b13afd2231840e6dd6e94e63c2"},
]
types-opentracing = [
    {file = "types-opentracing-2.4.10.tar.gz", hash = "sha256:6101414f3b6d3b9c10f1c510a261e8439b6c8d67c723d5c2872084697b4580a7"},
    {file = "types_opentracing-2.4.10-py3-none-any.whl", hash = "sha256:66d9cfbbdc4a6f8ca8189a15ad26f0fe41cee84c07057759c5d194e2505b84c2"},
]
types-pillow = [
    {file = "types-Pillow-9.3.0.1.tar.gz", hash = "sha256:f3b7cada3fa496c78d75253c6b1f07a843d625f42e5639b320a72acaff6f7cfb"},
    {file = "types_Pillow-9.3.0.1-py3-none-any.whl", hash = "sha256:79837755fe9659f29efd1016e9903ac4a500e0c73260483f07296bd6ca47668b"},
]
types-psycopg2 = [
    {file = "types-psycopg2-2.9.21.1.tar.gz", hash = "sha256:f5532cf15afdc6b5ebb1e59b7d896617217321f488fd1fbd74e7efb94decfab6"},
    {file = "types_psycopg2-2.9.21.1-py3-none-any.whl", hash = "sha256:858838f1972f39da2a6e28274201fed8619a40a235dd86e7f66f4548ec474395"},
]
types-pyopenssl = [
    {file = "types-pyOpenSSL-22.1.0.2.tar.gz", hash = "sha256:7a350e29e55bc3ee4571f996b4b1c18c4e4098947db45f7485b016eaa35b44bc"},
    {file = "types_pyOpenSSL-22.1.0.2-py3-none-any.whl", hash = "sha256:54606a6afb203eb261e0fca9b7f75fa6c24d5ff71e13903c162ffb951c2c64c6"},
]
types-pyyaml = [
    {file = "types-PyYAML-6.0.12.2.tar.gz", hash = "sha256:6840819871c92deebe6a2067fb800c11b8a063632eb4e3e755914e7ab3604e83"},
    {file = "types_PyYAML-6.0.12.2-py3-none-any.whl", hash = "sha256:1e94e80aafee07a7e798addb2a320e32956a373f376655128ae20637adb2655b"},
]
types-requests = [
    {file = "types-requests-2.28.11.2.tar.gz", hash = "sha256:fdcd7bd148139fb8eef72cf4a41ac7273872cad9e6ada14b11ff5dfdeee60ed3"},
    {file = "types_requests-2.28.11.2-py3-none-any.whl", hash = "sha256:14941f8023a80b16441b3b46caffcbfce5265fd14555844d6029697824b5a2ef"},
]
types-setuptools = [
    {file = "types-setuptools-65.5.0.3.tar.gz", hash = "sha256:17769171f5f2a2dc69b25c0d3106552a5cda767bbf6b36cb6212b26dae5aa9fc"},
    {file = "types_setuptools-65.5.0.3-py3-none-any.whl", hash = "sha256:9254c32b0cc91c486548e7d7561243b5bd185402a383e93c6691e1b9bc8d86e2"},
]
types-urllib3 = [
    {file = "types-urllib3-1.26.10.tar.gz", hash = "sha256:a26898f530e6c3f43f25b907f2b884486868ffd56a9faa94cbf9b3eb6e165d6a"},
    {file = "types_urllib3-1.26.10-py3-none-any.whl", hash = "sha256:d755278d5ecd7a7a6479a190e54230f241f1a99c19b81518b756b19dc69e518c"},
]
typing-extensions = [
    {file = "typing_extensions-4.4.0-py3-none-any.whl", hash = "sha256:16fa4864408f655d35ec496218b85f79b3437c829e93320c7c9215ccfd92489e"},
    {file = "typing_extensions-4.4.0.tar.gz", hash = "sha256:1511434bb92bf8dd198c12b1cc812e800d4181cfcb867674e0f8279cc93087aa"},
]
unpaddedbase64 = [
    {file = "unpaddedbase64-2.1.0-py3-none-any.whl", hash = "sha256:485eff129c30175d2cd6f0cd8d2310dff51e666f7f36175f738d75dfdbd0b1c6"},
    {file = "unpaddedbase64-2.1.0.tar.gz", hash = "sha256:7273c60c089de39d90f5d6d4a7883a79e319dc9d9b1c8924a7fab96178a5f005"},
]
urllib3 = [
    {file = "urllib3-1.26.12-py2.py3-none-any.whl", hash = "sha256:b930dd878d5a8afb066a637fbb35144fe7901e3b209d1cd4f524bd0e9deee997"},
    {file = "urllib3-1.26.12.tar.gz", hash = "sha256:3fa96cf423e6987997fc326ae8df396db2a8b7c667747d47ddd8ecba91f4a74e"},
]
webencodings = [
    {file = "webencodings-0.5.1-py2.py3-none-any.whl", hash = "sha256:a0af1213f3c2226497a97e2b3aa01a7e4bee4f403f95be16fc9acd2947514a78"},
    {file = "webencodings-0.5.1.tar.gz", hash = "sha256:b36a1c245f2d304965eb4e0a82848379241dc04b865afcc4aab16748587e1923"},
]
wrapt = [
    {file = "wrapt-1.14.1-cp27-cp27m-macosx_10_9_x86_64.whl", hash = "sha256:1b376b3f4896e7930f1f772ac4b064ac12598d1c38d04907e696cc4d794b43d3"},
    {file = "wrapt-1.14.1-cp27-cp27m-manylinux1_i686.whl", hash = "sha256:903500616422a40a98a5a3c4ff4ed9d0066f3b4c951fa286018ecdf0750194ef"},
    {file = "wrapt-1.14.1-cp27-cp27m-manylinux1_x86_64.whl", hash = "sha256:5a9a0d155deafd9448baff28c08e150d9b24ff010e899311ddd63c45c2445e28"},
    {file = "wrapt-1.14.1-cp27-cp27m-manylinux2010_i686.whl", hash = "sha256:ddaea91abf8b0d13443f6dac52e89051a5063c7d014710dcb4d4abb2ff811a59"},
    {file = "wrapt-1.14.1-cp27-cp27m-manylinux2010_x86_64.whl", hash = "sha256:36f582d0c6bc99d5f39cd3ac2a9062e57f3cf606ade29a0a0d6b323462f4dd87"},
    {file = "wrapt-1.14.1-cp27-cp27mu-manylinux1_i686.whl", hash = "sha256:7ef58fb89674095bfc57c4069e95d7a31cfdc0939e2a579882ac7d55aadfd2a1"},
    {file = "wrapt-1.14.1-cp27-cp27mu-manylinux1_x86_64.whl", hash = "sha256:e2f83e18fe2f4c9e7db597e988f72712c0c3676d337d8b101f6758107c42425b"},
    {file = "wrapt-1.14.1-cp27-cp27mu-manylinux2010_i686.whl", hash = "sha256:ee2b1b1769f6707a8a445162ea16dddf74285c3964f605877a20e38545c3c462"},
    {file = "wrapt-1.14.1-cp27-cp27mu-manylinux2010_x86_64.whl", hash = "sha256:833b58d5d0b7e5b9832869f039203389ac7cbf01765639c7309fd50ef619e0b1"},
    {file = "wrapt-1.14.1-cp310-cp310-macosx_10_9_x86_64.whl", hash = "sha256:80bb5c256f1415f747011dc3604b59bc1f91c6e7150bd7db03b19170ee06b320"},
    {file = "wrapt-1.14.1-cp310-cp310-macosx_11_0_arm64.whl", hash = "sha256:07f7a7d0f388028b2df1d916e94bbb40624c59b48ecc6cbc232546706fac74c2"},
    {file = "wrapt-1.14.1-cp310-cp310-manylinux_2_17_aarch64.manylinux2014_aarch64.whl", hash = "sha256:02b41b633c6261feff8ddd8d11c711df6842aba629fdd3da10249a53211a72c4"},
    {file = "wrapt-1.14.1-cp310-cp310-manylinux_2_5_i686.manylinux1_i686.manylinux_2_17_i686.manylinux2014_i686.whl", hash = "sha256:2fe803deacd09a233e4762a1adcea5db5d31e6be577a43352936179d14d90069"},
    {file = "wrapt-1.14.1-cp310-cp310-manylinux_2_5_x86_64.manylinux1_x86_64.manylinux_2_17_x86_64.manylinux2014_x86_64.whl", hash = "sha256:257fd78c513e0fb5cdbe058c27a0624c9884e735bbd131935fd49e9fe719d310"},
    {file = "wrapt-1.14.1-cp310-cp310-musllinux_1_1_aarch64.whl", hash = "sha256:4fcc4649dc762cddacd193e6b55bc02edca674067f5f98166d7713b193932b7f"},
    {file = "wrapt-1.14.1-cp310-cp310-musllinux_1_1_i686.whl", hash = "sha256:11871514607b15cfeb87c547a49bca19fde402f32e2b1c24a632506c0a756656"},
    {file = "wrapt-1.14.1-cp310-cp310-musllinux_1_1_x86_64.whl", hash = "sha256:8ad85f7f4e20964db4daadcab70b47ab05c7c1cf2a7c1e51087bfaa83831854c"},
    {file = "wrapt-1.14.1-cp310-cp310-win32.whl", hash = "sha256:a9a52172be0b5aae932bef82a79ec0a0ce87288c7d132946d645eba03f0ad8a8"},
    {file = "wrapt-1.14.1-cp310-cp310-win_amd64.whl", hash = "sha256:6d323e1554b3d22cfc03cd3243b5bb815a51f5249fdcbb86fda4bf62bab9e164"},
    {file = "wrapt-1.14.1-cp35-cp35m-manylinux1_i686.whl", hash = "sha256:43ca3bbbe97af00f49efb06e352eae40434ca9d915906f77def219b88e85d907"},
    {file = "wrapt-1.14.1-cp35-cp35m-manylinux1_x86_64.whl", hash = "sha256:6b1a564e6cb69922c7fe3a678b9f9a3c54e72b469875aa8018f18b4d1dd1adf3"},
    {file = "wrapt-1.14.1-cp35-cp35m-manylinux2010_i686.whl", hash = "sha256:00b6d4ea20a906c0ca56d84f93065b398ab74b927a7a3dbd470f6fc503f95dc3"},
    {file = "wrapt-1.14.1-cp35-cp35m-manylinux2010_x86_64.whl", hash = "sha256:a85d2b46be66a71bedde836d9e41859879cc54a2a04fad1191eb50c2066f6e9d"},
    {file = "wrapt-1.14.1-cp35-cp35m-win32.whl", hash = "sha256:dbcda74c67263139358f4d188ae5faae95c30929281bc6866d00573783c422b7"},
    {file = "wrapt-1.14.1-cp35-cp35m-win_amd64.whl", hash = "sha256:b21bb4c09ffabfa0e85e3a6b623e19b80e7acd709b9f91452b8297ace2a8ab00"},
    {file = "wrapt-1.14.1-cp36-cp36m-macosx_10_9_x86_64.whl", hash = "sha256:9e0fd32e0148dd5dea6af5fee42beb949098564cc23211a88d799e434255a1f4"},
    {file = "wrapt-1.14.1-cp36-cp36m-manylinux_2_17_aarch64.manylinux2014_aarch64.whl", hash = "sha256:9736af4641846491aedb3c3f56b9bc5568d92b0692303b5a305301a95dfd38b1"},
    {file = "wrapt-1.14.1-cp36-cp36m-manylinux_2_5_i686.manylinux1_i686.manylinux_2_17_i686.manylinux2014_i686.whl", hash = "sha256:5b02d65b9ccf0ef6c34cba6cf5bf2aab1bb2f49c6090bafeecc9cd81ad4ea1c1"},
    {file = "wrapt-1.14.1-cp36-cp36m-manylinux_2_5_x86_64.manylinux1_x86_64.manylinux_2_17_x86_64.manylinux2014_x86_64.whl", hash = "sha256:21ac0156c4b089b330b7666db40feee30a5d52634cc4560e1905d6529a3897ff"},
    {file = "wrapt-1.14.1-cp36-cp36m-musllinux_1_1_aarch64.whl", hash = "sha256:9f3e6f9e05148ff90002b884fbc2a86bd303ae847e472f44ecc06c2cd2fcdb2d"},
    {file = "wrapt-1.14.1-cp36-cp36m-musllinux_1_1_i686.whl", hash = "sha256:6e743de5e9c3d1b7185870f480587b75b1cb604832e380d64f9504a0535912d1"},
    {file = "wrapt-1.14.1-cp36-cp36m-musllinux_1_1_x86_64.whl", hash = "sha256:d79d7d5dc8a32b7093e81e97dad755127ff77bcc899e845f41bf71747af0c569"},
    {file = "wrapt-1.14.1-cp36-cp36m-win32.whl", hash = "sha256:81b19725065dcb43df02b37e03278c011a09e49757287dca60c5aecdd5a0b8ed"},
    {file = "wrapt-1.14.1-cp36-cp36m-win_amd64.whl", hash = "sha256:b014c23646a467558be7da3d6b9fa409b2c567d2110599b7cf9a0c5992b3b471"},
    {file = "wrapt-1.14.1-cp37-cp37m-macosx_10_9_x86_64.whl", hash = "sha256:88bd7b6bd70a5b6803c1abf6bca012f7ed963e58c68d76ee20b9d751c74a3248"},
    {file = "wrapt-1.14.1-cp37-cp37m-manylinux_2_17_aarch64.manylinux2014_aarch64.whl", hash = "sha256:b5901a312f4d14c59918c221323068fad0540e34324925c8475263841dbdfe68"},
    {file = "wrapt-1.14.1-cp37-cp37m-manylinux_2_5_i686.manylinux1_i686.manylinux_2_17_i686.manylinux2014_i686.whl", hash = "sha256:d77c85fedff92cf788face9bfa3ebaa364448ebb1d765302e9af11bf449ca36d"},
    {file = "wrapt-1.14.1-cp37-cp37m-manylinux_2_5_x86_64.manylinux1_x86_64.manylinux_2_17_x86_64.manylinux2014_x86_64.whl", hash = "sha256:8d649d616e5c6a678b26d15ece345354f7c2286acd6db868e65fcc5ff7c24a77"},
    {file = "wrapt-1.14.1-cp37-cp37m-musllinux_1_1_aarch64.whl", hash = "sha256:7d2872609603cb35ca513d7404a94d6d608fc13211563571117046c9d2bcc3d7"},
    {file = "wrapt-1.14.1-cp37-cp37m-musllinux_1_1_i686.whl", hash = "sha256:ee6acae74a2b91865910eef5e7de37dc6895ad96fa23603d1d27ea69df545015"},
    {file = "wrapt-1.14.1-cp37-cp37m-musllinux_1_1_x86_64.whl", hash = "sha256:2b39d38039a1fdad98c87279b48bc5dce2c0ca0d73483b12cb72aa9609278e8a"},
    {file = "wrapt-1.14.1-cp37-cp37m-win32.whl", hash = "sha256:60db23fa423575eeb65ea430cee741acb7c26a1365d103f7b0f6ec412b893853"},
    {file = "wrapt-1.14.1-cp37-cp37m-win_amd64.whl", hash = "sha256:709fe01086a55cf79d20f741f39325018f4df051ef39fe921b1ebe780a66184c"},
    {file = "wrapt-1.14.1-cp38-cp38-macosx_10_9_x86_64.whl", hash = "sha256:8c0ce1e99116d5ab21355d8ebe53d9460366704ea38ae4d9f6933188f327b456"},
    {file = "wrapt-1.14.1-cp38-cp38-macosx_11_0_arm64.whl", hash = "sha256:e3fb1677c720409d5f671e39bac6c9e0e422584e5f518bfd50aa4cbbea02433f"},
    {file = "wrapt-1.14.1-cp38-cp38-manylinux_2_17_aarch64.manylinux2014_aarch64.whl", hash = "sha256:642c2e7a804fcf18c222e1060df25fc210b9c58db7c91416fb055897fc27e8cc"},
    {file = "wrapt-1.14.1-cp38-cp38-manylinux_2_5_i686.manylinux1_i686.manylinux_2_17_i686.manylinux2014_i686.whl", hash = "sha256:7b7c050ae976e286906dd3f26009e117eb000fb2cf3533398c5ad9ccc86867b1"},
    {file = "wrapt-1.14.1-cp38-cp38-manylinux_2_5_x86_64.manylinux1_x86_64.manylinux_2_17_x86_64.manylinux2014_x86_64.whl", hash = "sha256:ef3f72c9666bba2bab70d2a8b79f2c6d2c1a42a7f7e2b0ec83bb2f9e383950af"},
    {file = "wrapt-1.14.1-cp38-cp38-musllinux_1_1_aarch64.whl", hash = "sha256:01c205616a89d09827986bc4e859bcabd64f5a0662a7fe95e0d359424e0e071b"},
    {file = "wrapt-1.14.1-cp38-cp38-musllinux_1_1_i686.whl", hash = "sha256:5a0f54ce2c092aaf439813735584b9537cad479575a09892b8352fea5e988dc0"},
    {file = "wrapt-1.14.1-cp38-cp38-musllinux_1_1_x86_64.whl", hash = "sha256:2cf71233a0ed05ccdabe209c606fe0bac7379fdcf687f39b944420d2a09fdb57"},
    {file = "wrapt-1.14.1-cp38-cp38-win32.whl", hash = "sha256:aa31fdcc33fef9eb2552cbcbfee7773d5a6792c137b359e82879c101e98584c5"},
    {file = "wrapt-1.14.1-cp38-cp38-win_amd64.whl", hash = "sha256:d1967f46ea8f2db647c786e78d8cc7e4313dbd1b0aca360592d8027b8508e24d"},
    {file = "wrapt-1.14.1-cp39-cp39-macosx_10_9_x86_64.whl", hash = "sha256:3232822c7d98d23895ccc443bbdf57c7412c5a65996c30442ebe6ed3df335383"},
    {file = "wrapt-1.14.1-cp39-cp39-macosx_11_0_arm64.whl", hash = "sha256:988635d122aaf2bdcef9e795435662bcd65b02f4f4c1ae37fbee7401c440b3a7"},
    {file = "wrapt-1.14.1-cp39-cp39-manylinux_2_17_aarch64.manylinux2014_aarch64.whl", hash = "sha256:9cca3c2cdadb362116235fdbd411735de4328c61425b0aa9f872fd76d02c4e86"},
    {file = "wrapt-1.14.1-cp39-cp39-manylinux_2_5_i686.manylinux1_i686.manylinux_2_17_i686.manylinux2014_i686.whl", hash = "sha256:d52a25136894c63de15a35bc0bdc5adb4b0e173b9c0d07a2be9d3ca64a332735"},
    {file = "wrapt-1.14.1-cp39-cp39-manylinux_2_5_x86_64.manylinux1_x86_64.manylinux_2_17_x86_64.manylinux2014_x86_64.whl", hash = "sha256:40e7bc81c9e2b2734ea4bc1aceb8a8f0ceaac7c5299bc5d69e37c44d9081d43b"},
    {file = "wrapt-1.14.1-cp39-cp39-musllinux_1_1_aarch64.whl", hash = "sha256:b9b7a708dd92306328117d8c4b62e2194d00c365f18eff11a9b53c6f923b01e3"},
    {file = "wrapt-1.14.1-cp39-cp39-musllinux_1_1_i686.whl", hash = "sha256:6a9a25751acb379b466ff6be78a315e2b439d4c94c1e99cb7266d40a537995d3"},
    {file = "wrapt-1.14.1-cp39-cp39-musllinux_1_1_x86_64.whl", hash = "sha256:34aa51c45f28ba7f12accd624225e2b1e5a3a45206aa191f6f9aac931d9d56fe"},
    {file = "wrapt-1.14.1-cp39-cp39-win32.whl", hash = "sha256:dee0ce50c6a2dd9056c20db781e9c1cfd33e77d2d569f5d1d9321c641bb903d5"},
    {file = "wrapt-1.14.1-cp39-cp39-win_amd64.whl", hash = "sha256:dee60e1de1898bde3b238f18340eec6148986da0455d8ba7848d50470a7a32fb"},
    {file = "wrapt-1.14.1.tar.gz", hash = "sha256:380a85cf89e0e69b7cfbe2ea9f765f004ff419f34194018a6827ac0e3edfed4d"},
]
xmlschema = [
    {file = "xmlschema-1.10.0-py3-none-any.whl", hash = "sha256:dbd68bded2fef00c19cf37110ca0565eca34cf0b6c9e1d3b62ad0de8cbb582ca"},
    {file = "xmlschema-1.10.0.tar.gz", hash = "sha256:be1eedce6a4b911fd3a7f4060d0811951820a13410e61f0454b30e9f4e7cf197"},
]
zipp = [
    {file = "zipp-3.7.0-py3-none-any.whl", hash = "sha256:b47250dd24f92b7dd6a0a8fc5244da14608f3ca90a5efcd37a3b1642fac9a375"},
    {file = "zipp-3.7.0.tar.gz", hash = "sha256:9f50f446828eb9d45b267433fd3e9da8d801f614129124863f9c51ebceafb87d"},
]
"zope.event" = [
    {file = "zope.event-4.5.0-py2.py3-none-any.whl", hash = "sha256:2666401939cdaa5f4e0c08cf7f20c9b21423b95e88f4675b1443973bdb080c42"},
    {file = "zope.event-4.5.0.tar.gz", hash = "sha256:5e76517f5b9b119acf37ca8819781db6c16ea433f7e2062c4afc2b6fbedb1330"},
]
"zope.interface" = [
    {file = "zope.interface-5.4.0-cp27-cp27m-macosx_10_14_x86_64.whl", hash = "sha256:7df1e1c05304f26faa49fa752a8c690126cf98b40b91d54e6e9cc3b7d6ffe8b7"},
    {file = "zope.interface-5.4.0-cp27-cp27m-manylinux1_i686.whl", hash = "sha256:2c98384b254b37ce50eddd55db8d381a5c53b4c10ee66e1e7fe749824f894021"},
    {file = "zope.interface-5.4.0-cp27-cp27m-manylinux1_x86_64.whl", hash = "sha256:08f9636e99a9d5410181ba0729e0408d3d8748026ea938f3b970a0249daa8192"},
    {file = "zope.interface-5.4.0-cp27-cp27m-manylinux2010_i686.whl", hash = "sha256:0ea1d73b7c9dcbc5080bb8aaffb776f1c68e807767069b9ccdd06f27a161914a"},
    {file = "zope.interface-5.4.0-cp27-cp27m-manylinux2010_x86_64.whl", hash = "sha256:273f158fabc5ea33cbc936da0ab3d4ba80ede5351babc4f577d768e057651531"},
    {file = "zope.interface-5.4.0-cp27-cp27m-win32.whl", hash = "sha256:a1e6e96217a0f72e2b8629e271e1b280c6fa3fe6e59fa8f6701bec14e3354325"},
    {file = "zope.interface-5.4.0-cp27-cp27m-win_amd64.whl", hash = "sha256:877473e675fdcc113c138813a5dd440da0769a2d81f4d86614e5d62b69497155"},
    {file = "zope.interface-5.4.0-cp27-cp27mu-manylinux1_i686.whl", hash = "sha256:f7ee479e96f7ee350db1cf24afa5685a5899e2b34992fb99e1f7c1b0b758d263"},
    {file = "zope.interface-5.4.0-cp27-cp27mu-manylinux1_x86_64.whl", hash = "sha256:b0297b1e05fd128d26cc2460c810d42e205d16d76799526dfa8c8ccd50e74959"},
    {file = "zope.interface-5.4.0-cp27-cp27mu-manylinux2010_i686.whl", hash = "sha256:af310ec8335016b5e52cae60cda4a4f2a60a788cbb949a4fbea13d441aa5a09e"},
    {file = "zope.interface-5.4.0-cp27-cp27mu-manylinux2010_x86_64.whl", hash = "sha256:9a9845c4c6bb56e508651f005c4aeb0404e518c6f000d5a1123ab077ab769f5c"},
    {file = "zope.interface-5.4.0-cp35-cp35m-manylinux1_i686.whl", hash = "sha256:0b465ae0962d49c68aa9733ba92a001b2a0933c317780435f00be7ecb959c702"},
    {file = "zope.interface-5.4.0-cp35-cp35m-manylinux1_x86_64.whl", hash = "sha256:5dd9ca406499444f4c8299f803d4a14edf7890ecc595c8b1c7115c2342cadc5f"},
    {file = "zope.interface-5.4.0-cp35-cp35m-manylinux2010_i686.whl", hash = "sha256:469e2407e0fe9880ac690a3666f03eb4c3c444411a5a5fddfdabc5d184a79f05"},
    {file = "zope.interface-5.4.0-cp35-cp35m-manylinux2010_x86_64.whl", hash = "sha256:52de7fc6c21b419078008f697fd4103dbc763288b1406b4562554bd47514c004"},
    {file = "zope.interface-5.4.0-cp35-cp35m-manylinux2014_aarch64.whl", hash = "sha256:3dd4952748521205697bc2802e4afac5ed4b02909bb799ba1fe239f77fd4e117"},
    {file = "zope.interface-5.4.0-cp35-cp35m-win32.whl", hash = "sha256:dd93ea5c0c7f3e25335ab7d22a507b1dc43976e1345508f845efc573d3d779d8"},
    {file = "zope.interface-5.4.0-cp35-cp35m-win_amd64.whl", hash = "sha256:3748fac0d0f6a304e674955ab1365d515993b3a0a865e16a11ec9d86fb307f63"},
    {file = "zope.interface-5.4.0-cp36-cp36m-macosx_10_14_x86_64.whl", hash = "sha256:66c0061c91b3b9cf542131148ef7ecbecb2690d48d1612ec386de9d36766058f"},
    {file = "zope.interface-5.4.0-cp36-cp36m-manylinux1_i686.whl", hash = "sha256:d0c1bc2fa9a7285719e5678584f6b92572a5b639d0e471bb8d4b650a1a910920"},
    {file = "zope.interface-5.4.0-cp36-cp36m-manylinux1_x86_64.whl", hash = "sha256:2876246527c91e101184f63ccd1d716ec9c46519cc5f3d5375a3351c46467c46"},
    {file = "zope.interface-5.4.0-cp36-cp36m-manylinux2010_i686.whl", hash = "sha256:334701327f37c47fa628fc8b8d28c7d7730ce7daaf4bda1efb741679c2b087fc"},
    {file = "zope.interface-5.4.0-cp36-cp36m-manylinux2010_x86_64.whl", hash = "sha256:71aace0c42d53abe6fc7f726c5d3b60d90f3c5c055a447950ad6ea9cec2e37d9"},
    {file = "zope.interface-5.4.0-cp36-cp36m-manylinux2014_aarch64.whl", hash = "sha256:5bb3489b4558e49ad2c5118137cfeaf59434f9737fa9c5deefc72d22c23822e2"},
    {file = "zope.interface-5.4.0-cp36-cp36m-win32.whl", hash = "sha256:1c0e316c9add0db48a5b703833881351444398b04111188069a26a61cfb4df78"},
    {file = "zope.interface-5.4.0-cp36-cp36m-win_amd64.whl", hash = "sha256:6f0c02cbb9691b7c91d5009108f975f8ffeab5dff8f26d62e21c493060eff2a1"},
    {file = "zope.interface-5.4.0-cp37-cp37m-macosx_10_14_x86_64.whl", hash = "sha256:7d97a4306898b05404a0dcdc32d9709b7d8832c0c542b861d9a826301719794e"},
    {file = "zope.interface-5.4.0-cp37-cp37m-manylinux1_i686.whl", hash = "sha256:867a5ad16892bf20e6c4ea2aab1971f45645ff3102ad29bd84c86027fa99997b"},
    {file = "zope.interface-5.4.0-cp37-cp37m-manylinux1_x86_64.whl", hash = "sha256:5f931a1c21dfa7a9c573ec1f50a31135ccce84e32507c54e1ea404894c5eb96f"},
    {file = "zope.interface-5.4.0-cp37-cp37m-manylinux2010_i686.whl", hash = "sha256:194d0bcb1374ac3e1e023961610dc8f2c78a0f5f634d0c737691e215569e640d"},
    {file = "zope.interface-5.4.0-cp37-cp37m-manylinux2010_x86_64.whl", hash = "sha256:8270252effc60b9642b423189a2fe90eb6b59e87cbee54549db3f5562ff8d1b8"},
    {file = "zope.interface-5.4.0-cp37-cp37m-manylinux2014_aarch64.whl", hash = "sha256:15e7d1f7a6ee16572e21e3576d2012b2778cbacf75eb4b7400be37455f5ca8bf"},
    {file = "zope.interface-5.4.0-cp37-cp37m-win32.whl", hash = "sha256:8892f89999ffd992208754851e5a052f6b5db70a1e3f7d54b17c5211e37a98c7"},
    {file = "zope.interface-5.4.0-cp37-cp37m-win_amd64.whl", hash = "sha256:2e5a26f16503be6c826abca904e45f1a44ff275fdb7e9d1b75c10671c26f8b94"},
    {file = "zope.interface-5.4.0-cp38-cp38-macosx_10_14_x86_64.whl", hash = "sha256:0f91b5b948686659a8e28b728ff5e74b1be6bf40cb04704453617e5f1e945ef3"},
    {file = "zope.interface-5.4.0-cp38-cp38-manylinux1_i686.whl", hash = "sha256:4de4bc9b6d35c5af65b454d3e9bc98c50eb3960d5a3762c9438df57427134b8e"},
    {file = "zope.interface-5.4.0-cp38-cp38-manylinux1_x86_64.whl", hash = "sha256:bf68f4b2b6683e52bec69273562df15af352e5ed25d1b6641e7efddc5951d1a7"},
    {file = "zope.interface-5.4.0-cp38-cp38-manylinux2010_i686.whl", hash = "sha256:63b82bb63de7c821428d513607e84c6d97d58afd1fe2eb645030bdc185440120"},
    {file = "zope.interface-5.4.0-cp38-cp38-manylinux2010_x86_64.whl", hash = "sha256:db1fa631737dab9fa0b37f3979d8d2631e348c3b4e8325d6873c2541d0ae5a48"},
    {file = "zope.interface-5.4.0-cp38-cp38-manylinux2014_aarch64.whl", hash = "sha256:f44e517131a98f7a76696a7b21b164bcb85291cee106a23beccce454e1f433a4"},
    {file = "zope.interface-5.4.0-cp38-cp38-win32.whl", hash = "sha256:a9506a7e80bcf6eacfff7f804c0ad5350c8c95b9010e4356a4b36f5322f09abb"},
    {file = "zope.interface-5.4.0-cp38-cp38-win_amd64.whl", hash = "sha256:3c02411a3b62668200910090a0dff17c0b25aaa36145082a5a6adf08fa281e54"},
    {file = "zope.interface-5.4.0-cp39-cp39-macosx_10_14_x86_64.whl", hash = "sha256:0cee5187b60ed26d56eb2960136288ce91bcf61e2a9405660d271d1f122a69a4"},
    {file = "zope.interface-5.4.0-cp39-cp39-manylinux1_i686.whl", hash = "sha256:a8156e6a7f5e2a0ff0c5b21d6bcb45145efece1909efcbbbf48c56f8da68221d"},
    {file = "zope.interface-5.4.0-cp39-cp39-manylinux1_x86_64.whl", hash = "sha256:205e40ccde0f37496904572035deea747390a8b7dc65146d30b96e2dd1359a83"},
    {file = "zope.interface-5.4.0-cp39-cp39-manylinux2010_i686.whl", hash = "sha256:3f24df7124c323fceb53ff6168da70dbfbae1442b4f3da439cd441681f54fe25"},
    {file = "zope.interface-5.4.0-cp39-cp39-manylinux2010_x86_64.whl", hash = "sha256:5208ebd5152e040640518a77827bdfcc73773a15a33d6644015b763b9c9febc1"},
    {file = "zope.interface-5.4.0-cp39-cp39-manylinux2014_aarch64.whl", hash = "sha256:17776ecd3a1fdd2b2cd5373e5ef8b307162f581c693575ec62e7c5399d80794c"},
    {file = "zope.interface-5.4.0-cp39-cp39-win32.whl", hash = "sha256:d4d9d6c1a455d4babd320203b918ccc7fcbefe308615c521062bc2ba1aa4d26e"},
    {file = "zope.interface-5.4.0-cp39-cp39-win_amd64.whl", hash = "sha256:0cba8477e300d64a11a9789ed40ee8932b59f9ee05f85276dbb4b59acee5dd09"},
    {file = "zope.interface-5.4.0.tar.gz", hash = "sha256:5dba5f530fec3f0988d83b78cc591b58c0b6eb8431a85edd1569a0539a8a5a0e"},
]
"zope.schema" = [
    {file = "zope.schema-6.2.0-py2.py3-none-any.whl", hash = "sha256:03150d8670549590b45109e06b7b964f4e751fa9cb5297ec4985c3bc38641b07"},
    {file = "zope.schema-6.2.0.tar.gz", hash = "sha256:2201aef8ad75ee5a881284d7a6acd384661d6dca7bde5e80a22839a77124595b"},
]<|MERGE_RESOLUTION|>--- conflicted
+++ resolved
@@ -1105,12 +1105,8 @@
 fastapi = ["fastapi (>=0.79.0)"]
 flask = ["blinker (>=1.1)", "flask (>=0.11)"]
 httpx = ["httpx (>=0.16.0)"]
-<<<<<<< HEAD
-pure_eval = ["asttokens", "executing", "pure-eval"]
-=======
 pure-eval = ["asttokens", "executing", "pure-eval"]
 pymongo = ["pymongo (>=3.1)"]
->>>>>>> 5d7c35b4
 pyspark = ["pyspark (>=2.4.4)"]
 quart = ["blinker (>=1.1)", "quart (>=0.16.1)"]
 rq = ["rq (>=0.6)"]
