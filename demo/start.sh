--- conflicted
+++ resolved
@@ -38,11 +38,8 @@
             printf '\n\n# Customisation made by demo/start.sh\n\n'
             echo "public_baseurl: http://localhost:$port/"
             echo 'enable_registration: true'
-<<<<<<< HEAD
             echo 'enable_registration_without_verification: true'
-=======
             echo ''
->>>>>>> e6a106fd
 
 			# Warning, this heredoc depends on the interaction of tabs and spaces.
 			# Please don't accidentaly bork me with your fancy settings.
