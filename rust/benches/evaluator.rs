// Copyright 2022 The Matrix.org Foundation C.I.C.
//
// Licensed under the Apache License, Version 2.0 (the "License");
// you may not use this file except in compliance with the License.
// You may obtain a copy of the License at
//
//     http://www.apache.org/licenses/LICENSE-2.0
//
// Unless required by applicable law or agreed to in writing, software
// distributed under the License is distributed on an "AS IS" BASIS,
// WITHOUT WARRANTIES OR CONDITIONS OF ANY KIND, either express or implied.
// See the License for the specific language governing permissions and
// limitations under the License.

#![feature(test)]
use std::collections::BTreeSet;
<<<<<<< HEAD
=======

>>>>>>> 9f7d6c6b
use synapse::push::{
    evaluator::PushRuleEvaluator, Condition, EventMatchCondition, FilteredPushRules, JsonValue,
    PushRules, SimpleJsonValue,
};
use test::Bencher;

extern crate test;

#[bench]
fn bench_match_exact(b: &mut Bencher) {
    let flattened_keys = [
        (
            "type".to_string(),
            JsonValue::Value(SimpleJsonValue::Str("m.text".to_string())),
        ),
        (
            "room_id".to_string(),
            JsonValue::Value(SimpleJsonValue::Str("!room:server".to_string())),
        ),
        (
            "content.body".to_string(),
            JsonValue::Value(SimpleJsonValue::Str("test message".to_string())),
        ),
    ]
    .into_iter()
    .collect();

    let eval = PushRuleEvaluator::py_new(
        flattened_keys,
        false,
<<<<<<< HEAD
        BTreeSet::new(),
        false,
=======
>>>>>>> 9f7d6c6b
        10,
        Some(0),
        Default::default(),
        Default::default(),
        true,
        vec![],
        false,
    )
    .unwrap();

    let condition = Condition::Known(synapse::push::KnownCondition::EventMatch(
        EventMatchCondition {
            key: "room_id".into(),
            pattern: "!room:server".into(),
        },
    ));

    let matched = eval.match_condition(&condition, None, None).unwrap();
    assert!(matched, "Didn't match");

    b.iter(|| eval.match_condition(&condition, None, None).unwrap());
}

#[bench]
fn bench_match_word(b: &mut Bencher) {
    let flattened_keys = [
        (
            "type".to_string(),
            JsonValue::Value(SimpleJsonValue::Str("m.text".to_string())),
        ),
        (
            "room_id".to_string(),
            JsonValue::Value(SimpleJsonValue::Str("!room:server".to_string())),
        ),
        (
            "content.body".to_string(),
            JsonValue::Value(SimpleJsonValue::Str("test message".to_string())),
        ),
    ]
    .into_iter()
    .collect();

    let eval = PushRuleEvaluator::py_new(
        flattened_keys,
        false,
<<<<<<< HEAD
        BTreeSet::new(),
        false,
=======
>>>>>>> 9f7d6c6b
        10,
        Some(0),
        Default::default(),
        Default::default(),
        true,
        vec![],
        false,
    )
    .unwrap();

    let condition = Condition::Known(synapse::push::KnownCondition::EventMatch(
        EventMatchCondition {
            key: "content.body".into(),
            pattern: "test".into(),
        },
    ));

    let matched = eval.match_condition(&condition, None, None).unwrap();
    assert!(matched, "Didn't match");

    b.iter(|| eval.match_condition(&condition, None, None).unwrap());
}

#[bench]
fn bench_match_word_miss(b: &mut Bencher) {
    let flattened_keys = [
        (
            "type".to_string(),
            JsonValue::Value(SimpleJsonValue::Str("m.text".to_string())),
        ),
        (
            "room_id".to_string(),
            JsonValue::Value(SimpleJsonValue::Str("!room:server".to_string())),
        ),
        (
            "content.body".to_string(),
            JsonValue::Value(SimpleJsonValue::Str("test message".to_string())),
        ),
    ]
    .into_iter()
    .collect();

    let eval = PushRuleEvaluator::py_new(
        flattened_keys,
        false,
<<<<<<< HEAD
        BTreeSet::new(),
        false,
=======
>>>>>>> 9f7d6c6b
        10,
        Some(0),
        Default::default(),
        Default::default(),
        true,
        vec![],
        false,
    )
    .unwrap();

    let condition = Condition::Known(synapse::push::KnownCondition::EventMatch(
        EventMatchCondition {
            key: "content.body".into(),
            pattern: "foobar".into(),
        },
    ));

    let matched = eval.match_condition(&condition, None, None).unwrap();
    assert!(!matched, "Didn't match");

    b.iter(|| eval.match_condition(&condition, None, None).unwrap());
}

#[bench]
fn bench_eval_message(b: &mut Bencher) {
    let flattened_keys = [
        (
            "type".to_string(),
            JsonValue::Value(SimpleJsonValue::Str("m.text".to_string())),
        ),
        (
            "room_id".to_string(),
            JsonValue::Value(SimpleJsonValue::Str("!room:server".to_string())),
        ),
        (
            "content.body".to_string(),
            JsonValue::Value(SimpleJsonValue::Str("test message".to_string())),
        ),
    ]
    .into_iter()
    .collect();

    let eval = PushRuleEvaluator::py_new(
        flattened_keys,
        false,
<<<<<<< HEAD
        BTreeSet::new(),
        false,
=======
>>>>>>> 9f7d6c6b
        10,
        Some(0),
        Default::default(),
        Default::default(),
        true,
        vec![],
        false,
    )
    .unwrap();

    let rules = FilteredPushRules::py_new(
        PushRules::new(Vec::new()),
        Default::default(),
        false,
        false,
        false,
        false,
        false,
    );

    b.iter(|| eval.run(&rules, Some("bob"), Some("person")));
}<|MERGE_RESOLUTION|>--- conflicted
+++ resolved
@@ -14,10 +14,7 @@
 
 #![feature(test)]
 use std::collections::BTreeSet;
-<<<<<<< HEAD
-=======
-
->>>>>>> 9f7d6c6b
+
 use synapse::push::{
     evaluator::PushRuleEvaluator, Condition, EventMatchCondition, FilteredPushRules, JsonValue,
     PushRules, SimpleJsonValue,
@@ -48,11 +45,6 @@
     let eval = PushRuleEvaluator::py_new(
         flattened_keys,
         false,
-<<<<<<< HEAD
-        BTreeSet::new(),
-        false,
-=======
->>>>>>> 9f7d6c6b
         10,
         Some(0),
         Default::default(),
@@ -98,11 +90,6 @@
     let eval = PushRuleEvaluator::py_new(
         flattened_keys,
         false,
-<<<<<<< HEAD
-        BTreeSet::new(),
-        false,
-=======
->>>>>>> 9f7d6c6b
         10,
         Some(0),
         Default::default(),
@@ -148,11 +135,6 @@
     let eval = PushRuleEvaluator::py_new(
         flattened_keys,
         false,
-<<<<<<< HEAD
-        BTreeSet::new(),
-        false,
-=======
->>>>>>> 9f7d6c6b
         10,
         Some(0),
         Default::default(),
@@ -198,11 +180,6 @@
     let eval = PushRuleEvaluator::py_new(
         flattened_keys,
         false,
-<<<<<<< HEAD
-        BTreeSet::new(),
-        false,
-=======
->>>>>>> 9f7d6c6b
         10,
         Some(0),
         Default::default(),
