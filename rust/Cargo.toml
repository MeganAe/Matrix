[package]
# We name the package `synapse` so that things like logging have the right
# logging target.
name = "synapse"

# dummy version. See pyproject.toml for the Synapse's version number.
version = "0.1.0"

edition = "2021"
rust-version = "1.61.0"

[lib]
name = "synapse"
crate-type = ["cdylib"]

[package.metadata.maturin]
# This is where we tell maturin where to place the built library.
name = "synapse.synapse_rust"

[dependencies]
<<<<<<< HEAD
anyhow = "1.0.63"
lazy_static = "1.4.0"
log = "0.4.17"
pyo3 = { version = "0.17.1", features = ["extension-module", "macros", "anyhow", "abi3", "abi3-py37"] }
pyo3-log = "0.7.0"
pythonize = "0.17.0"
regex = "1.6.0"
serde = { version = "1.0.144", features = ["derive"] }
serde_json = "1.0.85"
=======
pyo3 = { version = "0.16.5", features = ["extension-module", "macros", "abi3", "abi3-py37"] }

[build-dependencies]
blake2 = "0.10.4"
hex = "0.4.3"
>>>>>>> 75713374
<|MERGE_RESOLUTION|>--- conflicted
+++ resolved
@@ -18,7 +18,6 @@
 name = "synapse.synapse_rust"
 
 [dependencies]
-<<<<<<< HEAD
 anyhow = "1.0.63"
 lazy_static = "1.4.0"
 log = "0.4.17"
@@ -28,10 +27,7 @@
 regex = "1.6.0"
 serde = { version = "1.0.144", features = ["derive"] }
 serde_json = "1.0.85"
-=======
-pyo3 = { version = "0.16.5", features = ["extension-module", "macros", "abi3", "abi3-py37"] }
 
 [build-dependencies]
 blake2 = "0.10.4"
-hex = "0.4.3"
->>>>>>> 75713374
+hex = "0.4.3"