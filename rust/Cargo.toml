--- conflicted
+++ resolved
@@ -27,13 +27,8 @@
 pyo3-log = "0.7.0"
 pythonize = "0.17.0"
 regex = "1.6.0"
-<<<<<<< HEAD
-serde = { version = "1.0.144", features = ["derive"] }
+serde = { version = "1.0.147", features = ["derive"] }
 serde_json = "1.0.87"
-=======
-serde = { version = "1.0.147", features = ["derive"] }
-serde_json = "1.0.85"
->>>>>>> 5f064884
 
 [build-dependencies]
 blake2 = "0.10.4"
