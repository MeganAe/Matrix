--- conflicted
+++ resolved
@@ -26,16 +26,10 @@
 pyo3 = { version = "0.17.3", features = ["extension-module", "macros", "anyhow", "abi3", "abi3-py37"] }
 pyo3-log = "0.7.0"
 pythonize = "0.17.0"
-<<<<<<< HEAD
-regex = "1.6.0"
-serde = { version = "1.0.144", features = ["derive"] }
-serde_json = "1.0.87"
-=======
 regex = "1.7.0"
 serde = { version = "1.0.147", features = ["derive"] }
 serde_json = "1.0.87"
 
->>>>>>> 08d5f871
 
 [build-dependencies]
 blake2 = "0.10.4"
