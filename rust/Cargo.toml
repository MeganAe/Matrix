--- conflicted
+++ resolved
@@ -23,16 +23,12 @@
 anyhow = "1.0.63"
 lazy_static = "1.4.0"
 log = "0.4.17"
-<<<<<<< HEAD
-pyo3 = { version = "0.19.2", features = ["macros", "anyhow", "abi3", "abi3-py38"] }
-=======
-pyo3 = { version = "0.17.1", features = [
+pyo3 = { version = "0.19.2", features = [
     "macros",
     "anyhow",
     "abi3",
-    "abi3-py37",
+    "abi3-py38",
 ] }
->>>>>>> 4f1840a8
 pyo3-log = "0.8.1"
 pythonize = "0.19.0"
 regex = "1.6.0"
