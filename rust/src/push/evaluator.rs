// Copyright 2022 The Matrix.org Foundation C.I.C.
//
// Licensed under the Apache License, Version 2.0 (the "License");
// you may not use this file except in compliance with the License.
// You may obtain a copy of the License at
//
//     http://www.apache.org/licenses/LICENSE-2.0
//
// Unless required by applicable law or agreed to in writing, software
// distributed under the License is distributed on an "AS IS" BASIS,
// WITHOUT WARRANTIES OR CONDITIONS OF ANY KIND, either express or implied.
// See the License for the specific language governing permissions and
// limitations under the License.

use std::collections::BTreeMap;

use anyhow::{Context, Error};
use lazy_static::lazy_static;
use log::warn;
use pyo3::prelude::*;
use regex::Regex;

use super::{
    utils::{get_glob_matcher, get_localpart_from_id, GlobMatchType},
    Action, Condition, EventMatchCondition, FilteredPushRules, KnownCondition,
    RelatedEventMatchCondition,
};

lazy_static! {
    /// Used to parse the `is` clause in the room member count condition.
    static ref INEQUALITY_EXPR: Regex = Regex::new(r"^([=<>]*)([0-9]+)$").expect("valid regex");
}

/// Allows running a set of push rules against a particular event.
#[pyclass]
pub struct PushRuleEvaluator {
    /// A mapping of "flattened" keys to string values in the event, e.g.
    /// includes things like "type" and "content.msgtype".
    flattened_keys: BTreeMap<String, String>,

    /// The "content.body", if any.
    body: String,

    /// The number of users in the room.
    room_member_count: u64,

    /// The `notifications` section of the current power levels in the room.
    notification_power_levels: BTreeMap<String, i64>,

<<<<<<< HEAD
    /// A mapping of "flattened" keys to string values in the related_event.
    related_flattened_keys: BTreeMap<String, String>,

    /// The relations related to the event as a mapping from relation type to
    /// set of sender/event type 2-tuples.
    relations: BTreeMap<String, BTreeSet<(String, String)>>,

    /// Is running "relation" conditions enabled?
    relation_match_enabled: bool,

=======
>>>>>>> f0dec49f
    /// The power level of the sender of the event, or None if event is an
    /// outlier.
    sender_power_level: Option<i64>,

    /// The related events, indexed by relation type. Flattened in the same manner as
    /// `flattened_keys`.
    related_events_flattened: BTreeMap<String, BTreeMap<String, String>>,

    /// If msc3664, push rules for related events, is enabled.
    related_event_match_enabled: bool,
}

#[pymethods]
impl PushRuleEvaluator {
    /// Create a new `PushRuleEvaluator`. See struct docstring for details.
    #[new]
    pub fn py_new(
        flattened_keys: BTreeMap<String, String>,
        room_member_count: u64,
        sender_power_level: Option<i64>,
        notification_power_levels: BTreeMap<String, i64>,
<<<<<<< HEAD
        related_flattened_keys: BTreeMap<String, String>,
        relations: BTreeMap<String, BTreeSet<(String, String)>>,
        relation_match_enabled: bool,
=======
        related_events_flattened: BTreeMap<String, BTreeMap<String, String>>,
        related_event_match_enabled: bool,
>>>>>>> f0dec49f
    ) -> Result<Self, Error> {
        let body = flattened_keys
            .get("content.body")
            .cloned()
            .unwrap_or_default();

        Ok(PushRuleEvaluator {
            flattened_keys,
            body,
            room_member_count,
            notification_power_levels,
<<<<<<< HEAD
            related_flattened_keys,
            relations,
            relation_match_enabled,
=======
>>>>>>> f0dec49f
            sender_power_level,
            related_events_flattened,
            related_event_match_enabled,
        })
    }

    /// Run the evaluator with the given push rules, for the given user ID and
    /// display name of the user.
    ///
    /// Passing in None will skip evaluating rules matching user ID and display
    /// name.
    ///
    /// Returns the set of actions, if any, that match (filtering out any
    /// `dont_notify` actions).
    pub fn run(
        &self,
        push_rules: &FilteredPushRules,
        user_id: Option<&str>,
        display_name: Option<&str>,
    ) -> Vec<Action> {
        'outer: for (push_rule, enabled) in push_rules.iter() {
            if !enabled {
                continue;
            }

            for condition in push_rule.conditions.iter() {
                match self.match_condition(condition, user_id, display_name) {
                    Ok(true) => {}
                    Ok(false) => continue 'outer,
                    Err(err) => {
                        warn!("Condition match failed {err}");
                        continue 'outer;
                    }
                }
            }

            let actions = push_rule
                .actions
                .iter()
                // Filter out "dont_notify" actions, as we don't store them.
                .filter(|a| **a != Action::DontNotify)
                .cloned()
                .collect();

            return actions;
        }

        Vec::new()
    }

    /// Check if the given condition matches.
    fn matches(
        &self,
        condition: Condition,
        user_id: Option<&str>,
        display_name: Option<&str>,
    ) -> bool {
        match self.match_condition(&condition, user_id, display_name) {
            Ok(true) => true,
            Ok(false) => false,
            Err(err) => {
                warn!("Condition match failed {err}");
                false
            }
        }
    }
}

impl PushRuleEvaluator {
    /// Match a given `Condition` for a push rule.
    pub fn match_condition(
        &self,
        condition: &Condition,
        user_id: Option<&str>,
        display_name: Option<&str>,
    ) -> Result<bool, Error> {
        let known_condition = match condition {
            Condition::Known(known) => known,
            Condition::Unknown(_) => {
                return Ok(false);
            }
        };

        let result = match known_condition {
            KnownCondition::EventMatch(event_match) => {
                self.match_event_match(&self.flattened_keys, event_match, user_id)?
            }
            KnownCondition::RelatedEventMatch(event_match) => {
                self.match_event_match(&self.related_flattened_keys, event_match, user_id)?
            }
            KnownCondition::InverseRelatedEventMatch(event_match) => {
                !self.match_event_match(&self.related_flattened_keys, event_match, user_id)?
            }
            KnownCondition::RelatedEventMatch(event_match) => {
                self.match_related_event_match(event_match, user_id)?
            }
            KnownCondition::ContainsDisplayName => {
                if let Some(dn) = display_name {
                    if !dn.is_empty() {
                        get_glob_matcher(dn, GlobMatchType::Word)?.is_match(&self.body)?
                    } else {
                        // We specifically ignore empty display names, as otherwise
                        // they would always match.
                        false
                    }
                } else {
                    false
                }
            }
            KnownCondition::RoomMemberCount { is } => {
                if let Some(is) = is {
                    self.match_member_count(is)?
                } else {
                    false
                }
            }
            KnownCondition::SenderNotificationPermission { key } => {
                if let Some(sender_power_level) = &self.sender_power_level {
                    let required_level = self
                        .notification_power_levels
                        .get(key.as_ref())
                        .copied()
                        .unwrap_or(50);

                    *sender_power_level >= required_level
                } else {
                    false
                }
            }
        };

        Ok(result)
    }

    /// Evaluates a `event_match` condition.
    fn match_event_match(
        &self,
        event_match: &EventMatchCondition,
        user_id: Option<&str>,
    ) -> Result<bool, Error> {
        let pattern = if let Some(pattern) = &event_match.pattern {
            pattern
        } else if let Some(pattern_type) = &event_match.pattern_type {
            // The `pattern_type` can either be "user_id" or "user_localpart",
            // either way if we don't have a `user_id` then the condition can't
            // match.
            let user_id = if let Some(user_id) = user_id {
                user_id
            } else {
                return Ok(false);
            };

            match &**pattern_type {
                "user_id" => user_id,
                "user_localpart" => get_localpart_from_id(user_id)?,
                _ => return Ok(false),
            }
        } else {
            return Ok(false);
        };

        let haystack = if let Some(haystack) = self.flattened_keys.get(&*event_match.key) {
            haystack
        } else {
            return Ok(false);
        };

        // For the content.body we match against "words", but for everything
        // else we match against the entire value.
        let match_type = if event_match.key == "content.body" {
            GlobMatchType::Word
        } else {
            GlobMatchType::Whole
        };

        let mut compiled_pattern = get_glob_matcher(pattern, match_type)?;
        compiled_pattern.is_match(haystack)
    }

    /// Evaluates a `related_event_match` condition. (MSC3664)
    fn match_related_event_match(
        &self,
<<<<<<< HEAD
        flattened_keys: &BTreeMap<String, String>,
        event_match: &EventMatchCondition,
=======
        event_match: &RelatedEventMatchCondition,
>>>>>>> f0dec49f
        user_id: Option<&str>,
    ) -> Result<bool, Error> {
        // First check if related event matching is enabled...
        if !self.related_event_match_enabled {
            return Ok(false);
        }

        // get the related event, fail if there is none.
        let event = if let Some(event) = self.related_events_flattened.get(&*event_match.rel_type) {
            event
        } else {
            return Ok(false);
        };

        // If we are not matching fallbacks, don't match if our special key indicating this is a
        // fallback relation is not present.
        if !event_match.include_fallbacks.unwrap_or(false)
            && event.contains_key("im.vector.is_falling_back")
        {
            return Ok(false);
        }

        // if we have no key, accept the event as matching, if it existed without matching any
        // fields.
        let key = if let Some(key) = &event_match.key {
            key
        } else {
            return Ok(true);
        };

        let pattern = if let Some(pattern) = &event_match.pattern {
            pattern
        } else if let Some(pattern_type) = &event_match.pattern_type {
            // The `pattern_type` can either be "user_id" or "user_localpart",
            // either way if we don't have a `user_id` then the condition can't
            // match.
            let user_id = if let Some(user_id) = user_id {
                user_id
            } else {
                return Ok(false);
            };

            match &**pattern_type {
                "user_id" => user_id,
                "user_localpart" => get_localpart_from_id(user_id)?,
                _ => return Ok(false),
            }
        } else {
            return Ok(false);
        };

<<<<<<< HEAD
        let haystack = if let Some(haystack) = flattened_keys.get(&*event_match.key) {
=======
        let haystack = if let Some(haystack) = event.get(&**key) {
>>>>>>> f0dec49f
            haystack
        } else {
            return Ok(false);
        };

        // For the content.body we match against "words", but for everything
        // else we match against the entire value.
        let match_type = if key == "content.body" {
            GlobMatchType::Word
        } else {
            GlobMatchType::Whole
        };

        let mut compiled_pattern = get_glob_matcher(pattern, match_type)?;
        compiled_pattern.is_match(haystack)
    }

    /// Match the member count against an 'is' condition
    /// The `is` condition can be things like '>2', '==3' or even just '4'.
    fn match_member_count(&self, is: &str) -> Result<bool, Error> {
        let captures = INEQUALITY_EXPR.captures(is).context("bad 'is' clause")?;
        let ineq = captures.get(1).map_or("==", |m| m.as_str());
        let rhs: u64 = captures
            .get(2)
            .context("missing number")?
            .as_str()
            .parse()?;

        let matches = match ineq {
            "" | "==" => self.room_member_count == rhs,
            "<" => self.room_member_count < rhs,
            ">" => self.room_member_count > rhs,
            ">=" => self.room_member_count >= rhs,
            "<=" => self.room_member_count <= rhs,
            _ => false,
        };

        Ok(matches)
    }
}

#[test]
fn push_rule_evaluator() {
    let mut flattened_keys = BTreeMap::new();
    flattened_keys.insert("content.body".to_string(), "foo bar bob hello".to_string());
    let evaluator = PushRuleEvaluator::py_new(
        flattened_keys,
        10,
        Some(0),
        BTreeMap::new(),
        BTreeMap::new(),
        true,
    )
    .unwrap();

    let result = evaluator.run(&FilteredPushRules::default(), None, Some("bob"));
    assert_eq!(result.len(), 3);
}<|MERGE_RESOLUTION|>--- conflicted
+++ resolved
@@ -47,19 +47,6 @@
     /// The `notifications` section of the current power levels in the room.
     notification_power_levels: BTreeMap<String, i64>,
 
-<<<<<<< HEAD
-    /// A mapping of "flattened" keys to string values in the related_event.
-    related_flattened_keys: BTreeMap<String, String>,
-
-    /// The relations related to the event as a mapping from relation type to
-    /// set of sender/event type 2-tuples.
-    relations: BTreeMap<String, BTreeSet<(String, String)>>,
-
-    /// Is running "relation" conditions enabled?
-    relation_match_enabled: bool,
-
-=======
->>>>>>> f0dec49f
     /// The power level of the sender of the event, or None if event is an
     /// outlier.
     sender_power_level: Option<i64>,
@@ -81,14 +68,8 @@
         room_member_count: u64,
         sender_power_level: Option<i64>,
         notification_power_levels: BTreeMap<String, i64>,
-<<<<<<< HEAD
-        related_flattened_keys: BTreeMap<String, String>,
-        relations: BTreeMap<String, BTreeSet<(String, String)>>,
-        relation_match_enabled: bool,
-=======
         related_events_flattened: BTreeMap<String, BTreeMap<String, String>>,
         related_event_match_enabled: bool,
->>>>>>> f0dec49f
     ) -> Result<Self, Error> {
         let body = flattened_keys
             .get("content.body")
@@ -100,12 +81,6 @@
             body,
             room_member_count,
             notification_power_levels,
-<<<<<<< HEAD
-            related_flattened_keys,
-            relations,
-            relation_match_enabled,
-=======
->>>>>>> f0dec49f
             sender_power_level,
             related_events_flattened,
             related_event_match_enabled,
@@ -191,13 +166,7 @@
 
         let result = match known_condition {
             KnownCondition::EventMatch(event_match) => {
-                self.match_event_match(&self.flattened_keys, event_match, user_id)?
-            }
-            KnownCondition::RelatedEventMatch(event_match) => {
-                self.match_event_match(&self.related_flattened_keys, event_match, user_id)?
-            }
-            KnownCondition::InverseRelatedEventMatch(event_match) => {
-                !self.match_event_match(&self.related_flattened_keys, event_match, user_id)?
+                self.match_event_match(event_match, user_id)?
             }
             KnownCondition::RelatedEventMatch(event_match) => {
                 self.match_related_event_match(event_match, user_id)?
@@ -288,12 +257,7 @@
     /// Evaluates a `related_event_match` condition. (MSC3664)
     fn match_related_event_match(
         &self,
-<<<<<<< HEAD
-        flattened_keys: &BTreeMap<String, String>,
-        event_match: &EventMatchCondition,
-=======
         event_match: &RelatedEventMatchCondition,
->>>>>>> f0dec49f
         user_id: Option<&str>,
     ) -> Result<bool, Error> {
         // First check if related event matching is enabled...
@@ -345,11 +309,7 @@
             return Ok(false);
         };
 
-<<<<<<< HEAD
-        let haystack = if let Some(haystack) = flattened_keys.get(&*event_match.key) {
-=======
         let haystack = if let Some(haystack) = event.get(&**key) {
->>>>>>> f0dec49f
             haystack
         } else {
             return Ok(false);
