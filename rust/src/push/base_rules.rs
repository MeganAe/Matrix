--- conflicted
+++ resolved
@@ -145,13 +145,8 @@
         rule_id: Cow::Borrowed(".org.matrix.msc3952.is_user_mention"),
         priority_class: 5,
         conditions: Cow::Borrowed(&[Condition::Known(
-<<<<<<< HEAD
-            KnownCondition::ExactEventPropertyContainsType(ExactEventMatchTypeCondition {
+            KnownCondition::ExactEventPropertyContainsType(EventPropertyIsTypeCondition {
                 key: Cow::Borrowed("content.org\\.matrix\\.msc3952\\.mentions.user_ids"),
-=======
-            KnownCondition::ExactEventPropertyContainsType(EventPropertyIsTypeCondition {
-                key: Cow::Borrowed("content.org.matrix.msc3952.mentions.user_ids"),
->>>>>>> fd9cadcf
                 value_type: Cow::Borrowed(&EventMatchPatternType::UserId),
             }),
         )]),
@@ -171,13 +166,8 @@
         rule_id: Cow::Borrowed(".org.matrix.msc3952.is_room_mention"),
         priority_class: 5,
         conditions: Cow::Borrowed(&[
-<<<<<<< HEAD
-            Condition::Known(KnownCondition::ExactEventMatch(ExactEventMatchCondition {
+            Condition::Known(KnownCondition::EventPropertyIs(EventPropertyIsCondition {
                 key: Cow::Borrowed("content.org\\.matrix\\.msc3952\\.mentions.room"),
-=======
-            Condition::Known(KnownCondition::EventPropertyIs(EventPropertyIsCondition {
-                key: Cow::Borrowed("content.org.matrix.msc3952.mentions.room"),
->>>>>>> fd9cadcf
                 value: Cow::Borrowed(&SimpleJsonValue::Bool(true)),
             })),
             Condition::Known(KnownCondition::SenderNotificationPermission {
