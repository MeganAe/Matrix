use pyo3::prelude::*;

<<<<<<< HEAD
pub mod push;
=======
/// Returns the hash of all the rust source files at the time it was compiled.
///
/// Used by python to detect if the rust library is outdated.
#[pyfunction]
fn get_rust_file_digest() -> &'static str {
    env!("SYNAPSE_RUST_DIGEST")
}
>>>>>>> 75713374

/// Formats the sum of two numbers as string.
#[pyfunction]
#[pyo3(text_signature = "(a, b, /)")]
fn sum_as_string(a: usize, b: usize) -> PyResult<String> {
    Ok((a + b).to_string())
}

/// The entry point for defining the Python module.
#[pymodule]
fn synapse_rust(py: Python<'_>, m: &PyModule) -> PyResult<()> {
    pyo3_log::init();

    m.add_function(wrap_pyfunction!(sum_as_string, m)?)?;
<<<<<<< HEAD

    push::register_module(py, m)?;

=======
    m.add_function(wrap_pyfunction!(get_rust_file_digest, m)?)?;
>>>>>>> 75713374
    Ok(())
}<|MERGE_RESOLUTION|>--- conflicted
+++ resolved
@@ -1,8 +1,7 @@
 use pyo3::prelude::*;
 
-<<<<<<< HEAD
 pub mod push;
-=======
+
 /// Returns the hash of all the rust source files at the time it was compiled.
 ///
 /// Used by python to detect if the rust library is outdated.
@@ -10,7 +9,6 @@
 fn get_rust_file_digest() -> &'static str {
     env!("SYNAPSE_RUST_DIGEST")
 }
->>>>>>> 75713374
 
 /// Formats the sum of two numbers as string.
 #[pyfunction]
@@ -25,12 +23,9 @@
     pyo3_log::init();
 
     m.add_function(wrap_pyfunction!(sum_as_string, m)?)?;
-<<<<<<< HEAD
+    m.add_function(wrap_pyfunction!(get_rust_file_digest, m)?)?;
 
     push::register_module(py, m)?;
 
-=======
-    m.add_function(wrap_pyfunction!(get_rust_file_digest, m)?)?;
->>>>>>> 75713374
     Ok(())
 }