--- conflicted
+++ resolved
@@ -25,115 +25,6 @@
 directory in the data volume and write the application service Yaml
 configuration file there. Multiple application services are supported.
 
-<<<<<<< HEAD
-## TLS certificates
-
-Synapse requires a valid TLS certificate. You can do one of the following:
-
- * Provide your own certificate and key (as
-   `${DATA_PATH}/${SYNAPSE_SERVER_NAME}.tls.crt` and
-   `${DATA_PATH}/${SYNAPSE_SERVER_NAME}.tls.key`, or elsewhere by providing an
-   entire config as `${SYNAPSE_CONFIG_PATH}`). In this case, you should forward
-   traffic to port 8448 in the container, for example with `-p 443:8448`.
-
- * Use a reverse proxy to terminate incoming TLS, and forward the plain http
-   traffic to port 8008 in the container. In this case you should set `-e
-   SYNAPSE_NO_TLS=1`.
-
- * Use the ACME (Let's Encrypt) support built into Synapse. This requires
-   `${SYNAPSE_SERVER_NAME}` port 80 to be forwarded to port 8009 in the
-   container, for example with `-p 80:8009`. To enable it in the docker
-   container, set `-e SYNAPSE_ACME=1`.
-
-If you don't do any of these, Synapse will fail to start with an error similar to:
-
-    synapse.config._base.ConfigError: Error accessing file '/data/<server_name>.tls.crt' (config for tls_certificate): No such file or directory
-
-## Environment
-
-Unless you specify a custom path for the configuration file, a very generic
-file will be generated, based on the following environment settings.
-These are a good starting point for setting up your own deployment.
-
-Global settings:
-
-* ``UID``, the user id Synapse will run as [default 991]
-* ``GID``, the group id Synapse will run as [default 991]
-* ``TZ``, the [timezone](https://en.wikipedia.org/wiki/List_of_tz_database_time_zones) the container will run with [default UTC]
-* ``SYNAPSE_CONFIG_PATH``, path to a custom config file
-
-If ``SYNAPSE_CONFIG_PATH`` is set, you should generate a configuration file
-then customize it manually: see [Generating a config
-file](#generating-a-config-file).
-
-Otherwise, a dynamic configuration file will be used.
-
-### Environment variables used to build a dynamic configuration file
-
-The following environment variables are used to build the configuration file
-when ``SYNAPSE_CONFIG_PATH`` is not set.
-
-* ``SYNAPSE_SERVER_NAME`` (mandatory), the server public hostname.
-* ``SYNAPSE_REPORT_STATS``, (mandatory, ``yes`` or ``no``), enable anonymous
-  statistics reporting back to the Matrix project which helps us to get funding.
-* `SYNAPSE_NO_TLS`, (accepts `true`, `false`, `on`, `off`, `1`, `0`, `yes`, `no`]): disable
-  TLS in Synapse (use this if you run your own TLS-capable reverse proxy). Defaults
-  to `false` (ie, TLS is enabled by default).
-* ``SYNAPSE_ENABLE_REGISTRATION``, set this variable to enable registration on
-  the Synapse instance.
-* ``SYNAPSE_ALLOW_GUEST``, set this variable to allow guest joining this server.
-* ``SYNAPSE_EVENT_CACHE_SIZE``, the event cache size [default `10K`].
-* ``SYNAPSE_RECAPTCHA_PUBLIC_KEY``, set this variable to the recaptcha public
-  key in order to enable recaptcha upon registration.
-* ``SYNAPSE_RECAPTCHA_PRIVATE_KEY``, set this variable to the recaptcha private
-  key in order to enable recaptcha upon registration.
-* ``SYNAPSE_TURN_URIS``, set this variable to the coma-separated list of TURN
-  uris to enable TURN for this homeserver.
-* ``SYNAPSE_TURN_SECRET``, set this to the TURN shared secret if required.
-* ``SYNAPSE_MAX_UPLOAD_SIZE``, set this variable to change the max upload size
-  [default `10M`].
-* ``SYNAPSE_ACME``: set this to enable the ACME certificate renewal support.
-
-Shared secrets, that will be initialized to random values if not set:
-
-* ``SYNAPSE_REGISTRATION_SHARED_SECRET``, secret for registrering users if
-  registration is disable.
-* ``SYNAPSE_MACAROON_SECRET_KEY`` secret for signing access tokens
-  to the server.
-
-Database specific values (will use SQLite if not set):
-
-* `POSTGRES_DB` - The database name for the synapse postgres
-  database. [default: `synapse`]
-* `POSTGRES_HOST` - The host of the postgres database if you wish to use
-  postgresql instead of sqlite3. [default: `db` which is useful when using a
-  container on the same docker network in a compose file where the postgres
-  service is called `db`]
-* `POSTGRES_PASSWORD` - The password for the synapse postgres database. **If
-  this is set then postgres will be used instead of sqlite3.** [default: none]
-  **NOTE**: You are highly encouraged to use postgresql! Please use the compose
-  file to make it easier to deploy.
-* `POSTGRES_USER` - The user for the synapse postgres database. [default:
-  `synapse`]
-
-Mail server specific values (will not send emails if not set):
-
-* ``SYNAPSE_SMTP_HOST``, hostname to the mail server.
-* ``SYNAPSE_SMTP_PORT``, TCP port for accessing the mail server [default
-  ``25``].
-* ``SYNAPSE_SMTP_USER``, username for authenticating against the mail server if
-  any.
-* ``SYNAPSE_SMTP_PASSWORD``, password for authenticating against the mail
-  server if any.
-
-### Generating a config file
-
-It is possible to generate a basic configuration file for use with
-`SYNAPSE_CONFIG_PATH` using the `generate` commandline option. You will need to
-specify values for `SYNAPSE_CONFIG_PATH`, `SYNAPSE_SERVER_NAME` and
-`SYNAPSE_REPORT_STATS`, and mount a docker volume to store the data on. For
-example:
-=======
 ## Generating a configuration file
 
 The first step is to genearte a valid config file. To do this, you can run the
@@ -142,7 +33,6 @@
 You will need to specify values for the `SYNAPSE_SERVER_NAME` and
 `SYNAPSE_REPORT_STATS` environment variable, and mount a docker volume to store
 the configuration on. For example:
->>>>>>> f40a7dc4
 
 ```
 docker run -it --rm \
@@ -172,6 +62,7 @@
   such as the datatase and media store. Defaults to `/data`.
 * `UID`, `GID`: the user id and group id to use for creating the data
   directories. Defaults to `991`, `991`.
+* `TZ`: the [timezone](https://en.wikipedia.org/wiki/List_of_tz_database_time_zones) the container will run with. Defaults to `UTC`.
 
 
 ## Running synapse
@@ -201,6 +92,7 @@
 * `SYNAPSE_CONFIG_PATH`: path to the config file. Defaults to
   `<SYNAPSE_CONFIG_DIR>/homeserver.yaml`.
 * `UID`, `GID`: the user and group id to run Synapse as. Defaults to `991`, `991`.
+* `TZ`: the [timezone](https://en.wikipedia.org/wiki/List_of_tz_database_time_zones) the container will run with. Defaults to `UTC`.
 
 ## TLS support
 
