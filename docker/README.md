# Synapse Docker

This Docker image will run Synapse as a single process. By default it uses a
sqlite database; for production use you should connect it to a separate
postgres database.

The image also does *not* provide a TURN server.

## Volumes

By default, the image expects a single volume, located at ``/data``, that will hold:

* configuration files;
* uploaded media and thumbnails;
* the SQLite database if you do not configure postgres;
* the appservices configuration.

You are free to use separate volumes depending on storage endpoints at your
disposal. For instance, ``/data/media`` could be stored on a large but low
performance hdd storage while other files could be stored on high performance
endpoints.

In order to setup an application service, simply create an ``appservices``
directory in the data volume and write the application service Yaml
configuration file there. Multiple application services are supported.

## Generating a configuration file

The first step is to generate a valid config file. To do this, you can run the
image with the `generate` command line option.

You will need to specify values for the `SYNAPSE_SERVER_NAME` and
`SYNAPSE_REPORT_STATS` environment variable, and mount a docker volume to store
the configuration on. For example:

```
docker run -it --rm \
    --mount type=volume,src=synapse-data,dst=/data \
    -e SYNAPSE_SERVER_NAME=my.matrix.host \
    -e SYNAPSE_REPORT_STATS=yes \
    matrixdotorg/synapse:latest generate
```

For information on picking a suitable server name, see
https://github.com/matrix-org/synapse/blob/master/INSTALL.md.

The above command will generate a `homeserver.yaml` in (typically)
`/var/lib/docker/volumes/synapse-data/_data`. You should check this file, and
customise it to your needs.

The following environment variables are supported in `generate` mode:

* `SYNAPSE_SERVER_NAME` (mandatory): the server public hostname.
* `SYNAPSE_REPORT_STATS` (mandatory, `yes` or `no`): whether to enable
  anonymous statistics reporting.
* `SYNAPSE_HTTP_PORT`: the port Synapse should start listen for http traffic on.
* `SYNAPSE_CONFIG_DIR`: where additional config files (such as the log config
  and event signing key) will be stored. Defaults to `/data`.
* `SYNAPSE_CONFIG_PATH`: path to the file to be generated. Defaults to
  `<SYNAPSE_CONFIG_DIR>/homeserver.yaml`.
* `SYNAPSE_DATA_DIR`: where the generated config will put persistent data
  such as the database and media store. Defaults to `/data`.
* `UID`, `GID`: the user id and group id to use for creating the data
  directories. Defaults to `991`, `991`.

## Running synapse

Once you have a valid configuration file, you can start synapse as follows:

```
docker run -d --name synapse \
    --mount type=volume,src=synapse-data,dst=/data \
    -p 8008:8008 \
    matrixdotorg/synapse:latest
```

assuming 8008 is the port Synapse is listening for traffic on.

You can then check that it has started correctly with:

```
docker logs synapse
```

If all is well, you should now be able to connect to http://localhost:8008 and
see a confirmation message.

The following environment variables are supported in `run` mode:

* `SYNAPSE_CONFIG_DIR`: where additional config files are stored. Defaults to
  `/data`.
* `SYNAPSE_CONFIG_PATH`: path to the config file. Defaults to
  `<SYNAPSE_CONFIG_DIR>/homeserver.yaml`.
* `SYNAPSE_WORKER`: module to execute, used when running synapse with workers.
   Defaults to `synapse.app.homeserver`, which is suitable for non-worker mode.
* `UID`, `GID`: the user and group id to run Synapse as. Defaults to `991`, `991`.
* `TZ`: the [timezone](https://en.wikipedia.org/wiki/List_of_tz_database_time_zones) the container will run with. Defaults to `UTC`.

For more complex setups (e.g. for workers) you can also pass your args directly to synapse using `run` mode. For example like this:

```
docker run -d --name synapse \
    --mount type=volume,src=synapse-data,dst=/data \
    -p 8008:8008 \
    matrixdotorg/synapse:latest run \
    -m synapse.app.generic_worker \
    --config-path=/data/homeserver.yaml \
    --config-path=/data/generic_worker.yaml
```

If you do not provide `-m`, the value of the `SYNAPSE_WORKER` environment variable is used. If you do not provide at least one `--config-path` or `-c`, the value of the `SYNAPSE_CONFIG_PATH` environment variable is used instead.

## Generating an (admin) user

After synapse is running, you may wish to create a user via `register_new_matrix_user`.

This requires a `registration_shared_secret` to be set in your config file. Synapse
must be restarted to pick up this change.

You can then call the script:

```
docker exec -it synapse register_new_matrix_user http://localhost:8008 -c /data/homeserver.yaml --help
```

Remember to remove the `registration_shared_secret` and restart if you no-longer need it.

## TLS support

The default configuration exposes a single HTTP port: http://localhost:8008. It
is suitable for local testing, but for any practical use, you will either need
to use a reverse proxy, or configure Synapse to expose an HTTPS port.

For documentation on using a reverse proxy, see
https://github.com/matrix-org/synapse/blob/master/docs/reverse_proxy.md.

For more information on enabling TLS support in synapse itself, see
https://github.com/matrix-org/synapse/blob/master/INSTALL.md#tls-certificates. Of
course, you will need to expose the TLS port from the container with a `-p`
argument to `docker run`.

## Legacy dynamic configuration file support

The docker image used to support creating a dynamic configuration file based
on environment variables. This is no longer supported, and an error will be
raised if you try to run synapse without a config file.

It is, however, possible to generate a static configuration file based on
the environment variables that were previously used. To do this, run the docker
container once with the environment variables set, and `migrate_config`
command line option. For example:

```
docker run -it --rm \
    --mount type=volume,src=synapse-data,dst=/data \
    -e SYNAPSE_SERVER_NAME=my.matrix.host \
    -e SYNAPSE_REPORT_STATS=yes \
    matrixdotorg/synapse:latest migrate_config
```

This will generate the same configuration file as the legacy mode used, and
will store it in `/data/homeserver.yaml`. You can then use it as shown above at
[Running synapse](#running-synapse).

Note that the defaults used in this configuration file may be different to
those when generating a new config file with `generate`: for example, TLS is
enabled by default in this mode. You are encouraged to inspect the generated
configuration file and edit it to ensure it meets your needs.

## Building the image

If you need to build the image from a Synapse checkout, use the following `docker
 build` command from the repo's root:

```
docker build -t matrixdotorg/synapse -f docker/Dockerfile .
```

You can choose to build a different docker image by changing the value of the `-f` flag to
point to another Dockerfile.

## Disabling the healthcheck

If you are using a non-standard port or tls inside docker you can disable the healthcheck
whilst running the above `docker run` commands. 

```
   --no-healthcheck
```
## Setting custom healthcheck on docker run

If you wish to point the healthcheck at a different port with docker command, add the following

```
  --health-cmd 'curl -fSs http://localhost:1234/health'
```

## Setting the healthcheck in docker-compose file

You can add the following to set a custom healthcheck in a docker compose file.
You will need version >2.1 for this to work. 

```
healthcheck:
  test: ["CMD", "curl", "-fSs", "http://localhost:8008/health"]
  interval: 1m
  timeout: 10s
  retries: 3
```

<<<<<<< HEAD
### Running all worker processes in a single container

Anyone looking to run Synapse workers with docker in production should use one container
per Synapse process, specifying a different worker config per container.
Running all Synapse processes is possible, but is currently only used for testing 
purposes. [Dockerfile-workers](Dockerfile-workers) will produce an image bundling
all necessary components together for a workerised homeserver instance.

This includes any desired Synapse worker processes, a nginx to route traffic accordingly,
a redis for worker communication and a supervisord instance to start up and monitor all
processes. You will need to provide your own postgres container to connect to. TLS is not
handled by the container. A external reverse proxy should be placed in front the exposed
HTTP port for the purposes of TLS termination.

Note that the worker Dockerfile is based off the main `[Dockerfile](Dockerfile)`. If you
would like to build from the current checkout, first build the main Synapse docker image
using the instructions in [Building the image](#building-the-image), then afterwards build
the worker image:

```
docker build -t matrixdotorg/synapse:workers -f docker/Dockerfile-workers .
```

To start a container, use the following:

```
docker run -d --name synapse \
    --mount type=volume,src=synapse-data,dst=/data \
    -p 8008:8008 \
    -e SYNAPSE_SERVER_NAME=my.matrix.host \
    -e SYNAPSE_REPORT_STATS=yes \
    -e SYNAPSE_WORKERS=synchrotron,media_repository,user_dir \
    matrixdotorg/synapse:workers
```

The `SYNAPSE_WORKERS` environment variable is a comma-separated list of workers to use
when running the container. All possible worker names are defined by the keys of the
`WORKERS_CONFIG` variable in [this script](configure_workers_and_start.py), which the
Dockerfile makes use of to generate appropriate worker, nginx and supervisord config files.

Otherwise, `SYNAPSE_WORKERS` can be set to `*` to use all possible workers, or either left
empty or unset to spawn no workers (leaving only the main process). The container is
configured to use redis-based worker mode.

Note that currently only one instance of a worker can be spun up at once, but this may
improve in the future.
=======
## Using jemalloc

Jemalloc is embedded in the image and will be used instead of the default allocator.
You can read about jemalloc by reading the Synapse [README](../README.md)
>>>>>>> fae81f2f
<|MERGE_RESOLUTION|>--- conflicted
+++ resolved
@@ -208,7 +208,11 @@
   retries: 3
 ```
 
-<<<<<<< HEAD
+## Using jemalloc
+
+Jemalloc is embedded in the image and will be used instead of the default allocator.
+You can read about jemalloc by reading the Synapse [README](../README.md)
+
 ### Running all worker processes in a single container
 
 Anyone looking to run Synapse workers with docker in production should use one container
@@ -254,10 +258,4 @@
 configured to use redis-based worker mode.
 
 Note that currently only one instance of a worker can be spun up at once, but this may
-improve in the future.
-=======
-## Using jemalloc
-
-Jemalloc is embedded in the image and will be used instead of the default allocator.
-You can read about jemalloc by reading the Synapse [README](../README.md)
->>>>>>> fae81f2f
+improve in the future.