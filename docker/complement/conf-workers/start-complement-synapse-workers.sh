--- conflicted
+++ resolved
@@ -36,13 +36,11 @@
     appservice, \
     pusher"
 
-<<<<<<< HEAD
 # Add Complement's appservice registration directory, if there is one
 # (It can be absent when there are no application services in this test!)
 if [ -d /complement/appservice ]; then
     export SYNAPSE_AS_REGISTRATION_DIR=/complement/appservice
 fi
-=======
 
 # Generate a TLS key, then generate a certificate by having Complement's CA sign it
 # Note that both the key and certificate are in PEM format (not DER).
@@ -57,7 +55,6 @@
 
 export SYNAPSE_TLS_CERT=/conf/server.tls.crt
 export SYNAPSE_TLS_KEY=/conf/server.tls.key
->>>>>>> a6ab3f56
 
 # Run the script that writes the necessary config files and starts supervisord, which in turn
 # starts everything else
