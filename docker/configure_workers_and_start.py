#!/usr/bin/env python
# Copyright 2021 The Matrix.org Foundation C.I.C.
#
# Licensed under the Apache License, Version 2.0 (the "License");
# you may not use this file except in compliance with the License.
# You may obtain a copy of the License at
#
#     http://www.apache.org/licenses/LICENSE-2.0
#
# Unless required by applicable law or agreed to in writing, software
# distributed under the License is distributed on an "AS IS" BASIS,
# WITHOUT WARRANTIES OR CONDITIONS OF ANY KIND, either express or implied.
# See the License for the specific language governing permissions and
# limitations under the License.

# This script reads environment variables and generates a shared Synapse worker,
# nginx and supervisord configs depending on the workers requested.
#
# The environment variables it reads are:
#   * SYNAPSE_SERVER_NAME: The desired server_name of the homeserver.
#   * SYNAPSE_REPORT_STATS: Whether to report stats.
#   * SYNAPSE_WORKER_TYPES: A comma separated list of worker names as specified in WORKER_CONFIG
#         below. Leave empty for no workers.
#   * SYNAPSE_AS_REGISTRATION_DIR: If specified, a directory in which .yaml and .yml files
#         will be treated as Application Service registration files.
#   * SYNAPSE_TLS_CERT: Path to a TLS certificate in PEM format.
#   * SYNAPSE_TLS_KEY: Path to a TLS key. If this and SYNAPSE_TLS_CERT are specified,
#         Nginx will be configured to serve TLS on port 8448.
#   * SYNAPSE_USE_EXPERIMENTAL_FORKING_LAUNCHER: Whether to use the forking launcher,
#         only intended for usage in Complement at the moment.
#         No stability guarantees are provided.
#   * SYNAPSE_LOG_LEVEL: Set this to DEBUG, INFO, WARNING or ERROR to change the
#         log level. INFO is the default.
#   * SYNAPSE_LOG_SENSITIVE: If unset, SQL and SQL values won't be logged,
#         regardless of the SYNAPSE_LOG_LEVEL setting.
#
# NOTE: According to Complement's ENTRYPOINT expectations for a homeserver image (as defined
# in the project's README), this script may be run multiple times, and functionality should
# continue to work if so.

import os
import platform
import subprocess
import sys
from pathlib import Path
from typing import Any, Dict, List, Mapping, MutableMapping, NoReturn, Optional, Set

import yaml
from jinja2 import Environment, FileSystemLoader

MAIN_PROCESS_HTTP_LISTENER_PORT = 8080

# Workers with exposed endpoints needs either "client", "federation", or "media" listener_resources
# Watching /_matrix/client needs a "client" listener
# Watching /_matrix/federation needs a "federation" listener
# Watching /_matrix/media and related needs a "media" listener
# Stream Writers require "client" and "replication" listeners because they
#   have to attach by instance_map to the master process and have client endpoints.
WORKERS_CONFIG: Dict[str, Dict[str, Any]] = {
    "pusher": {
        "app": "synapse.app.generic_worker",
        "listener_resources": [],
        "endpoint_patterns": [],
        "shared_extra_conf": {},
        "worker_extra_conf": "",
    },
    "user_dir": {
        "app": "synapse.app.generic_worker",
        "listener_resources": ["client"],
        "endpoint_patterns": [
            "^/_matrix/client/(api/v1|r0|v3|unstable)/user_directory/search$"
        ],
        "shared_extra_conf": {"update_user_directory_from_worker": "user_dir1"},
        "worker_extra_conf": "",
    },
    "media_repository": {
        "app": "synapse.app.media_repository",
        "listener_resources": ["media"],
        "endpoint_patterns": [
            "^/_matrix/media/",
            "^/_synapse/admin/v1/purge_media_cache$",
            "^/_synapse/admin/v1/room/.*/media.*$",
            "^/_synapse/admin/v1/user/.*/media.*$",
            "^/_synapse/admin/v1/media/.*$",
            "^/_synapse/admin/v1/quarantine_media/.*$",
        ],
        # The first configured media worker will run the media background jobs
        "shared_extra_conf": {
            "enable_media_repo": False,
            "media_instance_running_background_jobs": "media_repository1",
        },
        "worker_extra_conf": "enable_media_repo: true",
    },
    "appservice": {
        "app": "synapse.app.generic_worker",
        "listener_resources": [],
        "endpoint_patterns": [],
        "shared_extra_conf": {"notify_appservices_from_worker": "appservice1"},
        "worker_extra_conf": "",
    },
    "federation_sender": {
        "app": "synapse.app.generic_worker",
        "listener_resources": [],
        "endpoint_patterns": [],
        "shared_extra_conf": {},
        "worker_extra_conf": "",
    },
    "synchrotron": {
        "app": "synapse.app.generic_worker",
        "listener_resources": ["client"],
        "endpoint_patterns": [
            "^/_matrix/client/(v2_alpha|r0|v3)/sync$",
            "^/_matrix/client/(api/v1|v2_alpha|r0|v3)/events$",
            "^/_matrix/client/(api/v1|r0|v3)/initialSync$",
            "^/_matrix/client/(api/v1|r0|v3)/rooms/[^/]+/initialSync$",
        ],
        "shared_extra_conf": {},
        "worker_extra_conf": "",
    },
    "client_reader": {
        "app": "synapse.app.generic_worker",
        "listener_resources": ["client"],
        "endpoint_patterns": [
            "^/_matrix/client/(api/v1|r0|v3|unstable)/publicRooms$",
            "^/_matrix/client/(api/v1|r0|v3|unstable)/rooms/.*/joined_members$",
            "^/_matrix/client/(api/v1|r0|v3|unstable)/rooms/.*/context/.*$",
            "^/_matrix/client/(api/v1|r0|v3|unstable)/rooms/.*/members$",
            "^/_matrix/client/(api/v1|r0|v3|unstable)/rooms/.*/state$",
            "^/_matrix/client/v1/rooms/.*/hierarchy$",
            "^/_matrix/client/(v1|unstable)/rooms/.*/relations/",
            "^/_matrix/client/v1/rooms/.*/threads$",
            "^/_matrix/client/(api/v1|r0|v3|unstable)/login$",
            "^/_matrix/client/(api/v1|r0|v3|unstable)/account/3pid$",
            "^/_matrix/client/(api/v1|r0|v3|unstable)/account/whoami$",
            "^/_matrix/client/versions$",
            "^/_matrix/client/(api/v1|r0|v3|unstable)/voip/turnServer$",
            "^/_matrix/client/(r0|v3|unstable)/register$",
            "^/_matrix/client/(r0|v3|unstable)/auth/.*/fallback/web$",
            "^/_matrix/client/(api/v1|r0|v3|unstable)/rooms/.*/messages$",
            "^/_matrix/client/(api/v1|r0|v3|unstable)/rooms/.*/event",
            "^/_matrix/client/(api/v1|r0|v3|unstable)/joined_rooms",
            "^/_matrix/client/(api/v1|r0|v3|unstable/.*)/rooms/.*/aliases",
            "^/_matrix/client/(api/v1|r0|v3|unstable)/search",
        ],
        "shared_extra_conf": {},
        "worker_extra_conf": "",
    },
    "federation_reader": {
        "app": "synapse.app.generic_worker",
        "listener_resources": ["federation"],
        "endpoint_patterns": [
            "^/_matrix/federation/(v1|v2)/event/",
            "^/_matrix/federation/(v1|v2)/state/",
            "^/_matrix/federation/(v1|v2)/state_ids/",
            "^/_matrix/federation/(v1|v2)/backfill/",
            "^/_matrix/federation/(v1|v2)/get_missing_events/",
            "^/_matrix/federation/(v1|v2)/publicRooms",
            "^/_matrix/federation/(v1|v2)/query/",
            "^/_matrix/federation/(v1|v2)/make_join/",
            "^/_matrix/federation/(v1|v2)/make_leave/",
            "^/_matrix/federation/(v1|v2)/send_join/",
            "^/_matrix/federation/(v1|v2)/send_leave/",
            "^/_matrix/federation/(v1|v2)/invite/",
            "^/_matrix/federation/(v1|v2)/query_auth/",
            "^/_matrix/federation/(v1|v2)/event_auth/",
            "^/_matrix/federation/(v1|v2)/exchange_third_party_invite/",
            "^/_matrix/federation/(v1|v2)/user/devices/",
            "^/_matrix/federation/(v1|v2)/get_groups_publicised$",
            "^/_matrix/key/v2/query",
        ],
        "shared_extra_conf": {},
        "worker_extra_conf": "",
    },
    "federation_inbound": {
        "app": "synapse.app.generic_worker",
        "listener_resources": ["federation"],
        "endpoint_patterns": ["/_matrix/federation/(v1|v2)/send/"],
        "shared_extra_conf": {},
        "worker_extra_conf": "",
    },
    "event_persister": {
        "app": "synapse.app.generic_worker",
        "listener_resources": ["replication"],
        "endpoint_patterns": [],
        "shared_extra_conf": {},
        "worker_extra_conf": "",
    },
    "background_worker": {
        "app": "synapse.app.generic_worker",
        "listener_resources": [],
        "endpoint_patterns": [],
        # This worker cannot be sharded. Therefore there should only ever be one background
        # worker, and it should be named background_worker1
        "shared_extra_conf": {"run_background_tasks_on": "background_worker1"},
        "worker_extra_conf": "",
    },
    "event_creator": {
        "app": "synapse.app.generic_worker",
        "listener_resources": ["client"],
        "endpoint_patterns": [
            "^/_matrix/client/(api/v1|r0|v3|unstable)/rooms/.*/redact",
            "^/_matrix/client/(api/v1|r0|v3|unstable)/rooms/.*/send",
            "^/_matrix/client/(api/v1|r0|v3|unstable)/rooms/.*/(join|invite|leave|ban|unban|kick)$",
            "^/_matrix/client/(api/v1|r0|v3|unstable)/join/",
            "^/_matrix/client/(api/v1|r0|v3|unstable)/profile/",
            "^/_matrix/client/(v1|unstable/org.matrix.msc2716)/rooms/.*/batch_send",
        ],
        "shared_extra_conf": {},
        "worker_extra_conf": "",
    },
    "frontend_proxy": {
        "app": "synapse.app.generic_worker",
        "listener_resources": ["client", "replication"],
        "endpoint_patterns": ["^/_matrix/client/(api/v1|r0|v3|unstable)/keys/upload"],
        "shared_extra_conf": {},
        "worker_extra_conf": (
            "worker_main_http_uri: http://127.0.0.1:%d"
            % (MAIN_PROCESS_HTTP_LISTENER_PORT,)
        ),
    },
    "account_data": {
        "app": "synapse.app.generic_worker",
        "listener_resources": ["client", "replication"],
        "endpoint_patterns": [
            "^/_matrix/client/(r0|v3|unstable)/.*/tags",
            "^/_matrix/client/(r0|v3|unstable)/.*/account_data",
        ],
        "shared_extra_conf": {},
        "worker_extra_conf": "",
    },
    "presence": {
        "app": "synapse.app.generic_worker",
        "listener_resources": ["client", "replication"],
        "endpoint_patterns": ["^/_matrix/client/(api/v1|r0|v3|unstable)/presence/"],
        "shared_extra_conf": {},
        "worker_extra_conf": "",
    },
    "receipts": {
        "app": "synapse.app.generic_worker",
        "listener_resources": ["client", "replication"],
        "endpoint_patterns": [
            "^/_matrix/client/(r0|v3|unstable)/rooms/.*/receipt",
            "^/_matrix/client/(r0|v3|unstable)/rooms/.*/read_markers",
        ],
        "shared_extra_conf": {},
        "worker_extra_conf": "",
    },
    "to_device": {
        "app": "synapse.app.generic_worker",
        "listener_resources": ["client", "replication"],
        "endpoint_patterns": ["^/_matrix/client/(r0|v3|unstable)/sendToDevice/"],
        "shared_extra_conf": {},
        "worker_extra_conf": "",
    },
    "typing": {
        "app": "synapse.app.generic_worker",
        "listener_resources": ["client", "replication"],
        "endpoint_patterns": [
            "^/_matrix/client/(api/v1|r0|v3|unstable)/rooms/.*/typing"
        ],
        "shared_extra_conf": {},
        "worker_extra_conf": "",
    },
}

# Templates for sections that may be inserted multiple times in config files
NGINX_LOCATION_CONFIG_BLOCK = """
    location ~* {endpoint} {{
        proxy_pass {upstream};
        proxy_set_header X-Forwarded-For $remote_addr;
        proxy_set_header X-Forwarded-Proto $scheme;
        proxy_set_header Host $host;
    }}
"""

NGINX_UPSTREAM_CONFIG_BLOCK = """
upstream {upstream_worker_type} {{
{body}
}}
"""


# Utility functions
def log(txt: str) -> None:
    print(txt)


def error(txt: str) -> NoReturn:
    print(txt, file=sys.stderr)
    sys.exit(2)


def flush_buffers() -> None:
    sys.stdout.flush()
    sys.stderr.flush()


def convert(src: str, dst: str, **template_vars: object) -> None:
    """Generate a file from a template

    Args:
        src: Path to the input file.
        dst: Path to write to.
        template_vars: The arguments to replace placeholder variables in the template with.
    """
    # Read the template file
    # We disable autoescape to prevent template variables from being escaped,
    # as we're not using HTML.
    env = Environment(loader=FileSystemLoader(os.path.dirname(src)), autoescape=False)
    template = env.get_template(os.path.basename(src))

    # Generate a string from the template.
    rendered = template.render(**template_vars)

    # Write the generated contents to a file
    #
    # We use append mode in case the files have already been written to by something else
    # (for instance, as part of the instructions in a dockerfile).
    with open(dst, "a") as outfile:
        # In case the existing file doesn't end with a newline
        outfile.write("\n")

        outfile.write(rendered)


def add_worker_roles_to_shared_config(
    shared_config: dict,
    worker_type: str,
    worker_name: str,
    worker_port: int,
) -> None:
    """Given a dictionary representing a config file shared across all workers,
    append appropriate worker information to it for the current worker_type instance.

    Args:
        shared_config: The config dict that all worker instances share (after being converted to YAML)
        worker_type: The type of worker (one of those defined in WORKERS_CONFIG).
        worker_name: The name of the worker instance.
        worker_port: The HTTP replication port that the worker instance is listening on.
    """
    # The instance_map config field marks the workers that write to various replication streams
    instance_map = shared_config.setdefault("instance_map", {})

    # Worker-type specific sharding config
    if worker_type == "pusher":
        shared_config.setdefault("pusher_instances", []).append(worker_name)

    elif worker_type == "federation_sender":
        shared_config.setdefault("federation_sender_instances", []).append(worker_name)

    elif worker_type == "event_persister":
        # Event persisters write to the events stream, so we need to update
        # the list of event stream writers
        shared_config.setdefault("stream_writers", {}).setdefault("events", []).append(
            worker_name
        )

        # Map of stream writer instance names to host/ports combos
        instance_map[worker_name] = {
            "host": "localhost",
            "port": worker_port,
        }

    elif worker_type in ["account_data", "presence", "receipts", "to_device", "typing"]:
        # Update the list of stream writers
<<<<<<< HEAD
        # It's convenient that the name of the worker type is the same as the stream to write
=======
        # It's convienent that the name of the worker type is the same as the event stream
>>>>>>> a5fcdea0
        shared_config.setdefault("stream_writers", {}).setdefault(
            worker_type, []
        ).append(worker_name)

        # Map of stream writer instance names to host/ports combos
        # For now, all stream writers need http replication ports
        instance_map[worker_name] = {
            "host": "localhost",
            "port": worker_port,
        }
<<<<<<< HEAD
=======

    elif worker_type == "media_repository":
        # The first configured media worker will run the media background jobs
        shared_config.setdefault("media_instance_running_background_jobs", worker_name)
>>>>>>> a5fcdea0


def generate_base_homeserver_config() -> None:
    """Starts Synapse and generates a basic homeserver config, which will later be
    modified for worker support.

    Raises: CalledProcessError if calling start.py returned a non-zero exit code.
    """
    # start.py already does this for us, so just call that.
    # note that this script is copied in in the official, monolith dockerfile
    os.environ["SYNAPSE_HTTP_PORT"] = str(MAIN_PROCESS_HTTP_LISTENER_PORT)
    subprocess.run(["/usr/local/bin/python", "/start.py", "migrate_config"], check=True)


def generate_worker_files(
    environ: Mapping[str, str], config_path: str, data_dir: str
) -> None:
    """Read the desired list of workers from environment variables and generate
    shared homeserver, nginx and supervisord configs.

    Args:
        environ: os.environ instance.
        config_path: The location of the generated Synapse main worker config file.
        data_dir: The location of the synapse data directory. Where log and
            user-facing config files live.
    """
    # Note that yaml cares about indentation, so care should be taken to insert lines
    # into files at the correct indentation below.

    # shared_config is the contents of a Synapse config file that will be shared amongst
    # the main Synapse process as well as all workers.
    # It is intended mainly for disabling functionality when certain workers are spun up,
    # and adding a replication listener.

    # First read the original config file and extract the listeners block. Then we'll add
    # another listener for replication. Later we'll write out the result to the shared
    # config file.
    listeners = [
        {
            "port": 9093,
            "bind_address": "127.0.0.1",
            "type": "http",
            "resources": [{"names": ["replication"]}],
        }
    ]
    with open(config_path) as file_stream:
        original_config = yaml.safe_load(file_stream)
        original_listeners = original_config.get("listeners")
        if original_listeners:
            listeners += original_listeners

    # The shared homeserver config. The contents of which will be inserted into the
    # base shared worker jinja2 template.
    #
    # This config file will be passed to all workers, included Synapse's main process.
    shared_config: Dict[str, Any] = {"listeners": listeners}

    # List of dicts that describe workers.
    # We pass this to the Supervisor template later to generate the appropriate
    # program blocks.
    worker_descriptors: List[Dict[str, Any]] = []

    # Upstreams for load-balancing purposes. This dict takes the form of a worker type to the
    # ports of each worker. For example:
    # {
    #   worker_type: {1234, 1235, ...}}
    # }
    # and will be used to construct 'upstream' nginx directives.
    nginx_upstreams: Dict[str, Set[int]] = {}

    # A map of: {"endpoint": "upstream"}, where "upstream" is a str representing what will be
    # placed after the proxy_pass directive. The main benefit to representing this data as a
    # dict over a str is that we can easily deduplicate endpoints across multiple instances
    # of the same worker.
    #
    # An nginx site config that will be amended to depending on the workers that are
    # spun up. To be placed in /etc/nginx/conf.d.
    nginx_locations = {}

    # Read the desired worker configuration from the environment
    worker_types_env = environ.get("SYNAPSE_WORKER_TYPES", "").strip()
    if not worker_types_env:
        # No workers, just the main process
        worker_types = []
    else:
        # Split type names by comma, ignoring whitespace.
        worker_types = [x.strip() for x in worker_types_env.split(",")]

    # Create the worker configuration directory if it doesn't already exist
    os.makedirs("/conf/workers", exist_ok=True)

    # Start worker ports from this arbitrary port
    worker_port = 18009

    # A counter of worker_type -> int. Used for determining the name for a given
    # worker type when generating its config file, as each worker's name is just
    # worker_type + instance #
    worker_type_counter: Dict[str, int] = {}

    # A list of internal endpoints to healthcheck, starting with the main process
    # which exists even if no workers do.
    healthcheck_urls = ["http://localhost:8080/health"]

    # For each worker type specified by the user, create config values
    for worker_type in worker_types:
        worker_config = WORKERS_CONFIG.get(worker_type)
        if worker_config:
            worker_config = worker_config.copy()
        else:
            log(worker_type + " is an unknown worker type! It will be ignored")
            continue

        new_worker_count = worker_type_counter.setdefault(worker_type, 0) + 1
        worker_type_counter[worker_type] = new_worker_count

        # Name workers by their type concatenated with an incrementing number
        # e.g. federation_reader1
        worker_name = worker_type + str(new_worker_count)
        worker_config.update(
            {"name": worker_name, "port": str(worker_port), "config_path": config_path}
        )

        # Update the shared config with any worker-type specific options
        shared_config.update(worker_config["shared_extra_conf"])

        healthcheck_urls.append("http://localhost:%d/health" % (worker_port,))

        # Check if more than one instance of this worker type has been specified
        worker_type_total_count = worker_types.count(worker_type)

        # Update the shared config with sharding-related options if necessary
        add_worker_roles_to_shared_config(
            shared_config, worker_type, worker_name, worker_port
        )

        # Enable the worker in supervisord
        worker_descriptors.append(worker_config)

        # Add nginx location blocks for this worker's endpoints (if any are defined)
        for pattern in worker_config["endpoint_patterns"]:
            # Determine whether we need to load-balance this worker
            if worker_type_total_count > 1:
                # Create or add to a load-balanced upstream for this worker
                nginx_upstreams.setdefault(worker_type, set()).add(worker_port)

                # Upstreams are named after the worker_type
                upstream = "http://" + worker_type
            else:
                upstream = "http://localhost:%d" % (worker_port,)

            # Note that this endpoint should proxy to this upstream
            nginx_locations[pattern] = upstream

        # Write out the worker's logging config file

        log_config_filepath = generate_worker_log_config(environ, worker_name, data_dir)

        # Then a worker config file
        convert(
            "/conf/worker.yaml.j2",
            "/conf/workers/{name}.yaml".format(name=worker_name),
            **worker_config,
            worker_log_config_filepath=log_config_filepath,
        )

        worker_port += 1

    # Build the nginx location config blocks
    nginx_location_config = ""
    for endpoint, upstream in nginx_locations.items():
        nginx_location_config += NGINX_LOCATION_CONFIG_BLOCK.format(
            endpoint=endpoint,
            upstream=upstream,
        )

    # Determine the load-balancing upstreams to configure
    nginx_upstream_config = ""

    for upstream_worker_type, upstream_worker_ports in nginx_upstreams.items():
        body = ""
        for port in upstream_worker_ports:
            body += "    server localhost:%d;\n" % (port,)

        # Add to the list of configured upstreams
        nginx_upstream_config += NGINX_UPSTREAM_CONFIG_BLOCK.format(
            upstream_worker_type=upstream_worker_type,
            body=body,
        )

    # Finally, we'll write out the config files.

    # log config for the master process
    master_log_config = generate_worker_log_config(environ, "master", data_dir)
    shared_config["log_config"] = master_log_config

    # Find application service registrations
    appservice_registrations = None
    appservice_registration_dir = os.environ.get("SYNAPSE_AS_REGISTRATION_DIR")
    if appservice_registration_dir:
        # Scan for all YAML files that should be application service registrations.
        appservice_registrations = [
            str(reg_path.resolve())
            for reg_path in Path(appservice_registration_dir).iterdir()
            if reg_path.suffix.lower() in (".yaml", ".yml")
        ]

    workers_in_use = len(worker_types) > 0

    # Shared homeserver config
    convert(
        "/conf/shared.yaml.j2",
        "/conf/workers/shared.yaml",
        shared_worker_config=yaml.dump(shared_config),
        appservice_registrations=appservice_registrations,
        enable_redis=workers_in_use,
        workers_in_use=workers_in_use,
    )

    # Nginx config
    convert(
        "/conf/nginx.conf.j2",
        "/etc/nginx/conf.d/matrix-synapse.conf",
        worker_locations=nginx_location_config,
        upstream_directives=nginx_upstream_config,
        tls_cert_path=os.environ.get("SYNAPSE_TLS_CERT"),
        tls_key_path=os.environ.get("SYNAPSE_TLS_KEY"),
    )

    # Supervisord config
    os.makedirs("/etc/supervisor", exist_ok=True)
    convert(
        "/conf/supervisord.conf.j2",
        "/etc/supervisor/supervisord.conf",
        main_config_path=config_path,
        enable_redis=workers_in_use,
    )

    convert(
        "/conf/synapse.supervisord.conf.j2",
        "/etc/supervisor/conf.d/synapse.conf",
        workers=worker_descriptors,
        main_config_path=config_path,
        use_forking_launcher=environ.get("SYNAPSE_USE_EXPERIMENTAL_FORKING_LAUNCHER"),
    )

    # healthcheck config
    convert(
        "/conf/healthcheck.sh.j2",
        "/healthcheck.sh",
        healthcheck_urls=healthcheck_urls,
    )

    # Ensure the logging directory exists
    log_dir = data_dir + "/logs"
    if not os.path.exists(log_dir):
        os.mkdir(log_dir)


def generate_worker_log_config(
    environ: Mapping[str, str], worker_name: str, data_dir: str
) -> str:
    """Generate a log.config file for the given worker.

    Returns: the path to the generated file
    """
    # Check whether we should write worker logs to disk, in addition to the console
    extra_log_template_args: Dict[str, Optional[str]] = {}
    if environ.get("SYNAPSE_WORKERS_WRITE_LOGS_TO_DISK"):
        extra_log_template_args["LOG_FILE_PATH"] = f"{data_dir}/logs/{worker_name}.log"

    extra_log_template_args["SYNAPSE_LOG_LEVEL"] = environ.get("SYNAPSE_LOG_LEVEL")
    extra_log_template_args["SYNAPSE_LOG_SENSITIVE"] = environ.get(
        "SYNAPSE_LOG_SENSITIVE"
    )

    # Render and write the file
    log_config_filepath = f"/conf/workers/{worker_name}.log.config"
    convert(
        "/conf/log.config",
        log_config_filepath,
        worker_name=worker_name,
        **extra_log_template_args,
        include_worker_name_in_log_line=environ.get(
            "SYNAPSE_USE_EXPERIMENTAL_FORKING_LAUNCHER"
        ),
    )
    return log_config_filepath


def main(args: List[str], environ: MutableMapping[str, str]) -> None:
    config_dir = environ.get("SYNAPSE_CONFIG_DIR", "/data")
    config_path = environ.get("SYNAPSE_CONFIG_PATH", config_dir + "/homeserver.yaml")
    data_dir = environ.get("SYNAPSE_DATA_DIR", "/data")

    # override SYNAPSE_NO_TLS, we don't support TLS in worker mode,
    # this needs to be handled by a frontend proxy
    environ["SYNAPSE_NO_TLS"] = "yes"

    # Generate the base homeserver config if one does not yet exist
    if not os.path.exists(config_path):
        log("Generating base homeserver config")
        generate_base_homeserver_config()

    # This script may be run multiple times (mostly by Complement, see note at top of file).
    # Don't re-configure workers in this instance.
    mark_filepath = "/conf/workers_have_been_configured"
    if not os.path.exists(mark_filepath):
        # Always regenerate all other config files
        generate_worker_files(environ, config_path, data_dir)

        # Mark workers as being configured
        with open(mark_filepath, "w") as f:
            f.write("")

    # Lifted right out of start.py
    jemallocpath = "/usr/lib/%s-linux-gnu/libjemalloc.so.2" % (platform.machine(),)

    if os.path.isfile(jemallocpath):
        environ["LD_PRELOAD"] = jemallocpath
    else:
        log("Could not find %s, will not use" % (jemallocpath,))

    # Start supervisord, which will start Synapse, all of the configured worker
    # processes, redis, nginx etc. according to the config we created above.
    log("Starting supervisord")
    flush_buffers()
    os.execle(
        "/usr/local/bin/supervisord",
        "supervisord",
        "-c",
        "/etc/supervisor/supervisord.conf",
        environ,
    )


if __name__ == "__main__":
    main(sys.argv, os.environ)<|MERGE_RESOLUTION|>--- conflicted
+++ resolved
@@ -363,11 +363,7 @@
 
     elif worker_type in ["account_data", "presence", "receipts", "to_device", "typing"]:
         # Update the list of stream writers
-<<<<<<< HEAD
         # It's convenient that the name of the worker type is the same as the stream to write
-=======
-        # It's convienent that the name of the worker type is the same as the event stream
->>>>>>> a5fcdea0
         shared_config.setdefault("stream_writers", {}).setdefault(
             worker_type, []
         ).append(worker_name)
@@ -378,13 +374,6 @@
             "host": "localhost",
             "port": worker_port,
         }
-<<<<<<< HEAD
-=======
-
-    elif worker_type == "media_repository":
-        # The first configured media worker will run the media background jobs
-        shared_config.setdefault("media_instance_running_background_jobs", worker_name)
->>>>>>> a5fcdea0
 
 
 def generate_base_homeserver_config() -> None:
