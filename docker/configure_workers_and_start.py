#!/usr/bin/env python
# Copyright 2021 The Matrix.org Foundation C.I.C.
#
# Licensed under the Apache License, Version 2.0 (the "License");
# you may not use this file except in compliance with the License.
# You may obtain a copy of the License at
#
#     http://www.apache.org/licenses/LICENSE-2.0
#
# Unless required by applicable law or agreed to in writing, software
# distributed under the License is distributed on an "AS IS" BASIS,
# WITHOUT WARRANTIES OR CONDITIONS OF ANY KIND, either express or implied.
# See the License for the specific language governing permissions and
# limitations under the License.

# This script reads environment variables and generates a shared Synapse worker,
# nginx and supervisord configs depending on the workers requested.
#
# The environment variables it reads are:
#   * SYNAPSE_SERVER_NAME: The desired server_name of the homeserver.
#   * SYNAPSE_REPORT_STATS: Whether to report stats.
#   * SYNAPSE_WORKER_TYPES: A comma separated list of worker names as specified in WORKER_CONFIG
#         below. Leave empty for no workers, or set to '*' for all possible workers.
<<<<<<< HEAD
#   * SYNAPSE_AS_REGISTRATION_DIR: If specified, a directory in which .yaml and .yml files
#         will be treated as Application Service registration files.
=======
#   * SYNAPSE_TLS_CERT: Path to a TLS certificate in PEM format.
#   * SYNAPSE_TLS_KEY: Path to a TLS key. If this and SYNAPSE_TLS_CERT are specified,
#         Nginx will be configured to serve TLS on port 8448.
>>>>>>> a6ab3f56
#
# NOTE: According to Complement's ENTRYPOINT expectations for a homeserver image (as defined
# in the project's README), this script may be run multiple times, and functionality should
# continue to work if so.

import os
import subprocess
import sys
from pathlib import Path
from typing import Any, Dict, List, Mapping, MutableMapping, NoReturn, Set

import jinja2
import yaml

MAIN_PROCESS_HTTP_LISTENER_PORT = 8080


WORKERS_CONFIG: Dict[str, Dict[str, Any]] = {
    "pusher": {
        "app": "synapse.app.pusher",
        "listener_resources": [],
        "endpoint_patterns": [],
        "shared_extra_conf": {"start_pushers": False},
        "worker_extra_conf": "",
    },
    "user_dir": {
        "app": "synapse.app.user_dir",
        "listener_resources": ["client"],
        "endpoint_patterns": [
            "^/_matrix/client/(api/v1|r0|v3|unstable)/user_directory/search$"
        ],
        "shared_extra_conf": {"update_user_directory": False},
        "worker_extra_conf": "",
    },
    "media_repository": {
        "app": "synapse.app.media_repository",
        "listener_resources": ["media"],
        "endpoint_patterns": [
            "^/_matrix/media/",
            "^/_synapse/admin/v1/purge_media_cache$",
            "^/_synapse/admin/v1/room/.*/media.*$",
            "^/_synapse/admin/v1/user/.*/media.*$",
            "^/_synapse/admin/v1/media/.*$",
            "^/_synapse/admin/v1/quarantine_media/.*$",
        ],
        "shared_extra_conf": {"enable_media_repo": False},
        "worker_extra_conf": "enable_media_repo: true",
    },
    "appservice": {
        "app": "synapse.app.generic_worker",
        "listener_resources": [],
        "endpoint_patterns": [],
        "shared_extra_conf": {"notify_appservices_from_worker": "appservice"},
        "worker_extra_conf": "",
    },
    "federation_sender": {
        "app": "synapse.app.federation_sender",
        "listener_resources": [],
        "endpoint_patterns": [],
        "shared_extra_conf": {"send_federation": False},
        "worker_extra_conf": "",
    },
    "synchrotron": {
        "app": "synapse.app.generic_worker",
        "listener_resources": ["client"],
        "endpoint_patterns": [
            "^/_matrix/client/(v2_alpha|r0|v3)/sync$",
            "^/_matrix/client/(api/v1|v2_alpha|r0|v3)/events$",
            "^/_matrix/client/(api/v1|r0|v3)/initialSync$",
            "^/_matrix/client/(api/v1|r0|v3)/rooms/[^/]+/initialSync$",
        ],
        "shared_extra_conf": {},
        "worker_extra_conf": "",
    },
    "federation_reader": {
        "app": "synapse.app.generic_worker",
        "listener_resources": ["federation"],
        "endpoint_patterns": [
            "^/_matrix/federation/(v1|v2)/event/",
            "^/_matrix/federation/(v1|v2)/state/",
            "^/_matrix/federation/(v1|v2)/state_ids/",
            "^/_matrix/federation/(v1|v2)/backfill/",
            "^/_matrix/federation/(v1|v2)/get_missing_events/",
            "^/_matrix/federation/(v1|v2)/publicRooms",
            "^/_matrix/federation/(v1|v2)/query/",
            "^/_matrix/federation/(v1|v2)/make_join/",
            "^/_matrix/federation/(v1|v2)/make_leave/",
            "^/_matrix/federation/(v1|v2)/send_join/",
            "^/_matrix/federation/(v1|v2)/send_leave/",
            "^/_matrix/federation/(v1|v2)/invite/",
            "^/_matrix/federation/(v1|v2)/query_auth/",
            "^/_matrix/federation/(v1|v2)/event_auth/",
            "^/_matrix/federation/(v1|v2)/exchange_third_party_invite/",
            "^/_matrix/federation/(v1|v2)/user/devices/",
            "^/_matrix/federation/(v1|v2)/get_groups_publicised$",
            "^/_matrix/key/v2/query",
        ],
        "shared_extra_conf": {},
        "worker_extra_conf": "",
    },
    "federation_inbound": {
        "app": "synapse.app.generic_worker",
        "listener_resources": ["federation"],
        "endpoint_patterns": ["/_matrix/federation/(v1|v2)/send/"],
        "shared_extra_conf": {},
        "worker_extra_conf": "",
    },
    "event_persister": {
        "app": "synapse.app.generic_worker",
        "listener_resources": ["replication"],
        "endpoint_patterns": [],
        "shared_extra_conf": {},
        "worker_extra_conf": "",
    },
    "background_worker": {
        "app": "synapse.app.generic_worker",
        "listener_resources": [],
        "endpoint_patterns": [],
        # This worker cannot be sharded. Therefore there should only ever be one background
        # worker, and it should be named background_worker1
        "shared_extra_conf": {"run_background_tasks_on": "background_worker1"},
        "worker_extra_conf": "",
    },
    "event_creator": {
        "app": "synapse.app.generic_worker",
        "listener_resources": ["client"],
        "endpoint_patterns": [
            "^/_matrix/client/(api/v1|r0|v3|unstable)/rooms/.*/redact",
            "^/_matrix/client/(api/v1|r0|v3|unstable)/rooms/.*/send",
            "^/_matrix/client/(api/v1|r0|v3|unstable)/rooms/.*/(join|invite|leave|ban|unban|kick)$",
            "^/_matrix/client/(api/v1|r0|v3|unstable)/join/",
            "^/_matrix/client/(api/v1|r0|v3|unstable)/profile/",
        ],
        "shared_extra_conf": {},
        "worker_extra_conf": "",
    },
    "frontend_proxy": {
        "app": "synapse.app.frontend_proxy",
        "listener_resources": ["client", "replication"],
        "endpoint_patterns": ["^/_matrix/client/(api/v1|r0|v3|unstable)/keys/upload"],
        "shared_extra_conf": {},
        "worker_extra_conf": (
            "worker_main_http_uri: http://127.0.0.1:%d"
            % (MAIN_PROCESS_HTTP_LISTENER_PORT,)
        ),
    },
}

# Templates for sections that may be inserted multiple times in config files
SUPERVISORD_PROCESS_CONFIG_BLOCK = """
[program:synapse_{name}]
command=/usr/local/bin/prefix-log /usr/local/bin/python -m {app} \
    --config-path="{config_path}" \
    --config-path=/conf/workers/shared.yaml \
    --config-path=/conf/workers/{name}.yaml
autorestart=unexpected
priority=500
exitcodes=0
stdout_logfile=/dev/stdout
stdout_logfile_maxbytes=0
stderr_logfile=/dev/stderr
stderr_logfile_maxbytes=0
"""

NGINX_LOCATION_CONFIG_BLOCK = """
    location ~* {endpoint} {{
        proxy_pass {upstream};
        proxy_set_header X-Forwarded-For $remote_addr;
        proxy_set_header X-Forwarded-Proto $scheme;
        proxy_set_header Host $host;
    }}
"""

NGINX_UPSTREAM_CONFIG_BLOCK = """
upstream {upstream_worker_type} {{
{body}
}}
"""


# Utility functions
def log(txt: str) -> None:
    """Log something to the stdout.

    Args:
        txt: The text to log.
    """
    print(txt)


def error(txt: str) -> NoReturn:
    """Log something and exit with an error code.

    Args:
        txt: The text to log in error.
    """
    log(txt)
    sys.exit(2)


def convert(src: str, dst: str, **template_vars: object) -> None:
    """Generate a file from a template

    Args:
        src: Path to the input file.
        dst: Path to write to.
        template_vars: The arguments to replace placeholder variables in the template with.
    """
    # Read the template file
    with open(src) as infile:
        template = infile.read()

    # Generate a string from the template. We disable autoescape to prevent template
    # variables from being escaped.
    rendered = jinja2.Template(template, autoescape=False).render(**template_vars)

    # Write the generated contents to a file
    #
    # We use append mode in case the files have already been written to by something else
    # (for instance, as part of the instructions in a dockerfile).
    with open(dst, "a") as outfile:
        # In case the existing file doesn't end with a newline
        outfile.write("\n")

        outfile.write(rendered)


def add_sharding_to_shared_config(
    shared_config: dict,
    worker_type: str,
    worker_name: str,
    worker_port: int,
) -> None:
    """Given a dictionary representing a config file shared across all workers,
    append sharded worker information to it for the current worker_type instance.

    Args:
        shared_config: The config dict that all worker instances share (after being converted to YAML)
        worker_type: The type of worker (one of those defined in WORKERS_CONFIG).
        worker_name: The name of the worker instance.
        worker_port: The HTTP replication port that the worker instance is listening on.
    """
    # The instance_map config field marks the workers that write to various replication streams
    instance_map = shared_config.setdefault("instance_map", {})

    # Worker-type specific sharding config
    if worker_type == "pusher":
        shared_config.setdefault("pusher_instances", []).append(worker_name)

    elif worker_type == "federation_sender":
        shared_config.setdefault("federation_sender_instances", []).append(worker_name)

    elif worker_type == "event_persister":
        # Event persisters write to the events stream, so we need to update
        # the list of event stream writers
        shared_config.setdefault("stream_writers", {}).setdefault("events", []).append(
            worker_name
        )

        # Map of stream writer instance names to host/ports combos
        instance_map[worker_name] = {
            "host": "localhost",
            "port": worker_port,
        }

    elif worker_type == "media_repository":
        # The first configured media worker will run the media background jobs
        shared_config.setdefault("media_instance_running_background_jobs", worker_name)


def generate_base_homeserver_config() -> None:
    """Starts Synapse and generates a basic homeserver config, which will later be
    modified for worker support.

    Raises: CalledProcessError if calling start.py returned a non-zero exit code.
    """
    # start.py already does this for us, so just call that.
    # note that this script is copied in in the official, monolith dockerfile
    os.environ["SYNAPSE_HTTP_PORT"] = str(MAIN_PROCESS_HTTP_LISTENER_PORT)
    subprocess.check_output(["/usr/local/bin/python", "/start.py", "migrate_config"])


def generate_worker_files(
    environ: Mapping[str, str], config_path: str, data_dir: str
) -> None:
    """Read the desired list of workers from environment variables and generate
    shared homeserver, nginx and supervisord configs.

    Args:
        environ: os.environ instance.
        config_path: The location of the generated Synapse main worker config file.
        data_dir: The location of the synapse data directory. Where log and
            user-facing config files live.
    """
    # Note that yaml cares about indentation, so care should be taken to insert lines
    # into files at the correct indentation below.

    # shared_config is the contents of a Synapse config file that will be shared amongst
    # the main Synapse process as well as all workers.
    # It is intended mainly for disabling functionality when certain workers are spun up,
    # and adding a replication listener.

    # First read the original config file and extract the listeners block. Then we'll add
    # another listener for replication. Later we'll write out the result to the shared
    # config file.
    listeners = [
        {
            "port": 9093,
            "bind_address": "127.0.0.1",
            "type": "http",
            "resources": [{"names": ["replication"]}],
        }
    ]
    with open(config_path) as file_stream:
        original_config = yaml.safe_load(file_stream)
        original_listeners = original_config.get("listeners")
        if original_listeners:
            listeners += original_listeners

    # The shared homeserver config. The contents of which will be inserted into the
    # base shared worker jinja2 template.
    #
    # This config file will be passed to all workers, included Synapse's main process.
    shared_config: Dict[str, Any] = {"listeners": listeners}

    # The supervisord config. The contents of which will be inserted into the
    # base supervisord jinja2 template.
    #
    # Supervisord will be in charge of running everything, from redis to nginx to Synapse
    # and all of its worker processes. Load the config template, which defines a few
    # services that are necessary to run.
    supervisord_config = ""

    # Upstreams for load-balancing purposes. This dict takes the form of a worker type to the
    # ports of each worker. For example:
    # {
    #   worker_type: {1234, 1235, ...}}
    # }
    # and will be used to construct 'upstream' nginx directives.
    nginx_upstreams: Dict[str, Set[int]] = {}

    # A map of: {"endpoint": "upstream"}, where "upstream" is a str representing what will be
    # placed after the proxy_pass directive. The main benefit to representing this data as a
    # dict over a str is that we can easily deduplicate endpoints across multiple instances
    # of the same worker.
    #
    # An nginx site config that will be amended to depending on the workers that are
    # spun up. To be placed in /etc/nginx/conf.d.
    nginx_locations = {}

    # Read the desired worker configuration from the environment
    worker_types_env = environ.get("SYNAPSE_WORKER_TYPES")
    if worker_types_env is None:
        # No workers, just the main process
        worker_types = []
    else:
        # Split type names by comma
        worker_types = worker_types_env.split(",")

    # Create the worker configuration directory if it doesn't already exist
    os.makedirs("/conf/workers", exist_ok=True)

    # Start worker ports from this arbitrary port
    worker_port = 18009

    # A counter of worker_type -> int. Used for determining the name for a given
    # worker type when generating its config file, as each worker's name is just
    # worker_type + instance #
    worker_type_counter: Dict[str, int] = {}

    # A list of internal endpoints to healthcheck, starting with the main process
    # which exists even if no workers do.
    healthcheck_urls = ["http://localhost:8080/health"]

    # For each worker type specified by the user, create config values
    for worker_type in worker_types:
        worker_type = worker_type.strip()

        worker_config = WORKERS_CONFIG.get(worker_type)
        if worker_config:
            worker_config = worker_config.copy()
        else:
            log(worker_type + " is an unknown worker type! It will be ignored")
            continue

        new_worker_count = worker_type_counter.setdefault(worker_type, 0) + 1
        worker_type_counter[worker_type] = new_worker_count

        # Name workers by their type concatenated with an incrementing number
        # e.g. federation_reader1
        worker_name = worker_type + str(new_worker_count)
        worker_config.update(
            {"name": worker_name, "port": str(worker_port), "config_path": config_path}
        )

        # Update the shared config with any worker-type specific options
        shared_config.update(worker_config["shared_extra_conf"])

        healthcheck_urls.append("http://localhost:%d/health" % (worker_port,))

        # Check if more than one instance of this worker type has been specified
        worker_type_total_count = worker_types.count(worker_type)
        if worker_type_total_count > 1:
            # Update the shared config with sharding-related options if necessary
            add_sharding_to_shared_config(
                shared_config, worker_type, worker_name, worker_port
            )

        # Enable the worker in supervisord
        supervisord_config += SUPERVISORD_PROCESS_CONFIG_BLOCK.format_map(worker_config)

        # Add nginx location blocks for this worker's endpoints (if any are defined)
        for pattern in worker_config["endpoint_patterns"]:
            # Determine whether we need to load-balance this worker
            if worker_type_total_count > 1:
                # Create or add to a load-balanced upstream for this worker
                nginx_upstreams.setdefault(worker_type, set()).add(worker_port)

                # Upstreams are named after the worker_type
                upstream = "http://" + worker_type
            else:
                upstream = "http://localhost:%d" % (worker_port,)

            # Note that this endpoint should proxy to this upstream
            nginx_locations[pattern] = upstream

        # Write out the worker's logging config file

        log_config_filepath = generate_worker_log_config(environ, worker_name, data_dir)

        # Then a worker config file
        convert(
            "/conf/worker.yaml.j2",
            "/conf/workers/{name}.yaml".format(name=worker_name),
            **worker_config,
            worker_log_config_filepath=log_config_filepath,
        )

        worker_port += 1

    # Build the nginx location config blocks
    nginx_location_config = ""
    for endpoint, upstream in nginx_locations.items():
        nginx_location_config += NGINX_LOCATION_CONFIG_BLOCK.format(
            endpoint=endpoint,
            upstream=upstream,
        )

    # Determine the load-balancing upstreams to configure
    nginx_upstream_config = ""

    for upstream_worker_type, upstream_worker_ports in nginx_upstreams.items():
        body = ""
        for port in upstream_worker_ports:
            body += "    server localhost:%d;\n" % (port,)

        # Add to the list of configured upstreams
        nginx_upstream_config += NGINX_UPSTREAM_CONFIG_BLOCK.format(
            upstream_worker_type=upstream_worker_type,
            body=body,
        )

    # Finally, we'll write out the config files.

    # log config for the master process
    master_log_config = generate_worker_log_config(environ, "master", data_dir)
    shared_config["log_config"] = master_log_config

    # Find application service registrations
    appservice_registrations = None
    appservice_registration_dir = os.environ.get("SYNAPSE_AS_REGISTRATION_DIR")
    if appservice_registration_dir:
        # Scan for all YAML files that should be application service registrations.
        appservice_registrations = [
            str(reg_path.resolve())
            for reg_path in Path(appservice_registration_dir).iterdir()
            if reg_path.suffix.lower() in (".yaml", ".yml")
        ]

    # Shared homeserver config
    convert(
        "/conf/shared.yaml.j2",
        "/conf/workers/shared.yaml",
        shared_worker_config=yaml.dump(shared_config),
        appservice_registrations=appservice_registrations,
    )

    # Nginx config
    convert(
        "/conf/nginx.conf.j2",
        "/etc/nginx/conf.d/matrix-synapse.conf",
        worker_locations=nginx_location_config,
        upstream_directives=nginx_upstream_config,
        tls_cert_path=os.environ.get("SYNAPSE_TLS_CERT"),
        tls_key_path=os.environ.get("SYNAPSE_TLS_KEY"),
    )

    # Supervisord config
    os.makedirs("/etc/supervisor", exist_ok=True)
    convert(
        "/conf/supervisord.conf.j2",
        "/etc/supervisor/supervisord.conf",
        main_config_path=config_path,
        worker_config=supervisord_config,
    )

    # healthcheck config
    convert(
        "/conf/healthcheck.sh.j2",
        "/healthcheck.sh",
        healthcheck_urls=healthcheck_urls,
    )

    # Ensure the logging directory exists
    log_dir = data_dir + "/logs"
    if not os.path.exists(log_dir):
        os.mkdir(log_dir)


def generate_worker_log_config(
    environ: Mapping[str, str], worker_name: str, data_dir: str
) -> str:
    """Generate a log.config file for the given worker.

    Returns: the path to the generated file
    """
    # Check whether we should write worker logs to disk, in addition to the console
    extra_log_template_args = {}
    if environ.get("SYNAPSE_WORKERS_WRITE_LOGS_TO_DISK"):
        extra_log_template_args["LOG_FILE_PATH"] = "{dir}/logs/{name}.log".format(
            dir=data_dir, name=worker_name
        )
    # Render and write the file
    log_config_filepath = "/conf/workers/{name}.log.config".format(name=worker_name)
    convert(
        "/conf/log.config",
        log_config_filepath,
        worker_name=worker_name,
        **extra_log_template_args,
    )
    return log_config_filepath


def main(args: List[str], environ: MutableMapping[str, str]) -> None:
    config_dir = environ.get("SYNAPSE_CONFIG_DIR", "/data")
    config_path = environ.get("SYNAPSE_CONFIG_PATH", config_dir + "/homeserver.yaml")
    data_dir = environ.get("SYNAPSE_DATA_DIR", "/data")

    # override SYNAPSE_NO_TLS, we don't support TLS in worker mode,
    # this needs to be handled by a frontend proxy
    environ["SYNAPSE_NO_TLS"] = "yes"

    # Generate the base homeserver config if one does not yet exist
    if not os.path.exists(config_path):
        log("Generating base homeserver config")
        generate_base_homeserver_config()

    # This script may be run multiple times (mostly by Complement, see note at top of file).
    # Don't re-configure workers in this instance.
    mark_filepath = "/conf/workers_have_been_configured"
    if not os.path.exists(mark_filepath):
        # Always regenerate all other config files
        generate_worker_files(environ, config_path, data_dir)

        # Mark workers as being configured
        with open(mark_filepath, "w") as f:
            f.write("")

    # Start supervisord, which will start Synapse, all of the configured worker
    # processes, redis, nginx etc. according to the config we created above.
    log("Starting supervisord")
    os.execl(
        "/usr/local/bin/supervisord",
        "supervisord",
        "-c",
        "/etc/supervisor/supervisord.conf",
    )


if __name__ == "__main__":
    main(sys.argv, os.environ)<|MERGE_RESOLUTION|>--- conflicted
+++ resolved
@@ -21,14 +21,11 @@
 #   * SYNAPSE_REPORT_STATS: Whether to report stats.
 #   * SYNAPSE_WORKER_TYPES: A comma separated list of worker names as specified in WORKER_CONFIG
 #         below. Leave empty for no workers, or set to '*' for all possible workers.
-<<<<<<< HEAD
 #   * SYNAPSE_AS_REGISTRATION_DIR: If specified, a directory in which .yaml and .yml files
 #         will be treated as Application Service registration files.
-=======
 #   * SYNAPSE_TLS_CERT: Path to a TLS certificate in PEM format.
 #   * SYNAPSE_TLS_KEY: Path to a TLS key. If this and SYNAPSE_TLS_CERT are specified,
 #         Nginx will be configured to serve TLS on port 8448.
->>>>>>> a6ab3f56
 #
 # NOTE: According to Complement's ENTRYPOINT expectations for a homeserver image (as defined
 # in the project's README), this script may be run multiple times, and functionality should
