--- conflicted
+++ resolved
@@ -172,11 +172,8 @@
             "^/_matrix/client/v1/rooms/.*/timestamp_to_event$",
             "^/_matrix/client/(api/v1|r0|v3|unstable)/search",
             "^/_matrix/client/(r0|v3|unstable)/user/.*/filter(/|$)",
-<<<<<<< HEAD
+            "^/_matrix/client/(r0|v3|unstable)/password_policy$",
             "^/_matrix/client/(api/v1|r0|v3|unstable)/directory/room/.*$",
-=======
-            "^/_matrix/client/(r0|v3|unstable)/password_policy$",
->>>>>>> 96f163d9
         ],
         "shared_extra_conf": {},
         "worker_extra_conf": "",
