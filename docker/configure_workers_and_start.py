--- conflicted
+++ resolved
@@ -523,8 +523,6 @@
         os.mkdir(log_dir)
 
 
-<<<<<<< HEAD
-=======
 def generate_worker_log_config(
     environ: Mapping[str, str], worker_name: str, data_dir: str
 ) -> str:
@@ -549,15 +547,6 @@
     return log_config_filepath
 
 
-def start_supervisord():
-    """Starts up supervisord which then starts and monitors all other necessary processes
-
-    Raises: CalledProcessError if calling start.py return a non-zero exit code.
-    """
-    subprocess.run(["/usr/bin/supervisord"], stdin=subprocess.PIPE)
-
-
->>>>>>> 960b4fb4
 def main(args, environ):
     config_dir = environ.get("SYNAPSE_CONFIG_DIR", "/data")
     config_path = environ.get("SYNAPSE_CONFIG_PATH", config_dir + "/homeserver.yaml")
