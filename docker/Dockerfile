--- conflicted
+++ resolved
@@ -65,13 +65,9 @@
         libxslt \
         libpq \
         zlib \
-<<<<<<< HEAD
+        su-exec \
         tzdata \
-        su-exec
-=======
-        su-exec \
         xmlsec
->>>>>>> f40a7dc4
 
 COPY --from=builder /install /usr/local
 COPY ./docker/start.py /start.py
