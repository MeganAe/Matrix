--- conflicted
+++ resolved
@@ -109,17 +109,14 @@
 
 RUN curl -sSf https://sh.rustup.rs | sh -s -- -y --no-modify-path --default-toolchain stable
 
-<<<<<<< HEAD
-# Beeper: install shared secret authenticator
-RUN pip install --prefix="/install" --no-deps --no-warn-script-location \
-   'git+https://github.com/devture/matrix-synapse-shared-secret-auth@e178353ec87c56e0169dd04466d4769da5ed9c46#egg=shared_secret_authenticator'
-=======
-
 # arm64 builds consume a lot of memory if `CARGO_NET_GIT_FETCH_WITH_CLI` is not
 # set to true, so we expose it as a build-arg.
 ARG CARGO_NET_GIT_FETCH_WITH_CLI=false
 ENV CARGO_NET_GIT_FETCH_WITH_CLI=$CARGO_NET_GIT_FETCH_WITH_CLI
->>>>>>> 6b097a3e
+
+# Beeper: install shared secret authenticator
+RUN pip install --prefix="/install" --no-deps --no-warn-script-location \
+   'git+https://github.com/devture/matrix-synapse-shared-secret-auth@e178353ec87c56e0169dd04466d4769da5ed9c46#egg=shared_secret_authenticator'
 
 # To speed up rebuilds, install all of the dependencies before we copy over
 # the whole synapse project, so that this layer in the Docker cache can be
