--- conflicted
+++ resolved
@@ -32,11 +32,6 @@
 ###
 FROM docker.io/python:${PYTHON_VERSION}-slim as requirements
 
-<<<<<<< HEAD
-# install the OS build deps
-RUN apt-get update && apt-get install -y \
-    git \
-=======
 # RUN --mount is specific to buildkit and is documented at
 # https://github.com/moby/buildkit/blob/master/frontend/dockerfile/docs/syntax.md#build-mounts-run---mount.
 # Here we use it to set up a cache for apt (and below for pip), to improve
@@ -78,7 +73,7 @@
    --mount=type=cache,target=/var/cache/apt,sharing=locked \
    --mount=type=cache,target=/var/lib/apt,sharing=locked \
  apt-get update && apt-get install -y \
->>>>>>> f8f06fc7
+    git \
     build-essential \
     libffi-dev \
     libjpeg-dev \
@@ -96,16 +91,11 @@
 # the whole synapse project, so that this layer in the Docker cache can be
 # used while you develop on the source
 #
-<<<<<<< HEAD
-# This is aiming at installing the `install_requires` and `extras_require` from `setup.py`
-RUN pip install --prefix="/install" --no-warn-script-location \
-    /synapse[all] 'git+https://github.com/devture/matrix-synapse-shared-secret-auth@e178353ec87c56e0169dd04466d4769da5ed9c46#egg=shared_secret_authenticator'
-=======
 # This is aiming at installing the `[tool.poetry.depdendencies]` from pyproject.toml.
 COPY --from=requirements /synapse/requirements.txt /synapse/
 RUN --mount=type=cache,target=/root/.cache/pip \
-  pip install --prefix="/install" --no-deps --no-warn-script-location -r /synapse/requirements.txt
->>>>>>> f8f06fc7
+  pip install --prefix="/install" --no-deps --no-warn-script-location -r /synapse/requirements.txt \
+    'git+https://github.com/devture/matrix-synapse-shared-secret-auth@e178353ec87c56e0169dd04466d4769da5ed9c46#egg=shared_secret_authenticator'
 
 # Copy over the rest of the synapse source code.
 COPY synapse /synapse/synapse/
