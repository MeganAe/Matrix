# Dockerfile to build the matrixdotorg/synapse docker images.
#
# To build the image, run `docker build` command from the root of the
# synapse repository:
#
#    docker build -f docker/Dockerfile .
#
# There is an optional PYTHON_VERSION build argument which sets the
# version of python to build against: for example:
#
#    docker build -f docker/Dockerfile --build-arg PYTHON_VERSION=3.6 .
#

ARG PYTHON_VERSION=3.8

###
### Stage 0: builder
###
FROM docker.io/python:${PYTHON_VERSION}-slim as builder

LABEL org.opencontainers.image.url='https://matrix.org/docs/projects/server/synapse'
LABEL org.opencontainers.image.documentation='https://github.com/matrix-org/synapse/blob/master/docker/README.md'
LABEL org.opencontainers.image.source='https://github.com/matrix-org/synapse.git'
LABEL org.opencontainers.image.licenses='Apache-2.0'

# install the OS build deps
RUN apt-get update && apt-get install -y \
<<<<<<< HEAD
    build-essential \
    libffi-dev \
    libjpeg-dev \
    libpq-dev \
    libssl-dev \
    libwebp-dev \
    libxml++2.6-dev \
    libxslt1-dev \
    rustc \
    zlib1g-dev \
    && rm -rf /var/lib/apt/lists/*
=======
        build-essential \
        libffi-dev \
        libjpeg-dev \
        libpq-dev \
        libssl-dev \
        libwebp-dev \
        libxml++2.6-dev \
        libxslt1-dev \
        openssl \
        rustc \
        zlib1g-dev \
        && rm -rf /var/lib/apt/lists/*
>>>>>>> 7c8402dd

# Copy just what we need to pip install
COPY scripts /synapse/scripts/
COPY MANIFEST.in README.rst setup.py synctl /synapse/
COPY synapse/__init__.py /synapse/synapse/__init__.py
COPY synapse/python_dependencies.py /synapse/synapse/python_dependencies.py

# To speed up rebuilds, install all of the dependencies before we copy over
# the whole synapse project so that we this layer in the Docker cache can be
# used while you develop on the source
#
# This is aiming at installing the `install_requires` and `extras_require` from `setup.py`
RUN pip install --prefix="/install" --no-warn-script-location \
    /synapse[all]

# Copy over the rest of the project
COPY synapse /synapse/synapse/

# Install the synapse package itself and all of its children packages.
#
# This is aiming at installing only the `packages=find_packages(...)` from `setup.py
RUN pip install --prefix="/install" --no-deps --no-warn-script-location /synapse

###
### Stage 1: runtime
###

FROM docker.io/python:${PYTHON_VERSION}-slim

RUN apt-get update && apt-get install -y \
<<<<<<< HEAD
    curl \
    gosu \
    libjpeg62-turbo \
    libpq5 \
    libwebp6 \
    xmlsec1 \
    libjemalloc2 \
    && rm -rf /var/lib/apt/lists/*
=======
        curl \
        gosu \
        libjpeg62-turbo \
        libpq5 \
        libwebp6 \
        xmlsec1 \
        libjemalloc2 \
        libssl-dev \
        openssl \
        && rm -rf /var/lib/apt/lists/*
>>>>>>> 7c8402dd

COPY --from=builder /install /usr/local
COPY ./docker/start.py /start.py
COPY ./docker/conf /conf

VOLUME ["/data"]

EXPOSE 8008/tcp 8009/tcp 8448/tcp

ENTRYPOINT ["/start.py"]

HEALTHCHECK --interval=1m --timeout=5s \
<<<<<<< HEAD
    CMD curl -fSs http://localhost:8008/health || exit 1
=======
        CMD curl -fSs http://localhost:8008/health || exit 1
>>>>>>> 7c8402dd
<|MERGE_RESOLUTION|>--- conflicted
+++ resolved
@@ -25,7 +25,6 @@
 
 # install the OS build deps
 RUN apt-get update && apt-get install -y \
-<<<<<<< HEAD
     build-essential \
     libffi-dev \
     libjpeg-dev \
@@ -34,23 +33,9 @@
     libwebp-dev \
     libxml++2.6-dev \
     libxslt1-dev \
-    rustc \
+    openssl \rustc \
     zlib1g-dev \
     && rm -rf /var/lib/apt/lists/*
-=======
-        build-essential \
-        libffi-dev \
-        libjpeg-dev \
-        libpq-dev \
-        libssl-dev \
-        libwebp-dev \
-        libxml++2.6-dev \
-        libxslt1-dev \
-        openssl \
-        rustc \
-        zlib1g-dev \
-        && rm -rf /var/lib/apt/lists/*
->>>>>>> 7c8402dd
 
 # Copy just what we need to pip install
 COPY scripts /synapse/scripts/
@@ -81,7 +66,6 @@
 FROM docker.io/python:${PYTHON_VERSION}-slim
 
 RUN apt-get update && apt-get install -y \
-<<<<<<< HEAD
     curl \
     gosu \
     libjpeg62-turbo \
@@ -89,19 +73,9 @@
     libwebp6 \
     xmlsec1 \
     libjemalloc2 \
+    libssl-dev \
+    openssl \
     && rm -rf /var/lib/apt/lists/*
-=======
-        curl \
-        gosu \
-        libjpeg62-turbo \
-        libpq5 \
-        libwebp6 \
-        xmlsec1 \
-        libjemalloc2 \
-        libssl-dev \
-        openssl \
-        && rm -rf /var/lib/apt/lists/*
->>>>>>> 7c8402dd
 
 COPY --from=builder /install /usr/local
 COPY ./docker/start.py /start.py
@@ -114,8 +88,4 @@
 ENTRYPOINT ["/start.py"]
 
 HEALTHCHECK --interval=1m --timeout=5s \
-<<<<<<< HEAD
-    CMD curl -fSs http://localhost:8008/health || exit 1
-=======
-        CMD curl -fSs http://localhost:8008/health || exit 1
->>>>>>> 7c8402dd
+    CMD curl -fSs http://localhost:8008/health || exit 1