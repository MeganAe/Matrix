--- conflicted
+++ resolved
@@ -18,8 +18,8 @@
 
 from typing import Callable, Optional, Tuple, Type
 
-<<<<<<< HEAD
 import mypy.types
+from mypy.erasetype import remove_instance_last_known_values
 from mypy.errorcodes import ErrorCode
 from mypy.nodes import ARG_NAMED_OPT
 from mypy.plugin import MethodSigContext, Plugin
@@ -33,13 +33,6 @@
     TypeAliasType,
     UnionType,
 )
-=======
-from mypy.erasetype import remove_instance_last_known_values
-from mypy.nodes import ARG_NAMED_OPT
-from mypy.plugin import MethodSigContext, Plugin
-from mypy.typeops import bind_self
-from mypy.types import CallableType, Instance, NoneType, UnionType
->>>>>>> 48387c56
 
 
 class SynapsePlugin(Plugin):
@@ -204,9 +197,7 @@
     "typing.AbstractSet",
 }
 
-IMMUTABLE_CONTAINER_TYPES_ALLOWING_MUTABLE_ELEMENTS = {
-    "typing.Sequence"
-}
+IMMUTABLE_CONTAINER_TYPES_ALLOWING_MUTABLE_ELEMENTS = {"typing.Sequence"}
 
 MUTABLE_CONTAINER_TYPES = {
     "builtins.set",
