--- conflicted
+++ resolved
@@ -25,11 +25,7 @@
 import urllib.request
 from os import path
 from tempfile import TemporaryDirectory
-<<<<<<< HEAD
-from typing import Any, List, Optional, Tuple
-=======
-from typing import List, Optional
->>>>>>> b76f1a4d
+from typing import Any, List, Optional
 
 import attr
 import click
@@ -167,13 +163,9 @@
         click.get_current_context().abort()
 
     # Switch to the release branch.
-<<<<<<< HEAD
-    parsed_new_version = version.parse(new_version)
-    # parse() shouldn't be returning a LegacyVersion. Whatever that is.
-    assert isinstance(parsed_new_version, version.Version)
-=======
+    # Note that parse() won't return a version.LegacyVersion from our
+    # version string format.
     parsed_new_version: version.Version = version.parse(new_version)
->>>>>>> b76f1a4d
 
     # We assume for debian changelogs that we only do RCs or full releases.
     assert not parsed_new_version.is_devrelease
@@ -555,11 +547,9 @@
     return "\n".join(version_changelog)
 
 
-<<<<<<< HEAD
-def generate_and_write_changelog(current_version: version.Version) -> None:
-=======
-def generate_and_write_changelog(current_version: version.Version, new_version: str):
->>>>>>> b76f1a4d
+def generate_and_write_changelog(
+    current_version: version.Version, new_version: str
+) -> None:
     # We do this by getting a draft so that we can edit it before writing to the
     # changelog.
     result = run_until_successful(
