--- conflicted
+++ resolved
@@ -52,12 +52,7 @@
   COMPLEMENT_DOCKERFILE=SynapseWorkers.Dockerfile
 
   # And provide some more configuration to complement.
-<<<<<<< HEAD
-  export COMPLEMENT_CA=true
   export COMPLEMENT_SPAWN_HS_TIMEOUT_SECS=60
-=======
-  export COMPLEMENT_SPAWN_HS_TIMEOUT_SECS=25
->>>>>>> 961ee75a
 else
   export COMPLEMENT_BASE_IMAGE=complement-synapse
   COMPLEMENT_DOCKERFILE=Dockerfile
