[tool.towncrier]
    package = "synapse"
    filename = "CHANGES.md"
    directory = "changelog.d"
    issue_format = "[\\#{issue}](https://github.com/matrix-org/synapse/issues/{issue})"

    [[tool.towncrier.type]]
        directory = "feature"
        name = "Features"
        showcontent = true

    [[tool.towncrier.type]]
        directory = "bugfix"
        name = "Bugfixes"
        showcontent = true

    [[tool.towncrier.type]]
        directory = "docker"
        name = "Updates to the Docker image"
        showcontent = true

    [[tool.towncrier.type]]
        directory = "doc"
        name = "Improved Documentation"
        showcontent = true

    [[tool.towncrier.type]]
        directory = "removal"
        name = "Deprecations and Removals"
        showcontent = true

    [[tool.towncrier.type]]
        directory = "misc"
        name = "Internal Changes"
        showcontent = true

[tool.black]
target-version = ['py37', 'py38', 'py39', 'py310']
# black ignores everything in .gitignore by default, see
# https://black.readthedocs.io/en/stable/usage_and_configuration/file_collection_and_discovery.html#gitignore
# Use `extend-exclude` if you want to exclude something in addition to this.

[tool.ruff]
line-length = 88

# See https://github.com/charliermarsh/ruff/#pycodestyle
# for error codes. The ones we ignore are:
#  E731: do not assign a lambda expression, use a def
#  E501: Line too long (black enforces this for us)
#
# flake8-bugbear compatible checks. Its error codes are described at
# https://github.com/charliermarsh/ruff/#flake8-bugbear
#  B019: Use of functools.lru_cache or functools.cache on methods can lead to memory leaks
#  B023: Functions defined inside a loop must not use variables redefined in the loop
#  B024: Abstract base class with no abstract method.
ignore = [
    "B019",
    "B023",
    "B024",
    "E501",
    "E731",
]
select = [
    # pycodestyle checks.
    "E",
    "W",
    # pyflakes checks.
    "F",
    # flake8-bugbear checks.
    "B0",
    # flake8-comprehensions checks.
    "C4",
]

[tool.isort]
line_length = 88
sections = ["FUTURE", "STDLIB", "THIRDPARTY", "TWISTED", "FIRSTPARTY", "TESTS", "LOCALFOLDER"]
default_section = "THIRDPARTY"
known_first_party = ["synapse"]
known_tests = ["tests"]
known_twisted = ["twisted", "OpenSSL"]
multi_line_output = 3
include_trailing_comma = true
combine_as_imports = true
skip_gitignore = true

[tool.maturin]
manifest-path = "rust/Cargo.toml"

[tool.poetry]
name = "matrix-synapse"
<<<<<<< HEAD
version = "1.77.0"
=======
version = "1.80.0"
>>>>>>> 9f7d6c6b
description = "Homeserver for the Matrix decentralised comms protocol"
authors = ["Matrix.org Team and Contributors <packages@matrix.org>"]
license = "Apache-2.0"
readme = "README.rst"
repository = "https://github.com/matrix-org/synapse"
packages = [
    { include = "synapse" },
]
classifiers = [
    "Development Status :: 5 - Production/Stable",
    "Topic :: Communications :: Chat",
]
include = [
    { path = "AUTHORS.rst", format = "sdist" },
    { path = "book.toml", format = "sdist" },
    { path = "changelog.d", format = "sdist" },
    { path = "CHANGES.md", format = "sdist" },
    { path = "CONTRIBUTING.md", format = "sdist" },
    { path = "demo", format = "sdist" },
    { path = "docs", format = "sdist" },
    { path = "INSTALL.md", format = "sdist" },
    { path = "mypy.ini", format = "sdist" },
    { path = "scripts-dev", format = "sdist" },
    { path = "synmark", format="sdist" },
    { path = "sytest-blacklist", format = "sdist" },
    { path = "tests", format = "sdist" },
    { path = "UPGRADE.rst", format = "sdist" },
    { path = "Cargo.toml", format = "sdist" },
    { path = "Cargo.lock", format = "sdist" },
    { path = "rust/Cargo.toml", format = "sdist" },
    { path = "rust/build.rs", format = "sdist" },
    { path = "rust/src/**", format = "sdist" },
]
exclude = [
    { path = "synapse/*.so", format = "sdist"}
]

[tool.poetry.build]
script = "build_rust.py"
generate-setup-file = true

[tool.poetry.scripts]
synapse_homeserver = "synapse.app.homeserver:main"
synapse_worker = "synapse.app.generic_worker:main"
synctl = "synapse._scripts.synctl:main"

export_signing_key = "synapse._scripts.export_signing_key:main"
generate_config = "synapse._scripts.generate_config:main"
generate_log_config = "synapse._scripts.generate_log_config:main"
generate_signing_key = "synapse._scripts.generate_signing_key:main"
hash_password = "synapse._scripts.hash_password:main"
register_new_matrix_user = "synapse._scripts.register_new_matrix_user:main"
synapse_port_db = "synapse._scripts.synapse_port_db:main"
synapse_review_recent_signups = "synapse._scripts.review_recent_signups:main"
update_synapse_database = "synapse._scripts.update_synapse_database:main"

[tool.poetry.dependencies]
python = "^3.7.1"

# Mandatory Dependencies
# ----------------------
# we use the TYPE_CHECKER.redefine method added in jsonschema 3.0.0
jsonschema = ">=3.0.0"
# frozendict 2.1.2 is broken on Debian 10: https://github.com/Marco-Sulla/python-frozendict/issues/41
# We cannot test our wheels against the 2.3.5 release in CI. Putting in an upper bound for this
# because frozendict has been more trouble than it's worth; we would like to move to immutabledict.
frozendict = ">=1,!=2.1.2,<2.3.5"
# We require 2.1.0 or higher for type hints. Previous guard was >= 1.1.0
unpaddedbase64 = ">=2.1.0"
# We require 1.5.0 to work around an issue when running against the C implementation of
# frozendict: https://github.com/matrix-org/python-canonicaljson/issues/36
canonicaljson = "^1.5.0"
# we use the type definitions added in signedjson 1.1.
signedjson = "^1.1.0"
# validating SSL certs for IP addresses requires service_identity 18.1.
service-identity = ">=18.1.0"
# Twisted 18.9 introduces some logger improvements that the structured
# logger utilises
Twisted = {extras = ["tls"], version = ">=18.9.0"}
treq = ">=15.1"
# Twisted has required pyopenssl 16.0 since about Twisted 16.6.
pyOpenSSL = ">=16.0.0"
PyYAML = ">=3.13"
pyasn1 = ">=0.1.9"
pyasn1-modules = ">=0.0.7"
bcrypt = ">=3.1.7"
Pillow = ">=5.4.0"
# We use SortedDict.peekitem(), which was added in sortedcontainers 1.5.2.
sortedcontainers = ">=1.5.2"
pymacaroons = ">=0.13.0"
msgpack = ">=0.5.2"
phonenumbers = ">=8.2.0"
# we use GaugeHistogramMetric, which was added in prom-client 0.4.0.
prometheus-client = ">=0.4.0"
# we use `order`, which arrived in attrs 19.2.0.
# Note: 21.1.0 broke `/sync`, see #9936
attrs = ">=19.2.0,!=21.1.0"
netaddr = ">=0.7.18"
# Jinja 2.x is incompatible with MarkupSafe>=2.1. To ensure that admins do not
# end up with a broken installation, with recent MarkupSafe but old Jinja, we
# add a lower bound to the Jinja2 dependency.
Jinja2 = ">=3.0"
bleach = ">=1.4.3"
# We use `ParamSpec` and `Concatenate`, which were added in `typing-extensions` 3.10.0.0.
# Additionally we need https://github.com/python/typing/pull/817 to allow types to be
# generic over ParamSpecs.
typing-extensions = ">=3.10.0.1"
# We enforce that we have a `cryptography` version that bundles an `openssl`
# with the latest security patches.
cryptography = ">=3.4.7"
# ijson 3.1.4 fixes a bug with "." in property names
ijson = ">=3.1.4"
matrix-common = "^1.3.0"
# We need packaging.requirements.Requirement, added in 16.1.
packaging = ">=16.1"
# At the time of writing, we only use functions from the version `importlib.metadata`
# which shipped in Python 3.8. This corresponds to version 1.4 of the backport.
importlib_metadata = { version = ">=1.4", python = "<3.8" }
# This is the most recent version of Pydantic with available on common distros.
pydantic = ">=1.7.4"

# This is for building the rust components during "poetry install", which
# currently ignores the `build-system.requires` directive (c.f.
# https://github.com/python-poetry/poetry/issues/6154). Both `pip install` and
# `poetry build` do the right thing without this explicit dependency.
#
# This isn't really a dev-dependency, as `poetry install --no-dev` will fail,
# but the alternative is to add it to the main list of deps where it isn't
# needed.
setuptools_rust = ">=1.3"


# Optional Dependencies
# ---------------------
matrix-synapse-ldap3 = { version = ">=0.1", optional = true }
psycopg2 = { version = ">=2.8", markers = "platform_python_implementation != 'PyPy'", optional = true }
psycopg2cffi = { version = ">=2.8", markers = "platform_python_implementation == 'PyPy'", optional = true }
psycopg2cffi-compat = { version = "==1.1", markers = "platform_python_implementation == 'PyPy'", optional = true }
pysaml2 = { version = ">=4.5.0", optional = true }
authlib = { version = ">=0.15.1", optional = true }
# systemd-python is necessary for logging to the systemd journal via
# `systemd.journal.JournalHandler`, as is documented in
# `contrib/systemd/log_config.yaml`.
# Note: systemd-python 231 appears to have been yanked from pypi
systemd-python = { version = ">=231", optional = true }
lxml = { version = ">=4.2.0", optional = true }
sentry-sdk = { version = ">=0.7.2", optional = true }
opentracing = { version = ">=2.2.0", optional = true }
jaeger-client = { version = ">=4.0.0", optional = true }
txredisapi = { version = ">=1.4.7", optional = true }
hiredis = { version = "*", optional = true }
Pympler = { version = "*", optional = true }
parameterized = { version = ">=0.7.4", optional = true }
idna = { version = ">=2.5", optional = true }
pyicu = { version = ">=2.10.2", optional = true }
jump-consistent-hash = { version = "^3.2.0", optional = true }

[tool.poetry.extras]
# NB: Packages that should be part of `pip install matrix-synapse[all]` need to be specified
# twice: once here, and once in the `all` extra.
matrix-synapse-ldap3 = ["matrix-synapse-ldap3"]
postgres = ["psycopg2", "psycopg2cffi", "psycopg2cffi-compat"]
saml2 = ["pysaml2"]
oidc = ["authlib"]
# systemd-python is necessary for logging to the systemd journal via
# `systemd.journal.JournalHandler`, as is documented in
# `contrib/systemd/log_config.yaml`.
systemd = ["systemd-python"]
url-preview = ["lxml"]
sentry = ["sentry-sdk"]
opentracing = ["jaeger-client", "opentracing"]
jwt = ["authlib"]
# hiredis is not a *strict* dependency, but it makes things much faster.
# (if it is not installed, we fall back to slow code.)
redis = ["txredisapi", "hiredis", "jump-consistent-hash"]
# Required to use experimental `caches.track_memory_usage` config option.
cache-memory = ["pympler"]
test = ["parameterized", "idna"]
# Allows for better search for international characters in the user directory. This
# requires libicu's development headers installed on the system (e.g. libicu-dev on
# Debian-based distributions).
user-search = ["pyicu"]

# The duplication here is awful. I hate hate hate hate hate it. However, for now I want
# to ensure you can still `pip install matrix-synapse[all]` like today. Two motivations:
# 1) for new installations, I want instructions in existing documentation and tutorials
#    out there to still work.
# 2) I don't want to hard-code a list of extras into CI if I can help it. The ideal
#    solution here would be something like https://github.com/python-poetry/poetry/issues/3413
# Poetry 1.2's dependency groups might make this easier. But I'm not trying that out
# until there's a stable release of 1.2.
#
# NB: the strings in this list must be *package* names, not extra names.
# Some of our extra names _are_ package names, which can lead to great confusion.
all = [
    # matrix-synapse-ldap3
    "matrix-synapse-ldap3",
    # postgres
    "psycopg2", "psycopg2cffi", "psycopg2cffi-compat",
    # saml2
    "pysaml2",
    # oidc and jwt
    "authlib",
    # url-preview
    "lxml",
    # sentry
    "sentry-sdk",
    # opentracing
    "jaeger-client", "opentracing",
    # redis
    "txredisapi", "hiredis", "jump-consistent-hash",
    # cache-memory
    "pympler",
    # improved user search
    "pyicu",
    # omitted:
    #   - test: it's useful to have this separate from dev deps in the olddeps job
    #   - systemd: this is a system-based requirement
]

[tool.poetry.dev-dependencies]
# We pin black so that our tests don't start failing on new releases.
isort = ">=5.10.1"
black = ">=22.3.0"
<<<<<<< HEAD
ruff = "0.0.230"
=======
ruff = "0.0.252"
>>>>>>> 9f7d6c6b

# Typechecking
mypy = "*"
mypy-zope = "*"
types-bleach = ">=4.1.0"
types-commonmark = ">=0.9.2"
types-jsonschema = ">=3.2.0"
types-netaddr = ">=0.8.0.6"
types-opentracing = ">=2.4.2"
types-Pillow = ">=8.3.4"
types-psycopg2 = ">=2.9.9"
types-pyOpenSSL = ">=20.0.7"
types-PyYAML = ">=5.4.10"
types-requests = ">=2.26.0"
types-setuptools = ">=57.4.0"

# Dependencies which are exclusively required by unit test code. This is
# NOT a list of all modules that are necessary to run the unit tests.
# Tests assume that all optional dependencies are installed.
# parameterized<0.7.4 can create classes with names that would normally be invalid
# identifiers. trial really does not like this when running with multiple workers.
parameterized = ">=0.7.4"
idna = ">=2.5"

# The following are used by the release script
click = ">=8.1.3"
# GitPython was == 3.1.14; bumped to 3.1.20, the first release with type hints.
GitPython = ">=3.1.20"
commonmark = ">=0.9.1"
pygithub = ">=1.55"
# The following are executed as commands by the release script.
twine = "*"
# Towncrier min version comes from #3425. Rationale unclear.
towncrier = ">=18.6.0rc1"

# Used for checking the Poetry lockfile
tomli = ">=1.2.3"

[build-system]
# The upper bounds here are defensive, intended to prevent situations like
# #13849 and #14079 where we see buildtime or runtime errors caused by build
# system changes.
# We are happy to raise these upper bounds upon request,
# provided we check that it's safe to do so (i.e. that CI passes).
requires = ["poetry-core>=1.0.0,<=1.5.0", "setuptools_rust>=1.3,<=1.5.2"]
build-backend = "poetry.core.masonry.api"


[tool.cibuildwheel]
# Skip unsupported platforms (by us or by Rust).
skip = "cp36* *-musllinux_i686 pp*aarch64 *-musllinux_aarch64"

# We need a rust compiler
before-all =  "curl https://sh.rustup.rs -sSf | sh -s -- --default-toolchain stable -y --profile minimal"
environment= { PATH = "$PATH:$HOME/.cargo/bin" }

# For some reason if we don't manually clean the build directory we
# can end up polluting the next build with a .so that is for the wrong
# Python version.
before-build = "rm -rf {project}/build"
build-frontend = "build"
test-command = "python -c 'from synapse.synapse_rust import sum_as_string; print(sum_as_string(1, 2))'"


[tool.cibuildwheel.linux]
# Wrap the repair command to correctly rename the built cpython wheels as ABI3.
repair-wheel-command = "./.ci/scripts/auditwheel_wrapper.py -w {dest_dir} {wheel}"

[tool.cibuildwheel.macos]
# Wrap the repair command to correctly rename the built cpython wheels as ABI3.
repair-wheel-command = "./.ci/scripts/auditwheel_wrapper.py --require-archs {delocate_archs} -w {dest_dir} {wheel}"<|MERGE_RESOLUTION|>--- conflicted
+++ resolved
@@ -89,11 +89,7 @@
 
 [tool.poetry]
 name = "matrix-synapse"
-<<<<<<< HEAD
-version = "1.77.0"
-=======
 version = "1.80.0"
->>>>>>> 9f7d6c6b
 description = "Homeserver for the Matrix decentralised comms protocol"
 authors = ["Matrix.org Team and Contributors <packages@matrix.org>"]
 license = "Apache-2.0"
@@ -318,11 +314,7 @@
 # We pin black so that our tests don't start failing on new releases.
 isort = ">=5.10.1"
 black = ">=22.3.0"
-<<<<<<< HEAD
-ruff = "0.0.230"
-=======
 ruff = "0.0.252"
->>>>>>> 9f7d6c6b
 
 # Typechecking
 mypy = "*"
