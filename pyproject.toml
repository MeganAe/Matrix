[tool.towncrier]
    package = "synapse"
    filename = "CHANGES.md"
    directory = "changelog.d"
    issue_format = "[\\#{issue}](https://github.com/matrix-org/synapse/issues/{issue})"

    [[tool.towncrier.type]]
        directory = "feature"
        name = "Features"
        showcontent = true

    [[tool.towncrier.type]]
        directory = "bugfix"
        name = "Bugfixes"
        showcontent = true

    [[tool.towncrier.type]]
        directory = "docker"
        name = "Updates to the Docker image"
        showcontent = true

    [[tool.towncrier.type]]
        directory = "doc"
        name = "Improved Documentation"
        showcontent = true

    [[tool.towncrier.type]]
        directory = "removal"
        name = "Deprecations and Removals"
        showcontent = true

    [[tool.towncrier.type]]
        directory = "misc"
        name = "Internal Changes"
        showcontent = true

[tool.black]
target-version = ['py37', 'py38', 'py39', 'py310']
# black ignores everything in .gitignore by default, see
# https://black.readthedocs.io/en/stable/usage_and_configuration/file_collection_and_discovery.html#gitignore
# Use `extend-exclude` if you want to exclude something in addition to this.

[tool.isort]
line_length = 88
sections = ["FUTURE", "STDLIB", "THIRDPARTY", "TWISTED", "FIRSTPARTY", "TESTS", "LOCALFOLDER"]
default_section = "THIRDPARTY"
known_first_party = ["synapse"]
known_tests = ["tests"]
known_twisted = ["twisted", "OpenSSL"]
multi_line_output = 3
include_trailing_comma = true
combine_as_imports = true
skip_gitignore = true

[tool.maturin]
manifest-path = "rust/Cargo.toml"

[tool.poetry]
name = "matrix-synapse"
version = "1.69.0"
description = "Homeserver for the Matrix decentralised comms protocol"
authors = ["Matrix.org Team and Contributors <packages@matrix.org>"]
license = "Apache-2.0"
readme = "README.rst"
repository = "https://github.com/matrix-org/synapse"
packages = [
    { include = "synapse" },
]
classifiers = [
    "Development Status :: 5 - Production/Stable",
    "Topic :: Communications :: Chat",
]
include = [
    { path = "AUTHORS.rst", format = "sdist" },
    { path = "book.toml", format = "sdist" },
    { path = "changelog.d", format = "sdist" },
    { path = "CHANGES.md", format = "sdist" },
    { path = "CONTRIBUTING.md", format = "sdist" },
    { path = "demo", format = "sdist" },
    { path = "docs", format = "sdist" },
    { path = "INSTALL.md", format = "sdist" },
    { path = "mypy.ini", format = "sdist" },
    { path = "scripts-dev", format = "sdist" },
    { path = "synmark", format="sdist" },
    { path = "sytest-blacklist", format = "sdist" },
    { path = "tests", format = "sdist" },
    { path = "UPGRADE.rst", format = "sdist" },
    { path = "Cargo.toml", format = "sdist" },
    { path = "Cargo.lock", format = "sdist" },
    { path = "rust/Cargo.toml", format = "sdist" },
    { path = "rust/build.rs", format = "sdist" },
    { path = "rust/src/**", format = "sdist" },
]
exclude = [
    { path = "synapse/*.so", format = "sdist"}
]

build = "build_rust.py"

[tool.poetry.scripts]
synapse_homeserver = "synapse.app.homeserver:main"
synapse_worker = "synapse.app.generic_worker:main"
synctl = "synapse._scripts.synctl:main"

export_signing_key = "synapse._scripts.export_signing_key:main"
generate_config = "synapse._scripts.generate_config:main"
generate_log_config = "synapse._scripts.generate_log_config:main"
generate_signing_key = "synapse._scripts.generate_signing_key:main"
hash_password = "synapse._scripts.hash_password:main"
register_new_matrix_user = "synapse._scripts.register_new_matrix_user:main"
synapse_port_db = "synapse._scripts.synapse_port_db:main"
synapse_review_recent_signups = "synapse._scripts.review_recent_signups:main"
update_synapse_database = "synapse._scripts.update_synapse_database:main"

[tool.poetry.dependencies]
python = "^3.7.1"

# Mandatory Dependencies
# ----------------------
# we use the TYPE_CHECKER.redefine method added in jsonschema 3.0.0
jsonschema = ">=3.0.0"
# frozendict 2.1.2 is broken on Debian 10: https://github.com/Marco-Sulla/python-frozendict/issues/41
frozendict = ">=1,!=2.1.2"
# We require 2.1.0 or higher for type hints. Previous guard was >= 1.1.0
unpaddedbase64 = ">=2.1.0"
# We require 1.5.0 to work around an issue when running against the C implementation of
# frozendict: https://github.com/matrix-org/python-canonicaljson/issues/36
canonicaljson = "^1.5.0"
# we use the type definitions added in signedjson 1.1.
signedjson = "^1.1.0"
# validating SSL certs for IP addresses requires service_identity 18.1.
service-identity = ">=18.1.0"
# Twisted 18.9 introduces some logger improvements that the structured
# logger utilises
Twisted = {extras = ["tls"], version = ">=18.9.0"}
treq = ">=15.1"
# Twisted has required pyopenssl 16.0 since about Twisted 16.6.
pyOpenSSL = ">=16.0.0"
PyYAML = ">=3.11"
pyasn1 = ">=0.1.9"
pyasn1-modules = ">=0.0.7"
bcrypt = ">=3.1.7"
Pillow = ">=5.4.0"
sortedcontainers = ">=1.4.4"
pymacaroons = ">=0.13.0"
msgpack = ">=0.5.2"
phonenumbers = ">=8.2.0"
# we use GaugeHistogramMetric, which was added in prom-client 0.4.0.
prometheus-client = ">=0.4.0"
# we use `order`, which arrived in attrs 19.2.0.
# Note: 21.1.0 broke `/sync`, see #9936
attrs = ">=19.2.0,!=21.1.0"
netaddr = ">=0.7.18"
# Jinja 2.x is incompatible with MarkupSafe>=2.1. To ensure that admins do not
# end up with a broken installation, with recent MarkupSafe but old Jinja, we
# add a lower bound to the Jinja2 dependency.
Jinja2 = ">=3.0"
bleach = ">=1.4.3"
# We use `ParamSpec` and `Concatenate`, which were added in `typing-extensions` 3.10.0.0.
# Additionally we need https://github.com/python/typing/pull/817 to allow types to be
# generic over ParamSpecs.
typing-extensions = ">=3.10.0.1"
# We enforce that we have a `cryptography` version that bundles an `openssl`
# with the latest security patches.
cryptography = ">=3.4.7"
# ijson 3.1.4 fixes a bug with "." in property names
ijson = ">=3.1.4"
matrix-common = "^1.3.0"
# We need packaging.requirements.Requirement, added in 16.1.
packaging = ">=16.1"
# At the time of writing, we only use functions from the version `importlib.metadata`
# which shipped in Python 3.8. This corresponds to version 1.4 of the backport.
importlib_metadata = { version = ">=1.4", python = "<3.8" }
# This is the most recent version of Pydantic with available on common distros.
pydantic = ">=1.7.4"

# This is for building the rust components during "poetry install", which
# currently ignores the `build-system.requires` directive (c.f.
# https://github.com/python-poetry/poetry/issues/6154). Both `pip install` and
# `poetry build` do the right thing without this explicit dependency.
#
# This isn't really a dev-dependency, as `poetry install --no-dev` will fail,
# but the alternative is to add it to the main list of deps where it isn't
# needed.
setuptools_rust = ">=1.3"


# Optional Dependencies
# ---------------------
matrix-synapse-ldap3 = { version = ">=0.1", optional = true }
psycopg2 = { version = ">=2.8", markers = "platform_python_implementation != 'PyPy'", optional = true }
psycopg2cffi = { version = ">=2.8", markers = "platform_python_implementation == 'PyPy'", optional = true }
psycopg2cffi-compat = { version = "==1.1", markers = "platform_python_implementation == 'PyPy'", optional = true }
pysaml2 = { version = ">=4.5.0", optional = true }
authlib = { version = ">=0.14.0", optional = true }
# systemd-python is necessary for logging to the systemd journal via
# `systemd.journal.JournalHandler`, as is documented in
# `contrib/systemd/log_config.yaml`.
# Note: systemd-python 231 appears to have been yanked from pypi
systemd-python = { version = ">=231", optional = true }
lxml = { version = ">=4.2.0", optional = true }
sentry-sdk = { version = ">=0.7.2", optional = true }
opentracing = { version = ">=2.2.0", optional = true }
jaeger-client = { version = ">=4.0.0", optional = true }
txredisapi = { version = ">=1.4.7", optional = true }
hiredis = { version = "*", optional = true }
Pympler = { version = "*", optional = true }
parameterized = { version = ">=0.7.4", optional = true }
idna = { version = ">=2.5", optional = true }

[tool.poetry.extras]
# NB: Packages that should be part of `pip install matrix-synapse[all]` need to be specified
# twice: once here, and once in the `all` extra.
matrix-synapse-ldap3 = ["matrix-synapse-ldap3"]
postgres = ["psycopg2", "psycopg2cffi", "psycopg2cffi-compat"]
saml2 = ["pysaml2"]
oidc = ["authlib"]
# systemd-python is necessary for logging to the systemd journal via
# `systemd.journal.JournalHandler`, as is documented in
# `contrib/systemd/log_config.yaml`.
systemd = ["systemd-python"]
url-preview = ["lxml"]
sentry = ["sentry-sdk"]
opentracing = ["jaeger-client", "opentracing"]
jwt = ["authlib"]
# hiredis is not a *strict* dependency, but it makes things much faster.
# (if it is not installed, we fall back to slow code.)
redis = ["txredisapi", "hiredis"]
# Required to use experimental `caches.track_memory_usage` config option.
cache-memory = ["pympler"]
test = ["parameterized", "idna"]

# The duplication here is awful. I hate hate hate hate hate it. However, for now I want
# to ensure you can still `pip install matrix-synapse[all]` like today. Two motivations:
# 1) for new installations, I want instructions in existing documentation and tutorials
#    out there to still work.
# 2) I don't want to hard-code a list of extras into CI if I can help it. The ideal
#    solution here would be something like https://github.com/python-poetry/poetry/issues/3413
# Poetry 1.2's dependency groups might make this easier. But I'm not trying that out
# until there's a stable release of 1.2.
#
# NB: the strings in this list must be *package* names, not extra names.
# Some of our extra names _are_ package names, which can lead to great confusion.
all = [
    # matrix-synapse-ldap3
    "matrix-synapse-ldap3",
    # postgres
    "psycopg2", "psycopg2cffi", "psycopg2cffi-compat",
    # saml2
    "pysaml2",
    # oidc and jwt
    "authlib",
    # url-preview
    "lxml",
    # sentry
    "sentry-sdk",
    # opentracing
    "jaeger-client", "opentracing",
    # redis
    "txredisapi", "hiredis",
    # cache-memory
    "pympler",
    # omitted:
    #   - test: it's useful to have this separate from dev deps in the olddeps job
    #   - systemd: this is a system-based requirement
]

[tool.poetry.dev-dependencies]
## We pin black so that our tests don't start failing on new releases.
isort = ">=5.10.1"
black = ">=22.3.0"
flake8-comprehensions = "*"
flake8-bugbear = ">=21.3.2"
flake8 = "*"

# Typechecking
mypy = "*"
mypy-zope = "*"
types-bleach = ">=4.1.0"
types-commonmark = ">=0.9.2"
types-jsonschema = ">=3.2.0"
types-opentracing = ">=2.4.2"
types-Pillow = ">=8.3.4"
types-psycopg2 = ">=2.9.9"
types-pyOpenSSL = ">=20.0.7"
types-PyYAML = ">=5.4.10"
types-requests = ">=2.26.0"
types-setuptools = ">=57.4.0"

# Dependencies which are exclusively required by unit test code. This is
# NOT a list of all modules that are necessary to run the unit tests.
# Tests assume that all optional dependencies are installed.
# parameterized<0.7.4 can create classes with names that would normally be invalid
# identifiers. trial really does not like this when running with multiple workers.
parameterized = ">=0.7.4"
idna = ">=2.5"

# The following are used by the release script
click = ">=8.1.3"
# GitPython was == 3.1.14; bumped to 3.1.20, the first release with type hints.
GitPython = ">=3.1.20"
<<<<<<< HEAD
commonmark = "==0.9.1"
pygithub = "==1.56"
=======
commonmark = ">=0.9.1"
pygithub = ">=1.55"
>>>>>>> 844ce47b
# The following are executed as commands by the release script.
twine = "*"
# Towncrier min version comes from #3425. Rationale unclear.
towncrier = ">=18.6.0rc1"

[build-system]
# The upper bounds here are defensive, intended to prevent situations like
# #13849 and #14079 where we see buildtime or runtime errors caused by build
# system changes.
# We are happy to raise these upper bounds upon request,
# provided we check that it's safe to do so (i.e. that CI passes).
requires = ["poetry-core>=1.0.0,<=1.3.2", "setuptools_rust>=1.3,<=1.5.2"]
build-backend = "poetry.core.masonry.api"


[tool.cibuildwheel]
# Skip unsupported platforms (by us or by Rust).
skip = "cp36* *-musllinux_i686"

# We need a rust compiler
before-all =  "curl https://sh.rustup.rs -sSf | sh -s -- --default-toolchain stable -y --profile minimal"
environment= { PATH = "$PATH:$HOME/.cargo/bin" }

# For some reason if we don't manually clean the build directory we
# can end up polluting the next build with a .so that is for the wrong
# Python version.
before-build = "rm -rf {project}/build"
build-frontend = "build"
test-command = "python -c 'from synapse.synapse_rust import sum_as_string; print(sum_as_string(1, 2))'"<|MERGE_RESOLUTION|>--- conflicted
+++ resolved
@@ -299,13 +299,8 @@
 click = ">=8.1.3"
 # GitPython was == 3.1.14; bumped to 3.1.20, the first release with type hints.
 GitPython = ">=3.1.20"
-<<<<<<< HEAD
-commonmark = "==0.9.1"
-pygithub = "==1.56"
-=======
 commonmark = ">=0.9.1"
 pygithub = ">=1.55"
->>>>>>> 844ce47b
 # The following are executed as commands by the release script.
 twine = "*"
 # Towncrier min version comes from #3425. Rationale unclear.
