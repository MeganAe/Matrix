--- conflicted
+++ resolved
@@ -208,11 +208,8 @@
 Pympler = { version = "*", optional = true }
 parameterized = { version = ">=0.7.4", optional = true }
 idna = { version = ">=2.5", optional = true }
-<<<<<<< HEAD
+pyicu = { version = ">=2.10.2", optional = true }
 jump-consistent-hash = { version = "^3.2.0", optional = true }
-=======
-pyicu = { version = ">=2.10.2", optional = true }
->>>>>>> 774e20b5
 
 [tool.poetry.extras]
 # NB: Packages that should be part of `pip install matrix-synapse[all]` need to be specified
