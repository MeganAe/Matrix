[tool.towncrier]
    package = "synapse"
    filename = "CHANGES.md"
    directory = "changelog.d"
    issue_format = "[\\#{issue}](https://github.com/matrix-org/synapse/issues/{issue})"

    [[tool.towncrier.type]]
        directory = "feature"
        name = "Features"
        showcontent = true

    [[tool.towncrier.type]]
        directory = "bugfix"
        name = "Bugfixes"
        showcontent = true

    [[tool.towncrier.type]]
        directory = "docker"
        name = "Updates to the Docker image"
        showcontent = true

    [[tool.towncrier.type]]
        directory = "doc"
        name = "Improved Documentation"
        showcontent = true

    [[tool.towncrier.type]]
        directory = "removal"
        name = "Deprecations and Removals"
        showcontent = true

    [[tool.towncrier.type]]
        directory = "misc"
        name = "Internal Changes"
        showcontent = true

[tool.black]
target-version = ['py38', 'py39', 'py310', 'py311']
# black ignores everything in .gitignore by default, see
# https://black.readthedocs.io/en/stable/usage_and_configuration/file_collection_and_discovery.html#gitignore
# Use `extend-exclude` if you want to exclude something in addition to this.

[tool.ruff]
line-length = 88

# See https://github.com/charliermarsh/ruff/#pycodestyle
# for error codes. The ones we ignore are:
#  E731: do not assign a lambda expression, use a def
#  E501: Line too long (black enforces this for us)
#
# flake8-bugbear compatible checks. Its error codes are described at
# https://github.com/charliermarsh/ruff/#flake8-bugbear
#  B019: Use of functools.lru_cache or functools.cache on methods can lead to memory leaks
#  B023: Functions defined inside a loop must not use variables redefined in the loop
#  B024: Abstract base class with no abstract method.
ignore = [
    "B019",
    "B023",
    "B024",
    "E501",
    "E731",
]
select = [
    # pycodestyle checks.
    "E",
    "W",
    # pyflakes checks.
    "F",
    # flake8-bugbear checks.
    "B0",
    # flake8-comprehensions checks.
    "C4",
]

[tool.isort]
line_length = 88
sections = ["FUTURE", "STDLIB", "THIRDPARTY", "TWISTED", "FIRSTPARTY", "TESTS", "LOCALFOLDER"]
default_section = "THIRDPARTY"
known_first_party = ["synapse"]
known_tests = ["tests"]
known_twisted = ["twisted", "OpenSSL"]
multi_line_output = 3
include_trailing_comma = true
combine_as_imports = true
skip_gitignore = true

[tool.maturin]
manifest-path = "rust/Cargo.toml"

[tool.poetry]
name = "matrix-synapse"
version = "1.91.0rc1"
description = "Homeserver for the Matrix decentralised comms protocol"
authors = ["Matrix.org Team and Contributors <packages@matrix.org>"]
license = "Apache-2.0"
readme = "README.rst"
repository = "https://github.com/matrix-org/synapse"
packages = [
    { include = "synapse" },
]
classifiers = [
    "Development Status :: 5 - Production/Stable",
    "Topic :: Communications :: Chat",
]
include = [
    { path = "AUTHORS.rst", format = "sdist" },
    { path = "book.toml", format = "sdist" },
    { path = "changelog.d", format = "sdist" },
    { path = "CHANGES.md", format = "sdist" },
    { path = "CONTRIBUTING.md", format = "sdist" },
    { path = "demo", format = "sdist" },
    { path = "docs", format = "sdist" },
    { path = "INSTALL.md", format = "sdist" },
    { path = "mypy.ini", format = "sdist" },
    { path = "scripts-dev", format = "sdist" },
    { path = "synmark", format="sdist" },
    { path = "sytest-blacklist", format = "sdist" },
    { path = "tests", format = "sdist" },
    { path = "UPGRADE.rst", format = "sdist" },
    { path = "Cargo.toml", format = "sdist" },
    { path = "Cargo.lock", format = "sdist" },
    { path = "rust/Cargo.toml", format = "sdist" },
    { path = "rust/build.rs", format = "sdist" },
    { path = "rust/src/**", format = "sdist" },
]
exclude = [
    { path = "synapse/*.so", format = "sdist"}
]

[tool.poetry.build]
script = "build_rust.py"
generate-setup-file = true

[tool.poetry.scripts]
synapse_homeserver = "synapse.app.homeserver:main"
synapse_worker = "synapse.app.generic_worker:main"
synctl = "synapse._scripts.synctl:main"

export_signing_key = "synapse._scripts.export_signing_key:main"
generate_config = "synapse._scripts.generate_config:main"
generate_log_config = "synapse._scripts.generate_log_config:main"
generate_signing_key = "synapse._scripts.generate_signing_key:main"
hash_password = "synapse._scripts.hash_password:main"
register_new_matrix_user = "synapse._scripts.register_new_matrix_user:main"
synapse_port_db = "synapse._scripts.synapse_port_db:main"
synapse_review_recent_signups = "synapse._scripts.review_recent_signups:main"
update_synapse_database = "synapse._scripts.update_synapse_database:main"

[tool.poetry.dependencies]
python = "^3.8.0"

# Mandatory Dependencies
# ----------------------
# we use the TYPE_CHECKER.redefine method added in jsonschema 3.0.0
jsonschema = ">=3.0.0"
# We choose 2.0 as a lower bound: the most recent backwards incompatible release.
# It seems generally available, judging by https://pkgs.org/search/?q=immutabledict
immutabledict = ">=2.0"
# We require 2.1.0 or higher for type hints. Previous guard was >= 1.1.0
unpaddedbase64 = ">=2.1.0"
# We require 2.0.0 for immutabledict support.
canonicaljson = "^2.0.0"
# we use the type definitions added in signedjson 1.1.
signedjson = "^1.1.0"
# validating SSL certs for IP addresses requires service_identity 18.1.
service-identity = ">=18.1.0"
# Twisted 18.9 introduces some logger improvements that the structured
# logger utilises
Twisted = {extras = ["tls"], version = ">=18.9.0"}
treq = ">=15.1"
# Twisted has required pyopenssl 16.0 since about Twisted 16.6.
pyOpenSSL = ">=16.0.0"
PyYAML = ">=3.13"
pyasn1 = ">=0.1.9"
pyasn1-modules = ">=0.0.7"
bcrypt = ">=3.1.7"
Pillow = ">=5.4.0"
# We use SortedDict.peekitem(), which was added in sortedcontainers 1.5.2.
sortedcontainers = ">=1.5.2"
pymacaroons = ">=0.13.0"
msgpack = ">=0.5.2"
phonenumbers = ">=8.2.0"
# we use GaugeHistogramMetric, which was added in prom-client 0.4.0.
prometheus-client = ">=0.4.0"
# we use `order`, which arrived in attrs 19.2.0.
# Note: 21.1.0 broke `/sync`, see #9936
attrs = ">=19.2.0,!=21.1.0"
netaddr = ">=0.7.18"
# Jinja 2.x is incompatible with MarkupSafe>=2.1. To ensure that admins do not
# end up with a broken installation, with recent MarkupSafe but old Jinja, we
# add a lower bound to the Jinja2 dependency.
Jinja2 = ">=3.0"
bleach = ">=1.4.3"
# We use `ParamSpec` and `Concatenate`, which were added in `typing-extensions` 3.10.0.0.
# Additionally we need https://github.com/python/typing/pull/817 to allow types to be
# generic over ParamSpecs.
typing-extensions = ">=3.10.0.1"
# We enforce that we have a `cryptography` version that bundles an `openssl`
# with the latest security patches.
cryptography = ">=3.4.7"
# ijson 3.1.4 fixes a bug with "." in property names
ijson = ">=3.1.4"
matrix-common = "^1.3.0"
# We need packaging.requirements.Requirement, added in 16.1.
packaging = ">=16.1"
# This is the most recent version of Pydantic with available on common distros.
# We are currently incompatible with >=2.0.0: (https://github.com/matrix-org/synapse/issues/15858)
pydantic = "^1.7.4"

# This is for building the rust components during "poetry install", which
# currently ignores the `build-system.requires` directive (c.f.
# https://github.com/python-poetry/poetry/issues/6154). Both `pip install` and
# `poetry build` do the right thing without this explicit dependency.
#
# This isn't really a dev-dependency, as `poetry install --no-dev` will fail,
# but the alternative is to add it to the main list of deps where it isn't
# needed.
setuptools_rust = ">=1.3"


# Optional Dependencies
# ---------------------
matrix-synapse-ldap3 = { version = ">=0.1", optional = true }
psycopg2 = { version = ">=2.8", markers = "platform_python_implementation != 'PyPy'", optional = true }
psycopg2cffi = { version = ">=2.8", markers = "platform_python_implementation == 'PyPy'", optional = true }
psycopg2cffi-compat = { version = "==1.1", markers = "platform_python_implementation == 'PyPy'", optional = true }
pysaml2 = { version = ">=4.5.0", optional = true }
authlib = { version = ">=0.15.1", optional = true }
# systemd-python is necessary for logging to the systemd journal via
# `systemd.journal.JournalHandler`, as is documented in
# `contrib/systemd/log_config.yaml`.
# Note: systemd-python 231 appears to have been yanked from pypi
systemd-python = { version = ">=231", optional = true }
lxml = { version = ">=4.2.0", optional = true }
sentry-sdk = { version = ">=0.7.2", optional = true }
opentracing = { version = ">=2.2.0", optional = true }
jaeger-client = { version = ">=4.0.0", optional = true }
txredisapi = { version = ">=1.4.7", optional = true }
hiredis = { version = "*", optional = true }
Pympler = { version = "*", optional = true }
parameterized = { version = ">=0.7.4", optional = true }
idna = { version = ">=2.5", optional = true }
pyicu = { version = ">=2.10.2", optional = true }

[tool.poetry.extras]
# NB: Packages that should be part of `pip install matrix-synapse[all]` need to be specified
# twice: once here, and once in the `all` extra.
matrix-synapse-ldap3 = ["matrix-synapse-ldap3"]
postgres = ["psycopg2", "psycopg2cffi", "psycopg2cffi-compat"]
saml2 = ["pysaml2"]
oidc = ["authlib"]
# systemd-python is necessary for logging to the systemd journal via
# `systemd.journal.JournalHandler`, as is documented in
# `contrib/systemd/log_config.yaml`.
systemd = ["systemd-python"]
url-preview = ["lxml"]
sentry = ["sentry-sdk"]
opentracing = ["jaeger-client", "opentracing"]
jwt = ["authlib"]
# hiredis is not a *strict* dependency, but it makes things much faster.
# (if it is not installed, we fall back to slow code.)
redis = ["txredisapi", "hiredis"]
# Required to use experimental `caches.track_memory_usage` config option.
cache-memory = ["pympler"]
test = ["parameterized", "idna"]
# Allows for better search for international characters in the user directory. This
# requires libicu's development headers installed on the system (e.g. libicu-dev on
# Debian-based distributions).
user-search = ["pyicu"]

# The duplication here is awful. I hate hate hate hate hate it. However, for now I want
# to ensure you can still `pip install matrix-synapse[all]` like today. Two motivations:
# 1) for new installations, I want instructions in existing documentation and tutorials
#    out there to still work.
# 2) I don't want to hard-code a list of extras into CI if I can help it. The ideal
#    solution here would be something like https://github.com/python-poetry/poetry/issues/3413
# Poetry 1.2's dependency groups might make this easier. But I'm not trying that out
# until there's a stable release of 1.2.
#
# NB: the strings in this list must be *package* names, not extra names.
# Some of our extra names _are_ package names, which can lead to great confusion.
all = [
    # matrix-synapse-ldap3
    "matrix-synapse-ldap3",
    # postgres
    "psycopg2", "psycopg2cffi", "psycopg2cffi-compat",
    # saml2
    "pysaml2",
    # oidc and jwt
    "authlib",
    # url-preview
    "lxml",
    # sentry
    "sentry-sdk",
    # opentracing
    "jaeger-client", "opentracing",
    # redis
    "txredisapi", "hiredis",
    # cache-memory
    "pympler",
    # improved user search
    "pyicu",
    # omitted:
    #   - test: it's useful to have this separate from dev deps in the olddeps job
    #   - systemd: this is a system-based requirement
]

[tool.poetry.dev-dependencies]
# We pin development dependencies in poetry.lock so that our tests don't start
# failing on new releases. Keeping lower bounds loose here means that dependabot
# can bump versions without having to update the content-hash in the lockfile.
# This helps prevents merge conflicts when running a batch of dependabot updates.
isort = ">=5.10.1"
<<<<<<< HEAD
black = ">=22.3.0"
ruff = "0.0.286"
=======
black = ">=22.7.0"
ruff = "0.0.277"
>>>>>>> 63b51ef3

# Typechecking
lxml-stubs = ">=0.4.0"
mypy = "*"
mypy-zope = "*"
types-bleach = ">=4.1.0"
types-commonmark = ">=0.9.2"
types-jsonschema = ">=3.2.0"
types-netaddr = ">=0.8.0.6"
types-opentracing = ">=2.4.2"
types-Pillow = ">=8.3.4"
types-psycopg2 = ">=2.9.9"
types-pyOpenSSL = ">=20.0.7"
types-PyYAML = ">=5.4.10"
types-requests = ">=2.26.0"
types-setuptools = ">=57.4.0"

# Dependencies which are exclusively required by unit test code. This is
# NOT a list of all modules that are necessary to run the unit tests.
# Tests assume that all optional dependencies are installed.
# parameterized<0.7.4 can create classes with names that would normally be invalid
# identifiers. trial really does not like this when running with multiple workers.
parameterized = ">=0.7.4"
idna = ">=2.5"

# The following are used by the release script
click = ">=8.1.3"
# GitPython was == 3.1.14; bumped to 3.1.20, the first release with type hints.
GitPython = ">=3.1.20"
commonmark = ">=0.9.1"
pygithub = ">=1.55"
# The following are executed as commands by the release script.
twine = "*"
# Towncrier min version comes from #3425. Rationale unclear.
towncrier = ">=18.6.0rc1"

# Used for checking the Poetry lockfile
tomli = ">=1.2.3"


# Dependencies for building the development documentation
[tool.poetry.group.dev-docs]
optional = true

[tool.poetry.group.dev-docs.dependencies]
sphinx = {version = "^6.1", python = "^3.8"}
sphinx-autodoc2 = {version = "^0.4.2", python = "^3.8"}
myst-parser = {version = "^1.0.0", python = "^3.8"}
furo = ">=2022.12.7,<2024.0.0"


[build-system]
# The upper bounds here are defensive, intended to prevent situations like
# #13849 and #14079 where we see buildtime or runtime errors caused by build
# system changes.
# We are happy to raise these upper bounds upon request,
# provided we check that it's safe to do so (i.e. that CI passes).
requires = ["poetry-core>=1.1.0,<=1.7.0", "setuptools_rust>=1.3,<=1.6.0"]
build-backend = "poetry.core.masonry.api"


[tool.cibuildwheel]
# Skip unsupported platforms (by us or by Rust).
# See https://cibuildwheel.readthedocs.io/en/stable/options/#build-skip for the list of build targets.
# We skip:
#  - CPython 3.6 and 3.7: EOLed
#  - PyPy 3.7: we only support Python 3.8+
#  - musllinux i686: excluded to reduce number of wheels we build.
#    c.f. https://github.com/matrix-org/synapse/pull/12595#discussion_r963107677
#  - PyPy on Aarch64 and musllinux on aarch64: too slow to build.
#    c.f. https://github.com/matrix-org/synapse/pull/14259
skip = "cp36* cp37* pp37* *-musllinux_i686 pp*aarch64 *-musllinux_aarch64"

# We need a rust compiler
before-all =  "curl https://sh.rustup.rs -sSf | sh -s -- --default-toolchain stable -y --profile minimal"
environment= { PATH = "$PATH:$HOME/.cargo/bin" }

# For some reason if we don't manually clean the build directory we
# can end up polluting the next build with a .so that is for the wrong
# Python version.
before-build = "rm -rf {project}/build"
build-frontend = "build"
test-command = "python -c 'from synapse.synapse_rust import sum_as_string; print(sum_as_string(1, 2))'"


[tool.cibuildwheel.linux]
# Wrap the repair command to correctly rename the built cpython wheels as ABI3.
repair-wheel-command = "./.ci/scripts/auditwheel_wrapper.py -w {dest_dir} {wheel}"

[tool.cibuildwheel.macos]
# Wrap the repair command to correctly rename the built cpython wheels as ABI3.
repair-wheel-command = "./.ci/scripts/auditwheel_wrapper.py --require-archs {delocate_archs} -w {dest_dir} {wheel}"<|MERGE_RESOLUTION|>--- conflicted
+++ resolved
@@ -311,13 +311,8 @@
 # can bump versions without having to update the content-hash in the lockfile.
 # This helps prevents merge conflicts when running a batch of dependabot updates.
 isort = ">=5.10.1"
-<<<<<<< HEAD
-black = ">=22.3.0"
+black = ">=22.7.0"
 ruff = "0.0.286"
-=======
-black = ">=22.7.0"
-ruff = "0.0.277"
->>>>>>> 63b51ef3
 
 # Typechecking
 lxml-stubs = ">=0.4.0"
