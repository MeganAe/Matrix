[tool.towncrier]
    package = "synapse"
    filename = "CHANGES.md"
    directory = "changelog.d"
    issue_format = "[\\#{issue}](https://github.com/matrix-org/synapse/issues/{issue})"

    [[tool.towncrier.type]]
        directory = "feature"
        name = "Features"
        showcontent = true

    [[tool.towncrier.type]]
        directory = "bugfix"
        name = "Bugfixes"
        showcontent = true

    [[tool.towncrier.type]]
        directory = "docker"
        name = "Updates to the Docker image"
        showcontent = true

    [[tool.towncrier.type]]
        directory = "doc"
        name = "Improved Documentation"
        showcontent = true

    [[tool.towncrier.type]]
        directory = "removal"
        name = "Deprecations and Removals"
        showcontent = true

    [[tool.towncrier.type]]
        directory = "misc"
        name = "Internal Changes"
        showcontent = true

[tool.black]
target-version = ['py37', 'py38', 'py39', 'py310']
# black ignores everything in .gitignore by default, see
# https://black.readthedocs.io/en/stable/usage_and_configuration/file_collection_and_discovery.html#gitignore
# Use `extend-exclude` if you want to exclude something in addition to this.

[tool.ruff]
line-length = 88

# See https://github.com/charliermarsh/ruff/#pycodestyle
# for error codes. The ones we ignore are:
#  E731: do not assign a lambda expression, use a def
#  E501: Line too long (black enforces this for us)
#
# flake8-bugbear compatible checks. Its error codes are described at
# https://github.com/charliermarsh/ruff/#flake8-bugbear
#  B019: Use of functools.lru_cache or functools.cache on methods can lead to memory leaks
#  B023: Functions defined inside a loop must not use variables redefined in the loop
#  B024: Abstract base class with no abstract method.
ignore = [
    "B019",
    "B023",
    "B024",
    "E501",
    "E731",
]
select = [
    # pycodestyle checks.
    "E",
    "W",
    # pyflakes checks.
    "F",
    # flake8-bugbear checks.
    "B0",
    # flake8-comprehensions checks.
    "C4",
]

[tool.isort]
line_length = 88
sections = ["FUTURE", "STDLIB", "THIRDPARTY", "TWISTED", "FIRSTPARTY", "TESTS", "LOCALFOLDER"]
default_section = "THIRDPARTY"
known_first_party = ["synapse"]
known_tests = ["tests"]
known_twisted = ["twisted", "OpenSSL"]
multi_line_output = 3
include_trailing_comma = true
combine_as_imports = true
skip_gitignore = true

[tool.maturin]
manifest-path = "rust/Cargo.toml"

[tool.poetry]
name = "matrix-synapse"
version = "1.83.0"
description = "Homeserver for the Matrix decentralised comms protocol"
authors = ["Matrix.org Team and Contributors <packages@matrix.org>"]
license = "Apache-2.0"
readme = "README.rst"
repository = "https://github.com/matrix-org/synapse"
packages = [
    { include = "synapse" },
]
classifiers = [
    "Development Status :: 5 - Production/Stable",
    "Topic :: Communications :: Chat",
]
include = [
    { path = "AUTHORS.rst", format = "sdist" },
    { path = "book.toml", format = "sdist" },
    { path = "changelog.d", format = "sdist" },
    { path = "CHANGES.md", format = "sdist" },
    { path = "CONTRIBUTING.md", format = "sdist" },
    { path = "demo", format = "sdist" },
    { path = "docs", format = "sdist" },
    { path = "INSTALL.md", format = "sdist" },
    { path = "mypy.ini", format = "sdist" },
    { path = "scripts-dev", format = "sdist" },
    { path = "synmark", format="sdist" },
    { path = "sytest-blacklist", format = "sdist" },
    { path = "tests", format = "sdist" },
    { path = "UPGRADE.rst", format = "sdist" },
    { path = "Cargo.toml", format = "sdist" },
    { path = "Cargo.lock", format = "sdist" },
    { path = "rust/Cargo.toml", format = "sdist" },
    { path = "rust/build.rs", format = "sdist" },
    { path = "rust/src/**", format = "sdist" },
]
exclude = [
    { path = "synapse/*.so", format = "sdist"}
]

[tool.poetry.build]
script = "build_rust.py"
generate-setup-file = true

[tool.poetry.scripts]
synapse_homeserver = "synapse.app.homeserver:main"
synapse_worker = "synapse.app.generic_worker:main"
synctl = "synapse._scripts.synctl:main"

export_signing_key = "synapse._scripts.export_signing_key:main"
generate_config = "synapse._scripts.generate_config:main"
generate_log_config = "synapse._scripts.generate_log_config:main"
generate_signing_key = "synapse._scripts.generate_signing_key:main"
hash_password = "synapse._scripts.hash_password:main"
register_new_matrix_user = "synapse._scripts.register_new_matrix_user:main"
synapse_port_db = "synapse._scripts.synapse_port_db:main"
synapse_review_recent_signups = "synapse._scripts.review_recent_signups:main"
update_synapse_database = "synapse._scripts.update_synapse_database:main"

[tool.poetry.dependencies]
python = "^3.7.1"

# Mandatory Dependencies
# ----------------------
# we use the TYPE_CHECKER.redefine method added in jsonschema 3.0.0
jsonschema = ">=3.0.0"
# We choose 2.0 as a lower bound: the most recent backwards incompatible release.
# It seems generally available, judging by https://pkgs.org/search/?q=immutabledict
immutabledict = ">=2.0"
# We require 2.1.0 or higher for type hints. Previous guard was >= 1.1.0
unpaddedbase64 = ">=2.1.0"
# We require 2.0.0 for immutabledict support.
canonicaljson = "^2.0.0"
# we use the type definitions added in signedjson 1.1.
signedjson = "^1.1.0"
# validating SSL certs for IP addresses requires service_identity 18.1.
service-identity = ">=18.1.0"
# Twisted 18.9 introduces some logger improvements that the structured
# logger utilises
Twisted = {extras = ["tls"], version = ">=18.9.0"}
treq = ">=15.1"
# Twisted has required pyopenssl 16.0 since about Twisted 16.6.
pyOpenSSL = ">=16.0.0"
PyYAML = ">=3.13"
pyasn1 = ">=0.1.9"
pyasn1-modules = ">=0.0.7"
bcrypt = ">=3.1.7"
Pillow = ">=5.4.0"
# We use SortedDict.peekitem(), which was added in sortedcontainers 1.5.2.
sortedcontainers = ">=1.5.2"
pymacaroons = ">=0.13.0"
msgpack = ">=0.5.2"
phonenumbers = ">=8.2.0"
# we use GaugeHistogramMetric, which was added in prom-client 0.4.0.
prometheus-client = ">=0.4.0"
# we use `order`, which arrived in attrs 19.2.0.
# Note: 21.1.0 broke `/sync`, see #9936
attrs = ">=19.2.0,!=21.1.0"
netaddr = ">=0.7.18"
# Jinja 2.x is incompatible with MarkupSafe>=2.1. To ensure that admins do not
# end up with a broken installation, with recent MarkupSafe but old Jinja, we
# add a lower bound to the Jinja2 dependency.
Jinja2 = ">=3.0"
bleach = ">=1.4.3"
# We use `ParamSpec` and `Concatenate`, which were added in `typing-extensions` 3.10.0.0.
# Additionally we need https://github.com/python/typing/pull/817 to allow types to be
# generic over ParamSpecs.
typing-extensions = ">=3.10.0.1"
# We enforce that we have a `cryptography` version that bundles an `openssl`
# with the latest security patches.
cryptography = ">=3.4.7"
# ijson 3.1.4 fixes a bug with "." in property names
ijson = ">=3.1.4"
matrix-common = "^1.3.0"
# We need packaging.requirements.Requirement, added in 16.1.
packaging = ">=16.1"
# At the time of writing, we only use functions from the version `importlib.metadata`
# which shipped in Python 3.8. This corresponds to version 1.4 of the backport.
importlib_metadata = { version = ">=1.4", python = "<3.8" }
# This is the most recent version of Pydantic with available on common distros.
pydantic = ">=1.7.4"

# This is for building the rust components during "poetry install", which
# currently ignores the `build-system.requires` directive (c.f.
# https://github.com/python-poetry/poetry/issues/6154). Both `pip install` and
# `poetry build` do the right thing without this explicit dependency.
#
# This isn't really a dev-dependency, as `poetry install --no-dev` will fail,
# but the alternative is to add it to the main list of deps where it isn't
# needed.
setuptools_rust = ">=1.3"


# Optional Dependencies
# ---------------------
matrix-synapse-ldap3 = { version = ">=0.1", optional = true }
psycopg2 = { version = ">=2.8", markers = "platform_python_implementation != 'PyPy'", optional = true }
psycopg2cffi = { version = ">=2.8", markers = "platform_python_implementation == 'PyPy'", optional = true }
psycopg2cffi-compat = { version = "==1.1", markers = "platform_python_implementation == 'PyPy'", optional = true }
pysaml2 = { version = ">=4.5.0", optional = true }
authlib = { version = ">=0.15.1", optional = true }
# systemd-python is necessary for logging to the systemd journal via
# `systemd.journal.JournalHandler`, as is documented in
# `contrib/systemd/log_config.yaml`.
# Note: systemd-python 231 appears to have been yanked from pypi
systemd-python = { version = ">=231", optional = true }
lxml = { version = ">=4.2.0", optional = true }
sentry-sdk = { version = ">=0.7.2", optional = true }
opentracing = { version = ">=2.2.0", optional = true }
jaeger-client = { version = ">=4.0.0", optional = true }
txredisapi = { version = ">=1.4.7", optional = true }
hiredis = { version = "*", optional = true }
Pympler = { version = "*", optional = true }
parameterized = { version = ">=0.7.4", optional = true }
idna = { version = ">=2.5", optional = true }
pyicu = { version = ">=2.10.2", optional = true }

[tool.poetry.extras]
# NB: Packages that should be part of `pip install matrix-synapse[all]` need to be specified
# twice: once here, and once in the `all` extra.
matrix-synapse-ldap3 = ["matrix-synapse-ldap3"]
postgres = ["psycopg2", "psycopg2cffi", "psycopg2cffi-compat"]
saml2 = ["pysaml2"]
oidc = ["authlib"]
# systemd-python is necessary for logging to the systemd journal via
# `systemd.journal.JournalHandler`, as is documented in
# `contrib/systemd/log_config.yaml`.
systemd = ["systemd-python"]
url-preview = ["lxml"]
sentry = ["sentry-sdk"]
opentracing = ["jaeger-client", "opentracing"]
jwt = ["authlib"]
# hiredis is not a *strict* dependency, but it makes things much faster.
# (if it is not installed, we fall back to slow code.)
redis = ["txredisapi", "hiredis"]
# Required to use experimental `caches.track_memory_usage` config option.
cache-memory = ["pympler"]
test = ["parameterized", "idna"]
# Allows for better search for international characters in the user directory. This
# requires libicu's development headers installed on the system (e.g. libicu-dev on
# Debian-based distributions).
user-search = ["pyicu"]

# The duplication here is awful. I hate hate hate hate hate it. However, for now I want
# to ensure you can still `pip install matrix-synapse[all]` like today. Two motivations:
# 1) for new installations, I want instructions in existing documentation and tutorials
#    out there to still work.
# 2) I don't want to hard-code a list of extras into CI if I can help it. The ideal
#    solution here would be something like https://github.com/python-poetry/poetry/issues/3413
# Poetry 1.2's dependency groups might make this easier. But I'm not trying that out
# until there's a stable release of 1.2.
#
# NB: the strings in this list must be *package* names, not extra names.
# Some of our extra names _are_ package names, which can lead to great confusion.
all = [
    # matrix-synapse-ldap3
    "matrix-synapse-ldap3",
    # postgres
    "psycopg2", "psycopg2cffi", "psycopg2cffi-compat",
    # saml2
    "pysaml2",
    # oidc and jwt
    "authlib",
    # url-preview
    "lxml",
    # sentry
    "sentry-sdk",
    # opentracing
    "jaeger-client", "opentracing",
    # redis
    "txredisapi", "hiredis",
    # cache-memory
    "pympler",
    # improved user search
    "pyicu",
    # omitted:
    #   - test: it's useful to have this separate from dev deps in the olddeps job
    #   - systemd: this is a system-based requirement
]

[tool.poetry.dev-dependencies]
# We pin black so that our tests don't start failing on new releases.
isort = ">=5.10.1"
black = ">=22.3.0"
ruff = "0.0.265"

# Typechecking
mypy = "*"
mypy-zope = "*"
types-bleach = ">=4.1.0"
types-commonmark = ">=0.9.2"
types-jsonschema = ">=3.2.0"
types-netaddr = ">=0.8.0.6"
types-opentracing = ">=2.4.2"
types-Pillow = ">=8.3.4"
types-psycopg2 = ">=2.9.9"
types-pyOpenSSL = ">=20.0.7"
types-PyYAML = ">=5.4.10"
types-requests = ">=2.26.0"
types-setuptools = ">=57.4.0"

# Dependencies which are exclusively required by unit test code. This is
# NOT a list of all modules that are necessary to run the unit tests.
# Tests assume that all optional dependencies are installed.
# parameterized<0.7.4 can create classes with names that would normally be invalid
# identifiers. trial really does not like this when running with multiple workers.
parameterized = ">=0.7.4"
idna = ">=2.5"

# The following are used by the release script
click = ">=8.1.3"
# GitPython was == 3.1.14; bumped to 3.1.20, the first release with type hints.
GitPython = ">=3.1.20"
commonmark = ">=0.9.1"
pygithub = ">=1.55"
# The following are executed as commands by the release script.
twine = "*"
# Towncrier min version comes from #3425. Rationale unclear.
towncrier = ">=18.6.0rc1"

# Used for checking the Poetry lockfile
tomli = ">=1.2.3"


# Dependencies for building the development documentation
[tool.poetry.group.dev-docs]
optional = true

[tool.poetry.group.dev-docs.dependencies]
sphinx = {version = "^6.1", python = "^3.8"}
sphinx-autodoc2 = {version = "^0.4.2", python = "^3.8"}
myst-parser = {version = "^1.0.0", python = "^3.8"}
furo = ">=2022.12.7,<2024.0.0"


[build-system]
# The upper bounds here are defensive, intended to prevent situations like
# #13849 and #14079 where we see buildtime or runtime errors caused by build
# system changes.
# We are happy to raise these upper bounds upon request,
# provided we check that it's safe to do so (i.e. that CI passes).
<<<<<<< HEAD
requires = ["poetry-core>=1.0.0,<=1.5.0", "setuptools_rust>=1.3,<=1.6.0"]
=======
requires = ["poetry-core>=1.2.0,<=1.5.0", "setuptools_rust>=1.3,<=1.5.2"]
>>>>>>> 2611433b
build-backend = "poetry.core.masonry.api"


[tool.cibuildwheel]
# Skip unsupported platforms (by us or by Rust).
skip = "cp36* *-musllinux_i686 pp*aarch64 *-musllinux_aarch64"

# We need a rust compiler
before-all =  "curl https://sh.rustup.rs -sSf | sh -s -- --default-toolchain stable -y --profile minimal"
environment= { PATH = "$PATH:$HOME/.cargo/bin" }

# For some reason if we don't manually clean the build directory we
# can end up polluting the next build with a .so that is for the wrong
# Python version.
before-build = "rm -rf {project}/build"
build-frontend = "build"
test-command = "python -c 'from synapse.synapse_rust import sum_as_string; print(sum_as_string(1, 2))'"


[tool.cibuildwheel.linux]
# Wrap the repair command to correctly rename the built cpython wheels as ABI3.
repair-wheel-command = "./.ci/scripts/auditwheel_wrapper.py -w {dest_dir} {wheel}"

[tool.cibuildwheel.macos]
# Wrap the repair command to correctly rename the built cpython wheels as ABI3.
repair-wheel-command = "./.ci/scripts/auditwheel_wrapper.py --require-archs {delocate_archs} -w {dest_dir} {wheel}"<|MERGE_RESOLUTION|>--- conflicted
+++ resolved
@@ -368,11 +368,7 @@
 # system changes.
 # We are happy to raise these upper bounds upon request,
 # provided we check that it's safe to do so (i.e. that CI passes).
-<<<<<<< HEAD
-requires = ["poetry-core>=1.0.0,<=1.5.0", "setuptools_rust>=1.3,<=1.6.0"]
-=======
-requires = ["poetry-core>=1.2.0,<=1.5.0", "setuptools_rust>=1.3,<=1.5.2"]
->>>>>>> 2611433b
+requires = ["poetry-core>=1.2.0,<=1.5.0", "setuptools_rust>=1.3,<=1.6.0"]
 build-backend = "poetry.core.masonry.api"
 
 
