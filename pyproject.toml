--- conflicted
+++ resolved
@@ -258,11 +258,7 @@
     # opentracing
     "jaeger-client", "opentracing",
     # redis
-<<<<<<< HEAD
     "txredisapi", "hiredis", "jump-consistent-hash",
-=======
-    "txredisapi", "hiredis",
->>>>>>> f0dec49f
     # cache-memory
     "pympler",
     # omitted:
