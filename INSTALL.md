--- conflicted
+++ resolved
@@ -193,14 +193,10 @@
 export LDFLAGS=-L/usr/local/Cellar/openssl\@1.1/1.1.1d/lib/
 ```
 
-<<<<<<< HEAD
 Alternatively, you can try https://stackoverflow.com/a/56228387/796832
 
 
-#### OpenSUSE
-=======
 ##### OpenSUSE
->>>>>>> 1a08e0cd
 
 Installing prerequisites on openSUSE:
 
