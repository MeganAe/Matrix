--- conflicted
+++ resolved
@@ -39,14 +39,8 @@
         room_member_count: int,
         sender_power_level: Optional[int],
         notification_power_levels: Mapping[str, int],
-<<<<<<< HEAD
-        related_flattened_keys: Mapping[str, str],
-        relations: Mapping[str, Set[Tuple[str, str]]],
-        relation_match_enabled: bool,
-=======
         related_events_flattened: Mapping[str, Mapping[str, str]],
         related_event_match_enabled: bool,
->>>>>>> f0dec49f
     ): ...
     def run(
         self,
