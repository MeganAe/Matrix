--- conflicted
+++ resolved
@@ -1,16 +1,14 @@
-<<<<<<< HEAD
-matrix-synapse-py3 (1.38.0ubuntu1) UNRELEASED; urgency=medium
+matrix-synapse-py3 (1.39.0ubuntu1) UNRELEASED; urgency=medium
 
   * Drop backwards-compatibility code that was required to support Ubuntu Xenial.
 
  -- Richard van der Hoff <richard@matrix.org>  Tue, 20 Jul 2021 00:10:03 +0100
-=======
+
 matrix-synapse-py3 (1.39.0~rc1) stable; urgency=medium
 
   * New synapse release 1.39.0rc1.
 
  -- Synapse Packaging team <packages@matrix.org>  Tue, 20 Jul 2021 14:28:34 +0100
->>>>>>> 5db11862
 
 matrix-synapse-py3 (1.38.0) stable; urgency=medium
 
