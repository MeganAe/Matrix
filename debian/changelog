--- conflicted
+++ resolved
@@ -1,17 +1,15 @@
-<<<<<<< HEAD
 matrix-synapse-py3 (1.74.0~rc1) UNRELEASED; urgency=medium
 
   * New dependency on libicu-dev to provide improved results for user
     search.
 
  -- Synapse Packaging team <packages@matrix.org>  Tue, 06 Dec 2022 15:28:10 +0000
-=======
+
 matrix-synapse-py3 (1.73.0) stable; urgency=medium
 
   * New Synapse release 1.73.0.
 
  -- Synapse Packaging team <packages@matrix.org>  Tue, 06 Dec 2022 11:48:56 +0000
->>>>>>> 66d47b44
 
 matrix-synapse-py3 (1.73.0~rc2) stable; urgency=medium
 
