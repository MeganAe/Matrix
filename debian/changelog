<<<<<<< HEAD
=======
matrix-synapse-py3 (1.80.0) stable; urgency=medium

  * New Synapse release 1.80.0.

 -- Synapse Packaging team <packages@matrix.org>  Tue, 28 Mar 2023 11:10:33 +0100

matrix-synapse-py3 (1.80.0~rc2) stable; urgency=medium

  * New Synapse release 1.80.0rc2.

 -- Synapse Packaging team <packages@matrix.org>  Wed, 22 Mar 2023 08:30:16 -0700

matrix-synapse-py3 (1.80.0~rc1) stable; urgency=medium

  * New Synapse release 1.80.0rc1.

 -- Synapse Packaging team <packages@matrix.org>  Tue, 21 Mar 2023 10:56:08 -0700

matrix-synapse-py3 (1.79.0) stable; urgency=medium

  * New Synapse release 1.79.0.

 -- Synapse Packaging team <packages@matrix.org>  Tue, 14 Mar 2023 16:14:50 +0100

matrix-synapse-py3 (1.79.0~rc2) stable; urgency=medium

  * New Synapse release 1.79.0rc2.

 -- Synapse Packaging team <packages@matrix.org>  Mon, 13 Mar 2023 12:54:21 +0000

matrix-synapse-py3 (1.79.0~rc1) stable; urgency=medium

  * New Synapse release 1.79.0rc1.

 -- Synapse Packaging team <packages@matrix.org>  Tue, 07 Mar 2023 12:03:49 +0000

matrix-synapse-py3 (1.78.0) stable; urgency=medium

  * New Synapse release 1.78.0.

 -- Synapse Packaging team <packages@matrix.org>  Tue, 28 Feb 2023 08:56:03 -0800

matrix-synapse-py3 (1.78.0~rc1) stable; urgency=medium

  * Add `matrix-org-archive-keyring` package as recommended.
  * New Synapse release 1.78.0rc1.

 -- Synapse Packaging team <packages@matrix.org>  Tue, 21 Feb 2023 14:29:19 +0000

>>>>>>> 9f7d6c6b
matrix-synapse-py3 (1.77.0) stable; urgency=medium

  * New Synapse release 1.77.0.

 -- Synapse Packaging team <packages@matrix.org>  Tue, 14 Feb 2023 12:59:02 +0100

matrix-synapse-py3 (1.77.0~rc2) stable; urgency=medium

  * New Synapse release 1.77.0rc2.

 -- Synapse Packaging team <packages@matrix.org>  Fri, 10 Feb 2023 12:44:21 +0000

matrix-synapse-py3 (1.77.0~rc1) stable; urgency=medium

  * New Synapse release 1.77.0rc1.

 -- Synapse Packaging team <packages@matrix.org>  Tue, 07 Feb 2023 13:45:14 +0000

matrix-synapse-py3 (1.76.0) stable; urgency=medium

  * New Synapse release 1.76.0.

 -- Synapse Packaging team <packages@matrix.org>  Tue, 31 Jan 2023 08:21:47 -0800

matrix-synapse-py3 (1.76.0~rc2) stable; urgency=medium

  * New Synapse release 1.76.0rc2.

 -- Synapse Packaging team <packages@matrix.org>  Fri, 27 Jan 2023 11:17:57 +0000

matrix-synapse-py3 (1.76.0~rc1) stable; urgency=medium

  * Use Poetry 1.3.2 to manage the bundled virtualenv included with this package.
  * New Synapse release 1.76.0rc1.

 -- Synapse Packaging team <packages@matrix.org>  Wed, 25 Jan 2023 16:21:16 +0000

matrix-synapse-py3 (1.75.0) stable; urgency=medium

  * New Synapse release 1.75.0.

 -- Synapse Packaging team <packages@matrix.org>  Tue, 17 Jan 2023 11:36:02 +0000

matrix-synapse-py3 (1.75.0~rc2) stable; urgency=medium

  * New Synapse release 1.75.0rc2.

 -- Synapse Packaging team <packages@matrix.org>  Thu, 12 Jan 2023 10:30:15 -0800

matrix-synapse-py3 (1.75.0~rc1) stable; urgency=medium

  * New Synapse release 1.75.0rc1.

 -- Synapse Packaging team <packages@matrix.org>  Tue, 10 Jan 2023 12:18:27 +0000

matrix-synapse-py3 (1.74.0) stable; urgency=medium

  * New Synapse release 1.74.0.

 -- Synapse Packaging team <packages@matrix.org>  Tue, 20 Dec 2022 16:07:38 +0000

matrix-synapse-py3 (1.74.0~rc1) stable; urgency=medium

  * New dependency on libicu-dev to provide improved results for user
    search.
  * New Synapse release 1.74.0rc1.

 -- Synapse Packaging team <packages@matrix.org>  Tue, 13 Dec 2022 13:30:01 +0000

matrix-synapse-py3 (1.73.0) stable; urgency=medium

  * New Synapse release 1.73.0.

 -- Synapse Packaging team <packages@matrix.org>  Tue, 06 Dec 2022 11:48:56 +0000

matrix-synapse-py3 (1.73.0~rc2) stable; urgency=medium

  * New Synapse release 1.73.0rc2.

 -- Synapse Packaging team <packages@matrix.org>  Thu, 01 Dec 2022 10:02:19 +0000

matrix-synapse-py3 (1.73.0~rc1) stable; urgency=medium

  * New Synapse release 1.73.0rc1.

 -- Synapse Packaging team <packages@matrix.org>  Tue, 29 Nov 2022 12:28:13 +0000

matrix-synapse-py3 (1.72.0) stable; urgency=medium

  * New Synapse release 1.72.0.

 -- Synapse Packaging team <packages@matrix.org>  Tue, 22 Nov 2022 10:57:30 +0000

matrix-synapse-py3 (1.72.0~rc1) stable; urgency=medium

  * New Synapse release 1.72.0rc1.

 -- Synapse Packaging team <packages@matrix.org>  Wed, 16 Nov 2022 15:10:59 +0000

matrix-synapse-py3 (1.71.0) stable; urgency=medium

  * New Synapse release 1.71.0.

 -- Synapse Packaging team <packages@matrix.org>  Tue, 08 Nov 2022 10:38:10 +0000

matrix-synapse-py3 (1.71.0~rc2) stable; urgency=medium

  * New Synapse release 1.71.0rc2.

 -- Synapse Packaging team <packages@matrix.org>  Fri, 04 Nov 2022 12:00:33 +0000

matrix-synapse-py3 (1.71.0~rc1) stable; urgency=medium

  * New Synapse release 1.71.0rc1.

 -- Synapse Packaging team <packages@matrix.org>  Tue, 01 Nov 2022 12:10:17 +0000

matrix-synapse-py3 (1.70.1) stable; urgency=medium

  * New Synapse release 1.70.1.

 -- Synapse Packaging team <packages@matrix.org>  Fri, 28 Oct 2022 12:10:21 +0100

matrix-synapse-py3 (1.70.0) stable; urgency=medium

  * New Synapse release 1.70.0.

 -- Synapse Packaging team <packages@matrix.org>  Wed, 26 Oct 2022 11:11:50 +0100

matrix-synapse-py3 (1.70.0~rc2) stable; urgency=medium

  * New Synapse release 1.70.0rc2.

 -- Synapse Packaging team <packages@matrix.org>  Tue, 25 Oct 2022 10:59:47 +0100

matrix-synapse-py3 (1.70.0~rc1) stable; urgency=medium

  * New Synapse release 1.70.0rc1.

 -- Synapse Packaging team <packages@matrix.org>  Wed, 19 Oct 2022 14:11:57 +0100

matrix-synapse-py3 (1.69.0) stable; urgency=medium

  * New Synapse release 1.69.0.

 -- Synapse Packaging team <packages@matrix.org>  Mon, 17 Oct 2022 11:31:03 +0100

matrix-synapse-py3 (1.69.0~rc4) stable; urgency=medium

  * New Synapse release 1.69.0rc4.

 -- Synapse Packaging team <packages@matrix.org>  Fri, 14 Oct 2022 15:04:47 +0100

matrix-synapse-py3 (1.69.0~rc3) stable; urgency=medium

  * New Synapse release 1.69.0rc3.

 -- Synapse Packaging team <packages@matrix.org>  Wed, 12 Oct 2022 13:24:04 +0100

matrix-synapse-py3 (1.69.0~rc2) stable; urgency=medium

  * New Synapse release 1.69.0rc2.

 -- Synapse Packaging team <packages@matrix.org>  Thu, 06 Oct 2022 14:45:00 +0100

matrix-synapse-py3 (1.69.0~rc1) stable; urgency=medium

  * The man page for the hash_password script has been updated to reflect
    the correct default value of 'bcrypt_rounds'.
  * New Synapse release 1.69.0rc1.

 -- Synapse Packaging team <packages@matrix.org>  Tue, 04 Oct 2022 11:17:16 +0100

matrix-synapse-py3 (1.68.0) stable; urgency=medium

  * New Synapse release 1.68.0.

 -- Synapse Packaging team <packages@matrix.org>  Tue, 27 Sep 2022 12:02:09 +0100

matrix-synapse-py3 (1.68.0~rc2) stable; urgency=medium

  * New Synapse release 1.68.0rc2.

 -- Synapse Packaging team <packages@matrix.org>  Fri, 23 Sep 2022 09:40:10 +0100

matrix-synapse-py3 (1.68.0~rc1) stable; urgency=medium

  * New Synapse release 1.68.0rc1.

 -- Synapse Packaging team <packages@matrix.org>  Tue, 20 Sep 2022 11:18:20 +0100

matrix-synapse-py3 (1.67.0) stable; urgency=medium

  * New Synapse release 1.67.0.

 -- Synapse Packaging team <packages@matrix.org>  Tue, 13 Sep 2022 09:19:56 +0100

matrix-synapse-py3 (1.67.0~rc1) stable; urgency=medium

  [ Erik Johnston ]
  * Use stable poetry 1.2.0 version, rather than a prerelease.

  [ Synapse Packaging team ]
  * New Synapse release 1.67.0rc1.

 -- Synapse Packaging team <packages@matrix.org>  Tue, 06 Sep 2022 09:01:06 +0100

matrix-synapse-py3 (1.66.0) stable; urgency=medium

  * New Synapse release 1.66.0.

 -- Synapse Packaging team <packages@matrix.org>  Wed, 31 Aug 2022 11:20:17 +0100

matrix-synapse-py3 (1.66.0~rc2+nmu1) UNRELEASED; urgency=medium

  [ Jörg Behrmann ]
  * Update debhelper to compatibility level 12.
  * Drop the preinst script stopping synapse.
  * Allocate a group for the system user.
  * Change dpkg-statoverride to --force-statoverride-add.

  [ Erik Johnston ]
  * Disable `dh_auto_configure` as it broke during Rust build.

 -- Jörg Behrmann <behrmann@physik.fu-berlin.de>  Tue, 23 Aug 2022 17:17:00 +0100

matrix-synapse-py3 (1.66.0~rc2) stable; urgency=medium

  * New Synapse release 1.66.0rc2.

 -- Synapse Packaging team <packages@matrix.org>  Tue, 30 Aug 2022 12:25:19 +0100

matrix-synapse-py3 (1.66.0~rc1) stable; urgency=medium

  * New Synapse release 1.66.0rc1.

 -- Synapse Packaging team <packages@matrix.org>  Tue, 23 Aug 2022 09:48:55 +0100

matrix-synapse-py3 (1.65.0) stable; urgency=medium

  * New Synapse release 1.65.0.

 -- Synapse Packaging team <packages@matrix.org>  Tue, 16 Aug 2022 16:51:26 +0100

matrix-synapse-py3 (1.65.0~rc2) stable; urgency=medium

  * New Synapse release 1.65.0rc2.

 -- Synapse Packaging team <packages@matrix.org>  Thu, 11 Aug 2022 11:38:18 +0100

matrix-synapse-py3 (1.65.0~rc1) stable; urgency=medium

  * New Synapse release 1.65.0rc1.

 -- Synapse Packaging team <packages@matrix.org>  Tue, 09 Aug 2022 11:39:29 +0100

matrix-synapse-py3 (1.64.0) stable; urgency=medium

  * New Synapse release 1.64.0.

 -- Synapse Packaging team <packages@matrix.org>  Tue, 02 Aug 2022 10:32:30 +0100

matrix-synapse-py3 (1.64.0~rc2) stable; urgency=medium

  * New Synapse release 1.64.0rc2.

 -- Synapse Packaging team <packages@matrix.org>  Fri, 29 Jul 2022 12:22:53 +0100

matrix-synapse-py3 (1.64.0~rc1) stable; urgency=medium

  * New Synapse release 1.64.0rc1.

 -- Synapse Packaging team <packages@matrix.org>  Tue, 26 Jul 2022 12:11:49 +0100

matrix-synapse-py3 (1.63.1) stable; urgency=medium

  * New Synapse release 1.63.1.

 -- Synapse Packaging team <packages@matrix.org>  Wed, 20 Jul 2022 13:36:52 +0100

matrix-synapse-py3 (1.63.0) stable; urgency=medium

  * Clarify that homeserver server names are included in the data reported
    by opt-in server stats reporting (`report_stats` homeserver config option).
  * New Synapse release 1.63.0.

 -- Synapse Packaging team <packages@matrix.org>  Tue, 19 Jul 2022 14:42:24 +0200

matrix-synapse-py3 (1.63.0~rc1) stable; urgency=medium

  * New Synapse release 1.63.0rc1.

 -- Synapse Packaging team <packages@matrix.org>  Tue, 12 Jul 2022 11:26:02 +0100

matrix-synapse-py3 (1.62.0) stable; urgency=medium

  * New Synapse release 1.62.0.

 -- Synapse Packaging team <packages@matrix.org>  Tue, 05 Jul 2022 11:14:15 +0100

matrix-synapse-py3 (1.62.0~rc3) stable; urgency=medium

  * New Synapse release 1.62.0rc3.

 -- Synapse Packaging team <packages@matrix.org>  Mon, 04 Jul 2022 16:07:01 +0100

matrix-synapse-py3 (1.62.0~rc2) stable; urgency=medium

  * New Synapse release 1.62.0rc2.

 -- Synapse Packaging team <packages@matrix.org>  Fri, 01 Jul 2022 11:42:41 +0100

matrix-synapse-py3 (1.62.0~rc1) stable; urgency=medium

  * New Synapse release 1.62.0rc1.

 -- Synapse Packaging team <packages@matrix.org>  Tue, 28 Jun 2022 16:34:57 +0100

matrix-synapse-py3 (1.61.1) stable; urgency=medium

  * New Synapse release 1.61.1.

 -- Synapse Packaging team <packages@matrix.org>  Tue, 28 Jun 2022 14:33:46 +0100

matrix-synapse-py3 (1.61.0) stable; urgency=medium

  * New Synapse release 1.61.0.

 -- Synapse Packaging team <packages@matrix.org>  Tue, 14 Jun 2022 11:44:19 +0100

matrix-synapse-py3 (1.61.0~rc1) stable; urgency=medium

  * Remove unused `jitsimeetbridge` experiment from `contrib` directory.
  * New Synapse release 1.61.0rc1.

 -- Synapse Packaging team <packages@matrix.org>  Tue, 07 Jun 2022 12:42:31 +0100

matrix-synapse-py3 (1.60.0) stable; urgency=medium

  * New Synapse release 1.60.0.

 -- Synapse Packaging team <packages@matrix.org>  Tue, 31 May 2022 13:41:22 +0100

matrix-synapse-py3 (1.60.0~rc2) stable; urgency=medium

  * New Synapse release 1.60.0rc2.

 -- Synapse Packaging team <packages@matrix.org>  Fri, 27 May 2022 11:04:55 +0100

matrix-synapse-py3 (1.60.0~rc1) stable; urgency=medium

  * New Synapse release 1.60.0rc1.

 -- Synapse Packaging team <packages@matrix.org>  Tue, 24 May 2022 12:05:01 +0100

matrix-synapse-py3 (1.59.1) stable; urgency=medium

  * New Synapse release 1.59.1.

 -- Synapse Packaging team <packages@matrix.org>  Wed, 18 May 2022 11:41:46 +0100

matrix-synapse-py3 (1.59.0) stable; urgency=medium

  * New Synapse release 1.59.0.

 -- Synapse Packaging team <packages@matrix.org>  Tue, 17 May 2022 10:26:50 +0100

matrix-synapse-py3 (1.59.0~rc2) stable; urgency=medium

  * New Synapse release 1.59.0rc2.

 -- Synapse Packaging team <packages@matrix.org>  Mon, 16 May 2022 12:52:15 +0100

matrix-synapse-py3 (1.59.0~rc1) stable; urgency=medium

  * Adjust how the `exported-requirements.txt` file is generated as part of
    the process of building these packages. This affects the package
    maintainers only; end-users are unaffected.
  * New Synapse release 1.59.0rc1.

 -- Synapse Packaging team <packages@matrix.org>  Tue, 10 May 2022 10:45:08 +0100

matrix-synapse-py3 (1.58.1) stable; urgency=medium

  * Include python dependencies from the `systemd` and `cache_memory` extras package groups, which
    were incorrectly omitted from the 1.58.0 package.
  * New Synapse release 1.58.1.

 -- Synapse Packaging team <packages@matrix.org>  Thu, 05 May 2022 14:58:23 +0100

matrix-synapse-py3 (1.58.0) stable; urgency=medium

  * New Synapse release 1.58.0.

 -- Synapse Packaging team <packages@matrix.org>  Tue, 03 May 2022 10:52:58 +0100

matrix-synapse-py3 (1.58.0~rc2) stable; urgency=medium

  * New Synapse release 1.58.0rc2.

 -- Synapse Packaging team <packages@matrix.org>  Tue, 26 Apr 2022 17:14:56 +0100

matrix-synapse-py3 (1.58.0~rc1) stable; urgency=medium

  * Use poetry to manage the bundled virtualenv included with this package.
  * New Synapse release 1.58.0rc1.

 -- Synapse Packaging team <packages@matrix.org>  Tue, 26 Apr 2022 11:15:20 +0100

matrix-synapse-py3 (1.57.1) stable; urgency=medium

  * New synapse release 1.57.1.

 -- Synapse Packaging team <packages@matrix.org>  Wed, 20 Apr 2022 15:27:21 +0100

matrix-synapse-py3 (1.57.0) stable; urgency=medium

  * New synapse release 1.57.0.

 -- Synapse Packaging team <packages@matrix.org>  Tue, 19 Apr 2022 10:58:42 +0100

matrix-synapse-py3 (1.57.0~rc1) stable; urgency=medium

  * New synapse release 1.57.0~rc1.

 -- Synapse Packaging team <packages@matrix.org>  Tue, 12 Apr 2022 13:36:25 +0100

matrix-synapse-py3 (1.56.0) stable; urgency=medium

  * New synapse release 1.56.0.

 -- Synapse Packaging team <packages@matrix.org>  Tue, 05 Apr 2022 12:38:39 +0100

matrix-synapse-py3 (1.56.0~rc1) stable; urgency=medium

  * New synapse release 1.56.0~rc1.

 -- Synapse Packaging team <packages@matrix.org>  Tue, 29 Mar 2022 10:40:50 +0100

matrix-synapse-py3 (1.55.2) stable; urgency=medium

  * New synapse release 1.55.2.

 -- Synapse Packaging team <packages@matrix.org>  Thu, 24 Mar 2022 19:07:11 +0000

matrix-synapse-py3 (1.55.1) stable; urgency=medium

  * New synapse release 1.55.1.

 -- Synapse Packaging team <packages@matrix.org>  Thu, 24 Mar 2022 17:44:23 +0000

matrix-synapse-py3 (1.55.0) stable; urgency=medium

  * New synapse release 1.55.0.

 -- Synapse Packaging team <packages@matrix.org>  Tue, 22 Mar 2022 13:59:26 +0000

matrix-synapse-py3 (1.55.0~rc1) stable; urgency=medium

  * New synapse release 1.55.0~rc1.

 -- Synapse Packaging team <packages@matrix.org>  Tue, 15 Mar 2022 10:59:31 +0000

matrix-synapse-py3 (1.54.0) stable; urgency=medium

  * New synapse release 1.54.0.

 -- Synapse Packaging team <packages@matrix.org>  Tue, 08 Mar 2022 10:54:52 +0000

matrix-synapse-py3 (1.54.0~rc1) stable; urgency=medium

  * New synapse release 1.54.0~rc1.

 -- Synapse Packaging team <packages@matrix.org>  Wed, 02 Mar 2022 10:43:22 +0000

matrix-synapse-py3 (1.53.0) stable; urgency=medium

  * New synapse release 1.53.0.

 -- Synapse Packaging team <packages@matrix.org>  Tue, 22 Feb 2022 11:32:06 +0000

matrix-synapse-py3 (1.53.0~rc1) stable; urgency=medium

  * New synapse release 1.53.0~rc1.

 -- Synapse Packaging team <packages@matrix.org>  Tue, 15 Feb 2022 10:40:50 +0000

matrix-synapse-py3 (1.52.0) stable; urgency=medium

  * New synapse release 1.52.0.

 -- Synapse Packaging team <packages@matrix.org>  Tue, 08 Feb 2022 11:34:54 +0000

matrix-synapse-py3 (1.52.0~rc1) stable; urgency=medium

  * New synapse release 1.52.0~rc1.

 -- Synapse Packaging team <packages@matrix.org>  Tue, 01 Feb 2022 11:04:09 +0000

matrix-synapse-py3 (1.51.0) stable; urgency=medium

  * New synapse release 1.51.0.

 -- Synapse Packaging team <packages@matrix.org>  Tue, 25 Jan 2022 11:28:51 +0000

matrix-synapse-py3 (1.51.0~rc2) stable; urgency=medium

  * New synapse release 1.51.0~rc2.

 -- Synapse Packaging team <packages@matrix.org>  Mon, 24 Jan 2022 12:25:00 +0000

matrix-synapse-py3 (1.51.0~rc1) stable; urgency=medium

  * New synapse release 1.51.0~rc1.

 -- Synapse Packaging team <packages@matrix.org>  Fri, 21 Jan 2022 10:46:02 +0000

matrix-synapse-py3 (1.50.2) stable; urgency=medium

  * New synapse release 1.50.2.

 -- Synapse Packaging team <packages@matrix.org>  Mon, 24 Jan 2022 13:37:11 +0000

matrix-synapse-py3 (1.50.1) stable; urgency=medium

  * New synapse release 1.50.1.

 -- Synapse Packaging team <packages@matrix.org>  Tue, 18 Jan 2022 16:06:26 +0000

matrix-synapse-py3 (1.50.0) stable; urgency=medium

  * New synapse release 1.50.0.

 -- Synapse Packaging team <packages@matrix.org>  Tue, 18 Jan 2022 10:40:38 +0000

matrix-synapse-py3 (1.50.0~rc2) stable; urgency=medium

  * New synapse release 1.50.0~rc2.

 -- Synapse Packaging team <packages@matrix.org>  Fri, 14 Jan 2022 11:18:06 +0000

matrix-synapse-py3 (1.50.0~rc1) stable; urgency=medium

  * New synapse release 1.50.0~rc1.

 -- Synapse Packaging team <packages@matrix.org>  Wed, 05 Jan 2022 12:36:17 +0000

matrix-synapse-py3 (1.49.2) stable; urgency=medium

  * New synapse release 1.49.2.

 -- Synapse Packaging team <packages@matrix.org>  Tue, 21 Dec 2021 17:31:03 +0000

matrix-synapse-py3 (1.49.1) stable; urgency=medium

  * New synapse release 1.49.1.

 -- Synapse Packaging team <packages@matrix.org>  Tue, 21 Dec 2021 11:07:30 +0000

matrix-synapse-py3 (1.49.0) stable; urgency=medium

  * New synapse release 1.49.0.

 -- Synapse Packaging team <packages@matrix.org>  Tue, 14 Dec 2021 12:39:46 +0000

matrix-synapse-py3 (1.49.0~rc1) stable; urgency=medium

  * New synapse release 1.49.0~rc1.

 -- Synapse Packaging team <packages@matrix.org>  Tue, 07 Dec 2021 13:52:21 +0000

matrix-synapse-py3 (1.48.0) stable; urgency=medium

  * New synapse release 1.48.0.

 -- Synapse Packaging team <packages@matrix.org>  Tue, 30 Nov 2021 11:24:15 +0000

matrix-synapse-py3 (1.48.0~rc1) stable; urgency=medium

  * New synapse release 1.48.0~rc1.

 -- Synapse Packaging team <packages@matrix.org>  Thu, 25 Nov 2021 15:56:03 +0000

matrix-synapse-py3 (1.47.1) stable; urgency=medium

  * New synapse release 1.47.1.

 -- Synapse Packaging team <packages@matrix.org>  Fri, 19 Nov 2021 13:44:32 +0000

matrix-synapse-py3 (1.47.0) stable; urgency=medium

  * New synapse release 1.47.0.

 -- Synapse Packaging team <packages@matrix.org>  Wed, 17 Nov 2021 13:09:43 +0000

matrix-synapse-py3 (1.47.0~rc3) stable; urgency=medium

  * New synapse release 1.47.0~rc3.

 -- Synapse Packaging team <packages@matrix.org>  Tue, 16 Nov 2021 14:32:47 +0000

matrix-synapse-py3 (1.47.0~rc2) stable; urgency=medium

  [ Dan Callahan ]
  * Update scripts to pass Shellcheck lints.
  * Remove unused Vagrant scripts from debian/ directory.
  * Allow building Debian packages for any architecture, not just amd64.
  * Preinstall the "wheel" package when building virtualenvs.
  * Do not error if /etc/default/matrix-synapse is missing.

  [ Synapse Packaging team ]
  * New synapse release 1.47.0~rc2.

 -- Synapse Packaging team <packages@matrix.org>  Wed, 10 Nov 2021 09:41:01 +0000

matrix-synapse-py3 (1.46.0) stable; urgency=medium

  [ Richard van der Hoff ]
  * Compress debs with xz, to fix incompatibility of impish debs with reprepro.

  [ Synapse Packaging team ]
  * New synapse release 1.46.0.

 -- Synapse Packaging team <packages@matrix.org>  Tue, 02 Nov 2021 13:22:53 +0000

matrix-synapse-py3 (1.46.0~rc1) stable; urgency=medium

  * New synapse release 1.46.0~rc1.

 -- Synapse Packaging team <packages@matrix.org>  Tue, 26 Oct 2021 14:04:04 +0100

matrix-synapse-py3 (1.45.1) stable; urgency=medium

  * New synapse release 1.45.1.

 -- Synapse Packaging team <packages@matrix.org>  Wed, 20 Oct 2021 11:58:27 +0100

matrix-synapse-py3 (1.45.0) stable; urgency=medium

  * New synapse release 1.45.0.

 -- Synapse Packaging team <packages@matrix.org>  Tue, 19 Oct 2021 11:18:53 +0100

matrix-synapse-py3 (1.45.0~rc2) stable; urgency=medium

  * New synapse release 1.45.0~rc2.

 -- Synapse Packaging team <packages@matrix.org>  Thu, 14 Oct 2021 10:58:24 +0100

matrix-synapse-py3 (1.45.0~rc1) stable; urgency=medium

  [ Nick @ Beeper ]
  * Include an `update_synapse_database` script in the distribution.

  [ Synapse Packaging team ]
  * New synapse release 1.45.0~rc1.

 -- Synapse Packaging team <packages@matrix.org>  Tue, 12 Oct 2021 10:46:27 +0100

matrix-synapse-py3 (1.44.0) stable; urgency=medium

  * New synapse release 1.44.0.

 -- Synapse Packaging team <packages@matrix.org>  Tue, 05 Oct 2021 13:43:57 +0100

matrix-synapse-py3 (1.44.0~rc3) stable; urgency=medium

  * New synapse release 1.44.0~rc3.

 -- Synapse Packaging team <packages@matrix.org>  Mon, 04 Oct 2021 14:57:22 +0100

matrix-synapse-py3 (1.44.0~rc2) stable; urgency=medium

  * New synapse release 1.44.0~rc2.

 -- Synapse Packaging team <packages@matrix.org>  Thu, 30 Sep 2021 12:39:10 +0100

matrix-synapse-py3 (1.44.0~rc1) stable; urgency=medium

  * New synapse release 1.44.0~rc1.

 -- Synapse Packaging team <packages@matrix.org>  Tue, 28 Sep 2021 13:41:28 +0100

matrix-synapse-py3 (1.43.0) stable; urgency=medium

  * New synapse release 1.43.0.

 -- Synapse Packaging team <packages@matrix.org>  Tue, 21 Sep 2021 11:49:05 +0100

matrix-synapse-py3 (1.43.0~rc2) stable; urgency=medium

  * New synapse release 1.43.0~rc2.

 -- Synapse Packaging team <packages@matrix.org>  Fri, 17 Sep 2021 10:43:21 +0100

matrix-synapse-py3 (1.43.0~rc1) stable; urgency=medium

  * New synapse release 1.43.0~rc1.

 -- Synapse Packaging team <packages@matrix.org>  Tue, 14 Sep 2021 11:39:46 +0100

matrix-synapse-py3 (1.42.0) stable; urgency=medium

  * New synapse release 1.42.0.

 -- Synapse Packaging team <packages@matrix.org>  Tue, 07 Sep 2021 16:19:09 +0100

matrix-synapse-py3 (1.42.0~rc2) stable; urgency=medium

  * New synapse release 1.42.0~rc2.

 -- Synapse Packaging team <packages@matrix.org>  Mon, 06 Sep 2021 15:25:13 +0100

matrix-synapse-py3 (1.42.0~rc1) stable; urgency=medium

  * New synapse release 1.42.0rc1.

 -- Synapse Packaging team <packages@matrix.org>  Wed, 01 Sep 2021 11:37:48 +0100

matrix-synapse-py3 (1.41.1) stable; urgency=high

  * New synapse release 1.41.1.

 -- Synapse Packaging team <packages@matrix.org>  Tue, 31 Aug 2021 12:59:10 +0100

matrix-synapse-py3 (1.41.0) stable; urgency=medium

  * New synapse release 1.41.0.

 -- Synapse Packaging team <packages@matrix.org>  Tue, 24 Aug 2021 15:31:45 +0100

matrix-synapse-py3 (1.41.0~rc1) stable; urgency=medium

  * New synapse release 1.41.0~rc1.

 -- Synapse Packaging team <packages@matrix.org>  Wed, 18 Aug 2021 15:52:00 +0100

matrix-synapse-py3 (1.40.0) stable; urgency=medium

  * New synapse release 1.40.0.

 -- Synapse Packaging team <packages@matrix.org>  Tue, 10 Aug 2021 13:50:48 +0100

matrix-synapse-py3 (1.40.0~rc3) stable; urgency=medium

  * New synapse release 1.40.0~rc3.

 -- Synapse Packaging team <packages@matrix.org>  Mon, 09 Aug 2021 13:41:08 +0100

matrix-synapse-py3 (1.40.0~rc2) stable; urgency=medium

  * New synapse release 1.40.0~rc2.

 -- Synapse Packaging team <packages@matrix.org>  Wed, 04 Aug 2021 17:08:55 +0100

matrix-synapse-py3 (1.40.0~rc1) stable; urgency=medium

  [ Richard van der Hoff ]
  * Drop backwards-compatibility code that was required to support Ubuntu Xenial.
  * Update package triggers so that the virtualenv is correctly rebuilt
    when the system python is rebuilt, on recent Python versions.

  [ Synapse Packaging team ]
  * New synapse release 1.40.0~rc1.

 -- Synapse Packaging team <packages@matrix.org>  Tue, 03 Aug 2021 11:31:49 +0100

matrix-synapse-py3 (1.39.0) stable; urgency=medium

  * New synapse release 1.39.0.

 -- Synapse Packaging team <packages@matrix.org>  Thu, 29 Jul 2021 09:59:00 +0100

matrix-synapse-py3 (1.39.0~rc3) stable; urgency=medium

  * New synapse release 1.39.0~rc3.

 -- Synapse Packaging team <packages@matrix.org>  Wed, 28 Jul 2021 13:30:58 +0100

matrix-synapse-py3 (1.38.1) stable; urgency=medium

  * New synapse release 1.38.1.

 -- Synapse Packaging team <packages@matrix.org>  Thu, 22 Jul 2021 15:37:06 +0100

matrix-synapse-py3 (1.39.0~rc1) stable; urgency=medium

  * New synapse release 1.39.0rc1.

 -- Synapse Packaging team <packages@matrix.org>  Tue, 20 Jul 2021 14:28:34 +0100

matrix-synapse-py3 (1.38.0) stable; urgency=medium

  * New synapse release 1.38.0.

 -- Synapse Packaging team <packages@matrix.org>  Tue, 13 Jul 2021 13:20:56 +0100

matrix-synapse-py3 (1.38.0rc3) prerelease; urgency=medium

  [ Erik Johnston ]
  * Add synapse_review_recent_signups script

  [ Synapse Packaging team ]
  * New synapse release 1.38.0rc3.

 -- Synapse Packaging team <packages@matrix.org>  Tue, 13 Jul 2021 11:53:56 +0100

matrix-synapse-py3 (1.37.1) stable; urgency=medium

  * New synapse release 1.37.1.

 -- Synapse Packaging team <packages@matrix.org>  Wed, 30 Jun 2021 12:24:06 +0100

matrix-synapse-py3 (1.37.0) stable; urgency=medium

  * New synapse release 1.37.0.

 -- Synapse Packaging team <packages@matrix.org>  Tue, 29 Jun 2021 10:15:25 +0100

matrix-synapse-py3 (1.36.0) stable; urgency=medium

  * New synapse release 1.36.0.

 -- Synapse Packaging team <packages@matrix.org>  Tue, 15 Jun 2021 15:41:53 +0100

matrix-synapse-py3 (1.35.1) stable; urgency=medium

  * New synapse release 1.35.1.

 -- Synapse Packaging team <packages@matrix.org>  Thu, 03 Jun 2021 08:11:29 -0400

matrix-synapse-py3 (1.35.0) stable; urgency=medium

  * New synapse release 1.35.0.

 -- Synapse Packaging team <packages@matrix.org>  Tue, 01 Jun 2021 13:23:35 +0100

matrix-synapse-py3 (1.34.0) stable; urgency=medium

  * New synapse release 1.34.0.

 -- Synapse Packaging team <packages@matrix.org>  Mon, 17 May 2021 11:34:18 +0100

matrix-synapse-py3 (1.33.2) stable; urgency=medium

  * New synapse release 1.33.2.

 -- Synapse Packaging team <packages@matrix.org>  Tue, 11 May 2021 11:17:59 +0100

matrix-synapse-py3 (1.33.1) stable; urgency=medium

  * New synapse release 1.33.1.

 -- Synapse Packaging team <packages@matrix.org>  Thu, 06 May 2021 14:06:33 +0100

matrix-synapse-py3 (1.33.0) stable; urgency=medium

  * New synapse release 1.33.0.

 -- Synapse Packaging team <packages@matrix.org>  Wed, 05 May 2021 14:15:27 +0100

matrix-synapse-py3 (1.32.2) stable; urgency=medium

  * New synapse release 1.32.2.

 -- Synapse Packaging team <packages@matrix.org>  Wed, 22 Apr 2021 12:43:52 +0100

matrix-synapse-py3 (1.32.1) stable; urgency=medium

  * New synapse release 1.32.1.

 -- Synapse Packaging team <packages@matrix.org>  Wed, 21 Apr 2021 14:00:55 +0100

matrix-synapse-py3 (1.32.0) stable; urgency=medium

  [ Dan Callahan ]
  * Skip tests when DEB_BUILD_OPTIONS contains "nocheck".

  [ Synapse Packaging team ]
  * New synapse release 1.32.0.

 -- Synapse Packaging team <packages@matrix.org>  Tue, 20 Apr 2021 14:28:39 +0100

matrix-synapse-py3 (1.31.0) stable; urgency=medium

  * New synapse release 1.31.0.

 -- Synapse Packaging team <packages@matrix.org>  Tue, 06 Apr 2021 13:08:29 +0100

matrix-synapse-py3 (1.30.1) stable; urgency=medium

  * New synapse release 1.30.1.

 -- Synapse Packaging team <packages@matrix.org>  Fri, 26 Mar 2021 12:01:28 +0000

matrix-synapse-py3 (1.30.0) stable; urgency=medium

  * New synapse release 1.30.0.

 -- Synapse Packaging team <packages@matrix.org>  Mon, 22 Mar 2021 13:15:34 +0000

matrix-synapse-py3 (1.29.0) stable; urgency=medium

  [ Jonathan de Jong ]
  * Remove the python -B flag (don't generate bytecode) in scripts and documentation.

  [ Synapse Packaging team ]
  * New synapse release 1.29.0.

 -- Synapse Packaging team <packages@matrix.org>  Mon, 08 Mar 2021 13:51:50 +0000

matrix-synapse-py3 (1.28.0) stable; urgency=medium

  * New synapse release 1.28.0.

 -- Synapse Packaging team <packages@matrix.org>  Thu, 25 Feb 2021 10:21:57 +0000

matrix-synapse-py3 (1.27.0) stable; urgency=medium

  [ Dan Callahan ]
  * Fix build on Ubuntu 16.04 LTS (Xenial).

  [ Synapse Packaging team ]
  * New synapse release 1.27.0.

 -- Synapse Packaging team <packages@matrix.org>  Tue, 16 Feb 2021 13:11:28 +0000

matrix-synapse-py3 (1.26.0) stable; urgency=medium

  [ Richard van der Hoff ]
  * Remove dependency on `python3-distutils`.

  [ Synapse Packaging team ]
  * New synapse release 1.26.0.

 -- Synapse Packaging team <packages@matrix.org>  Wed, 27 Jan 2021 12:43:35 -0500

matrix-synapse-py3 (1.25.0) stable; urgency=medium

  [ Dan Callahan ]
  * Update dependencies to account for the removal of the transitional
    dh-systemd package from Debian Bullseye.

  [ Synapse Packaging team ]
  * New synapse release 1.25.0.

 -- Synapse Packaging team <packages@matrix.org>  Wed, 13 Jan 2021 10:14:55 +0000

matrix-synapse-py3 (1.24.0) stable; urgency=medium

  * New synapse release 1.24.0.

 -- Synapse Packaging team <packages@matrix.org>  Wed, 09 Dec 2020 10:14:30 +0000

matrix-synapse-py3 (1.23.1) stable; urgency=medium

  * New synapse release 1.23.1.

 -- Synapse Packaging team <packages@matrix.org>  Wed, 09 Dec 2020 10:40:39 +0000

matrix-synapse-py3 (1.23.0) stable; urgency=medium

  * New synapse release 1.23.0.

 -- Synapse Packaging team <packages@matrix.org>  Wed, 18 Nov 2020 11:41:28 +0000

matrix-synapse-py3 (1.22.1) stable; urgency=medium

  * New synapse release 1.22.1.

 -- Synapse Packaging team <packages@matrix.org>  Fri, 30 Oct 2020 15:25:37 +0000

matrix-synapse-py3 (1.22.0) stable; urgency=medium

  * New synapse release 1.22.0.

 -- Synapse Packaging team <packages@matrix.org>  Tue, 27 Oct 2020 12:07:12 +0000

matrix-synapse-py3 (1.21.2) stable; urgency=medium

  [ Synapse Packaging team ]
  * New synapse release 1.21.2.

 -- Synapse Packaging team <packages@matrix.org>  Thu, 15 Oct 2020 09:23:27 -0400

matrix-synapse-py3 (1.21.1) stable; urgency=medium

  [ Synapse Packaging team ]
  * New synapse release 1.21.1.

  [ Andrew Morgan ]
  * Explicitly install "test" python dependencies.

 -- Synapse Packaging team <packages@matrix.org>  Tue, 13 Oct 2020 10:24:13 +0100

matrix-synapse-py3 (1.21.0) stable; urgency=medium

  * New synapse release 1.21.0.

 -- Synapse Packaging team <packages@matrix.org>  Mon, 12 Oct 2020 15:47:44 +0100

matrix-synapse-py3 (1.20.1) stable; urgency=medium

  * New synapse release 1.20.1.

 -- Synapse Packaging team <packages@matrix.org>  Thu, 24 Sep 2020 16:25:22 +0100

matrix-synapse-py3 (1.20.0) stable; urgency=medium

  [ Synapse Packaging team ]
  * New synapse release 1.20.0.

  [ Dexter Chua ]
  * Use Type=notify in systemd service

 -- Synapse Packaging team <packages@matrix.org>  Tue, 22 Sep 2020 15:19:32 +0100

matrix-synapse-py3 (1.19.3) stable; urgency=medium

  * New synapse release 1.19.3.

 -- Synapse Packaging team <packages@matrix.org>  Fri, 18 Sep 2020 14:59:30 +0100

matrix-synapse-py3 (1.19.2) stable; urgency=medium

  * New synapse release 1.19.2.

 -- Synapse Packaging team <packages@matrix.org>  Wed, 16 Sep 2020 12:50:30 +0100

matrix-synapse-py3 (1.19.1) stable; urgency=medium

  * New synapse release 1.19.1.

 -- Synapse Packaging team <packages@matrix.org>  Thu, 27 Aug 2020 10:50:19 +0100

matrix-synapse-py3 (1.19.0) stable; urgency=medium

  [ Synapse Packaging team ]
  * New synapse release 1.19.0.

  [ Aaron Raimist ]
  * Fix outdated documentation for SYNAPSE_CACHE_FACTOR

 -- Synapse Packaging team <packages@matrix.org>  Mon, 17 Aug 2020 14:06:42 +0100

matrix-synapse-py3 (1.18.0) stable; urgency=medium

  * New synapse release 1.18.0.

 -- Synapse Packaging team <packages@matrix.org>  Thu, 30 Jul 2020 10:55:53 +0100

matrix-synapse-py3 (1.17.0) stable; urgency=medium

  * New synapse release 1.17.0.

 -- Synapse Packaging team <packages@matrix.org>  Mon, 13 Jul 2020 10:20:31 +0100

matrix-synapse-py3 (1.16.1) stable; urgency=medium

  * New synapse release 1.16.1.

 -- Synapse Packaging team <packages@matrix.org>  Fri, 10 Jul 2020 12:09:24 +0100

matrix-synapse-py3 (1.17.0rc1) stable; urgency=medium

  * New synapse release 1.17.0rc1.

 -- Synapse Packaging team <packages@matrix.org>  Thu, 09 Jul 2020 16:53:12 +0100

matrix-synapse-py3 (1.16.0) stable; urgency=medium

  * New synapse release 1.16.0.

 -- Synapse Packaging team <packages@matrix.org>  Wed, 08 Jul 2020 11:03:48 +0100

matrix-synapse-py3 (1.15.2) stable; urgency=medium

  * New synapse release 1.15.2.

 -- Synapse Packaging team <packages@matrix.org>  Thu, 02 Jul 2020 10:34:00 -0400

matrix-synapse-py3 (1.15.1) stable; urgency=medium

  * New synapse release 1.15.1.

 -- Synapse Packaging team <packages@matrix.org>  Tue, 16 Jun 2020 10:27:50 +0100

matrix-synapse-py3 (1.15.0) stable; urgency=medium

  * New synapse release 1.15.0.

 -- Synapse Packaging team <packages@matrix.org>  Thu, 11 Jun 2020 13:27:06 +0100

matrix-synapse-py3 (1.14.0) stable; urgency=medium

  * New synapse release 1.14.0.

 -- Synapse Packaging team <packages@matrix.org>  Thu, 28 May 2020 10:37:27 +0000

matrix-synapse-py3 (1.13.0) stable; urgency=medium

  [ Patrick Cloke ]
  * Add information about .well-known files to Debian installation scripts.

  [ Synapse Packaging team ]
  * New synapse release 1.13.0.

 -- Synapse Packaging team <packages@matrix.org>  Tue, 19 May 2020 09:16:56 -0400

matrix-synapse-py3 (1.12.4) stable; urgency=medium

  * New synapse release 1.12.4.

 -- Synapse Packaging team <packages@matrix.org>  Thu, 23 Apr 2020 10:58:14 -0400

matrix-synapse-py3 (1.12.3) stable; urgency=medium

  [ Richard van der Hoff ]
  * Update the Debian build scripts to handle the new installation paths
   for the support libraries introduced by Pillow 7.1.1.

  [ Synapse Packaging team ]
  * New synapse release 1.12.3.

 -- Synapse Packaging team <packages@matrix.org>  Fri, 03 Apr 2020 10:55:03 +0100

matrix-synapse-py3 (1.12.2) stable; urgency=medium

  * New synapse release 1.12.2.

 -- Synapse Packaging team <packages@matrix.org>  Mon, 02 Apr 2020 19:02:17 +0000

matrix-synapse-py3 (1.12.1) stable; urgency=medium

  * New synapse release 1.12.1.

 -- Synapse Packaging team <packages@matrix.org>  Mon, 02 Apr 2020 11:30:47 +0000

matrix-synapse-py3 (1.12.0) stable; urgency=medium

  * New synapse release 1.12.0.

 -- Synapse Packaging team <packages@matrix.org>  Mon, 23 Mar 2020 12:13:03 +0000

matrix-synapse-py3 (1.11.1) stable; urgency=medium

  * New synapse release 1.11.1.

 -- Synapse Packaging team <packages@matrix.org>  Tue, 03 Mar 2020 15:01:22 +0000

matrix-synapse-py3 (1.11.0) stable; urgency=medium

  * New synapse release 1.11.0.

 -- Synapse Packaging team <packages@matrix.org>  Fri, 21 Feb 2020 08:54:34 +0000

matrix-synapse-py3 (1.10.1) stable; urgency=medium

  * New synapse release 1.10.1.

 -- Synapse Packaging team <packages@matrix.org>  Mon, 17 Feb 2020 16:27:28 +0000

matrix-synapse-py3 (1.10.0) stable; urgency=medium

  * New synapse release 1.10.0.

 -- Synapse Packaging team <packages@matrix.org>  Wed, 12 Feb 2020 12:18:54 +0000

matrix-synapse-py3 (1.9.1) stable; urgency=medium

  * New synapse release 1.9.1.

 -- Synapse Packaging team <packages@matrix.org>  Tue, 28 Jan 2020 13:09:23 +0000

matrix-synapse-py3 (1.9.0) stable; urgency=medium

  * New synapse release 1.9.0.

 -- Synapse Packaging team <packages@matrix.org>  Thu, 23 Jan 2020 12:56:31 +0000

matrix-synapse-py3 (1.8.0) stable; urgency=medium

  [ Richard van der Hoff ]
  * Automate generation of the default log configuration file.

  [ Synapse Packaging team ]
  * New synapse release 1.8.0.

 -- Synapse Packaging team <packages@matrix.org>  Thu, 09 Jan 2020 11:39:27 +0000

matrix-synapse-py3 (1.7.3) stable; urgency=medium

  * New synapse release 1.7.3.

 -- Synapse Packaging team <packages@matrix.org>  Tue, 31 Dec 2019 10:45:04 +0000

matrix-synapse-py3 (1.7.2) stable; urgency=medium

  * New synapse release 1.7.2.

 -- Synapse Packaging team <packages@matrix.org>  Fri, 20 Dec 2019 10:56:50 +0000

matrix-synapse-py3 (1.7.1) stable; urgency=medium

  * New synapse release 1.7.1.

 -- Synapse Packaging team <packages@matrix.org>  Wed, 18 Dec 2019 09:37:59 +0000

matrix-synapse-py3 (1.7.0) stable; urgency=medium

  * New synapse release 1.7.0.

 -- Synapse Packaging team <packages@matrix.org>  Fri, 13 Dec 2019 10:19:38 +0000

matrix-synapse-py3 (1.6.1) stable; urgency=medium

  * New synapse release 1.6.1.

 -- Synapse Packaging team <packages@matrix.org>  Thu, 28 Nov 2019 11:10:40 +0000

matrix-synapse-py3 (1.6.0) stable; urgency=medium

  * New synapse release 1.6.0.

 -- Synapse Packaging team <packages@matrix.org>  Tue, 26 Nov 2019 12:15:40 +0000

matrix-synapse-py3 (1.5.1) stable; urgency=medium

  * New synapse release 1.5.1.

 -- Synapse Packaging team <packages@matrix.org>  Wed, 06 Nov 2019 10:02:14 +0000

matrix-synapse-py3 (1.5.0) stable; urgency=medium

  * New synapse release 1.5.0.

 -- Synapse Packaging team <packages@matrix.org>  Tue, 29 Oct 2019 14:28:41 +0000

matrix-synapse-py3 (1.4.1) stable; urgency=medium

  * New synapse release 1.4.1.

 -- Synapse Packaging team <packages@matrix.org>  Fri, 18 Oct 2019 10:13:27 +0100

matrix-synapse-py3 (1.4.0) stable; urgency=medium

  * New synapse release 1.4.0.

 -- Synapse Packaging team <packages@matrix.org>  Thu, 03 Oct 2019 13:22:25 +0100

matrix-synapse-py3 (1.3.1) stable; urgency=medium

  * New synapse release 1.3.1.

 -- Synapse Packaging team <packages@matrix.org>  Sat, 17 Aug 2019 09:15:49 +0100

matrix-synapse-py3 (1.3.0) stable; urgency=medium

  [ Andrew Morgan ]
  * Remove libsqlite3-dev from required build dependencies.

  [ Synapse Packaging team ]
  * New synapse release 1.3.0.

 -- Synapse Packaging team <packages@matrix.org>  Thu, 15 Aug 2019 12:04:23 +0100

matrix-synapse-py3 (1.2.0) stable; urgency=medium

  [ Amber Brown ]
  * Update logging config defaults to match API changes in Synapse.

  [ Richard van der Hoff ]
  * Add Recommends and Depends for some libraries which you probably want.

  [ Synapse Packaging team ]
  * New synapse release 1.2.0.

 -- Synapse Packaging team <packages@matrix.org>  Thu, 25 Jul 2019 14:10:07 +0100

matrix-synapse-py3 (1.1.0) stable; urgency=medium

  [ Silke Hofstra ]
  * Include systemd-python to allow logging to the systemd journal.

  [ Synapse Packaging team ]
  * New synapse release 1.1.0.

 -- Synapse Packaging team <packages@matrix.org>  Thu, 04 Jul 2019 11:43:41 +0100

matrix-synapse-py3 (1.0.0) stable; urgency=medium

  * New synapse release 1.0.0.

 -- Synapse Packaging team <packages@matrix.org>  Tue, 11 Jun 2019 17:09:53 +0100

matrix-synapse-py3 (0.99.5.2) stable; urgency=medium

  * New synapse release 0.99.5.2.

 -- Synapse Packaging team <packages@matrix.org>  Thu, 30 May 2019 16:28:07 +0100

matrix-synapse-py3 (0.99.5.1) stable; urgency=medium

  * New synapse release 0.99.5.1.

 -- Synapse Packaging team <packages@matrix.org>  Wed, 22 May 2019 16:22:24 +0000

matrix-synapse-py3 (0.99.4) stable; urgency=medium

  [ Christoph Müller ]
  * Configure the systemd units to have a log identifier of `matrix-synapse`

  [ Synapse Packaging team ]
  * New synapse release 0.99.4.

 -- Synapse Packaging team <packages@matrix.org>  Wed, 15 May 2019 13:58:08 +0100

matrix-synapse-py3 (0.99.3.2) stable; urgency=medium

  * New synapse release 0.99.3.2.

 -- Synapse Packaging team <packages@matrix.org>  Fri, 03 May 2019 18:56:20 +0100

matrix-synapse-py3 (0.99.3.1) stable; urgency=medium

  * New synapse release 0.99.3.1.

 -- Synapse Packaging team <packages@matrix.org>  Fri, 03 May 2019 16:02:43 +0100

matrix-synapse-py3 (0.99.3) stable; urgency=medium

  [ Richard van der Hoff ]
  * Fix warning during preconfiguration. (Fixes: #4819)

  [ Synapse Packaging team ]
  * New synapse release 0.99.3.

 -- Synapse Packaging team <packages@matrix.org>  Mon, 01 Apr 2019 12:48:21 +0000

matrix-synapse-py3 (0.99.2) stable; urgency=medium

  * Fix overwriting of config settings on upgrade.
  * New synapse release 0.99.2.

 -- Synapse Packaging team <packages@matrix.org>  Fri, 01 Mar 2019 10:55:08 +0000

matrix-synapse-py3 (0.99.1.1) stable; urgency=medium

  * New synapse release 0.99.1.1

 -- Synapse Packaging team <packages@matrix.org>  Thu, 14 Feb 2019 17:19:44 +0000

matrix-synapse-py3 (0.99.1) stable; urgency=medium

  [ Damjan Georgievski ]
  * Added ExecReload= in service unit file to send a HUP signal

  [ Synapse Packaging team ]
  * New synapse release 0.99.1

 -- Synapse Packaging team <packages@matrix.org>  Thu, 14 Feb 2019 14:12:26 +0000

matrix-synapse-py3 (0.99.0) stable; urgency=medium

  * New synapse release 0.99.0

 -- Synapse Packaging team <packages@matrix.org>  Tue, 5 Feb 2019 18:25:00 +0000

matrix-synapse-py3 (0.34.1.1++1) stable; urgency=medium

  * Update conflicts specifications to allow smoother transition from matrix-synapse.

 -- Synapse Packaging team <packages@matrix.org>  Sat, 12 Jan 2019 12:58:35 +0000

matrix-synapse-py3 (0.34.1.1) stable; urgency=high

  * New synapse release 0.34.1.1

 -- Synapse Packaging team <packages@matrix.org>  Thu, 10 Jan 2019 15:04:52 +0000

matrix-synapse-py3 (0.34.1+1) stable; urgency=medium

  * Remove 'Breaks: matrix-synapse-ldap3'. (matrix-synapse-py3 includes
    the matrix-synapse-ldap3 python files, which makes the
    matrix-synapse-ldap3 debian package redundant but not broken.

 -- Synapse Packaging team <packages@matrix.org>  Wed, 09 Jan 2019 15:30:00 +0000

matrix-synapse-py3 (0.34.1) stable; urgency=medium

  * New synapse release 0.34.1.
  * Update Conflicts specifications to allow installation alongside our
    matrix-synapse transitional package.

 -- Synapse Packaging team <packages@matrix.org>  Wed, 09 Jan 2019 14:52:24 +0000

matrix-synapse-py3 (0.34.0) stable; urgency=medium

  * New synapse release 0.34.0.
  * Synapse is now installed into a Python 3 virtual environment with
    up-to-date dependencies.
  * The matrix-synapse service will now be restarted when the package is
    upgraded.
    (Fixes https://github.com/matrix-org/package-synapse-debian/issues/18)

 -- Synapse packaging team <packages@matrix.org>  Wed, 19 Dec 2018 14:00:00 +0000

matrix-synapse (0.33.9-1matrix1) stretch; urgency=medium

  [ Erik Johnston ]
  * Remove dependency on python-pydenticon

  [ Richard van der Hoff ]
  * New upstream version 0.33.9
  * Refresh patches for 0.33.9

 -- Richard van der Hoff <richard@matrix.org>  Tue, 20 Nov 2018 10:26:05 +0000

matrix-synapse (0.33.8-1) stretch; urgency=medium

  * New upstream version 0.33.8

 -- Erik Johnston <erik@matrix.org>  Thu, 01 Nov 2018 14:33:26 +0000

matrix-synapse (0.33.7-1matrix1) stretch; urgency=medium

  * New upstream version 0.33.7

 -- Richard van der Hoff <richard@matrix.org>  Thu, 18 Oct 2018 16:18:26 +0100

matrix-synapse (0.33.6-1matrix1) stretch; urgency=medium

  * Imported Upstream version 0.33.6
  * Remove redundant explicit dep on python-bcrypt
  * Run the tests during build
  * Add dependency on python-attr 16.0
  * Refresh patches for 0.33.6

 -- Richard van der Hoff <richard@matrix.org>  Thu, 04 Oct 2018 14:40:29 +0100

matrix-synapse (0.33.5.1-1matrix1) stretch; urgency=medium

  * Imported Upstream version 0.33.5.1

 -- Richard van der Hoff <richard@matrix.org>  Mon, 24 Sep 2018 18:20:51 +0100

matrix-synapse (0.33.5-1matrix1) stretch; urgency=medium

  * Imported Upstream version 0.33.5

 -- Richard van der Hoff <richard@matrix.org>  Mon, 24 Sep 2018 16:06:23 +0100

matrix-synapse (0.33.4-1mx1) stretch; urgency=medium

  * Imported Upstream version 0.33.4
  * Avoid telling people to install packages with pip
    (fixes https://github.com/matrix-org/synapse/issues/3743)

 -- Richard van der Hoff <richard@matrix.org>  Fri, 07 Sep 2018 14:06:17 +0100

matrix-synapse (0.33.3.1-1mx1) stretch; urgency=critical

  [ Richard van der Hoff ]
  * Imported Upstream version 0.33.3.1

 -- Richard van der Hoff <richard@matrix.org>  Thu, 06 Sep 2018 11:20:37 +0100

matrix-synapse (0.33.3-2) stretch; urgency=medium

  * We now require python-twisted 17.1.0 or later
  * Add recommendations for python-psycopg2 and python-lxml

 -- Richard van der Hoff <richard@matrix.org>  Thu, 23 Aug 2018 19:04:08 +0100

matrix-synapse (0.33.3-1) jessie; urgency=medium

  * New upstream version 0.33.3

 -- Richard van der Hoff <richard@matrix.org>  Wed, 22 Aug 2018 14:50:30 +0100

matrix-synapse (0.33.2-1) jessie; urgency=medium

  * New upstream version 0.33.2

 -- Richard van der Hoff <richard@matrix.org>  Thu, 09 Aug 2018 15:40:42 +0100

matrix-synapse (0.33.1-1) jessie; urgency=medium

  * New upstream version 0.33.1

 -- Erik Johnston <erik@matrix.org>  Thu, 02 Aug 2018 15:52:19 +0100

matrix-synapse (0.33.0-1) jessie; urgency=medium

  * New upstream version 0.33.0

 -- Richard van der Hoff <richard@matrix.org>  Thu, 19 Jul 2018 13:38:41 +0100

matrix-synapse (0.32.1-1) jessie; urgency=medium

  * New upstream version 0.32.1

 -- Richard van der Hoff <richard@matrix.org>  Fri, 06 Jul 2018 17:16:29 +0100

matrix-synapse (0.32.0-1) jessie; urgency=medium

  * New upstream version 0.32.0

 -- Erik Johnston <erik@matrix.org>  Fri, 06 Jul 2018 15:34:06 +0100

matrix-synapse (0.31.2-1) jessie; urgency=high

  * New upstream version 0.31.2

 -- Richard van der Hoff <richard@matrix.org>  Thu, 14 Jun 2018 16:49:07 +0100

matrix-synapse (0.31.1-1) jessie; urgency=medium

  * New upstream version 0.31.1
  * Require python-prometheus-client >= 0.0.14

 -- Richard van der Hoff <richard@matrix.org>  Fri, 08 Jun 2018 16:11:55 +0100

matrix-synapse (0.31.0-1) jessie; urgency=medium

  * New upstream version 0.31.0

 -- Richard van der Hoff <richard@matrix.org>  Wed, 06 Jun 2018 17:23:10 +0100

matrix-synapse (0.30.0-1) jessie; urgency=medium

  [ Michael Kaye ]
  * update homeserver.yaml to be somewhat more modern.

  [ Erik Johnston ]
  * New upstream version 0.30.0

 -- Erik Johnston <erik@matrix.org>  Thu, 24 May 2018 16:43:16 +0100

matrix-synapse (0.29.0-1) jessie; urgency=medium

  * New upstream version 0.29.0

 -- Erik Johnston <erik@matrix.org>  Wed, 16 May 2018 17:43:06 +0100

matrix-synapse (0.28.1-1) jessie; urgency=medium

  * New upstream version 0.28.1

 -- Erik Johnston <erik@matrix.org>  Tue, 01 May 2018 19:21:39 +0100

matrix-synapse (0.28.0-1) jessie; urgency=medium

  * New upstream 0.28.0

 -- Erik Johnston <erik@matrix.org>  Fri, 27 Apr 2018 13:15:49 +0100

matrix-synapse (0.27.4-1) jessie; urgency=medium

  * Bump canonicaljson version
  * New upstream 0.27.4

 -- Erik Johnston <erik@matrix.org>  Fri, 13 Apr 2018 13:37:47 +0100

matrix-synapse (0.27.3-1) jessie; urgency=medium

  * Report stats should default to off
  * Refresh patches
  * New upstream 0.27.3

 -- Erik Johnston <erik@matrix.org>  Wed, 11 Apr 2018 11:43:47 +0100

matrix-synapse (0.27.2-1) jessie; urgency=medium

  * New upstream version 0.27.2

 -- Erik Johnston <erik@matrix.org>  Mon, 26 Mar 2018 16:41:57 +0100

matrix-synapse (0.27.1-1) jessie; urgency=medium

  * New upstream version 0.27.1

 -- Erik Johnston <erik@matrix.org>  Mon, 26 Mar 2018 16:22:03 +0100

matrix-synapse (0.27.0-2) jessie; urgency=medium

  * Fix bcrypt dependency

 -- Erik Johnston <erik@matrix.org>  Mon, 26 Mar 2018 16:00:26 +0100

matrix-synapse (0.27.0-1) jessie; urgency=medium

  * New upstream version 0.27.0

 -- Erik Johnston <erik@matrix.org>  Mon, 26 Mar 2018 15:07:52 +0100

matrix-synapse (0.26.1-1) jessie; urgency=medium

  * Ignore RC
  * New upstream version 0.26.1

 -- Erik Johnston <erik@matrix.org>  Fri, 16 Mar 2018 00:40:08 +0000

matrix-synapse (0.26.0-1) jessie; urgency=medium

  [ Richard van der Hoff ]
  * Remove `level` for `file` log handler

  [ Erik Johnston ]

 -- Erik Johnston <erik@matrix.org>  Fri, 05 Jan 2018 11:21:26 +0000

matrix-synapse (0.25.1-1) jessie; urgency=medium

  * New upstream version 0.25.1

 -- Erik Johnston <erik@matrix.org>  Mon, 20 Nov 2017 10:05:37 +0000

matrix-synapse (0.25.0-1) jessie; urgency=medium

  * New upstream version 0.25.0

 -- Erik Johnston <erik@matrix.org>  Wed, 15 Nov 2017 11:36:32 +0000

matrix-synapse (0.24.1-1) jessie; urgency=medium

  * New upstream version 0.24.1

 -- Erik Johnston <erik@matrix.org>  Tue, 24 Oct 2017 15:05:03 +0100

matrix-synapse (0.24.0-1) jessie; urgency=medium

  * New upstream version 0.24.0

 -- Erik Johnston <erik@matrix.org>  Mon, 23 Oct 2017 14:11:46 +0100

matrix-synapse (0.23.1-1) xenial; urgency=medium

  * Imported upstream version 0.23.1

 -- Erik Johnston <erikj@matrix.org>  Thu, 05 Oct 2017 15:28:25 +0100

matrix-synapse (0.23.0-1) jessie; urgency=medium

  * Fix patch after refactor
  * Add patch to remove requirement on affinity package
  * refresh webclient patch

 -- Erik Johnston <erikj@matrix.org>  Mon, 02 Oct 2017 15:34:57 +0100

matrix-synapse (0.22.1-1) jessie; urgency=medium

  * Imported Upstream version 0.22.1

 -- Erik Johnston <erikj@matrix.org>  Thu, 06 Jul 2017 18:14:13 +0100

matrix-synapse (0.22.0-1) jessie; urgency=medium

  * Imported upstream version 0.22.0

 -- Erik Johnston <erikj@matrix.org>  Thu, 06 Jul 2017 10:47:45 +0100

matrix-synapse (0.21.1-1) jessie; urgency=medium

  * Imported upstream version 0.21.1

 -- Erik Johnston <erikj@matrix.org>  Thu, 15 Jun 2017 13:31:13 +0100

matrix-synapse (0.21.0-1) jessie; urgency=medium

  * Imported upstream version 0.21.0
  * Update patches

 -- Erik Johnston <erikj@matrix.org>  Thu, 18 May 2017 14:16:54 +0100

matrix-synapse (0.20.0-2) jessie; urgency=medium

  * Depend on python-jsonschema

 -- Erik Johnston <erikj@matrix.org>  Wed, 12 Apr 2017 10:41:46 +0100

matrix-synapse (0.20.0-1) jessie; urgency=medium

  * Imported upstream version 0.20.0

 -- Erik Johnston <erikj@matrix.org>  Tue, 11 Apr 2017 12:58:26 +0100

matrix-synapse (0.19.3-1) jessie; urgency=medium

  * Imported upstream version 0.19.3

 -- Erik Johnston <erikj@matrix.org>  Tue, 21 Mar 2017 13:45:41 +0000

matrix-synapse (0.19.2-1) jessie; urgency=medium

  [ Sunil Mohan Adapa ]
  * Bump standards version to 3.9.8
  * Add debian/copyright file
  * Don't ignore errors in debian/config
  * Reformat depenedencies in debian/control
  * Internationalize strings in template file
  * Update package description
  * Add lsb-base as dependency
  * Update questions for debconf style
  * Add man pages for all binaries

  [ Erik Johnston ]
  * Imported upstream version 0.19.2

 -- Erik Johnston <erikj@matrix.org>  Tue, 21 Feb 2017 13:55:00 +0000

matrix-synapse (0.19.1-1) jessie; urgency=medium

  * Imported upstream version 0.19.1

 -- Erik Johnston <erikj@matrix.org>  Thu, 09 Feb 2017 11:53:27 +0000

matrix-synapse (0.19.0-1) jessie; urgency=medium

  This build requires python-twisted 0.19.0, which may need to be installed
  from backports.

  [ Bryce Chidester ]
  * Add EnvironmentFile to the systemd service
  * Create matrix-synapse.default

  [ Erik Johnston ]
  * Imported upstream version 0.19.0

 -- Erik Johnston <erikj@matrix.org>  Sat, 04 Feb 2017 09:58:29 +0000

matrix-synapse (0.18.7-1) trusty; urgency=medium

  * Imported Upstream version 0.18.4

 -- Erik Johnston <erikj@matrix.org>  Mon, 09 Jan 2017 15:10:21 +0000

matrix-synapse (0.18.5-1) trusty; urgency=medium

  * Imported Upstream version 0.18.5

 -- Erik Johnston <erikj@matrix.org>  Fri, 16 Dec 2016 10:51:59 +0000

matrix-synapse (0.18.4-1) trusty; urgency=medium

  * Imported Upstream version 0.18.4

 -- Erik Johnston <erikj@matrix.org>  Tue, 22 Nov 2016 10:33:41 +0000

matrix-synapse (0.18.3-1) trusty; urgency=medium

  * Imported Upstream version 0.18.3
  * Remove upstreamed ldap3 patch

 -- Erik Johnston <erikj@matrix.org>  Tue, 08 Nov 2016 15:01:49 +0000

matrix-synapse (0.18.2-2) trusty; urgency=high

  * Patch ldap3 support to workaround differences in python-ldap3 0.9,
    bug allowed unauthorized logins if ldap3 0.9 was used.

 -- Erik Johnston <erikj@matrix.org>  Tue, 08 Nov 2016 13:48:09 +0000

matrix-synapse (0.18.2-1) trusty; urgency=medium

  * Imported Upstream version 0.18.2

 -- Erik Johnston <erikj@matrix.org>  Tue, 01 Nov 2016 13:30:45 +0000

matrix-synapse (0.18.1-1) trusty; urgency=medium

  * Imported Upstream version 0.18.1

 -- Erik Johnston <erikj@matrix.org>  Wed, 05 Oct 2016 14:52:53 +0100

matrix-synapse (0.18.0-1) trusty; urgency=medium

  * Imported Upstream version 0.18.0

 -- Erik Johnston <erikj@matrix.org>  Mon, 19 Sep 2016 17:38:48 +0100

matrix-synapse (0.17.3-1) trusty; urgency=medium

  * Imported Upstream version 0.17.3

 -- Erik Johnston <erikj@matrix.org>  Fri, 09 Sep 2016 11:18:18 +0100

matrix-synapse (0.17.2-1) trusty; urgency=medium

  * Imported Upstream version 0.17.2

 -- Erik Johnston <erikj@matrix.org>  Thu, 08 Sep 2016 15:37:14 +0100

matrix-synapse (0.17.1-1) trusty; urgency=medium

  * Imported Upstream version 0.17.1

 -- Erik Johnston <erikj@matrix.org>  Wed, 24 Aug 2016 15:11:29 +0100

matrix-synapse (0.17.0-1) trusty; urgency=medium

  * Imported Upstream version 0.17.0

 -- Erik Johnston <erikj@matrix.org>  Mon, 08 Aug 2016 13:56:15 +0100

matrix-synapse (0.16.1-r1-1) trusty; urgency=medium

  * Imported Upstream version 0.16.1-r1

 -- Erik Johnston <erikj@matrix.org>  Fri, 08 Jul 2016 16:47:35 +0100

matrix-synapse (0.16.1-2) trusty; urgency=critical

  * Apply security patch

 -- Erik Johnston <erikj@matrix.org>  Fri, 08 Jul 2016 11:05:27 +0100

matrix-synapse (0.16.1-1) trusty; urgency=medium

  * New upstream release

 -- Erik Johnston <erikj@matrix.org>  Tue, 21 Jun 2016 14:56:48 +0100

matrix-synapse (0.16.0-3) trusty; urgency=medium

  * Don't require strict nacl==0.3.0 requirement

 -- Erik Johnston <erikj@matrix.org>  Mon, 20 Jun 2016 13:24:22 +0100

matrix-synapse (0.16.0-2) trusty; urgency=medium

  * Also change the permissions of /etc/matrix-synapse
  * Add apt webclient instructions
  * Fix up patches
  * Update default homeserver.yaml
  * Add patch

 -- Erik Johnston <erikj@matrix.org>  Fri, 10 Jun 2016 14:06:20 +0100

matrix-synapse (0.16.0-1) trusty; urgency=medium

  [ David A Roberts ]
  * systemd

  [ Erik Johnston ]
  * Fixup postinst and matrix-synapse.service
  * Handle email optional deps
  * New upstream release

 -- Erik Johnston <erikj@matrix.org>  Thu, 09 Jun 2016 16:17:01 +0100

matrix-synapse (0.14.0-1) trusty; urgency=medium

  * Remove saml2 module requirements

 -- Erik Johnston <erikj@matrix.org>  Wed, 30 Mar 2016 14:31:17 +0100

matrix-synapse (0.13.3-1) trusty; urgency=medium

  * New upstream release

 -- Erik Johnston <erikj@matrix.org>  Thu, 11 Feb 2016 16:35:39 +0000

matrix-synapse (0.13.2-1) trusty; urgency=medium

  * New upstream release

 -- Erik Johnston <erikj@matrix.org>  Thu, 11 Feb 2016 11:01:16 +0000

matrix-synapse (0.13.0-1) trusty; urgency=medium

  * New upstream release

 -- Erik Johnston <erikj@matrix.org>  Wed, 10 Feb 2016 16:34:39 +0000

matrix-synapse (0.12.0-2) trusty; urgency=medium

  * Don't default `registerion_shared_secret` config option

 -- Erik Johnston <erikj@matrix.org>  Wed, 06 Jan 2016 16:34:02 +0000

matrix-synapse (0.12.0-1) stable; urgency=medium

  * Imported Upstream version 0.12.0

 -- Mark Haines <mark@matrix.org>  Mon, 04 Jan 2016 15:38:33 +0000

matrix-synapse (0.11.1-1) unstable; urgency=medium

  * Imported Upstream version 0.11.1

 -- Erik Johnston <erikj@matrix.org>  Fri, 20 Nov 2015 17:56:52 +0000

matrix-synapse (0.11.0-r2-1) stable; urgency=medium

  * Imported Upstream version 0.11.0-r2
  * Add gbp.conf

 -- Erik Johnston <erikj@matrix.org>  Thu, 19 Nov 2015 13:52:36 +0000

matrix-synapse (0.11.0-1) wheezy; urgency=medium

  * Fix dependencies.

 -- Erik Johnston <erikj@matrix.org>  Tue, 17 Nov 2015 16:28:06 +0000

matrix-synapse (0.11.0-0) wheezy; urgency=medium

  * New upstream release

 -- Erik Johnston <erikj@matrix.org>  Tue, 17 Nov 2015 16:03:01 +0000

matrix-synapse (0.10.0-2) wheezy; urgency=medium

  * Rebuild for wheezy.

 -- Erik Johnston <erikj@matrix.org>  Fri, 04 Sep 2015 14:21:03 +0100

matrix-synapse (0.10.0-1) trusty; urgency=medium

  * New upstream release

 -- Erik Johnston <erikj@matrix.org>  Thu, 03 Sep 2015 10:08:34 +0100

matrix-synapse (0.10.0~rc6-3) trusty; urgency=medium

  * Create log directory.

 -- Erik Johnston <erikj@matrix.org>  Wed, 02 Sep 2015 17:49:07 +0100

matrix-synapse (0.10.0~rc6-2) trusty; urgency=medium

  * Add patch to work around upstream bug in config directory handling.

 -- Erik Johnston <erikj@matrix.org>  Wed, 02 Sep 2015 17:42:42 +0100

matrix-synapse (0.10.0~rc6-1) trusty; urgency=medium

  * New upstream release

 -- Erik Johnston <erikj@matrix.org>  Wed, 02 Sep 2015 17:21:21 +0100

matrix-synapse (0.10.0~rc5-3) trusty; urgency=medium

  * Update init script to work.

 -- Erik Johnston <erikj@matrix.org>  Fri, 28 Aug 2015 10:51:56 +0100

matrix-synapse (0.10.0~rc5-2) trusty; urgency=medium

  * Fix where python files are installed.

 -- Erik Johnston <erikj@matrix.org>  Thu, 27 Aug 2015 11:55:39 +0100

matrix-synapse (0.10.0~rc5-1) trusty; urgency=medium

  * New upstream release

 -- Erik Johnston <erikj@matrix.org>  Thu, 27 Aug 2015 11:26:54 +0100

matrix-synapse (0.10.0~rc4-1) trusty; urgency=medium

  * New upstream version.

 -- Erik Johnston <erikj@matrix.org>  Thu, 27 Aug 2015 10:29:31 +0100

matrix-synapse (0.10.0~rc3-7) trusty; urgency=medium

  * Add debian/watch

 -- Erik Johnston <erikj@matrix.org>  Wed, 26 Aug 2015 17:57:08 +0100

matrix-synapse (0.10.0~rc3-6) trusty; urgency=medium

  * Deps.

 -- Erik Johnston <erikj@matrix.org>  Wed, 26 Aug 2015 17:07:13 +0100

matrix-synapse (0.10.0~rc3-5) trusty; urgency=medium

  * Deps.

 -- Erik Johnston <erikj@matrix.org>  Wed, 26 Aug 2015 16:18:02 +0100

matrix-synapse (0.10.0~rc3-4) trusty; urgency=medium

  * More deps.

 -- Erik Johnston <erikj@matrix.org>  Wed, 26 Aug 2015 14:09:27 +0100

matrix-synapse (0.10.0~rc3-3) trusty; urgency=medium

  * Update deps.

 -- Erik Johnston <erikj@matrix.org>  Wed, 26 Aug 2015 13:49:20 +0100

matrix-synapse (0.10.0~rc3-2) trusty; urgency=medium

  * Add more deps.

 -- Erik Johnston <erikj@matrix.org>  Wed, 26 Aug 2015 13:25:45 +0100

matrix-synapse (0.10.0~rc3-1) trusty; urgency=medium

  * New upstream release

 -- Erik Johnston <erikj@matrix.org>  Tue, 25 Aug 2015 17:52:33 +0100

matrix-synapse (0.9.3-1~trusty1) trusty; urgency=medium

  * Rebuild for trusty.

 -- Erik Johnston <erikj@matrix.org>  Thu, 20 Aug 2015 15:05:43 +0100

matrix-synapse (0.9.3-1) wheezy; urgency=medium

  * New upstream release
  * Create a user, "matrix-synapse", to run as
  * Log to /var/log/matrix-synapse/ directory
  * Override the way synapse looks for the angular SDK (syweb) so it finds the
    packaged one

 -- Paul "LeoNerd" Evans <paul@matrix.org>  Fri, 07 Aug 2015 15:32:12 +0100

matrix-synapse (0.9.2-2) wheezy; urgency=medium

  * Supply a default config file
  * Create directory in /var/lib
  * Use debconf to ask the user for the server name at installation time

 -- Paul "LeoNerd" Evans <paul@matrix.org>  Thu, 06 Aug 2015 15:28:00 +0100

matrix-synapse (0.9.2-1) wheezy; urgency=low

  * source package automatically created by stdeb 0.8.2

 -- Paul "LeoNerd" Evans <paul@matrix.org>  Fri, 12 Jun 2015 14:32:03 +0100<|MERGE_RESOLUTION|>--- conflicted
+++ resolved
@@ -1,5 +1,3 @@
-<<<<<<< HEAD
-=======
 matrix-synapse-py3 (1.80.0) stable; urgency=medium
 
   * New Synapse release 1.80.0.
@@ -49,7 +47,6 @@
 
  -- Synapse Packaging team <packages@matrix.org>  Tue, 21 Feb 2023 14:29:19 +0000
 
->>>>>>> 9f7d6c6b
 matrix-synapse-py3 (1.77.0) stable; urgency=medium
 
   * New Synapse release 1.77.0.
