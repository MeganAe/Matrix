--- conflicted
+++ resolved
@@ -1,11 +1,10 @@
-<<<<<<< HEAD
-matrix-synapse-py3 (0.99.3+nmu1) UNRELEASED; urgency=medium
+matrix-synapse-py3 (0.99.3.2+nmu1) UNRELEASED; urgency=medium
 
   [ Christoph Müller ]
   * Configure the systemd units to have a log identifier of `matrix-synapse`
 
  -- Christoph Müller <iblzm@hotmail.de>  Wed, 17 Apr 2019 16:17:32 +0200
-=======
+
 matrix-synapse-py3 (0.99.3.2) stable; urgency=medium
 
   * New synapse release 0.99.3.2.
@@ -17,7 +16,6 @@
   * New synapse release 0.99.3.1.
 
  -- Synapse Packaging team <packages@matrix.org>  Fri, 03 May 2019 16:02:43 +0100
->>>>>>> d9a02d12
 
 matrix-synapse-py3 (0.99.3) stable; urgency=medium
 
