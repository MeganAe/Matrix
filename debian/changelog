--- conflicted
+++ resolved
@@ -1,17 +1,15 @@
-<<<<<<< HEAD
 matrix-synapse-py3 (1.44.0~rc2+nmu1) UNRELEASED; urgency=medium
 
   [ Nick @ Beeper ]
   * Include an `update_synapse_database` script in the distribution.
 
  -- root <root@f7b8a71098d3>  Mon, 04 Oct 2021 13:29:26 +0000
-=======
+
 matrix-synapse-py3 (1.44.0~rc3) stable; urgency=medium
 
   * New synapse release 1.44.0~rc3.
 
  -- Synapse Packaging team <packages@matrix.org>  Mon, 04 Oct 2021 14:57:22 +0100
->>>>>>> eda8c88b
 
 matrix-synapse-py3 (1.44.0~rc2) stable; urgency=medium
 
