--- conflicted
+++ resolved
@@ -1,14 +1,9 @@
 matrix-synapse-py3 (1.31.0+nmu1) UNRELEASED; urgency=medium
 
-<<<<<<< HEAD
+  * Skip tests when DEB_BUILD_OPTIONS contains "nocheck".
   * Update Debian build scripts for debhelper-compat level 12.
 
- -- Dan Callahan <danc@element.io>  Mon, 12 Apr 2021 10:39:59 +0000
-=======
-  * Skip tests when DEB_BUILD_OPTIONS contains "nocheck".
-
  -- Dan Callahan <danc@element.io>  Mon, 12 Apr 2021 13:07:36 +0000
->>>>>>> 3efde8b6
 
 matrix-synapse-py3 (1.31.0) stable; urgency=medium
 
