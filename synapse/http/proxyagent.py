# Copyright 2019 The Matrix.org Foundation C.I.C.
#
# Licensed under the Apache License, Version 2.0 (the "License");
# you may not use this file except in compliance with the License.
# You may obtain a copy of the License at
#
#     http://www.apache.org/licenses/LICENSE-2.0
#
# Unless required by applicable law or agreed to in writing, software
# distributed under the License is distributed on an "AS IS" BASIS,
# WITHOUT WARRANTIES OR CONDITIONS OF ANY KIND, either express or implied.
# See the License for the specific language governing permissions and
# limitations under the License.
import base64
import logging
import re
from typing import Any, Dict, Optional, Tuple
from urllib.parse import urlparse
from urllib.request import (  # type: ignore[attr-defined]
    getproxies_environment,
    proxy_bypass_environment,
)

import attr
from zope.interface import implementer

from twisted.internet import defer
from twisted.internet.endpoints import HostnameEndpoint, wrapClientTLS
from twisted.internet.interfaces import IReactorCore, IStreamClientEndpoint
from twisted.python.failure import Failure
from twisted.web.client import (
    URI,
    BrowserLikePolicyForHTTPS,
    HTTPConnectionPool,
    _AgentBase,
)
from twisted.web.error import SchemeNotSupported
from twisted.web.http_headers import Headers
from twisted.web.iweb import IAgent, IBodyProducer, IPolicyForHTTPS

from synapse.http.connectproxyclient import HTTPConnectProxyEndpoint
from synapse.types import ISynapseReactor

logger = logging.getLogger(__name__)

_VALID_URI = re.compile(br"\A[\x21-\x7e]+\Z")


@attr.s
class ProxyCredentials:
    username_password = attr.ib(type=bytes)

    def as_proxy_authorization_value(self) -> bytes:
        """
        Return the value for a Proxy-Authorization header (i.e. 'Basic abdef==').

        Returns:
            A transformation of the authentication string the encoded value for
            a Proxy-Authorization header.
        """
        # Encode as base64 and prepend the authorization type
        return b"Basic " + base64.encodebytes(self.username_password)


@implementer(IAgent)
class ProxyAgent(_AgentBase):
    """An Agent implementation which will use an HTTP proxy if one was requested

    Args:
        reactor: twisted reactor to place outgoing
            connections.

        proxy_reactor: twisted reactor to use for connections to the proxy server
                       reactor might have some blacklisting applied (i.e. for DNS queries),
                       but we need unblocked access to the proxy.

        contextFactory: A factory for TLS contexts, to control the
            verification parameters of OpenSSL.  The default is to use a
            `BrowserLikePolicyForHTTPS`, so unless you have special
            requirements you can leave this as-is.

        connectTimeout: The amount of time that this Agent will wait
            for the peer to accept a connection, in seconds. If 'None',
            HostnameEndpoint's default (30s) will be used.
            This is used for connections to both proxies and destination servers.

        bindAddress: The local address for client sockets to bind to.

        pool: connection pool to be used. If None, a
            non-persistent pool instance will be created.

        use_proxy: Whether proxy settings should be discovered and used
            from conventional environment variables.

    Raises:
        ValueError if use_proxy is set and the environment variables
            contain an invalid proxy specification.
    """

    def __init__(
        self,
        reactor: IReactorCore,
        proxy_reactor: Optional[ISynapseReactor] = None,
        contextFactory: Optional[IPolicyForHTTPS] = None,
        connectTimeout: Optional[float] = None,
        bindAddress: Optional[bytes] = None,
        pool: Optional[HTTPConnectionPool] = None,
        use_proxy: bool = False,
    ):
        contextFactory = contextFactory or BrowserLikePolicyForHTTPS()

        _AgentBase.__init__(self, reactor, pool)

        if proxy_reactor is None:
            self.proxy_reactor = reactor
        else:
            self.proxy_reactor = proxy_reactor

        self._endpoint_kwargs: Dict[str, Any] = {}
        if connectTimeout is not None:
            self._endpoint_kwargs["timeout"] = connectTimeout
        if bindAddress is not None:
            self._endpoint_kwargs["bindAddress"] = bindAddress

        http_proxy = None
        https_proxy = None
        no_proxy = None
        if use_proxy:
            proxies = getproxies_environment()
            http_proxy = proxies["http"].encode() if "http" in proxies else None
            https_proxy = proxies["https"].encode() if "https" in proxies else None
            no_proxy = proxies["no"] if "no" in proxies else None

<<<<<<< HEAD
        # Parse credentials from http and https proxy connection string if present
        self.http_proxy_creds, http_proxy = parse_username_password(http_proxy)
        self.https_proxy_creds, https_proxy = parse_username_password(https_proxy)

        self.http_proxy_endpoint = http_proxy_endpoint(
            http_proxy, self.proxy_reactor, **self._endpoint_kwargs
        )

        self.https_proxy_endpoint = http_proxy_endpoint(
            https_proxy, self.proxy_reactor, **self._endpoint_kwargs
=======
        self.http_proxy_endpoint, self.http_proxy_creds = _http_proxy_endpoint(
            http_proxy, self.proxy_reactor, contextFactory, **self._endpoint_kwargs
        )

        self.https_proxy_endpoint, self.https_proxy_creds = _http_proxy_endpoint(
            https_proxy, self.proxy_reactor, contextFactory, **self._endpoint_kwargs
>>>>>>> 8e1febc6
        )

        self.no_proxy = no_proxy

        self._policy_for_https = contextFactory
        self._reactor = reactor

    def request(
        self,
        method: bytes,
        uri: bytes,
        headers: Optional[Headers] = None,
        bodyProducer: Optional[IBodyProducer] = None,
    ) -> defer.Deferred:
        """
        Issue a request to the server indicated by the given uri.

        Supports `http` and `https` schemes.

        An existing connection from the connection pool may be used or a new one may be
        created.

        See also: twisted.web.iweb.IAgent.request

        Args:
            method: The request method to use, such as `GET`, `POST`, etc

            uri: The location of the resource to request.

            headers: Extra headers to send with the request

            bodyProducer: An object which can generate bytes to make up the body of
                this request (for example, the properly encoded contents of a file for
                a file upload). Or, None if the request is to have no body.

        Returns:
            Deferred[IResponse]: completes when the header of the response has
                 been received (regardless of the response status code).

                 Can fail with:
                    SchemeNotSupported: if the uri is not http or https

                    twisted.internet.error.TimeoutError if the server we are connecting
                        to (proxy or destination) does not accept a connection before
                        connectTimeout.

                    ... other things too.
        """
        uri = uri.strip()
        if not _VALID_URI.match(uri):
            raise ValueError(f"Invalid URI {uri!r}")

        parsed_uri = URI.fromBytes(uri)
        pool_key = (parsed_uri.scheme, parsed_uri.host, parsed_uri.port)
        request_path = parsed_uri.originForm

        should_skip_proxy = False
        if self.no_proxy is not None:
            should_skip_proxy = proxy_bypass_environment(
                parsed_uri.host.decode(),
                proxies={"no": self.no_proxy},
            )

        if (
            parsed_uri.scheme == b"http"
            and self.http_proxy_endpoint
            and not should_skip_proxy
        ):
            # Determine whether we need to set Proxy-Authorization headers
            if self.http_proxy_creds:
                # Set a Proxy-Authorization header
                if headers is None:
                    headers = Headers()
                headers.addRawHeader(
                    b"Proxy-Authorization",
                    self.http_proxy_creds.as_proxy_authorization_value(),
                )
            # Cache *all* connections under the same key, since we are only
            # connecting to a single destination, the proxy:
            pool_key = ("http-proxy", self.http_proxy_endpoint)
            endpoint = self.http_proxy_endpoint
            request_path = uri
        elif (
            parsed_uri.scheme == b"https"
            and self.https_proxy_endpoint
            and not should_skip_proxy
        ):
            connect_headers = Headers()

            # Determine whether we need to set Proxy-Authorization headers
            if self.https_proxy_creds:
                # Set a Proxy-Authorization header
                connect_headers.addRawHeader(
                    b"Proxy-Authorization",
                    self.https_proxy_creds.as_proxy_authorization_value(),
                )

            endpoint = HTTPConnectProxyEndpoint(
                self.proxy_reactor,
                self.https_proxy_endpoint,
                parsed_uri.host,
                parsed_uri.port,
                headers=connect_headers,
            )
        else:
            # not using a proxy
            endpoint = HostnameEndpoint(
                self._reactor, parsed_uri.host, parsed_uri.port, **self._endpoint_kwargs
            )

        logger.debug("Requesting %s via %s", uri, endpoint)

        if parsed_uri.scheme == b"https":
            tls_connection_creator = self._policy_for_https.creatorForNetloc(
                parsed_uri.host, parsed_uri.port
            )
            endpoint = wrapClientTLS(tls_connection_creator, endpoint)
        elif parsed_uri.scheme == b"http":
            pass
        else:
            return defer.fail(
                Failure(
                    SchemeNotSupported("Unsupported scheme: %r" % (parsed_uri.scheme,))
                )
            )

        return self._requestWithEndpoint(
            pool_key, endpoint, method, parsed_uri, headers, bodyProducer, request_path
        )


<<<<<<< HEAD
def http_proxy_endpoint(proxy: Optional[bytes], reactor, **kwargs):
=======
def _http_proxy_endpoint(
    proxy: Optional[bytes],
    reactor: IReactorCore,
    tls_options_factory: IPolicyForHTTPS,
    **kwargs,
) -> Tuple[Optional[IStreamClientEndpoint], Optional[ProxyCredentials]]:
>>>>>>> 8e1febc6
    """Parses an http proxy setting and returns an endpoint for the proxy

    Args:
        proxy: the proxy setting in the form: [scheme://][<username>:<password>@]<host>[:<port>]
            This currently supports http:// and https:// proxies.
            A hostname without scheme is assumed to be http.

        reactor: reactor to be used to connect to the proxy

        tls_options_factory: the TLS options to use when connecting through a https proxy

        kwargs: other args to be passed to HostnameEndpoint

    Returns:
        a tuple of
            endpoint to use to connect to the proxy, or None
            ProxyCredentials or if no credentials were found, or None

    Raise:
        ValueError if proxy has no hostname or unsupported scheme.
    """
    if proxy is None:
        return None, None

    # Note: urlsplit/urlparse cannot be used here as that does not work (for Python
    # 3.9+) on scheme-less proxies, e.g. host:port.
    scheme, host, port, credentials = parse_proxy(proxy)

    proxy_endpoint = HostnameEndpoint(reactor, host, port, **kwargs)

<<<<<<< HEAD
def parse_username_password(
    proxy: Optional[bytes],
) -> Tuple[Optional[ProxyCredentials], bytes]:
    """
    Parses the username and password from a proxy declaration e.g
    username:password@hostname:port.
=======
    if scheme == b"https":
        tls_options = tls_options_factory.creatorForNetloc(host, port)
        proxy_endpoint = wrapClientTLS(tls_options, proxy_endpoint)
>>>>>>> 8e1febc6

    return proxy_endpoint, credentials


def parse_proxy(
    proxy: bytes, default_scheme: bytes = b"http", default_port: int = 1080
) -> Tuple[bytes, bytes, int, Optional[ProxyCredentials]]:
    """
    Parse a proxy connection string.

    Given a HTTP proxy URL, breaks it down into components and checks that it
    has a hostname (otherwise it is not useful to us when trying to find a
    proxy) and asserts that the URL has a scheme we support.


    Args:
        proxy: The proxy connection string. Must be in the form '[scheme://][<username>:<password>@]host[:port]'.
        default_scheme: The default scheme to return if one is not found in `proxy`. Defaults to http
        default_port: The default port to return if one is not found in `proxy`. Defaults to 1080

    Returns:
        A tuple containing the scheme, hostname, port and ProxyCredentials.
            If no credentials were found, the ProxyCredentials instance is replaced with None.

    Raise:
        ValueError if proxy has no hostname or unsupported scheme.
    """
    # First check if we have a scheme present
    # Note: urlsplit/urlparse cannot be used (for Python # 3.9+) on scheme-less proxies, e.g. host:port.
    if b"://" not in proxy:
        proxy = b"".join([default_scheme, b"://", proxy])

    url = urlparse(proxy)

    if not url.hostname:
        raise ValueError("Proxy URL did not contain a hostname! Please specify one.")

    if url.scheme not in (b"http", b"https"):
        raise ValueError(
            f"Unknown proxy scheme {url.scheme!s}; only 'http' and 'https' is supported."
        )

    credentials = None
    if url.username and url.password:
        credentials = ProxyCredentials(b"".join([url.username, b":", url.password]))

    return url.scheme, url.hostname, url.port or default_port, credentials<|MERGE_RESOLUTION|>--- conflicted
+++ resolved
@@ -131,25 +131,12 @@
             https_proxy = proxies["https"].encode() if "https" in proxies else None
             no_proxy = proxies["no"] if "no" in proxies else None
 
-<<<<<<< HEAD
-        # Parse credentials from http and https proxy connection string if present
-        self.http_proxy_creds, http_proxy = parse_username_password(http_proxy)
-        self.https_proxy_creds, https_proxy = parse_username_password(https_proxy)
-
-        self.http_proxy_endpoint = http_proxy_endpoint(
-            http_proxy, self.proxy_reactor, **self._endpoint_kwargs
-        )
-
-        self.https_proxy_endpoint = http_proxy_endpoint(
-            https_proxy, self.proxy_reactor, **self._endpoint_kwargs
-=======
-        self.http_proxy_endpoint, self.http_proxy_creds = _http_proxy_endpoint(
+        self.http_proxy_endpoint, self.http_proxy_creds = http_proxy_endpoint(
             http_proxy, self.proxy_reactor, contextFactory, **self._endpoint_kwargs
         )
 
-        self.https_proxy_endpoint, self.https_proxy_creds = _http_proxy_endpoint(
+        self.https_proxy_endpoint, self.https_proxy_creds = http_proxy_endpoint(
             https_proxy, self.proxy_reactor, contextFactory, **self._endpoint_kwargs
->>>>>>> 8e1febc6
         )
 
         self.no_proxy = no_proxy
@@ -281,16 +268,12 @@
         )
 
 
-<<<<<<< HEAD
-def http_proxy_endpoint(proxy: Optional[bytes], reactor, **kwargs):
-=======
-def _http_proxy_endpoint(
+def http_proxy_endpoint(
     proxy: Optional[bytes],
     reactor: IReactorCore,
     tls_options_factory: IPolicyForHTTPS,
     **kwargs,
 ) -> Tuple[Optional[IStreamClientEndpoint], Optional[ProxyCredentials]]:
->>>>>>> 8e1febc6
     """Parses an http proxy setting and returns an endpoint for the proxy
 
     Args:
@@ -321,18 +304,9 @@
 
     proxy_endpoint = HostnameEndpoint(reactor, host, port, **kwargs)
 
-<<<<<<< HEAD
-def parse_username_password(
-    proxy: Optional[bytes],
-) -> Tuple[Optional[ProxyCredentials], bytes]:
-    """
-    Parses the username and password from a proxy declaration e.g
-    username:password@hostname:port.
-=======
     if scheme == b"https":
         tls_options = tls_options_factory.creatorForNetloc(host, port)
         proxy_endpoint = wrapClientTLS(tls_options, proxy_endpoint)
->>>>>>> 8e1febc6
 
     return proxy_endpoint, credentials
 
