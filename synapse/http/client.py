--- conflicted
+++ resolved
@@ -329,13 +329,6 @@
         self,
         hs: "HomeServer",
         treq_args: Optional[Dict[str, Any]] = None,
-<<<<<<< HEAD
-        ip_whitelist: Optional[IPSet] = None,
-        ip_blacklist: Optional[IPSet] = None,
-        use_proxy: bool = False,
-        user_agent: Optional[str] = None,
-=======
->>>>>>> c34791ef
     ):
         self.hs = hs
         self.reactor = hs.get_reactor()
@@ -343,7 +336,7 @@
         self._extra_treq_args = treq_args or {}
         self.clock = hs.get_clock()
 
-        user_agent = user_agent or hs.version_string
+        user_agent = hs.version_string
         if hs.config.server.user_agent_suffix:
             user_agent = "%s %s" % (
                 user_agent,
