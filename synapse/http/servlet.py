--- conflicted
+++ resolved
@@ -14,22 +14,23 @@
 
 """ This module contains base REST classes for constructing REST servlets. """
 import logging
-<<<<<<< HEAD
-from typing import TYPE_CHECKING, Dict, Iterable, List, Optional, Tuple, overload
-=======
-from typing import Iterable, List, Mapping, Optional, Sequence, overload
->>>>>>> c37dad67
+from typing import (
+    TYPE_CHECKING,
+    Iterable,
+    List,
+    Mapping,
+    Optional,
+    Sequence,
+    Tuple,
+    overload,
+)
 
 from typing_extensions import Literal
 
 from twisted.web.server import Request
 
 from synapse.api.errors import Codes, SynapseError
-<<<<<<< HEAD
-from synapse.types import RoomAlias, RoomID
-=======
-from synapse.types import JsonDict
->>>>>>> c37dad67
+from synapse.types import JsonDict, RoomAlias, RoomID
 from synapse.util import json_decoder
 
 if TYPE_CHECKING:
