--- conflicted
+++ resolved
@@ -14,13 +14,9 @@
 
 """ This module contains base REST classes for constructing REST servlets. """
 import logging
-<<<<<<< HEAD
-from typing import Dict, List, Optional, Union
-=======
-from typing import Iterable, List, Optional, Union, overload
+from typing import Dict, Iterable, List, Optional, Union, overload
 
 from typing_extensions import Literal
->>>>>>> fd9856e4
 
 from synapse.api.errors import Codes, SynapseError
 from synapse.util import json_decoder
@@ -150,49 +146,6 @@
     )
 
 
-<<<<<<< HEAD
-def parse_list_from_args(
-    args: Dict[bytes, List[bytes]],
-    name: Union[bytes, str],
-    encoding: Optional[str] = "ascii",
-):
-    """Parse and optionally decode a list of values from request query parameters.
-
-    Args:
-        args: A dictionary of query parameters from a request.
-        name: The name of the query parameter to extract values from. If given as bytes,
-            will be decoded as "ascii".
-        encoding: An optional encoding that is used to decode each parameter value with.
-
-    Raises:
-        KeyError: If the given `name` does not exist in `args`.
-        SynapseError: If an argument was not encoded with the specified `encoding`.
-    """
-    if not isinstance(name, bytes):
-        name = name.encode("ascii")
-    args_list = args[name]
-
-    if encoding:
-        # Decode each argument value
-        try:
-            args_list = [value.decode(encoding) for value in args_list]
-        except ValueError:
-            raise SynapseError(400, "Query parameter %r must be %s" % (name, encoding))
-
-    return args_list
-
-
-def parse_string_from_args(
-    args: Dict[bytes, List[bytes]],
-    name: Union[bytes, str],
-    default: Optional[str] = None,
-    required: Optional[bool] = False,
-    allowed_values: Optional[List[bytes]] = None,
-    param_type: Optional[str] = "string",
-    encoding: Optional[str] = "ascii",
-):
-    """Parse and optionally decode a single value from request query parameters.
-=======
 def _parse_string_value(
     value: Union[str, bytes],
     allowed_values: Optional[Iterable[str]],
@@ -215,6 +168,37 @@
         return value
 
 
+def parse_list_from_args(
+    args: Dict[bytes, List[bytes]],
+    name: Union[bytes, str],
+    encoding: Optional[str] = "ascii",
+):
+    """Parse and optionally decode a list of values from request query parameters.
+
+    Args:
+        args: A dictionary of query parameters from a request.
+        name: The name of the query parameter to extract values from. If given as bytes,
+            will be decoded as "ascii".
+        encoding: An optional encoding that is used to decode each parameter value with.
+
+    Raises:
+        KeyError: If the given `name` does not exist in `args`.
+        SynapseError: If an argument was not encoded with the specified `encoding`.
+    """
+    if not isinstance(name, bytes):
+        name = name.encode("ascii")
+    args_list = args[name]
+
+    if encoding:
+        # Decode each argument value
+        try:
+            args_list = [value.decode(encoding) for value in args_list]
+        except ValueError:
+            raise SynapseError(400, "Query parameter %r must be %s" % (name, encoding))
+
+    return args_list
+
+
 @overload
 def parse_strings_from_args(
     args: List[str],
@@ -274,27 +258,7 @@
             parameter is present, must be one of a list of allowed values and
             is not one of those allowed values.
     """
->>>>>>> fd9856e4
-
-    Args:
-        args: A dictionary of query parameters from a request.
-        name: The name of the query parameter to extract values from. If given as bytes,
-            will be decoded as "ascii".
-        default: A default value to return if the given argument `name` was not found.
-        required: If this is True, no `default` is provided and the given argument `name`
-            was not found then a SynapseError is raised.
-        allowed_values: A list of allowed values. If specified and the found str is
-            not in this list, a SynapseError is raised.
-        param_type: The expected type of the query parameter's value.
-        encoding: An optional encoding that is used to decode each parameter value with.
-
-    Returns:
-        The found argument value.
-
-    Raises:
-        SynapseError: If the given name was not found in the request arguments,
-        the argument's values were encoded incorrectly or a required value was missing.
-    """
+
     if not isinstance(name, bytes):
         name = name.encode("ascii")
 
