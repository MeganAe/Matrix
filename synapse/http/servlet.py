--- conflicted
+++ resolved
@@ -15,13 +15,9 @@
 """ This module contains base REST classes for constructing REST servlets. """
 
 import logging
-<<<<<<< HEAD
-from typing import Iterable, List, Optional, Union
-=======
 from typing import Iterable, List, Optional, Union, overload
 
 from typing_extensions import Literal
->>>>>>> ed53bf31
 
 from synapse.api.errors import Codes, SynapseError
 from synapse.util import json_decoder
@@ -136,12 +132,7 @@
         allowed_values: List of allowed values for the
             string, or None if any value is allowed, defaults to None. Must be
             the same type as name, if given.
-<<<<<<< HEAD
-        encoding: The encoding to decode the string content with.
-
-=======
         encoding : The encoding to decode the string content with.
->>>>>>> ed53bf31
     Returns:
         A string value or the default. Unicode if encoding
         was given, bytes otherwise.
@@ -161,11 +152,7 @@
     allowed_values: Optional[Iterable[str]],
     name: str,
     encoding: Optional[str],
-<<<<<<< HEAD
-) -> str:
-=======
 ) -> Union[str, bytes]:
->>>>>>> ed53bf31
     if encoding:
         try:
             value = value.decode(encoding)
@@ -182,8 +169,6 @@
         return value
 
 
-<<<<<<< HEAD
-=======
 @overload
 def parse_strings_from_args(
     args: List[str],
@@ -208,7 +193,6 @@
     ...
 
 
->>>>>>> ed53bf31
 def parse_strings_from_args(
     args: List[str],
     name: Union[bytes, str],
@@ -307,25 +291,13 @@
     strings = parse_strings_from_args(
         args,
         name,
-<<<<<<< HEAD
-        default=default,
-=======
         default=[default],
->>>>>>> ed53bf31
         required=required,
         allowed_values=allowed_values,
         encoding=encoding,
     )
 
-<<<<<<< HEAD
-    if isinstance(strings, list):
-        return strings[0]
-
-    # Return the default
-    return strings
-=======
     return strings[0]
->>>>>>> ed53bf31
 
 
 def parse_json_value_from_request(request, allow_empty_body=False):
