# -*- coding: utf-8 -*-
# Copyright 2014-2016 OpenMarket Ltd
# Copyright 2018 New Vector Ltd
#
# Licensed under the Apache License, Version 2.0 (the "License");
# you may not use this file except in compliance with the License.
# You may obtain a copy of the License at
#
#     http://www.apache.org/licenses/LICENSE-2.0
#
# Unless required by applicable law or agreed to in writing, software
# distributed under the License is distributed on an "AS IS" BASIS,
# WITHOUT WARRANTIES OR CONDITIONS OF ANY KIND, either express or implied.
# See the License for the specific language governing permissions and
# limitations under the License.

import abc
import collections
import html
import logging
import types
import urllib
from http import HTTPStatus
from io import BytesIO
from typing import Any, Callable, Dict, Iterator, List, Tuple, Union

import jinja2
<<<<<<< HEAD
from canonicaljson import (
    iterencode_canonical_json,
    iterencode_pretty_printed_json,
    json,
)
from zope.interface import implementer
=======
from canonicaljson import encode_canonical_json, encode_pretty_printed_json
>>>>>>> 4dd27e6d

from twisted.internet import defer, interfaces
from twisted.python import failure
from twisted.web import resource
from twisted.web.server import NOT_DONE_YET, Request
from twisted.web.static import File, NoRangeStaticProducer
from twisted.web.util import redirectTo

import synapse.events
import synapse.metrics
from synapse.api.errors import (
    CodeMessageException,
    Codes,
    RedirectException,
    SynapseError,
    UnrecognizedRequestError,
)
from synapse.http.site import SynapseRequest
from synapse.logging.context import preserve_fn
from synapse.logging.opentracing import trace_servlet
from synapse.util import json_encoder
from synapse.util.caches import intern_dict

logger = logging.getLogger(__name__)

HTML_ERROR_TEMPLATE = """<!DOCTYPE html>
<html lang=en>
  <head>
    <meta charset="utf-8">
    <title>Error {code}</title>
  </head>
  <body>
     <p>{msg}</p>
  </body>
</html>
"""


def return_json_error(f: failure.Failure, request: SynapseRequest) -> None:
    """Sends a JSON error response to clients.
    """

    if f.check(SynapseError):
        error_code = f.value.code
        error_dict = f.value.error_dict()

        logger.info("%s SynapseError: %s - %s", request, error_code, f.value.msg)
    else:
        error_code = 500
        error_dict = {"error": "Internal server error", "errcode": Codes.UNKNOWN}

        logger.error(
            "Failed handle request via %r: %r",
            request.request_metrics.name,
            request,
            exc_info=(f.type, f.value, f.getTracebackObject()),
        )

    # Only respond with an error response if we haven't already started writing,
    # otherwise lets just kill the connection
    if request.startedWriting:
        if request.transport:
            try:
                request.transport.abortConnection()
            except Exception:
                # abortConnection throws if the connection is already closed
                pass
    else:
        respond_with_json(
            request,
            error_code,
            error_dict,
            send_cors=True,
            pretty_print=_request_user_agent_is_curl(request),
        )


def return_html_error(
    f: failure.Failure, request: Request, error_template: Union[str, jinja2.Template],
) -> None:
    """Sends an HTML error page corresponding to the given failure.

    Handles RedirectException and other CodeMessageExceptions (such as SynapseError)

    Args:
        f: the error to report
        request: the failing request
        error_template: the HTML template. Can be either a string (with `{code}`,
            `{msg}` placeholders), or a jinja2 template
    """
    if f.check(CodeMessageException):
        cme = f.value
        code = cme.code
        msg = cme.msg

        if isinstance(cme, RedirectException):
            logger.info("%s redirect to %s", request, cme.location)
            request.setHeader(b"location", cme.location)
            request.cookies.extend(cme.cookies)
        elif isinstance(cme, SynapseError):
            logger.info("%s SynapseError: %s - %s", request, code, msg)
        else:
            logger.error(
                "Failed handle request %r",
                request,
                exc_info=(f.type, f.value, f.getTracebackObject()),
            )
    else:
        code = HTTPStatus.INTERNAL_SERVER_ERROR
        msg = "Internal server error"

        logger.error(
            "Failed handle request %r",
            request,
            exc_info=(f.type, f.value, f.getTracebackObject()),
        )

    if isinstance(error_template, str):
        body = error_template.format(code=code, msg=html.escape(msg))
    else:
        body = error_template.render(code=code, msg=msg)

    respond_with_html(request, code, body)


def wrap_async_request_handler(h):
    """Wraps an async request handler so that it calls request.processing.

    This helps ensure that work done by the request handler after the request is completed
    is correctly recorded against the request metrics/logs.

    The handler method must have a signature of "handle_foo(self, request)",
    where "request" must be a SynapseRequest.

    The handler may return a deferred, in which case the completion of the request isn't
    logged until the deferred completes.
    """

    async def wrapped_async_request_handler(self, request):
        with request.processing():
            await h(self, request)

    # we need to preserve_fn here, because the synchronous render method won't yield for
    # us (obviously)
    return preserve_fn(wrapped_async_request_handler)


class HttpServer(object):
    """ Interface for registering callbacks on a HTTP server
    """

    def register_paths(self, method, path_patterns, callback):
        """ Register a callback that gets fired if we receive a http request
        with the given method for a path that matches the given regex.

        If the regex contains groups these gets passed to the calback via
        an unpacked tuple.

        Args:
            method (str): The method to listen to.
            path_patterns (list<SRE_Pattern>): The regex used to match requests.
            callback (function): The function to fire if we receive a matched
                request. The first argument will be the request object and
                subsequent arguments will be any matched groups from the regex.
                This should return a tuple of (code, response).
        """
        pass


class _AsyncResource(resource.Resource, metaclass=abc.ABCMeta):
    """Base class for resources that have async handlers.

    Sub classes can either implement `_async_render_<METHOD>` to handle
    requests by method, or override `_async_render` to handle all requests.

    Args:
        extract_context: Whether to attempt to extract the opentracing
            context from the request the servlet is handling.
    """

    def __init__(self, extract_context=False):
        super().__init__()

        self._extract_context = extract_context

    def render(self, request):
        """ This gets called by twisted every time someone sends us a request.
        """
        defer.ensureDeferred(self._async_render_wrapper(request))
        return NOT_DONE_YET

    @wrap_async_request_handler
    async def _async_render_wrapper(self, request: SynapseRequest):
        """This is a wrapper that delegates to `_async_render` and handles
        exceptions, return values, metrics, etc.
        """
        try:
            request.request_metrics.name = self.__class__.__name__

            with trace_servlet(request, self._extract_context):
                callback_return = await self._async_render(request)

                if callback_return is not None:
                    code, response = callback_return
                    self._send_response(request, code, response)
        except Exception:
            # failure.Failure() fishes the original Failure out
            # of our stack, and thus gives us a sensible stack
            # trace.
            f = failure.Failure()
            self._send_error_response(f, request)

    async def _async_render(self, request: Request):
        """Delegates to `_async_render_<METHOD>` methods, or returns a 400 if
        no appropriate method exists. Can be overriden in sub classes for
        different routing.
        """
        # Treat HEAD requests as GET requests.
        request_method = request.method.decode("ascii")
        if request_method == "HEAD":
            request_method = "GET"

        method_handler = getattr(self, "_async_render_%s" % (request_method,), None)
        if method_handler:
            raw_callback_return = method_handler(request)

            # Is it synchronous? We'll allow this for now.
            if isinstance(raw_callback_return, (defer.Deferred, types.CoroutineType)):
                callback_return = await raw_callback_return
            else:
                callback_return = raw_callback_return

            return callback_return

        _unrecognised_request_handler(request)

    @abc.abstractmethod
    def _send_response(
        self, request: SynapseRequest, code: int, response_object: Any,
    ) -> None:
        raise NotImplementedError()

    @abc.abstractmethod
    def _send_error_response(
        self, f: failure.Failure, request: SynapseRequest,
    ) -> None:
        raise NotImplementedError()


class DirectServeJsonResource(_AsyncResource):
    """A resource that will call `self._async_on_<METHOD>` on new requests,
    formatting responses and errors as JSON.
    """

    def _send_response(
        self, request: Request, code: int, response_object: Any,
    ):
        """Implements _AsyncResource._send_response
        """
        # TODO: Only enable CORS for the requests that need it.
        respond_with_json(
            request,
            code,
            response_object,
            send_cors=True,
            pretty_print=_request_user_agent_is_curl(request),
            canonical_json=self.canonical_json,
        )

    def _send_error_response(
        self, f: failure.Failure, request: SynapseRequest,
    ) -> None:
        """Implements _AsyncResource._send_error_response
        """
        return_json_error(f, request)


class JsonResource(DirectServeJsonResource):
    """ This implements the HttpServer interface and provides JSON support for
    Resources.

    Register callbacks via register_paths()

    Callbacks can return a tuple of status code and a dict in which case the
    the dict will automatically be sent to the client as a JSON object.

    The JsonResource is primarily intended for returning JSON, but callbacks
    may send something other than JSON, they may do so by using the methods
    on the request object and instead returning None.
    """

    isLeaf = True

    _PathEntry = collections.namedtuple(
        "_PathEntry", ["pattern", "callback", "servlet_classname"]
    )

    def __init__(self, hs, canonical_json=True, extract_context=False):
        super().__init__(extract_context)

        self.canonical_json = canonical_json
        self.clock = hs.get_clock()
        self.path_regexs = {}
        self.hs = hs

    def register_paths(self, method, path_patterns, callback, servlet_classname):
        """
        Registers a request handler against a regular expression. Later request URLs are
        checked against these regular expressions in order to identify an appropriate
        handler for that request.

        Args:
            method (str): GET, POST etc

            path_patterns (Iterable[str]): A list of regular expressions to which
                the request URLs are compared.

            callback (function): The handler for the request. Usually a Servlet

            servlet_classname (str): The name of the handler to be used in prometheus
                and opentracing logs.
        """
        method = method.encode("utf-8")  # method is bytes on py3

        for path_pattern in path_patterns:
            logger.debug("Registering for %s %s", method, path_pattern.pattern)
            self.path_regexs.setdefault(method, []).append(
                self._PathEntry(path_pattern, callback, servlet_classname)
            )

    def _get_handler_for_request(
        self, request: SynapseRequest
    ) -> Tuple[Callable, str, Dict[str, str]]:
        """Finds a callback method to handle the given request.

        Returns:
            A tuple of the callback to use, the name of the servlet, and the
            key word arguments to pass to the callback
        """
        # Treat HEAD requests as GET requests.
        request_path = request.path.decode("ascii")
        request_method = request.method
        if request_method == b"HEAD":
            request_method = b"GET"

        # Loop through all the registered callbacks to check if the method
        # and path regex match
        for path_entry in self.path_regexs.get(request_method, []):
            m = path_entry.pattern.match(request_path)
            if m:
                # We found a match!
                return path_entry.callback, path_entry.servlet_classname, m.groupdict()

        # Huh. No one wanted to handle that? Fiiiiiine. Send 400.
        return _unrecognised_request_handler, "unrecognised_request_handler", {}

    async def _async_render(self, request):
        callback, servlet_classname, group_dict = self._get_handler_for_request(request)

        # Make sure we have an appopriate name for this handler in prometheus
        # (rather than the default of JsonResource).
        request.request_metrics.name = servlet_classname

        # Now trigger the callback. If it returns a response, we send it
        # here. If it throws an exception, that is handled by the wrapper
        # installed by @request_handler.
        kwargs = intern_dict(
            {
                name: urllib.parse.unquote(value) if value else value
                for name, value in group_dict.items()
            }
        )

        raw_callback_return = callback(request, **kwargs)

        # Is it synchronous? We'll allow this for now.
        if isinstance(raw_callback_return, (defer.Deferred, types.CoroutineType)):
            callback_return = await raw_callback_return
        else:
            callback_return = raw_callback_return

        return callback_return


class DirectServeHtmlResource(_AsyncResource):
    """A resource that will call `self._async_on_<METHOD>` on new requests,
    formatting responses and errors as HTML.
    """

    # The error template to use for this resource
    ERROR_TEMPLATE = HTML_ERROR_TEMPLATE

    def _send_response(
        self, request: SynapseRequest, code: int, response_object: Any,
    ):
        """Implements _AsyncResource._send_response
        """
        # We expect to get bytes for us to write
        assert isinstance(response_object, bytes)
        html_bytes = response_object

        respond_with_html_bytes(request, 200, html_bytes)

    def _send_error_response(
        self, f: failure.Failure, request: SynapseRequest,
    ) -> None:
        """Implements _AsyncResource._send_error_response
        """
        return_html_error(f, request, self.ERROR_TEMPLATE)


class StaticResource(File):
    """
    A resource that represents a plain non-interpreted file or directory.

    Differs from the File resource by adding clickjacking protection.
    """

    def render_GET(self, request: Request):
        set_clickjacking_protection_headers(request)
        return super().render_GET(request)


def _unrecognised_request_handler(request):
    """Request handler for unrecognised requests

    This is a request handler suitable for return from
    _get_handler_for_request. It actually just raises an
    UnrecognizedRequestError.

    Args:
        request (twisted.web.http.Request):
    """
    raise UnrecognizedRequestError()


class RootRedirect(resource.Resource):
    """Redirects the root '/' path to another path."""

    def __init__(self, path):
        resource.Resource.__init__(self)
        self.url = path

    def render_GET(self, request):
        return redirectTo(self.url.encode("ascii"), request)

    def getChild(self, name, request):
        if len(name) == 0:
            return self  # select ourselves as the child to render
        return resource.Resource.getChild(self, name, request)


class OptionsResource(resource.Resource):
    """Responds to OPTION requests for itself and all children."""

    def render_OPTIONS(self, request):
        request.setResponseCode(204)
        request.setHeader(b"Content-Length", b"0")

        set_cors_headers(request)

        return b""

    def getChildWithDefault(self, path, request):
        if request.method == b"OPTIONS":
            return self  # select ourselves as the child to render
        return resource.Resource.getChildWithDefault(self, path, request)


class RootOptionsRedirectResource(OptionsResource, RootRedirect):
    pass


@implementer(interfaces.IPullProducer)
class _ByteProducer:
    """
    Iteratively write bytes to the request.
    """

    # The minimum number of bytes for each chunk. Note that the last chunk will
    # usually be smaller than this.
    min_chunk_size = 1024

    def __init__(
        self, request: Request, iterator: Iterator[bytes],
    ):
        self._request = request
        self._iterator = iterator

    def start(self):
        self._request.registerProducer(self, False)

    def _send_data(self, data: List[bytes]) -> None:
        """
        Send a list of strings as a response to the request.
        """
        if not data:
            return
        self._request.write(b"".join(data))

    def resumeProducing(self):
        # We've stopped producing in the meantime.
        if not self._request:
            return

        # Get the next chunk and write it to the request. Calling write will
        # spin the reactor (and might be re-entrant).
        buffer = []
        buffered_bytes = 0
        while buffered_bytes < self.min_chunk_size:
            try:
                data = next(self._iterator)
                buffer.append(data)
                buffered_bytes += len(data)
            except StopIteration:
                # Everything is serialized, write any data, then finalize the
                # producer.
                self._send_data(buffer)
                self._request.unregisterProducer()
                self._request.finish()
                self.stopProducing()
                return

        self._send_data(buffer)

    def stopProducing(self):
        self._generator = None  # type: ignore
        self._request = None


_json_encoder = json.JSONEncoder(separators=(",", ":"))


def _encode_json_bytes(json_object: Any) -> Iterator[bytes]:
    """
    Encode an object into JSON. Returns an iterator of bytes.
    """
    for chunk in _json_encoder.iterencode(json_object):
        yield chunk.encode("utf-8")


def respond_with_json(
    request: Request,
    code: int,
    json_object: Any,
    send_cors: bool = False,
    pretty_print: bool = False,
    canonical_json: bool = True,
):
    """Sends encoded JSON in response to the given request.

    Args:
        request: The http request to respond to.
        code: The HTTP response code.
        json_object: The object to serialize to JSON.
        send_cors: Whether to send Cross-Origin Resource Sharing headers
            https://fetch.spec.whatwg.org/#http-cors-protocol
        pretty_print: Whether to include indentation and line-breaks in the
            resulting JSON bytes.
        canonical_json: Whether to use the canonicaljson algorithm when encoding
            the JSON bytes.

    Returns:
        twisted.web.server.NOT_DONE_YET if the request is still active.
    """
    # could alternatively use request.notifyFinish() and flip a flag when
    # the Deferred fires, but since the flag is RIGHT THERE it seems like
    # a waste.
    if request._disconnected:
        logger.warning(
            "Not sending response to request %s, already disconnected.", request
        )
        return None

    if pretty_print:
        encoder = iterencode_pretty_printed_json
    else:
        if canonical_json or synapse.events.USE_FROZEN_DICTS:
            encoder = iterencode_canonical_json
        else:
<<<<<<< HEAD
            encoder = _encode_json_bytes
=======
            json_bytes = json_encoder.encode(json_object).encode("utf-8")
>>>>>>> 4dd27e6d

    request.setResponseCode(code)
    request.setHeader(b"Content-Type", b"application/json")
    request.setHeader(b"Cache-Control", b"no-cache, no-store, must-revalidate")

    if send_cors:
        set_cors_headers(request)

    producer = _ByteProducer(request, encoder(json_object))
    producer.start()
    return NOT_DONE_YET


def respond_with_json_bytes(
    request: Request, code: int, json_bytes: bytes, send_cors: bool = False,
):
    """Sends encoded JSON in response to the given request.

    Args:
        request: The http request to respond to.
        code: The HTTP response code.
        json_bytes: The json bytes to use as the response body.
        send_cors: Whether to send Cross-Origin Resource Sharing headers
            https://fetch.spec.whatwg.org/#http-cors-protocol

    Returns:
        twisted.web.server.NOT_DONE_YET if the request is still active.
    """

    request.setResponseCode(code)
    request.setHeader(b"Content-Type", b"application/json")
    request.setHeader(b"Content-Length", b"%d" % (len(json_bytes),))
    request.setHeader(b"Cache-Control", b"no-cache, no-store, must-revalidate")

    if send_cors:
        set_cors_headers(request)

    # note that this is zero-copy (the bytesio shares a copy-on-write buffer with
    # the original `bytes`).
    bytes_io = BytesIO(json_bytes)

    producer = NoRangeStaticProducer(request, bytes_io)
    producer.start()
    return NOT_DONE_YET


def set_cors_headers(request: Request):
    """Set the CORS headers so that javascript running in a web browsers can
    use this API

    Args:
        request: The http request to add CORS to.
    """
    request.setHeader(b"Access-Control-Allow-Origin", b"*")
    request.setHeader(
        b"Access-Control-Allow-Methods", b"GET, HEAD, POST, PUT, DELETE, OPTIONS"
    )
    request.setHeader(
        b"Access-Control-Allow-Headers",
        b"Origin, X-Requested-With, Content-Type, Accept, Authorization",
    )


def respond_with_html(request: Request, code: int, html: str):
    """
    Wraps `respond_with_html_bytes` by first encoding HTML from a str to UTF-8 bytes.
    """
    respond_with_html_bytes(request, code, html.encode("utf-8"))


def respond_with_html_bytes(request: Request, code: int, html_bytes: bytes):
    """
    Sends HTML (encoded as UTF-8 bytes) as the response to the given request.

    Note that this adds clickjacking protection headers and finishes the request.

    Args:
        request: The http request to respond to.
        code: The HTTP response code.
        html_bytes: The HTML bytes to use as the response body.
    """
    # could alternatively use request.notifyFinish() and flip a flag when
    # the Deferred fires, but since the flag is RIGHT THERE it seems like
    # a waste.
    if request._disconnected:
        logger.warning(
            "Not sending response to request %s, already disconnected.", request
        )
        return

    request.setResponseCode(code)
    request.setHeader(b"Content-Type", b"text/html; charset=utf-8")
    request.setHeader(b"Content-Length", b"%d" % (len(html_bytes),))

    # Ensure this content cannot be embedded.
    set_clickjacking_protection_headers(request)

    request.write(html_bytes)
    finish_request(request)


def set_clickjacking_protection_headers(request: Request):
    """
    Set headers to guard against clickjacking of embedded content.

    This sets the X-Frame-Options and Content-Security-Policy headers which instructs
    browsers to not allow the HTML of the response to be embedded onto another
    page.

    Args:
        request: The http request to add the headers to.
    """
    request.setHeader(b"X-Frame-Options", b"DENY")
    request.setHeader(b"Content-Security-Policy", b"frame-ancestors 'none';")


def finish_request(request: Request):
    """ Finish writing the response to the request.

    Twisted throws a RuntimeException if the connection closed before the
    response was written but doesn't provide a convenient or reliable way to
    determine if the connection was closed. So we catch and log the RuntimeException

    You might think that ``request.notifyFinish`` could be used to tell if the
    request was finished. However the deferred it returns won't fire if the
    connection was already closed, meaning we'd have to have called the method
    right at the start of the request. By the time we want to write the response
    it will already be too late.
    """
    try:
        request.finish()
    except RuntimeError as e:
        logger.info("Connection disconnected before response was written: %r", e)


def _request_user_agent_is_curl(request: Request) -> bool:
    user_agents = request.requestHeaders.getRawHeaders(b"User-Agent", default=[])
    for user_agent in user_agents:
        if b"curl" in user_agent:
            return True
    return False<|MERGE_RESOLUTION|>--- conflicted
+++ resolved
@@ -25,16 +25,11 @@
 from typing import Any, Callable, Dict, Iterator, List, Tuple, Union
 
 import jinja2
-<<<<<<< HEAD
 from canonicaljson import (
     iterencode_canonical_json,
     iterencode_pretty_printed_json,
-    json,
 )
 from zope.interface import implementer
-=======
-from canonicaljson import encode_canonical_json, encode_pretty_printed_json
->>>>>>> 4dd27e6d
 
 from twisted.internet import defer, interfaces
 from twisted.python import failure
@@ -565,14 +560,11 @@
         self._request = None
 
 
-_json_encoder = json.JSONEncoder(separators=(",", ":"))
-
-
 def _encode_json_bytes(json_object: Any) -> Iterator[bytes]:
     """
     Encode an object into JSON. Returns an iterator of bytes.
     """
-    for chunk in _json_encoder.iterencode(json_object):
+    for chunk in json_encoder.iterencode(json_object):
         yield chunk.encode("utf-8")
 
 
@@ -615,11 +607,7 @@
         if canonical_json or synapse.events.USE_FROZEN_DICTS:
             encoder = iterencode_canonical_json
         else:
-<<<<<<< HEAD
             encoder = _encode_json_bytes
-=======
-            json_bytes = json_encoder.encode(json_object).encode("utf-8")
->>>>>>> 4dd27e6d
 
     request.setResponseCode(code)
     request.setHeader(b"Content-Type", b"application/json")
