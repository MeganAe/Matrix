--- conflicted
+++ resolved
@@ -410,10 +410,6 @@
         if canonical_json or synapse.events.USE_FROZEN_DICTS:
             json_bytes = encode_canonical_json(json_object)
         else:
-<<<<<<< HEAD
-            # ujson doesn't like frozen_dicts.
-=======
->>>>>>> 81717e85
             json_bytes = simplejson.dumps(json_object)
 
     return respond_with_json_bytes(
