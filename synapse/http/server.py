--- conflicted
+++ resolved
@@ -84,7 +84,15 @@
 </html>
 """
 
-<<<<<<< HEAD
+# A fictional HTTP status code for requests where the client has disconnected and we
+# successfully cancelled the request. Used only for logging purposes. Clients will never
+# observe this code unless cancellations leak across requests or we raise a
+# `CancelledError` ourselves.
+# Analogous to nginx's 499 status code:
+# https://github.com/nginx/nginx/blob/release-1.21.6/src/http/ngx_http_request.h#L128-L134
+HTTP_STATUS_REQUEST_CANCELLED = 499
+
+
 F = TypeVar("F", bound=Callable[..., Any])
 
 
@@ -141,15 +149,6 @@
 def is_method_cancellable(method: Callable[..., Any]) -> bool:
     """Checks whether a servlet method has the `@cancellable` flag."""
     return getattr(method, "cancellable", False)
-=======
-# A fictional HTTP status code for requests where the client has disconnected and we
-# successfully cancelled the request. Used only for logging purposes. Clients will never
-# observe this code unless cancellations leak across requests or we raise a
-# `CancelledError` ourselves.
-# Analogous to nginx's 499 status code:
-# https://github.com/nginx/nginx/blob/release-1.21.6/src/http/ngx_http_request.h#L128-L134
-HTTP_STATUS_REQUEST_CANCELLED = 499
->>>>>>> a00462dd
 
 
 def return_json_error(f: failure.Failure, request: SynapseRequest) -> None:
