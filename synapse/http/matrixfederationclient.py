--- conflicted
+++ resolved
@@ -317,14 +317,7 @@
                         response = yield make_deferred_yieldable(
                             request_deferred,
                         )
-<<<<<<< HEAD
-=======
-
-                    log_result = "%d %s" % (
-                        response.code,
-                        response.phrase.decode('ascii', errors='replace'),
-                    )
->>>>>>> c7131bae
+
                     break
                 except Exception as e:
                     logger.warn(
@@ -366,7 +359,7 @@
                 request.txn_id,
                 destination,
                 response.code,
-                response.phrase,
+                response.phrase.decode('ascii', errors='replace'),
             )
 
             if 200 <= response.code < 300:
