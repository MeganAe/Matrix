--- conflicted
+++ resolved
@@ -85,13 +85,8 @@
                 endpoint = wrapClientTLS(
                     # The 'port' argument below isn't actually used by the function
                     self.context_factory.creatorForNetloc(
-<<<<<<< HEAD
-                        location_config.host,
-                        location_config.port,
-=======
                         self.instance_map[worker_name].host.encode("utf-8"),
                         self.instance_map[worker_name].port,
->>>>>>> d9391204
                     ),
                     endpoint,
                 )
