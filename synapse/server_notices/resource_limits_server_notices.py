# Copyright 2018 New Vector Ltd
#
# Licensed under the Apache License, Version 2.0 (the "License");
# you may not use this file except in compliance with the License.
# You may obtain a copy of the License at
#
#     http://www.apache.org/licenses/LICENSE-2.0
#
# Unless required by applicable law or agreed to in writing, software
# distributed under the License is distributed on an "AS IS" BASIS,
# WITHOUT WARRANTIES OR CONDITIONS OF ANY KIND, either express or implied.
# See the License for the specific language governing permissions and
# limitations under the License.
import logging
from typing import TYPE_CHECKING, List, Tuple

from synapse.api.constants import (
    EventTypes,
    LimitBlockingTypes,
    ServerNoticeLimitReached,
    ServerNoticeMsgType,
)
from synapse.api.errors import AuthError, ResourceLimitError, SynapseError
<<<<<<< HEAD
from synapse.server_notices.server_notices_manager import SERVER_NOTICE_ROOM_TAG
from synapse.types import StreamKeyType
=======
>>>>>>> b4eb1634

if TYPE_CHECKING:
    from synapse.server import HomeServer

logger = logging.getLogger(__name__)


class ResourceLimitsServerNotices:
    """Keeps track of whether the server has reached it's resource limit and
    ensures that the client is kept up to date.
    """

    def __init__(self, hs: "HomeServer"):
        self._server_notices_manager = hs.get_server_notices_manager()
        self._store = hs.get_datastores().main
        self._auth = hs.get_auth()
        self._config = hs.config
        self._resouce_limited = False
        self._account_data_handler = hs.get_account_data_handler()
        self._message_handler = hs.get_message_handler()
        self._state = hs.get_state_handler()

        self._notifier = hs.get_notifier()

        self._enabled = (
            hs.config.server.limit_usage_by_mau
            and self._server_notices_manager.is_enabled()
            and not hs.config.server.hs_disabled
        )

    async def maybe_send_server_notice_to_user(self, user_id: str) -> None:
        """Check if we need to send a notice to this user, this will be true in
        two cases.
        1. The server has reached its limit does not reflect this
        2. The room state indicates that the server has reached its limit when
        actually the server is fine

        Args:
            user_id: user to check
        """
        if not self._enabled:
            return

        timestamp = await self._store.user_last_seen_monthly_active(user_id)
        if timestamp is None:
            # This user will be blocked from receiving the notice anyway.
            # In practice, not sure we can ever get here
            return

        # Check if there's a server notice room for this user.
        room_id = await self._server_notices_manager.maybe_get_notice_room_for_user(
            user_id
        )

        if room_id is not None:
            # Determine current state of room
            currently_blocked, ref_events = await self._is_room_currently_blocked(
                room_id
            )
        else:
            currently_blocked = False
            ref_events = []

        limit_msg = None
        limit_type = None
        try:
            # Normally should always pass in user_id to check_auth_blocking
            # if you have it, but in this case are checking what would happen
            # to other users if they were to arrive.
            await self._auth.check_auth_blocking()
        except ResourceLimitError as e:
            limit_msg = e.msg
            limit_type = e.limit_type

        try:
            if (
                limit_type == LimitBlockingTypes.MONTHLY_ACTIVE_USER
                and not self._config.server.mau_limit_alerting
            ):
                # We have hit the MAU limit, but MAU alerting is disabled:
                # reset room if necessary and return
                if currently_blocked:
                    await self._remove_limit_block_notification(user_id, ref_events)
                return

            if currently_blocked and not limit_msg:
                # Room is notifying of a block, when it ought not to be.
                await self._remove_limit_block_notification(user_id, ref_events)
            elif not currently_blocked and limit_msg:
                # Room is not notifying of a block, when it ought to be.
                await self._apply_limit_block_notification(
                    user_id, limit_msg, limit_type  # type: ignore
                )
        except SynapseError as e:
            logger.error("Error sending resource limits server notice: %s", e)

    async def _remove_limit_block_notification(
        self, user_id: str, ref_events: List[str]
    ) -> None:
        """Utility method to remove limit block notifications from the server
        notices room.

        Args:
            user_id: user to notify
            ref_events: The event_ids of pinned events that are unrelated to
                limit blocking and need to be preserved.
        """
        content = {"pinned": ref_events}
        await self._server_notices_manager.send_notice(
            user_id, content, EventTypes.Pinned, ""
        )

    async def _apply_limit_block_notification(
        self, user_id: str, event_body: str, event_limit_type: str
    ) -> None:
        """Utility method to apply limit block notifications in the server
        notices room.

        Args:
            user_id: user to notify
            event_body: The human readable text that describes the block.
            event_limit_type: Specifies the type of block e.g. monthly active user
                limit has been exceeded.
        """
        content = {
            "body": event_body,
            "msgtype": ServerNoticeMsgType,
            "server_notice_type": ServerNoticeLimitReached,
            "admin_contact": self._config.server.admin_contact,
            "limit_type": event_limit_type,
        }
        event = await self._server_notices_manager.send_notice(
            user_id, content, EventTypes.Message
        )

        content = {"pinned": [event.event_id]}
        await self._server_notices_manager.send_notice(
            user_id, content, EventTypes.Pinned, ""
        )

<<<<<<< HEAD
    async def _check_and_set_tags(self, user_id: str, room_id: str) -> None:
        """
        Since server notices rooms were originally not with tags,
        important to check that tags have been set correctly
        Args:
            user_id(str): the user in question
            room_id(str): the server notices room for that user
        """
        tags = await self._store.get_tags_for_room(user_id, room_id)
        need_to_set_tag = True
        if tags:
            if SERVER_NOTICE_ROOM_TAG in tags:
                # tag already present, nothing to do here
                need_to_set_tag = False
        if need_to_set_tag:
            max_id = await self._account_data_handler.add_tag_to_room(
                user_id, room_id, SERVER_NOTICE_ROOM_TAG, {}
            )
            self._notifier.on_new_event(
                StreamKeyType.ACCOUNT_DATA, max_id, users=[user_id]
            )

=======
>>>>>>> b4eb1634
    async def _is_room_currently_blocked(self, room_id: str) -> Tuple[bool, List[str]]:
        """
        Determines if the room is currently blocked

        Args:
            room_id: The room id of the server notices room

        Returns:
            bool: Is the room currently blocked
            list: The list of pinned event IDs that are unrelated to limit blocking
            This list can be used as a convenience in the case where the block
            is to be lifted and the remaining pinned event references need to be
            preserved
        """
        currently_blocked = False
        pinned_state_event = None
        try:
            pinned_state_event = await self._state.get_current_state(
                room_id, event_type=EventTypes.Pinned
            )
        except AuthError:
            # The user has yet to join the server notices room
            pass

        referenced_events: List[str] = []
        if pinned_state_event is not None:
            referenced_events = list(pinned_state_event.content.get("pinned", []))

        events = await self._store.get_events(referenced_events)
        for event_id, event in events.items():
            if event.type != EventTypes.Message:
                continue
            if event.content.get("msgtype") == ServerNoticeMsgType:
                currently_blocked = True
                # remove event in case we need to disable blocking later on.
                if event_id in referenced_events:
                    referenced_events.remove(event.event_id)

        return currently_blocked, referenced_events<|MERGE_RESOLUTION|>--- conflicted
+++ resolved
@@ -21,11 +21,6 @@
     ServerNoticeMsgType,
 )
 from synapse.api.errors import AuthError, ResourceLimitError, SynapseError
-<<<<<<< HEAD
-from synapse.server_notices.server_notices_manager import SERVER_NOTICE_ROOM_TAG
-from synapse.types import StreamKeyType
-=======
->>>>>>> b4eb1634
 
 if TYPE_CHECKING:
     from synapse.server import HomeServer
@@ -166,31 +161,6 @@
             user_id, content, EventTypes.Pinned, ""
         )
 
-<<<<<<< HEAD
-    async def _check_and_set_tags(self, user_id: str, room_id: str) -> None:
-        """
-        Since server notices rooms were originally not with tags,
-        important to check that tags have been set correctly
-        Args:
-            user_id(str): the user in question
-            room_id(str): the server notices room for that user
-        """
-        tags = await self._store.get_tags_for_room(user_id, room_id)
-        need_to_set_tag = True
-        if tags:
-            if SERVER_NOTICE_ROOM_TAG in tags:
-                # tag already present, nothing to do here
-                need_to_set_tag = False
-        if need_to_set_tag:
-            max_id = await self._account_data_handler.add_tag_to_room(
-                user_id, room_id, SERVER_NOTICE_ROOM_TAG, {}
-            )
-            self._notifier.on_new_event(
-                StreamKeyType.ACCOUNT_DATA, max_id, users=[user_id]
-            )
-
-=======
->>>>>>> b4eb1634
     async def _is_room_currently_blocked(self, room_id: str) -> Tuple[bool, List[str]]:
         """
         Determines if the room is currently blocked
