# -*- coding: utf-8 -*-
# Copyright 2017 Vector Creations Ltd
#
# Licensed under the Apache License, Version 2.0 (the "License");
# you may not use this file except in compliance with the License.
# You may obtain a copy of the License at
#
#     http://www.apache.org/licenses/LICENSE-2.0
#
# Unless required by applicable law or agreed to in writing, software
# distributed under the License is distributed on an "AS IS" BASIS,
# WITHOUT WARRANTIES OR CONDITIONS OF ANY KIND, either express or implied.
# See the License for the specific language governing permissions and
# limitations under the License.
"""This module contains the implementation of both the client and server
protocols.

The basic structure of the protocol is line based, where the initial word of
each line specifies the command. The rest of the line is parsed based on the
command. For example, the `RDATA` command is defined as::

    RDATA <stream_name> <token> <row_json>

(Note that `<row_json>` may contains spaces, but cannot contain newlines.)

Blank lines are ignored.

# Example

An example iteraction is shown below. Each line is prefixed with '>' or '<' to
indicate which side is sending, these are *not* included on the wire::

    * connection established *
    > SERVER localhost:8823
    > PING 1490197665618
    < NAME synapse.app.appservice
    < PING 1490197665618
    < REPLICATE events 1
    < REPLICATE backfill 1
    < REPLICATE caches 1
    > POSITION events 1
    > POSITION backfill 1
    > POSITION caches 1
    > RDATA caches 2 ["get_user_by_id",["@01register-user:localhost:8823"],1490197670513]
    > RDATA events 14 ["$149019767112vOHxz:localhost:8823",
        "!AFDCvgApUmpdfVjIXm:localhost:8823","m.room.guest_access","",null]
    < PING 1490197675618
    > ERROR server stopping
    * connection closed by server *
"""

from twisted.internet import defer
from twisted.protocols.basic import LineOnlyReceiver
from twisted.python.failure import Failure

from .commands import (
    COMMAND_MAP, VALID_CLIENT_COMMANDS, VALID_SERVER_COMMANDS,
    ErrorCommand, ServerCommand, RdataCommand, PositionCommand, PingCommand,
    NameCommand, ReplicateCommand, UserSyncCommand, SyncCommand,
)
from .streams import STREAMS_MAP

from synapse.metrics import LaterGauge
from synapse.util.stringutils import random_string

from prometheus_client import Counter

<<<<<<< HEAD
from six import iterkeys, iteritems
=======
from collections import defaultdict
>>>>>>> 235b5326

from six import iterkeys, iteritems

import logging
import struct
import fcntl

connection_close_counter = Counter(
    "synapse_replication_tcp_protocol_close_reason", "", ["reason_type"])

# A list of all connected protocols. This allows us to send metrics about the
# connections.
connected_connections = []


logger = logging.getLogger(__name__)


PING_TIME = 5000
PING_TIMEOUT_MULTIPLIER = 5
PING_TIMEOUT_MS = PING_TIME * PING_TIMEOUT_MULTIPLIER


class ConnectionStates(object):
    CONNECTING = "connecting"
    ESTABLISHED = "established"
    PAUSED = "paused"
    CLOSED = "closed"


class BaseReplicationStreamProtocol(LineOnlyReceiver):
    """Base replication protocol shared between client and server.

    Reads lines (ignoring blank ones) and parses them into command classes,
    asserting that they are valid for the given direction, i.e. server commands
    are only sent by the server.

    On receiving a new command it calls `on_<COMMAND_NAME>` with the parsed
    command.

    It also sends `PING` periodically, and correctly times out remote connections
    (if they send a `PING` command)
    """
    delimiter = b'\n'

    VALID_INBOUND_COMMANDS = []  # Valid commands we expect to receive
    VALID_OUTBOUND_COMMANDS = []  # Valid commans we can send

    max_line_buffer = 10000

    def __init__(self, clock):
        self.clock = clock

        self.last_received_command = self.clock.time_msec()
        self.last_sent_command = 0
        self.time_we_closed = None  # When we requested the connection be closed

        self.received_ping = False  # Have we reecived a ping from the other side

        self.state = ConnectionStates.CONNECTING

        self.name = "anon"  # The name sent by a client.
        self.conn_id = random_string(5)  # To dedupe in case of name clashes.

        # List of pending commands to send once we've established the connection
        self.pending_commands = []

        # The LoopingCall for sending pings.
        self._send_ping_loop = None

        self.inbound_commands_counter = defaultdict(int)
        self.outbound_commands_counter = defaultdict(int)

    def connectionMade(self):
        logger.info("[%s] Connection established", self.id())

        self.state = ConnectionStates.ESTABLISHED

        connected_connections.append(self)  # Register connection for metrics

        self.transport.registerProducer(self, True)  # For the *Producing callbacks

        self._send_pending_commands()

        # Starts sending pings
        self._send_ping_loop = self.clock.looping_call(self.send_ping, 5000)

        # Always send the initial PING so that the other side knows that they
        # can time us out.
        self.send_command(PingCommand(self.clock.time_msec()))

    def send_ping(self):
        """Periodically sends a ping and checks if we should close the connection
        due to the other side timing out.
        """
        now = self.clock.time_msec()

        if self.time_we_closed:
            if now - self.time_we_closed > PING_TIMEOUT_MS:
                logger.info(
                    "[%s] Failed to close connection gracefully, aborting", self.id()
                )
                self.transport.abortConnection()
        else:
            if now - self.last_sent_command >= PING_TIME:
                self.send_command(PingCommand(now))

            if self.received_ping and now - self.last_received_command > PING_TIMEOUT_MS:
                logger.info(
                    "[%s] Connection hasn't received command in %r ms. Closing.",
                    self.id(), now - self.last_received_command
                )
                self.send_error("ping timeout")

    def lineReceived(self, line):
        """Called when we've received a line
        """
        if line.strip() == "":
            # Ignore blank lines
            return

        line = line.decode("utf-8")
        cmd_name, rest_of_line = line.split(" ", 1)

        if cmd_name not in self.VALID_INBOUND_COMMANDS:
            logger.error("[%s] invalid command %s", self.id(), cmd_name)
            self.send_error("invalid command: %s", cmd_name)
            return

        self.last_received_command = self.clock.time_msec()

        self.inbound_commands_counter[cmd_name] = (
            self.inbound_commands_counter[cmd_name] + 1)

        cmd_cls = COMMAND_MAP[cmd_name]
        try:
            cmd = cmd_cls.from_line(rest_of_line)
        except Exception as e:
            logger.exception(
                "[%s] failed to parse line %r: %r", self.id(), cmd_name, rest_of_line
            )
            self.send_error(
                "failed to parse line for  %r: %r (%r):" % (cmd_name, e, rest_of_line)
            )
            return

        # Now lets try and call on_<CMD_NAME> function
        try:
            getattr(self, "on_%s" % (cmd_name,))(cmd)
        except Exception:
            logger.exception("[%s] Failed to handle line: %r", self.id(), line)

    def close(self):
        logger.warn("[%s] Closing connection", self.id())
        self.time_we_closed = self.clock.time_msec()
        self.transport.loseConnection()
        self.on_connection_closed()

    def send_error(self, error_string, *args):
        """Send an error to remote and close the connection.
        """
        self.send_command(ErrorCommand(error_string % args))
        self.close()

    def send_command(self, cmd, do_buffer=True):
        """Send a command if connection has been established.

        Args:
            cmd (Command)
            do_buffer (bool): Whether to buffer the message or always attempt
                to send the command. This is mostly used to send an error
                message if we're about to close the connection due our buffers
                becoming full.
        """
        if self.state == ConnectionStates.CLOSED:
            logger.debug("[%s] Not sending, connection closed", self.id())
            return

        if do_buffer and self.state != ConnectionStates.ESTABLISHED:
            self._queue_command(cmd)
            return

        self.outbound_commands_counter[cmd.NAME] = (
            self.outbound_commands_counter[cmd.NAME] + 1)
        string = "%s %s" % (cmd.NAME, cmd.to_line(),)
        if "\n" in string:
            raise Exception("Unexpected newline in command: %r", string)

        self.sendLine(string.encode("utf-8"))

        self.last_sent_command = self.clock.time_msec()

    def _queue_command(self, cmd):
        """Queue the command until the connection is ready to write to again.
        """
        logger.debug("[%s] Queing as conn %r, cmd: %r", self.id(), self.state, cmd)
        self.pending_commands.append(cmd)

        if len(self.pending_commands) > self.max_line_buffer:
            # The other side is failing to keep up and out buffers are becoming
            # full, so lets close the connection.
            # XXX: should we squawk more loudly?
            logger.error("[%s] Remote failed to keep up", self.id())
            self.send_command(ErrorCommand("Failed to keep up"), do_buffer=False)
            self.close()

    def _send_pending_commands(self):
        """Send any queued commandes
        """
        pending = self.pending_commands
        self.pending_commands = []
        for cmd in pending:
            self.send_command(cmd)

    def on_PING(self, line):
        self.received_ping = True

    def on_ERROR(self, cmd):
        logger.error("[%s] Remote reported error: %r", self.id(), cmd.data)

    def pauseProducing(self):
        """This is called when both the kernel send buffer and the twisted
        tcp connection send buffers have become full.

        We don't actually have any control over those sizes, so we buffer some
        commands ourselves before knifing the connection due to the remote
        failing to keep up.
        """
        logger.info("[%s] Pause producing", self.id())
        self.state = ConnectionStates.PAUSED

    def resumeProducing(self):
        """The remote has caught up after we started buffering!
        """
        logger.info("[%s] Resume producing", self.id())
        self.state = ConnectionStates.ESTABLISHED
        self._send_pending_commands()

    def stopProducing(self):
        """We're never going to send any more data (normally because either
        we or the remote has closed the connection)
        """
        logger.info("[%s] Stop producing", self.id())
        self.on_connection_closed()

    def connectionLost(self, reason):
        logger.info("[%s] Replication connection closed: %r", self.id(), reason)
        if isinstance(reason, Failure):
            connection_close_counter.labels(reason.type.__name__).inc()
        else:
            connection_close_counter.labels(reason.__class__.__name__).inc()

        try:
            # Remove us from list of connections to be monitored
            connected_connections.remove(self)
        except ValueError:
            pass

        # Stop the looping call sending pings.
        if self._send_ping_loop and self._send_ping_loop.running:
            self._send_ping_loop.stop()

        self.on_connection_closed()

    def on_connection_closed(self):
        logger.info("[%s] Connection was closed", self.id())

        self.state = ConnectionStates.CLOSED
        self.pending_commands = []

        if self.transport:
            self.transport.unregisterProducer()

    def __str__(self):
        return "ReplicationConnection<name=%s,conn_id=%s,addr=%s>" % (
            self.name, self.conn_id, self.addr,
        )

    def id(self):
        return "%s-%s" % (self.name, self.conn_id)


class ServerReplicationStreamProtocol(BaseReplicationStreamProtocol):
    VALID_INBOUND_COMMANDS = VALID_CLIENT_COMMANDS
    VALID_OUTBOUND_COMMANDS = VALID_SERVER_COMMANDS

    def __init__(self, server_name, clock, streamer, addr):
        BaseReplicationStreamProtocol.__init__(self, clock)  # Old style class

        self.server_name = server_name
        self.streamer = streamer
        self.addr = addr

        # The streams the client has subscribed to and is up to date with
        self.replication_streams = set()

        # The streams the client is currently subscribing to.
        self.connecting_streams = set()

        # Map from stream name to list of updates to send once we've finished
        # subscribing the client to the stream.
        self.pending_rdata = {}

    def connectionMade(self):
        self.send_command(ServerCommand(self.server_name))
        BaseReplicationStreamProtocol.connectionMade(self)
        self.streamer.new_connection(self)

    def on_NAME(self, cmd):
        logger.info("[%s] Renamed to %r", self.id(), cmd.data)
        self.name = cmd.data

    def on_USER_SYNC(self, cmd):
        self.streamer.on_user_sync(
            self.conn_id, cmd.user_id, cmd.is_syncing, cmd.last_sync_ms,
        )

    def on_REPLICATE(self, cmd):
        stream_name = cmd.stream_name
        token = cmd.token

        if stream_name == "ALL":
            # Subscribe to all streams we're publishing to.
            for stream in iterkeys(self.streamer.streams_by_name):
                self.subscribe_to_stream(stream, token)
        else:
            self.subscribe_to_stream(stream_name, token)

    def on_FEDERATION_ACK(self, cmd):
        self.streamer.federation_ack(cmd.token)

    def on_REMOVE_PUSHER(self, cmd):
        self.streamer.on_remove_pusher(cmd.app_id, cmd.push_key, cmd.user_id)

    def on_INVALIDATE_CACHE(self, cmd):
        self.streamer.on_invalidate_cache(cmd.cache_func, cmd.keys)

    def on_USER_IP(self, cmd):
        self.streamer.on_user_ip(
            cmd.user_id, cmd.access_token, cmd.ip, cmd.user_agent, cmd.device_id,
            cmd.last_seen,
        )

    @defer.inlineCallbacks
    def subscribe_to_stream(self, stream_name, token):
        """Subscribe the remote to a streams.

        This invloves checking if they've missed anything and sending those
        updates down if they have. During that time new updates for the stream
        are queued and sent once we've sent down any missed updates.
        """
        self.replication_streams.discard(stream_name)
        self.connecting_streams.add(stream_name)

        try:
            # Get missing updates
            updates, current_token = yield self.streamer.get_stream_updates(
                stream_name, token,
            )

            # Send all the missing updates
            for update in updates:
                token, row = update[0], update[1]
                self.send_command(RdataCommand(stream_name, token, row))

            # We send a POSITION command to ensure that they have an up to
            # date token (especially useful if we didn't send any updates
            # above)
            self.send_command(PositionCommand(stream_name, current_token))

            # Now we can send any updates that came in while we were subscribing
            pending_rdata = self.pending_rdata.pop(stream_name, [])
            for token, update in pending_rdata:
                # Only send updates newer than the current token
                if token > current_token:
                    self.send_command(RdataCommand(stream_name, token, update))

            # They're now fully subscribed
            self.replication_streams.add(stream_name)
        except Exception as e:
            logger.exception("[%s] Failed to handle REPLICATE command", self.id())
            self.send_error("failed to handle replicate: %r", e)
        finally:
            self.connecting_streams.discard(stream_name)

    def stream_update(self, stream_name, token, data):
        """Called when a new update is available to stream to clients.

        We need to check if the client is interested in the stream or not
        """
        if stream_name in self.replication_streams:
            # The client is subscribed to the stream
            self.send_command(RdataCommand(stream_name, token, data))
        elif stream_name in self.connecting_streams:
            # The client is being subscribed to the stream
            logger.debug("[%s] Queuing RDATA %r %r", self.id(), stream_name, token)
            self.pending_rdata.setdefault(stream_name, []).append((token, data))
        else:
            # The client isn't subscribed
            logger.debug("[%s] Dropping RDATA %r %r", self.id(), stream_name, token)

    def send_sync(self, data):
        self.send_command(SyncCommand(data))

    def on_connection_closed(self):
        BaseReplicationStreamProtocol.on_connection_closed(self)
        self.streamer.lost_connection(self)


class ClientReplicationStreamProtocol(BaseReplicationStreamProtocol):
    VALID_INBOUND_COMMANDS = VALID_SERVER_COMMANDS
    VALID_OUTBOUND_COMMANDS = VALID_CLIENT_COMMANDS

    def __init__(self, client_name, server_name, clock, handler):
        BaseReplicationStreamProtocol.__init__(self, clock)

        self.client_name = client_name
        self.server_name = server_name
        self.handler = handler

        # Map of stream to batched updates. See RdataCommand for info on how
        # batching works.
        self.pending_batches = {}

    def connectionMade(self):
        self.send_command(NameCommand(self.client_name))
        BaseReplicationStreamProtocol.connectionMade(self)

        # Once we've connected subscribe to the necessary streams
        for stream_name, token in iteritems(self.handler.get_streams_to_replicate()):
            self.replicate(stream_name, token)

        # Tell the server if we have any users currently syncing (should only
        # happen on synchrotrons)
        currently_syncing = self.handler.get_currently_syncing_users()
        now = self.clock.time_msec()
        for user_id in currently_syncing:
            self.send_command(UserSyncCommand(user_id, True, now))

        # We've now finished connecting to so inform the client handler
        self.handler.update_connection(self)

    def on_SERVER(self, cmd):
        if cmd.data != self.server_name:
            logger.error("[%s] Connected to wrong remote: %r", self.id(), cmd.data)
            self.send_error("Wrong remote")

    def on_RDATA(self, cmd):
        stream_name = cmd.stream_name
        inbound_rdata_count.labels(stream_name).inc()

        try:
            row = STREAMS_MAP[stream_name].ROW_TYPE(*cmd.row)
        except Exception:
            logger.exception(
                "[%s] Failed to parse RDATA: %r %r",
                self.id(), stream_name, cmd.row
            )
            raise

        if cmd.token is None:
            # I.e. this is part of a batch of updates for this stream. Batch
            # until we get an update for the stream with a non None token
            self.pending_batches.setdefault(stream_name, []).append(row)
        else:
            # Check if this is the last of a batch of updates
            rows = self.pending_batches.pop(stream_name, [])
            rows.append(row)

            self.handler.on_rdata(stream_name, cmd.token, rows)

    def on_POSITION(self, cmd):
        self.handler.on_position(cmd.stream_name, cmd.token)

    def on_SYNC(self, cmd):
        self.handler.on_sync(cmd.data)

    def replicate(self, stream_name, token):
        """Send the subscription request to the server
        """
        if stream_name not in STREAMS_MAP:
            raise Exception("Invalid stream name %r" % (stream_name,))

        logger.info(
            "[%s] Subscribing to replication stream: %r from %r",
            self.id(), stream_name, token
        )

        self.send_command(ReplicateCommand(stream_name, token))

    def on_connection_closed(self):
        BaseReplicationStreamProtocol.on_connection_closed(self)
        self.handler.update_connection(None)


# The following simply registers metrics for the replication connections

pending_commands = LaterGauge(
    "pending_commands", "", ["name", "conn_id"],
    lambda: {
        (p.name, p.conn_id): len(p.pending_commands)
        for p in connected_connections
    })


def transport_buffer_size(protocol):
    if protocol.transport:
        size = len(protocol.transport.dataBuffer) + protocol.transport._tempDataLen
        return size
    return 0


transport_send_buffer = LaterGauge(
    "synapse_replication_tcp_transport_send_buffer", "", ["name", "conn_id"],
    lambda: {
        (p.name, p.conn_id): transport_buffer_size(p)
        for p in connected_connections
    })


def transport_kernel_read_buffer_size(protocol, read=True):
    SIOCINQ = 0x541B
    SIOCOUTQ = 0x5411

    if protocol.transport:
        fileno = protocol.transport.getHandle().fileno()
        if read:
            op = SIOCINQ
        else:
            op = SIOCOUTQ
        size = struct.unpack("I", fcntl.ioctl(fileno, op, '\0\0\0\0'))[0]
        return size
    return 0


tcp_transport_kernel_send_buffer = LaterGauge(
    "synapse_replication_tcp_transport_kernel_send_buffer", "", ["name", "conn_id"],
    lambda: {
        (p.name, p.conn_id): transport_kernel_read_buffer_size(p, False)
        for p in connected_connections
    })


tcp_transport_kernel_read_buffer = LaterGauge(
    "synapse_replication_tcp_transport_kernel_read_buffer", "", ["name", "conn_id"],
    lambda: {
        (p.name, p.conn_id): transport_kernel_read_buffer_size(p, True)
        for p in connected_connections
    })


tcp_inbound_commands = LaterGauge(
    "synapse_replication_tcp_inbound_commands", "", ["command", "name", "conn_id"],
    lambda: {
        (k[0], p.name, p.conn_id): count
        for p in connected_connections
        for k, count in iteritems(p.inbound_commands_counter.counts)
<<<<<<< HEAD
    },
    labels=["command", "name", "conn_id"],
)
=======
    })
>>>>>>> 235b5326

tcp_outbound_commands = LaterGauge(
    "synapse_replication_tcp_outbound_commands", "", ["command", "name", "conn_id"],
    lambda: {
        (k[0], p.name, p.conn_id): count
        for p in connected_connections
        for k, count in iteritems(p.outbound_commands_counter.counts)
<<<<<<< HEAD
    },
    labels=["command", "name", "conn_id"],
)
=======
    })
>>>>>>> 235b5326

# number of updates received for each RDATA stream
inbound_rdata_count = Counter("synapse_replication_tcp_inbound_rdata_count", "",
                              ["stream_name"])<|MERGE_RESOLUTION|>--- conflicted
+++ resolved
@@ -65,11 +65,7 @@
 
 from prometheus_client import Counter
 
-<<<<<<< HEAD
-from six import iterkeys, iteritems
-=======
 from collections import defaultdict
->>>>>>> 235b5326
 
 from six import iterkeys, iteritems
 
@@ -627,13 +623,7 @@
         (k[0], p.name, p.conn_id): count
         for p in connected_connections
         for k, count in iteritems(p.inbound_commands_counter.counts)
-<<<<<<< HEAD
-    },
-    labels=["command", "name", "conn_id"],
-)
-=======
     })
->>>>>>> 235b5326
 
 tcp_outbound_commands = LaterGauge(
     "synapse_replication_tcp_outbound_commands", "", ["command", "name", "conn_id"],
@@ -641,13 +631,7 @@
         (k[0], p.name, p.conn_id): count
         for p in connected_connections
         for k, count in iteritems(p.outbound_commands_counter.counts)
-<<<<<<< HEAD
-    },
-    labels=["command", "name", "conn_id"],
-)
-=======
     })
->>>>>>> 235b5326
 
 # number of updates received for each RDATA stream
 inbound_rdata_count = Counter("synapse_replication_tcp_inbound_rdata_count", "",
