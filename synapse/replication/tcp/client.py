--- conflicted
+++ resolved
@@ -55,55 +55,6 @@
 
 # How long we allow callers to wait for replication updates before timing out.
 _WAIT_FOR_REPLICATION_TIMEOUT_SECONDS = 5
-<<<<<<< HEAD
-
-
-class DirectTcpReplicationClientFactory(ReconnectingClientFactory):
-    """Factory for building connections to the master. Will reconnect if the
-    connection is lost.
-
-    Accepts a handler that is passed to `ClientReplicationStreamProtocol`.
-    """
-
-    initialDelay = 0.1
-    maxDelay = 1  # Try at least once every N seconds
-
-    def __init__(
-        self,
-        hs: "HomeServer",
-        client_name: str,
-        command_handler: "ReplicationCommandHandler",
-    ):
-        self.client_name = client_name
-        self.command_handler = command_handler
-        self.server_name = hs.config.server.server_name
-        self.hs = hs
-        self._clock = hs.get_clock()  # As self.clock is defined in super class
-
-        hs.get_reactor().addSystemEventTrigger("before", "shutdown", self.stopTrying)
-
-    def startedConnecting(self, connector: IConnector) -> None:
-        logger.info("Connecting to replication: %r", connector.getDestination())
-
-    def buildProtocol(self, addr: IAddress) -> ClientReplicationStreamProtocol:
-        logger.info("Connected to replication: %r", addr)
-        return ClientReplicationStreamProtocol(
-            self.hs,
-            self.client_name,
-            self.server_name,
-            self._clock,
-            self.command_handler,
-        )
-
-    def clientConnectionLost(self, connector: IConnector, reason: Failure) -> None:
-        logger.error("Lost replication conn: %r", reason)
-        ReconnectingClientFactory.clientConnectionLost(self, connector, reason)
-
-    def clientConnectionFailed(self, connector: IConnector, reason: Failure) -> None:
-        logger.error("Failed to connect to replication: %r", reason)
-        ReconnectingClientFactory.clientConnectionFailed(self, connector, reason)
-=======
->>>>>>> 9f7d6c6b
 
 
 class ReplicationDataHandler:
@@ -368,25 +319,15 @@
         # We measure here to get in flight counts and average waiting time.
         with Measure(self._clock, "repl.wait_for_stream_position"):
             logger.info(
-<<<<<<< HEAD
-                "Waiting for repl stream %r to reach %s (%s)",
-                stream_name,
-                position,
-                instance_name,
-=======
                 "Waiting for repl stream %r to reach %s (%s); currently at: %s",
                 stream_name,
                 position,
                 instance_name,
                 current_position,
->>>>>>> 9f7d6c6b
             )
             try:
                 await make_deferred_yieldable(deferred)
             except defer.TimeoutError:
-<<<<<<< HEAD
-                logger.error("Timed out waiting for stream %s", stream_name)
-=======
                 logger.error(
                     "Timed out waiting for repl stream %r to reach %s (%s)"
                     "; currently at: %s",
@@ -395,7 +336,6 @@
                     instance_name,
                     self._streams[stream_name].current_token(instance_name),
                 )
->>>>>>> 9f7d6c6b
                 return
 
             logger.info(
