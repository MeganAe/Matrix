# -*- coding: utf-8 -*-
# Copyright 2017 Vector Creations Ltd
# Copyright 2019 New Vector Ltd
#
# Licensed under the Apache License, Version 2.0 (the "License");
# you may not use this file except in compliance with the License.
# You may obtain a copy of the License at
#
#     http://www.apache.org/licenses/LICENSE-2.0
#
# Unless required by applicable law or agreed to in writing, software
# distributed under the License is distributed on an "AS IS" BASIS,
# WITHOUT WARRANTIES OR CONDITIONS OF ANY KIND, either express or implied.
# See the License for the specific language governing permissions and
# limitations under the License.
from collections import namedtuple

from synapse.replication.tcp.streams._base import Stream, make_http_update_function


class FederationStream(Stream):
    """Data to be sent over federation. Only available when master has federation
    sending disabled.
    """

    FederationStreamRow = namedtuple(
        "FederationStreamRow",
        (
            "type",  # str, the type of data as defined in the BaseFederationRows
            "data",  # dict, serialization of a federation.send_queue.BaseFederationRow
        ),
    )

    NAME = "federation"
    ROW_TYPE = FederationStreamRow

    def __init__(self, hs):
        if hs.config.worker_app is None:
            # master process: get updates from the FederationRemoteSendQueue.
            # (if the master is configured to send federation itself, federation_sender
            # will be a real FederationSender, which has stubs for current_token and
            # get_replication_rows.)
            federation_sender = hs.get_federation_sender()
            current_token = federation_sender.get_current_token
            update_function = federation_sender.get_replication_rows

        elif hs.should_send_federation():
            # federation sender: Query master process
            update_function = make_http_update_function(hs, self.NAME)
            current_token = self._stub_current_token

        else:
            # other worker: stub out the update function (we're not interested in
            # any updates so when we get a POSITION we do nothing)
            update_function = self._stub_update_function
            current_token = self._stub_current_token

        super().__init__(hs.get_instance_name(), current_token, update_function)

    @staticmethod
<<<<<<< HEAD
    def _stub_current_token():
        # dummy current-token method for use on workers
        return 0

    @staticmethod
    async def _stub_update_function(from_token, upto_token, limit):
=======
    async def _stub_update_function(instance_name, from_token, upto_token, limit):
>>>>>>> 0e719f23
        return [], upto_token, False<|MERGE_RESOLUTION|>--- conflicted
+++ resolved
@@ -58,14 +58,10 @@
         super().__init__(hs.get_instance_name(), current_token, update_function)
 
     @staticmethod
-<<<<<<< HEAD
     def _stub_current_token():
         # dummy current-token method for use on workers
         return 0
 
     @staticmethod
-    async def _stub_update_function(from_token, upto_token, limit):
-=======
     async def _stub_update_function(instance_name, from_token, upto_token, limit):
->>>>>>> 0e719f23
         return [], upto_token, False