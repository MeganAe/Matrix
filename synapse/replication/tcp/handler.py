--- conflicted
+++ resolved
@@ -175,7 +175,6 @@
             port = hs.config.worker_replication_port
             hs.get_reactor().connectTCP(host, port, self._factory)
 
-<<<<<<< HEAD
     def get_streams(self) -> Dict[str, Stream]:
         """Get a map from stream name to all streams.
         """
@@ -187,6 +186,13 @@
         return self._streams_to_replicate
 
     async def on_REPLICATE(self, conn: AbstractConnection, cmd: ReplicateCommand):
+        self.send_positions_to_connection(conn)
+
+    def send_positions_to_connection(self, conn: AbstractConnection):
+        """Send current position of all streams this process is source of to
+        the connection.
+        """
+
         # We respond with current position of all streams this instance
         # replicates.
         for stream in self.get_streams_to_replicate():
@@ -196,25 +202,6 @@
                     self._instance_name,
                     stream.current_token(self._instance_name),
                 )
-=======
-    async def on_REPLICATE(self, conn: AbstractConnection, cmd: ReplicateCommand):
-        self.send_positions_to_connection(conn)
-
-    def send_positions_to_connection(self, conn: AbstractConnection):
-        """Send current position of all streams this process is source of to
-        the connection.
-        """
-
-        # We only want to announce positions by the writer of the streams.
-        # Currently this is just the master process.
-        if not self._is_master:
-            return
-
-        for stream_name, stream in self._streams.items():
-            current_token = stream.current_token(self._instance_name)
-            conn.send_command(
-                PositionCommand(stream_name, self._instance_name, current_token)
->>>>>>> 8ca79613
             )
 
     async def on_USER_SYNC(self, conn: AbstractConnection, cmd: UserSyncCommand):
