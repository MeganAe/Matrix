# Copyright 2014-2016 OpenMarket Ltd
# Copyright 2017 Vector Creations Ltd
# Copyright 2018-2019 New Vector Ltd
# Copyright 2019 The Matrix.org Foundation C.I.C.
#
# Licensed under the Apache License, Version 2.0 (the "License");
# you may not use this file except in compliance with the License.
# You may obtain a copy of the License at
#
#     http://www.apache.org/licenses/LICENSE-2.0
#
# Unless required by applicable law or agreed to in writing, software
# distributed under the License is distributed on an "AS IS" BASIS,
# WITHOUT WARRANTIES OR CONDITIONS OF ANY KIND, either express or implied.
# See the License for the specific language governing permissions and
# limitations under the License.

"""Contains constants from the specification."""

from typing_extensions import Final

# the max size of a (canonical-json-encoded) event
MAX_PDU_SIZE = 65536

# the "depth" field on events is limited to 2**63 - 1
MAX_DEPTH = 2 ** 63 - 1

# the maximum length for a room alias is 255 characters
MAX_ALIAS_LENGTH = 255

# the maximum length for a user id is 255 characters
MAX_USERID_LENGTH = 255

# The maximum length for a group id is 255 characters
MAX_GROUPID_LENGTH = 255
MAX_GROUP_CATEGORYID_LENGTH = 255
MAX_GROUP_ROLEID_LENGTH = 255


class Membership:

    """Represents the membership states of a user in a room."""

    INVITE: Final = "invite"
    JOIN: Final = "join"
    KNOCK: Final = "knock"
    LEAVE: Final = "leave"
    BAN: Final = "ban"
    LIST: Final = (INVITE, JOIN, KNOCK, LEAVE, BAN)


class PresenceState:
    """Represents the presence state of a user."""

    OFFLINE: Final = "offline"
    UNAVAILABLE: Final = "unavailable"
    ONLINE: Final = "online"
    BUSY: Final = "org.matrix.msc3026.busy"


class JoinRules:
    PUBLIC: Final = "public"
    KNOCK: Final = "knock"
    INVITE: Final = "invite"
    PRIVATE: Final = "private"
    # As defined for MSC3083.
    RESTRICTED: Final = "restricted"


class RestrictedJoinRuleTypes:
    """Understood types for the allow rules in restricted join rules."""

    ROOM_MEMBERSHIP: Final = "m.room_membership"


class LoginType:
    PASSWORD: Final = "m.login.password"
    EMAIL_IDENTITY: Final = "m.login.email.identity"
    MSISDN: Final = "m.login.msisdn"
    RECAPTCHA: Final = "m.login.recaptcha"
    TERMS: Final = "m.login.terms"
    SSO: Final = "m.login.sso"
    DUMMY: Final = "m.login.dummy"
    REGISTRATION_TOKEN: Final = "org.matrix.msc3231.login.registration_token"


# This is used in the `type` parameter for /register when called by
# an appservice to register a new user.
APP_SERVICE_REGISTRATION_TYPE: Final = "m.login.application_service"


class EventTypes:
    Member: Final = "m.room.member"
    Create: Final = "m.room.create"
    Tombstone: Final = "m.room.tombstone"
    JoinRules: Final = "m.room.join_rules"
    PowerLevels: Final = "m.room.power_levels"
    Aliases: Final = "m.room.aliases"
    Redaction: Final = "m.room.redaction"
    ThirdPartyInvite: Final = "m.room.third_party_invite"
    RelatedGroups: Final = "m.room.related_groups"

    RoomHistoryVisibility: Final = "m.room.history_visibility"
    CanonicalAlias: Final = "m.room.canonical_alias"
    Encrypted: Final = "m.room.encrypted"
    RoomAvatar: Final = "m.room.avatar"
    RoomEncryption: Final = "m.room.encryption"
    GuestAccess: Final = "m.room.guest_access"

    # These are used for validation
    Message: Final = "m.room.message"
    Topic: Final = "m.room.topic"
    Name: Final = "m.room.name"

    ServerACL: Final = "m.room.server_acl"
    Pinned: Final = "m.room.pinned_events"

    Retention: Final = "m.room.retention"

    Dummy: Final = "org.matrix.dummy_event"

    SpaceChild: Final = "m.space.child"
    SpaceParent: Final = "m.space.parent"

    MSC2716_INSERTION: Final = "org.matrix.msc2716.insertion"
    MSC2716_BATCH: Final = "org.matrix.msc2716.batch"
    MSC2716_MARKER: Final = "org.matrix.msc2716.marker"


class ToDeviceEventTypes:
    RoomKeyRequest: Final = "m.room_key_request"


class DeviceKeyAlgorithms:
    """Spec'd algorithms for the generation of per-device keys"""

    ED25519: Final = "ed25519"
    CURVE25519: Final = "curve25519"
    SIGNED_CURVE25519: Final = "signed_curve25519"


class EduTypes:
    Presence: Final = "m.presence"


class RejectedReason:
    AUTH_ERROR: Final = "auth_error"


class RoomCreationPreset:
    PRIVATE_CHAT: Final = "private_chat"
    PUBLIC_CHAT: Final = "public_chat"
    TRUSTED_PRIVATE_CHAT: Final = "trusted_private_chat"


class ThirdPartyEntityKind:
    USER: Final = "user"
    LOCATION: Final = "location"


ServerNoticeMsgType: Final = "m.server_notice"
ServerNoticeLimitReached: Final = "m.server_notice.usage_limit_reached"


class UserTypes:
    """Allows for user type specific behaviour. With the benefit of hindsight
    'admin' and 'guest' users should also be UserTypes. Normal users are type None
    """

    SUPPORT: Final = "support"
    BOT: Final = "bot"
    ALL_USER_TYPES: Final = (SUPPORT, BOT)


class RelationTypes:
    """The types of relations known to this server."""

    ANNOTATION: Final = "m.annotation"
    REPLACE: Final = "m.replace"
    REFERENCE: Final = "m.reference"
    THREAD: Final = "io.element.thread"


class LimitBlockingTypes:
    """Reasons that a server may be blocked"""

    MONTHLY_ACTIVE_USER: Final = "monthly_active_user"
    HS_DISABLED: Final = "hs_disabled"


class EventContentFields:
    """Fields found in events' content, regardless of type."""

    # Labels for the event, cf https://github.com/matrix-org/matrix-doc/pull/2326
    LABELS: Final = "org.matrix.labels"

    # Timestamp to delete the event after
    # cf https://github.com/matrix-org/matrix-doc/pull/2228
    SELF_DESTRUCT_AFTER: Final = "org.matrix.self_destruct_after"

    # cf https://github.com/matrix-org/matrix-doc/pull/1772
    ROOM_TYPE: Final = "type"

    # Whether a room can federate.
    FEDERATE: Final = "m.federate"

    # The creator of the room, as used in `m.room.create` events.
    ROOM_CREATOR: Final = "creator"

    # Used in m.room.guest_access events.
    GUEST_ACCESS: Final = "guest_access"

    # Used on normal messages to indicate they were historically imported after the fact
    MSC2716_HISTORICAL: Final = "org.matrix.msc2716.historical"
    # For "insertion" events to indicate what the next batch ID should be in
    # order to connect to it
    MSC2716_NEXT_BATCH_ID: Final = "org.matrix.msc2716.next_batch_id"
    # Used on "batch" events to indicate which insertion event it connects to
    MSC2716_BATCH_ID: Final = "org.matrix.msc2716.batch_id"
    # For "marker" events
    MSC2716_MARKER_INSERTION: Final = "org.matrix.msc2716.marker.insertion"

    # The authorising user for joining a restricted room.
    AUTHORISING_USER: Final = "join_authorised_via_users_server"


class RoomTypes:
    """Understood values of the room_type field of m.room.create events."""

    SPACE: Final = "m.space"


class RoomEncryptionAlgorithms:
    MEGOLM_V1_AES_SHA2: Final = "m.megolm.v1.aes-sha2"
    DEFAULT: Final = MEGOLM_V1_AES_SHA2


class AccountDataTypes:
    DIRECT: Final = "m.direct"
    IGNORED_USER_LIST: Final = "m.ignored_user_list"


class HistoryVisibility:
    INVITED: Final = "invited"
    JOINED: Final = "joined"
    SHARED: Final = "shared"
    WORLD_READABLE: Final = "world_readable"


class GuestAccess:
    CAN_JOIN: Final = "can_join"
    # anything that is not "can_join" is considered "forbidden", but for completeness:
    FORBIDDEN: Final = "forbidden"


class ReadReceiptEventFields:
<<<<<<< HEAD
    MSC2285_HIDDEN = "org.matrix.msc2285.hidden"


class OpenIdUserInfoField:
    DISPLAY_NAME = "org.matrix.msc3356.display_name"
    AVATAR_URL = "org.matrix.msc3356.avatar_url"
    ROOM_POWERLEVELS = "org.matrix.msc3356.room_powerlevels"
=======
    MSC2285_HIDDEN: Final = "org.matrix.msc2285.hidden"
>>>>>>> 8cd68b81
<|MERGE_RESOLUTION|>--- conflicted
+++ resolved
@@ -254,14 +254,10 @@
 
 
 class ReadReceiptEventFields:
-<<<<<<< HEAD
-    MSC2285_HIDDEN = "org.matrix.msc2285.hidden"
+    MSC2285_HIDDEN: Final = "org.matrix.msc2285.hidden"
 
 
 class OpenIdUserInfoField:
     DISPLAY_NAME = "org.matrix.msc3356.display_name"
     AVATAR_URL = "org.matrix.msc3356.avatar_url"
-    ROOM_POWERLEVELS = "org.matrix.msc3356.room_powerlevels"
-=======
-    MSC2285_HIDDEN: Final = "org.matrix.msc2285.hidden"
->>>>>>> 8cd68b81
+    ROOM_POWERLEVELS = "org.matrix.msc3356.room_powerlevels"