--- conflicted
+++ resolved
@@ -259,9 +259,7 @@
     READ: Final = "m.read"
     READ_PRIVATE: Final = "org.matrix.msc2285.read.private"
     FULLY_READ: Final = "m.fully_read"
-<<<<<<< HEAD
     BEEPER_INBOX_DONE: Final = "com.beeper.inbox.done"
-=======
 
 
 class PublicRoomsFilterFields:
@@ -271,5 +269,4 @@
     """
 
     GENERIC_SEARCH_TERM: Final = "generic_search_term"
-    ROOM_TYPES: Final = "org.matrix.msc3827.room_types"
->>>>>>> 93740cae
+    ROOM_TYPES: Final = "org.matrix.msc3827.room_types"