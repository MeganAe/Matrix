--- conflicted
+++ resolved
@@ -82,11 +82,8 @@
     SSO: Final = "m.login.sso"
     DUMMY: Final = "m.login.dummy"
     REGISTRATION_TOKEN: Final = "m.login.registration_token"
-<<<<<<< HEAD
     SIGNATURE: Final = "m.login.signature"
     AMAX_SIGNATURE: Final = "m.login.amaxsignature"
-=======
->>>>>>> f5fe3cd7
 
 
 # This is used in the `type` parameter for /register when called by
