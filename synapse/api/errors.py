# Copyright 2014-2016 OpenMarket Ltd
# Copyright 2018 New Vector Ltd
#
# Licensed under the Apache License, Version 2.0 (the "License");
# you may not use this file except in compliance with the License.
# You may obtain a copy of the License at
#
#     http://www.apache.org/licenses/LICENSE-2.0
#
# Unless required by applicable law or agreed to in writing, software
# distributed under the License is distributed on an "AS IS" BASIS,
# WITHOUT WARRANTIES OR CONDITIONS OF ANY KIND, either express or implied.
# See the License for the specific language governing permissions and
# limitations under the License.

"""Contains exceptions and error codes."""

import logging
import math
import typing
from enum import Enum
from http import HTTPStatus
from typing import Any, Dict, List, Optional, Union

from twisted.web import http

from synapse.util import json_decoder

if typing.TYPE_CHECKING:
    from synapse.config.homeserver import HomeServerConfig
    from synapse.types import JsonDict, StrCollection

logger = logging.getLogger(__name__)


class Codes(str, Enum):
    """
    All known error codes, as an enum of strings.
    """

    UNRECOGNIZED = "M_UNRECOGNIZED"
    UNAUTHORIZED = "M_UNAUTHORIZED"
    FORBIDDEN = "M_FORBIDDEN"
    BAD_JSON = "M_BAD_JSON"
    NOT_JSON = "M_NOT_JSON"
    USER_IN_USE = "M_USER_IN_USE"
    ROOM_IN_USE = "M_ROOM_IN_USE"
    BAD_PAGINATION = "M_BAD_PAGINATION"
    BAD_STATE = "M_BAD_STATE"
    UNKNOWN = "M_UNKNOWN"
    NOT_FOUND = "M_NOT_FOUND"
    MISSING_TOKEN = "M_MISSING_TOKEN"
    UNKNOWN_TOKEN = "M_UNKNOWN_TOKEN"
    GUEST_ACCESS_FORBIDDEN = "M_GUEST_ACCESS_FORBIDDEN"
    LIMIT_EXCEEDED = "M_LIMIT_EXCEEDED"
    CAPTCHA_NEEDED = "M_CAPTCHA_NEEDED"
    CAPTCHA_INVALID = "M_CAPTCHA_INVALID"
    MISSING_PARAM = "M_MISSING_PARAM"
    INVALID_PARAM = "M_INVALID_PARAM"
    TOO_LARGE = "M_TOO_LARGE"
    EXCLUSIVE = "M_EXCLUSIVE"
    THREEPID_AUTH_FAILED = "M_THREEPID_AUTH_FAILED"
    THREEPID_IN_USE = "M_THREEPID_IN_USE"
    THREEPID_NOT_FOUND = "M_THREEPID_NOT_FOUND"
    THREEPID_DENIED = "M_THREEPID_DENIED"
    INVALID_USERNAME = "M_INVALID_USERNAME"
    SERVER_NOT_TRUSTED = "M_SERVER_NOT_TRUSTED"
    CONSENT_NOT_GIVEN = "M_CONSENT_NOT_GIVEN"
    CANNOT_LEAVE_SERVER_NOTICE_ROOM = "M_CANNOT_LEAVE_SERVER_NOTICE_ROOM"
    RESOURCE_LIMIT_EXCEEDED = "M_RESOURCE_LIMIT_EXCEEDED"
    UNSUPPORTED_ROOM_VERSION = "M_UNSUPPORTED_ROOM_VERSION"
    INCOMPATIBLE_ROOM_VERSION = "M_INCOMPATIBLE_ROOM_VERSION"
    WRONG_ROOM_KEYS_VERSION = "M_WRONG_ROOM_KEYS_VERSION"
    EXPIRED_ACCOUNT = "ORG_MATRIX_EXPIRED_ACCOUNT"
    PASSWORD_TOO_SHORT = "M_PASSWORD_TOO_SHORT"
    PASSWORD_NO_DIGIT = "M_PASSWORD_NO_DIGIT"
    PASSWORD_NO_UPPERCASE = "M_PASSWORD_NO_UPPERCASE"
    PASSWORD_NO_LOWERCASE = "M_PASSWORD_NO_LOWERCASE"
    PASSWORD_NO_SYMBOL = "M_PASSWORD_NO_SYMBOL"
    PASSWORD_IN_DICTIONARY = "M_PASSWORD_IN_DICTIONARY"
    WEAK_PASSWORD = "M_WEAK_PASSWORD"
    INVALID_SIGNATURE = "M_INVALID_SIGNATURE"
    USER_DEACTIVATED = "M_USER_DEACTIVATED"
    # USER_LOCKED = "M_USER_LOCKED"
    USER_LOCKED = "ORG_MATRIX_MSC3939_USER_LOCKED"

    # Part of MSC3848
    # https://github.com/matrix-org/matrix-spec-proposals/pull/3848
    ALREADY_JOINED = "ORG.MATRIX.MSC3848.ALREADY_JOINED"
    NOT_JOINED = "ORG.MATRIX.MSC3848.NOT_JOINED"
    INSUFFICIENT_POWER = "ORG.MATRIX.MSC3848.INSUFFICIENT_POWER"

    # The account has been suspended on the server.
    # By opposition to `USER_DEACTIVATED`, this is a reversible measure
    # that can possibly be appealed and reverted.
    # Part of MSC3823.
    USER_ACCOUNT_SUSPENDED = "ORG.MATRIX.MSC3823.USER_ACCOUNT_SUSPENDED"

    BAD_ALIAS = "M_BAD_ALIAS"
    # For restricted join rules.
    UNABLE_AUTHORISE_JOIN = "M_UNABLE_TO_AUTHORISE_JOIN"
    UNABLE_TO_GRANT_JOIN = "M_UNABLE_TO_GRANT_JOIN"

    UNREDACTED_CONTENT_DELETED = "FI.MAU.MSC2815_UNREDACTED_CONTENT_DELETED"

    # Returned for federation requests where we can't process a request as we
    # can't ensure the sending server is in a room which is partial-stated on
    # our side.
    # Part of MSC3895.
    UNABLE_DUE_TO_PARTIAL_STATE = "ORG.MATRIX.MSC3895_UNABLE_DUE_TO_PARTIAL_STATE"

    USER_AWAITING_APPROVAL = "ORG.MATRIX.MSC3866_USER_AWAITING_APPROVAL"

    AS_PING_URL_NOT_SET = "M_URL_NOT_SET"
    AS_PING_BAD_STATUS = "M_BAD_STATUS"
    AS_PING_CONNECTION_TIMEOUT = "M_CONNECTION_TIMEOUT"
    AS_PING_CONNECTION_FAILED = "M_CONNECTION_FAILED"

    # Attempt to send a second annotation with the same event type & annotation key
    # MSC2677
    DUPLICATE_ANNOTATION = "M_DUPLICATE_ANNOTATION"


class CodeMessageException(RuntimeError):
    """An exception with integer code, a message string attributes and optional headers.

    Attributes:
        code: HTTP error code
        msg: string describing the error
        headers: optional response headers to send
    """

    def __init__(
        self,
        code: Union[int, HTTPStatus],
        msg: str,
        headers: Optional[Dict[str, str]] = None,
    ):
        super().__init__("%d: %s" % (code, msg))

        # Some calls to this method pass instances of http.HTTPStatus for `code`.
        # While HTTPStatus is a subclass of int, it has magic __str__ methods
        # which emit `HTTPStatus.FORBIDDEN` when converted to a str, instead of `403`.
        # This causes inconsistency in our log lines.
        #
        # To eliminate this behaviour, we convert them to their integer equivalents here.
        self.code = int(code)
        self.msg = msg
        self.headers = headers


class RedirectException(CodeMessageException):
    """A pseudo-error indicating that we want to redirect the client to a different
    location

    Attributes:
        cookies: a list of set-cookies values to add to the response. For example:
           b"sessionId=a3fWa; Expires=Wed, 21 Oct 2015 07:28:00 GMT"
    """

    def __init__(self, location: bytes, http_code: int = http.FOUND):
        """

        Args:
            location: the URI to redirect to
            http_code: the HTTP response code
        """
        msg = "Redirect to %s" % (location.decode("utf-8"),)
        super().__init__(code=http_code, msg=msg)
        self.location = location

        self.cookies: List[bytes] = []


class SynapseError(CodeMessageException):
    """A base exception type for matrix errors which have an errcode and error
    message (as well as an HTTP status code). These often bubble all the way up to the
    client API response so the error code and status often reach the client directly as
    defined here. If the error doesn't make sense to present to a client, then it
    probably shouldn't be a `SynapseError`. For example, if we contact another
    homeserver over federation, we shouldn't automatically ferry response errors back to
    the client on our end (a 500 from a remote server does not make sense to a client
    when our server did not experience a 500).

    Attributes:
        errcode: Matrix error code e.g 'M_FORBIDDEN'
    """

    def __init__(
        self,
        code: int,
        msg: str,
        errcode: str = Codes.UNKNOWN,
        additional_fields: Optional[Dict] = None,
        headers: Optional[Dict[str, str]] = None,
    ):
        """Constructs a synapse error.

        Args:
            code: The integer error code (an HTTP response code)
            msg: The human-readable error message.
            errcode: The matrix error code e.g 'M_FORBIDDEN'
        """
        super().__init__(code, msg, headers)
        self.errcode = errcode
        if additional_fields is None:
            self._additional_fields: Dict = {}
        else:
            self._additional_fields = dict(additional_fields)

    def error_dict(self, config: Optional["HomeServerConfig"]) -> "JsonDict":
        return cs_error(self.msg, self.errcode, **self._additional_fields)

    @property
    def debug_context(self) -> Optional[str]:
        """Override this to add debugging context that shouldn't be sent to clients."""
        return None


class InvalidAPICallError(SynapseError):
    """You called an existing API endpoint, but fed that endpoint
    invalid or incomplete data."""

    def __init__(self, msg: str):
        super().__init__(HTTPStatus.BAD_REQUEST, msg, Codes.BAD_JSON)


class InvalidProxyCredentialsError(SynapseError):
    """Error raised when the proxy credentials are invalid."""

    def __init__(self, msg: str, errcode: str = Codes.UNKNOWN):
        super().__init__(401, msg, errcode)


class ProxiedRequestError(SynapseError):
    """An error from a general matrix endpoint, eg. from a proxied Matrix API call.

    Attributes:
        errcode: Matrix error code e.g 'M_FORBIDDEN'
    """

    def __init__(
        self,
        code: int,
        msg: str,
        errcode: str = Codes.UNKNOWN,
        additional_fields: Optional[Dict] = None,
    ):
        super().__init__(code, msg, errcode, additional_fields)


class ConsentNotGivenError(SynapseError):
    """The error returned to the client when the user has not consented to the
    privacy policy.
    """

    def __init__(self, msg: str, consent_uri: str):
        """Constructs a ConsentNotGivenError

        Args:
            msg: The human-readable error message
            consent_url: The URL where the user can give their consent
        """
        super().__init__(
            code=HTTPStatus.FORBIDDEN, msg=msg, errcode=Codes.CONSENT_NOT_GIVEN
        )
        self._consent_uri = consent_uri

    def error_dict(self, config: Optional["HomeServerConfig"]) -> "JsonDict":
        return cs_error(self.msg, self.errcode, consent_uri=self._consent_uri)


class UserDeactivatedError(SynapseError):
    """The error returned to the client when the user attempted to access an
    authenticated endpoint, but the account has been deactivated.
    """

    def __init__(self, msg: str):
        """Constructs a UserDeactivatedError

        Args:
            msg: The human-readable error message
        """
        super().__init__(
            code=HTTPStatus.FORBIDDEN, msg=msg, errcode=Codes.USER_DEACTIVATED
        )


class FederationDeniedError(SynapseError):
    """An error raised when the server tries to federate with a server which
    is not on its federation whitelist.

    Attributes:
        destination: The destination which has been denied
    """

    def __init__(self, destination: Optional[str]):
        """Raised by federation client or server to indicate that we are
        are deliberately not attempting to contact a given server because it is
        not on our federation whitelist.

        Args:
            destination: the domain in question
        """

        self.destination = destination

        super().__init__(
            code=403,
            msg="Federation denied with %s." % (self.destination,),
            errcode=Codes.FORBIDDEN,
        )


class InteractiveAuthIncompleteError(Exception):
    """An error raised when UI auth is not yet complete

    (This indicates we should return a 401 with 'result' as the body)

    Attributes:
        session_id: The ID of the ongoing interactive auth session.
        result: the server response to the request, which should be
            passed back to the client
    """

    def __init__(self, session_id: str, result: "JsonDict"):
        super().__init__("Interactive auth not yet complete")
        self.session_id = session_id
        self.result = result


class UnrecognizedRequestError(SynapseError):
    """An error indicating we don't understand the request you're trying to make"""

    def __init__(self, msg: str = "Unrecognized request", code: int = 400):
        super().__init__(code, msg, Codes.UNRECOGNIZED)


class NotFoundError(SynapseError):
    """An error indicating we can't find the thing you asked for"""

    def __init__(self, msg: str = "Not found", errcode: str = Codes.NOT_FOUND):
        super().__init__(404, msg, errcode=errcode)


class AuthError(SynapseError):
    """An error raised when there was a problem authorising an event, and at various
    other poorly-defined times.
    """

    def __init__(
        self,
        code: int,
        msg: str,
        errcode: str = Codes.FORBIDDEN,
        additional_fields: Optional[dict] = None,
    ):
        super().__init__(code, msg, errcode, additional_fields)


class OAuthInsufficientScopeError(SynapseError):
    """An error raised when the caller does not have sufficient scope to perform the requested action"""

    def __init__(
        self,
        required_scopes: List[str],
    ):
        headers = {
            "WWW-Authenticate": 'Bearer error="insufficient_scope", scope="%s"'
            % (" ".join(required_scopes))
        }
        super().__init__(401, "Insufficient scope", Codes.FORBIDDEN, None, headers)


class UnstableSpecAuthError(AuthError):
    """An error raised when a new error code is being proposed to replace a previous one.
    This error will return a "org.matrix.unstable.errcode" property with the new error code,
    with the previous error code still being defined in the "errcode" property.

    This error will include `org.matrix.msc3848.unstable.errcode` in the C-S error body.
    """

    def __init__(
        self,
        code: int,
        msg: str,
        errcode: str,
        previous_errcode: str = Codes.FORBIDDEN,
        additional_fields: Optional[dict] = None,
    ):
        self.previous_errcode = previous_errcode
        super().__init__(code, msg, errcode, additional_fields)

    def error_dict(self, config: Optional["HomeServerConfig"]) -> "JsonDict":
        fields = {}
        if config is not None and config.experimental.msc3848_enabled:
            fields["org.matrix.msc3848.unstable.errcode"] = self.errcode
        return cs_error(
            self.msg,
            self.previous_errcode,
            **fields,
            **self._additional_fields,
        )


class InvalidClientCredentialsError(SynapseError):
    """An error raised when there was a problem with the authorisation credentials
    in a client request.

    https://matrix.org/docs/spec/client_server/r0.5.0#using-access-tokens:

    When credentials are required but missing or invalid, the HTTP call will
    return with a status of 401 and the error code, M_MISSING_TOKEN or
    M_UNKNOWN_TOKEN respectively.
    """

    def __init__(self, msg: str, errcode: str):
        super().__init__(code=401, msg=msg, errcode=errcode)


class MissingClientTokenError(InvalidClientCredentialsError):
    """Raised when we couldn't find the access token in a request"""

    def __init__(self, msg: str = "Missing access token"):
        super().__init__(msg=msg, errcode="M_MISSING_TOKEN")


class InvalidClientTokenError(InvalidClientCredentialsError):
    """Raised when we didn't understand the access token in a request"""

    def __init__(
        self, msg: str = "Unrecognised access token", soft_logout: bool = False
    ):
        super().__init__(msg=msg, errcode="M_UNKNOWN_TOKEN")
        self._soft_logout = soft_logout

    def error_dict(self, config: Optional["HomeServerConfig"]) -> "JsonDict":
        d = super().error_dict(config)
        d["soft_logout"] = self._soft_logout
        return d


class ResourceLimitError(SynapseError):
    """
    Any error raised when there is a problem with resource usage.
    For instance, the monthly active user limit for the server has been exceeded
    """

    def __init__(
        self,
        code: int,
        msg: str,
        errcode: str = Codes.RESOURCE_LIMIT_EXCEEDED,
        admin_contact: Optional[str] = None,
        limit_type: Optional[str] = None,
    ):
        self.admin_contact = admin_contact
        self.limit_type = limit_type
        super().__init__(code, msg, errcode=errcode)

    def error_dict(self, config: Optional["HomeServerConfig"]) -> "JsonDict":
        return cs_error(
            self.msg,
            self.errcode,
            admin_contact=self.admin_contact,
            limit_type=self.limit_type,
        )


class EventSizeError(SynapseError):
    """An error raised when an event is too big."""

    def __init__(self, msg: str, unpersistable: bool):
        """
        unpersistable:
            if True, the PDU must not be persisted, not even as a rejected PDU
            when received over federation.
            This is notably true when the entire PDU exceeds the size limit for a PDU,
            (as opposed to an individual key's size limit being exceeded).
        """

        super().__init__(413, msg, Codes.TOO_LARGE)
        self.unpersistable = unpersistable


class LoginError(SynapseError):
    """An error raised when there was a problem logging in."""


class StoreError(SynapseError):
    """An error raised when there was a problem storing some data."""


class InvalidCaptchaError(SynapseError):
    def __init__(
        self,
        code: int = 400,
        msg: str = "Invalid captcha.",
        error_url: Optional[str] = None,
        errcode: str = Codes.CAPTCHA_INVALID,
    ):
        super().__init__(code, msg, errcode)
        self.error_url = error_url

    def error_dict(self, config: Optional["HomeServerConfig"]) -> "JsonDict":
        return cs_error(self.msg, self.errcode, error_url=self.error_url)


class LimitExceededError(SynapseError):
    """A client has sent too many requests and is being throttled."""

    include_retry_after_header = False

    def __init__(
        self,
        limiter_name: str,
        code: int = 429,
        retry_after_ms: Optional[int] = None,
        errcode: str = Codes.LIMIT_EXCEEDED,
    ):
<<<<<<< HEAD
        super().__init__(code, "Too Many Requests", errcode)
=======
        headers = (
            {"Retry-After": str(math.ceil(retry_after_ms / 1000))}
            if self.include_retry_after_header and retry_after_ms is not None
            else None
        )
        super().__init__(code, msg, errcode, headers=headers)
>>>>>>> e9235d92
        self.retry_after_ms = retry_after_ms
        self.limiter_name = limiter_name

    def error_dict(self, config: Optional["HomeServerConfig"]) -> "JsonDict":
        return cs_error(self.msg, self.errcode, retry_after_ms=self.retry_after_ms)

    @property
    def debug_context(self) -> Optional[str]:
        return self.limiter_name


class RoomKeysVersionError(SynapseError):
    """A client has tried to upload to a non-current version of the room_keys store"""

    def __init__(self, current_version: str):
        """
        Args:
            current_version: the current version of the store they should have used
        """
        super().__init__(403, "Wrong room_keys version", Codes.WRONG_ROOM_KEYS_VERSION)
        self.current_version = current_version

    def error_dict(self, config: Optional["HomeServerConfig"]) -> "JsonDict":
        return cs_error(self.msg, self.errcode, current_version=self.current_version)


class UnsupportedRoomVersionError(SynapseError):
    """The client's request to create a room used a room version that the server does
    not support."""

    def __init__(self, msg: str = "Homeserver does not support this room version"):
        super().__init__(
            code=400,
            msg=msg,
            errcode=Codes.UNSUPPORTED_ROOM_VERSION,
        )


class ThreepidValidationError(SynapseError):
    """An error raised when there was a problem authorising an event."""

    def __init__(self, msg: str, errcode: str = Codes.FORBIDDEN):
        super().__init__(400, msg, errcode)


class IncompatibleRoomVersionError(SynapseError):
    """A server is trying to join a room whose version it does not support.

    Unlike UnsupportedRoomVersionError, it is specific to the case of the make_join
    failing.
    """

    def __init__(self, room_version: str):
        super().__init__(
            code=400,
            msg="Your homeserver does not support the features required to "
            "interact with this room",
            errcode=Codes.INCOMPATIBLE_ROOM_VERSION,
        )

        self._room_version = room_version

    def error_dict(self, config: Optional["HomeServerConfig"]) -> "JsonDict":
        return cs_error(self.msg, self.errcode, room_version=self._room_version)


class PasswordRefusedError(SynapseError):
    """A password has been refused, either during password reset/change or registration."""

    def __init__(
        self,
        msg: str = "This password doesn't comply with the server's policy",
        errcode: str = Codes.WEAK_PASSWORD,
    ):
        super().__init__(
            code=400,
            msg=msg,
            errcode=errcode,
        )


class RequestSendFailed(RuntimeError):
    """Sending a HTTP request over federation failed due to not being able to
    talk to the remote server for some reason.

    This exception is used to differentiate "expected" errors that arise due to
    networking (e.g. DNS failures, connection timeouts etc), versus unexpected
    errors (like programming errors).
    """

    def __init__(self, inner_exception: BaseException, can_retry: bool):
        super().__init__(
            "Failed to send request: %s: %s"
            % (type(inner_exception).__name__, inner_exception)
        )
        self.inner_exception = inner_exception
        self.can_retry = can_retry


class UnredactedContentDeletedError(SynapseError):
    def __init__(self, content_keep_ms: Optional[int] = None):
        super().__init__(
            404,
            "The content for that event has already been erased from the database",
            errcode=Codes.UNREDACTED_CONTENT_DELETED,
        )
        self.content_keep_ms = content_keep_ms

    def error_dict(self, config: Optional["HomeServerConfig"]) -> "JsonDict":
        extra = {}
        if self.content_keep_ms is not None:
            extra = {"fi.mau.msc2815.content_keep_ms": self.content_keep_ms}
        return cs_error(self.msg, self.errcode, **extra)


class NotApprovedError(SynapseError):
    def __init__(
        self,
        msg: str,
        approval_notice_medium: str,
    ):
        super().__init__(
            code=403,
            msg=msg,
            errcode=Codes.USER_AWAITING_APPROVAL,
            additional_fields={"approval_notice_medium": approval_notice_medium},
        )


def cs_error(msg: str, code: str = Codes.UNKNOWN, **kwargs: Any) -> "JsonDict":
    """Utility method for constructing an error response for client-server
    interactions.

    Args:
        msg: The error message.
        code: The error code.
        kwargs: Additional keys to add to the response.
    Returns:
        A dict representing the error response JSON.
    """
    err = {"error": msg, "errcode": code}
    for key, value in kwargs.items():
        err[key] = value
    return err


class FederationError(RuntimeError):
    """
    Raised when we process an erroneous PDU.

    There are two kinds of scenarios where this exception can be raised:

    1. We may pull an invalid PDU from a remote homeserver (e.g. during backfill). We
       raise this exception to signal an error to the rest of the application.
    2. We may be pushed an invalid PDU as part of a `/send` transaction from a remote
       homeserver. We raise so that we can respond to the transaction and include the
       error string in the "PDU Processing Result". The message which will likely be
       ignored by the remote homeserver and is not machine parse-able since it's just a
       string.

    TODO: In the future, we should split these usage scenarios into their own error types.

    FATAL: The remote server could not interpret the source event.
        (e.g., it was missing a required field)
    ERROR: The remote server interpreted the event, but it failed some other
        check (e.g. auth)
    WARN: The remote server accepted the event, but believes some part of it
        is wrong (e.g., it referred to an invalid event)
    """

    def __init__(
        self,
        level: str,
        code: int,
        reason: str,
        affected: str,
        source: Optional[str] = None,
    ):
        if level not in ["FATAL", "ERROR", "WARN"]:
            raise ValueError("Level is not valid: %s" % (level,))
        self.level = level
        self.code = code
        self.reason = reason
        self.affected = affected
        self.source = source

        msg = "%s %s: %s" % (level, code, reason)
        super().__init__(msg)

    def get_dict(self) -> "JsonDict":
        return {
            "level": self.level,
            "code": self.code,
            "reason": self.reason,
            "affected": self.affected,
            "source": self.source if self.source else self.affected,
        }


class FederationPullAttemptBackoffError(RuntimeError):
    """
    Raised to indicate that we are are deliberately not attempting to pull the given
    event over federation because we've already done so recently and are backing off.

    Attributes:
        event_id: The event_id which we are refusing to pull
        message: A custom error message that gives more context
        retry_after_ms: The remaining backoff interval, in milliseconds
    """

    def __init__(
        self, event_ids: "StrCollection", message: Optional[str], retry_after_ms: int
    ):
        event_ids = list(event_ids)

        if message:
            error_message = message
        else:
            error_message = (
                f"Not attempting to pull event_ids={event_ids} because we already "
                "tried to pull them recently (backing off)."
            )

        super().__init__(error_message)

        self.event_ids = event_ids
        self.retry_after_ms = retry_after_ms


class HttpResponseException(CodeMessageException):
    """
    Represents an HTTP-level failure of an outbound request

    Attributes:
        response: body of response
    """

    def __init__(self, code: int, msg: str, response: bytes):
        """

        Args:
            code: HTTP status code
            msg: reason phrase from HTTP response status line
            response: body of response
        """
        super().__init__(code, msg)
        self.response = response

    def to_synapse_error(self) -> SynapseError:
        """Make a SynapseError based on an HTTPResponseException

        This is useful when a proxied request has failed, and we need to
        decide how to map the failure onto a matrix error to send back to the
        client.

        An attempt is made to parse the body of the http response as a matrix
        error. If that succeeds, the errcode and error message from the body
        are used as the errcode and error message in the new synapse error.

        Otherwise, the errcode is set to M_UNKNOWN, and the error message is
        set to the reason code from the HTTP response.

        Returns:
            The error converted to a SynapseError.
        """
        # try to parse the body as json, to get better errcode/msg, but
        # default to M_UNKNOWN with the HTTP status as the error text
        try:
            j = json_decoder.decode(self.response.decode("utf-8"))
        except ValueError:
            j = {}

        if not isinstance(j, dict):
            j = {}

        errcode = j.pop("errcode", Codes.UNKNOWN)
        errmsg = j.pop("error", self.msg)

        return ProxiedRequestError(self.code, errmsg, errcode, j)


class ShadowBanError(Exception):
    """
    Raised when a shadow-banned user attempts to perform an action.

    This should be caught and a proper "fake" success response sent to the user.
    """


class ModuleFailedException(Exception):
    """
    Raised when a module API callback fails, for example because it raised an
    exception.
    """


class PartialStateConflictError(SynapseError):
    """An internal error raised when attempting to persist an event with partial state
    after the room containing the event has been un-partial stated.

    This error should be handled by recomputing the event context and trying again.

    This error has an HTTP status code so that it can be transported over replication.
    It should not be exposed to clients.
    """

    @staticmethod
    def message() -> str:
        return "Cannot persist partial state event in un-partial stated room"

    def __init__(self) -> None:
        super().__init__(
            HTTPStatus.CONFLICT,
            msg=PartialStateConflictError.message(),
            errcode=Codes.UNKNOWN,
        )<|MERGE_RESOLUTION|>--- conflicted
+++ resolved
@@ -518,16 +518,12 @@
         retry_after_ms: Optional[int] = None,
         errcode: str = Codes.LIMIT_EXCEEDED,
     ):
-<<<<<<< HEAD
-        super().__init__(code, "Too Many Requests", errcode)
-=======
         headers = (
             {"Retry-After": str(math.ceil(retry_after_ms / 1000))}
             if self.include_retry_after_header and retry_after_ms is not None
             else None
         )
-        super().__init__(code, msg, errcode, headers=headers)
->>>>>>> e9235d92
+        super().__init__(code, "Too Many Requests", errcode, headers=headers)
         self.retry_after_ms = retry_after_ms
         self.limiter_name = limiter_name
 
