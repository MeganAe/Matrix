--- conflicted
+++ resolved
@@ -57,11 +57,7 @@
     state_res = attr.ib(type=int)  # one of the StateResolutionVersions
     enforce_key_validity = attr.ib(type=bool)
 
-<<<<<<< HEAD
     # Before MSC2432, m.room.aliases had special auth rules and redaction rules
-=======
-    # Before MSC2261/MSC2432, m.room.aliases had special auth rules and redaction rules
->>>>>>> 33548f37
     special_case_aliases_auth = attr.ib(type=bool)
     # Strictly enforce canonicaljson, do not allow:
     # * Integers outside the range of [-2 ^ 53 + 1, 2 ^ 53 - 1]
@@ -73,14 +69,11 @@
     limit_notifications_power_levels = attr.ib(type=bool)
     # MSC2174/MSC2176: Apply updated redaction rules algorithm.
     msc2176_redaction_rules = attr.ib(type=bool)
-<<<<<<< HEAD
+    # MSC3083: Support the 'restricted' join_rule.
+    msc3083_join_rules = attr.ib(type=bool)
     # MSC2403: Allows join_rules to be set to 'knock', changes auth rules to allow sending
     # m.room.membership event with membership 'knock'.
     allow_knocking = attr.ib(type=bool)
-=======
-    # MSC3083: Support the 'restricted' join_rule.
-    msc3083_join_rules = attr.ib(type=bool)
->>>>>>> 33548f37
 
 
 class RoomVersions:
@@ -94,11 +87,8 @@
         strict_canonicaljson=False,
         limit_notifications_power_levels=False,
         msc2176_redaction_rules=False,
-<<<<<<< HEAD
-        allow_knocking=False,
-=======
-        msc3083_join_rules=False,
->>>>>>> 33548f37
+        msc3083_join_rules=False,
+        allow_knocking=False,
     )
     V2 = RoomVersion(
         "2",
@@ -110,11 +100,8 @@
         strict_canonicaljson=False,
         limit_notifications_power_levels=False,
         msc2176_redaction_rules=False,
-<<<<<<< HEAD
-        allow_knocking=False,
-=======
-        msc3083_join_rules=False,
->>>>>>> 33548f37
+        msc3083_join_rules=False,
+        allow_knocking=False,
     )
     V3 = RoomVersion(
         "3",
@@ -126,11 +113,8 @@
         strict_canonicaljson=False,
         limit_notifications_power_levels=False,
         msc2176_redaction_rules=False,
-<<<<<<< HEAD
-        allow_knocking=False,
-=======
-        msc3083_join_rules=False,
->>>>>>> 33548f37
+        msc3083_join_rules=False,
+        allow_knocking=False,
     )
     V4 = RoomVersion(
         "4",
@@ -142,11 +126,8 @@
         strict_canonicaljson=False,
         limit_notifications_power_levels=False,
         msc2176_redaction_rules=False,
-<<<<<<< HEAD
-        allow_knocking=False,
-=======
-        msc3083_join_rules=False,
->>>>>>> 33548f37
+        msc3083_join_rules=False,
+        allow_knocking=False,
     )
     V5 = RoomVersion(
         "5",
@@ -158,11 +139,8 @@
         strict_canonicaljson=False,
         limit_notifications_power_levels=False,
         msc2176_redaction_rules=False,
-<<<<<<< HEAD
-        allow_knocking=False,
-=======
-        msc3083_join_rules=False,
->>>>>>> 33548f37
+        msc3083_join_rules=False,
+        allow_knocking=False,
     )
     V6 = RoomVersion(
         "6",
@@ -174,11 +152,8 @@
         strict_canonicaljson=True,
         limit_notifications_power_levels=True,
         msc2176_redaction_rules=False,
-<<<<<<< HEAD
-        allow_knocking=False,
-=======
-        msc3083_join_rules=False,
->>>>>>> 33548f37
+        msc3083_join_rules=False,
+        allow_knocking=False,
     )
     MSC2176 = RoomVersion(
         "org.matrix.msc2176",
@@ -190,17 +165,24 @@
         strict_canonicaljson=True,
         limit_notifications_power_levels=True,
         msc2176_redaction_rules=True,
-<<<<<<< HEAD
+        msc3083_join_rules=False,
+        allow_knocking=False,
+    )
+    MSC3083 = RoomVersion(
+        "org.matrix.msc3083",
+        RoomDisposition.UNSTABLE,
+        EventFormatVersions.V3,
+        StateResolutionVersions.V2,
+        enforce_key_validity=True,
+        special_case_aliases_auth=False,
+        strict_canonicaljson=True,
+        limit_notifications_power_levels=True,
+        msc2176_redaction_rules=False,
+        msc3083_join_rules=True,
         allow_knocking=False,
     )
     MSC2403_DEV = RoomVersion(
         "xyz.amorgan.knock",
-=======
-        msc3083_join_rules=False,
-    )
-    MSC3083 = RoomVersion(
-        "org.matrix.msc3083",
->>>>>>> 33548f37
         RoomDisposition.UNSTABLE,
         EventFormatVersions.V3,
         StateResolutionVersions.V2,
@@ -209,11 +191,8 @@
         strict_canonicaljson=True,
         limit_notifications_power_levels=True,
         msc2176_redaction_rules=False,
-<<<<<<< HEAD
+        msc3083_join_rules=False,
         allow_knocking=True,
-=======
-        msc3083_join_rules=True,
->>>>>>> 33548f37
     )
 
 
