# -*- coding: utf-8 -*-
# Copyright 2019 New Vector Ltd
#
# Licensed under the Apache License, Version 2.0 (the "License");
# you may not use this file except in compliance with the License.
# You may obtain a copy of the License at
#
#     http://www.apache.org/licenses/LICENSE-2.0
#
# Unless required by applicable law or agreed to in writing, software
# distributed under the License is distributed on an "AS IS" BASIS,
# WITHOUT WARRANTIES OR CONDITIONS OF ANY KIND, either express or implied.
# See the License for the specific language governing permissions and
# limitations under the License.

from typing import Dict

import attr


class EventFormatVersions(object):
    """This is an internal enum for tracking the version of the event format,
    independently from the room version.
    """

    V1 = 1  # $id:server event id format
    V2 = 2  # MSC1659-style $hash event id format: introduced for room v3
    V3 = 3  # MSC1884-style $hash format: introduced for room v4


KNOWN_EVENT_FORMAT_VERSIONS = {
    EventFormatVersions.V1,
    EventFormatVersions.V2,
    EventFormatVersions.V3,
}


class StateResolutionVersions(object):
    """Enum to identify the state resolution algorithms"""

    V1 = 1  # room v1 state res
    V2 = 2  # MSC1442 state res: room v2 and later


class RoomDisposition(object):
    STABLE = "stable"
    UNSTABLE = "unstable"


@attr.s(slots=True, frozen=True)
class RoomVersion(object):
    """An object which describes the unique attributes of a room version."""

    identifier = attr.ib()  # str; the identifier for this version
    disposition = attr.ib()  # str; one of the RoomDispositions
    event_format = attr.ib()  # int; one of the EventFormatVersions
    state_res = attr.ib()  # int; one of the StateResolutionVersions
    enforce_key_validity = attr.ib()  # bool

    # bool: before MSC2261/MSC2432, m.room.aliases had special auth rules and redaction rules
    special_case_aliases_auth = attr.ib(type=bool)
<<<<<<< HEAD
    # Strictly enforce canonicaljson, do not allow:
    # * Integers outside the range of [-2 ^ 53 + 1, 2 ^ 53 - 1]
    # * Floats
    # * NaN, Infinity, -Infinity
    strict_canonicaljson = attr.ib(type=bool)
=======

    # bool: MSC2209: Check 'notifications' key while verifying
    # m.room.power_levels auth rules.
    limit_notifications_power_levels = attr.ib(type=bool)
>>>>>>> fef3ff5c


class RoomVersions(object):
    V1 = RoomVersion(
        "1",
        RoomDisposition.STABLE,
        EventFormatVersions.V1,
        StateResolutionVersions.V1,
        enforce_key_validity=False,
        special_case_aliases_auth=True,
<<<<<<< HEAD
        strict_canonicaljson=False,
=======
        limit_notifications_power_levels=False,
>>>>>>> fef3ff5c
    )
    V2 = RoomVersion(
        "2",
        RoomDisposition.STABLE,
        EventFormatVersions.V1,
        StateResolutionVersions.V2,
        enforce_key_validity=False,
        special_case_aliases_auth=True,
<<<<<<< HEAD
        strict_canonicaljson=False,
=======
        limit_notifications_power_levels=False,
>>>>>>> fef3ff5c
    )
    V3 = RoomVersion(
        "3",
        RoomDisposition.STABLE,
        EventFormatVersions.V2,
        StateResolutionVersions.V2,
        enforce_key_validity=False,
        special_case_aliases_auth=True,
<<<<<<< HEAD
        strict_canonicaljson=False,
=======
        limit_notifications_power_levels=False,
>>>>>>> fef3ff5c
    )
    V4 = RoomVersion(
        "4",
        RoomDisposition.STABLE,
        EventFormatVersions.V3,
        StateResolutionVersions.V2,
        enforce_key_validity=False,
        special_case_aliases_auth=True,
<<<<<<< HEAD
        strict_canonicaljson=False,
=======
        limit_notifications_power_levels=False,
>>>>>>> fef3ff5c
    )
    V5 = RoomVersion(
        "5",
        RoomDisposition.STABLE,
        EventFormatVersions.V3,
        StateResolutionVersions.V2,
        enforce_key_validity=True,
        special_case_aliases_auth=True,
<<<<<<< HEAD
        strict_canonicaljson=False,
=======
        limit_notifications_power_levels=False,
>>>>>>> fef3ff5c
    )
    MSC2432_DEV = RoomVersion(
        "org.matrix.msc2432",
        RoomDisposition.UNSTABLE,
        EventFormatVersions.V3,
        StateResolutionVersions.V2,
        enforce_key_validity=True,
        special_case_aliases_auth=False,
<<<<<<< HEAD
        strict_canonicaljson=False,
    )
    STRICT_CANONICALJSON = RoomVersion(
        "org.matrix.strict_canonicaljson",
=======
        limit_notifications_power_levels=False,
    )
    MSC2209_DEV = RoomVersion(
        "org.matrix.msc2209",
>>>>>>> fef3ff5c
        RoomDisposition.UNSTABLE,
        EventFormatVersions.V3,
        StateResolutionVersions.V2,
        enforce_key_validity=True,
        special_case_aliases_auth=True,
<<<<<<< HEAD
        strict_canonicaljson=True,
=======
        limit_notifications_power_levels=True,
>>>>>>> fef3ff5c
    )


KNOWN_ROOM_VERSIONS = {
    v.identifier: v
    for v in (
        RoomVersions.V1,
        RoomVersions.V2,
        RoomVersions.V3,
        RoomVersions.V4,
        RoomVersions.V5,
        RoomVersions.MSC2432_DEV,
<<<<<<< HEAD
        RoomVersions.STRICT_CANONICALJSON,
=======
        RoomVersions.MSC2209_DEV,
>>>>>>> fef3ff5c
    )
}  # type: Dict[str, RoomVersion]<|MERGE_RESOLUTION|>--- conflicted
+++ resolved
@@ -59,18 +59,14 @@
 
     # bool: before MSC2261/MSC2432, m.room.aliases had special auth rules and redaction rules
     special_case_aliases_auth = attr.ib(type=bool)
-<<<<<<< HEAD
     # Strictly enforce canonicaljson, do not allow:
     # * Integers outside the range of [-2 ^ 53 + 1, 2 ^ 53 - 1]
     # * Floats
     # * NaN, Infinity, -Infinity
     strict_canonicaljson = attr.ib(type=bool)
-=======
-
     # bool: MSC2209: Check 'notifications' key while verifying
     # m.room.power_levels auth rules.
     limit_notifications_power_levels = attr.ib(type=bool)
->>>>>>> fef3ff5c
 
 
 class RoomVersions(object):
@@ -81,11 +77,8 @@
         StateResolutionVersions.V1,
         enforce_key_validity=False,
         special_case_aliases_auth=True,
-<<<<<<< HEAD
         strict_canonicaljson=False,
-=======
         limit_notifications_power_levels=False,
->>>>>>> fef3ff5c
     )
     V2 = RoomVersion(
         "2",
@@ -94,11 +87,8 @@
         StateResolutionVersions.V2,
         enforce_key_validity=False,
         special_case_aliases_auth=True,
-<<<<<<< HEAD
         strict_canonicaljson=False,
-=======
         limit_notifications_power_levels=False,
->>>>>>> fef3ff5c
     )
     V3 = RoomVersion(
         "3",
@@ -107,11 +97,8 @@
         StateResolutionVersions.V2,
         enforce_key_validity=False,
         special_case_aliases_auth=True,
-<<<<<<< HEAD
         strict_canonicaljson=False,
-=======
         limit_notifications_power_levels=False,
->>>>>>> fef3ff5c
     )
     V4 = RoomVersion(
         "4",
@@ -120,11 +107,8 @@
         StateResolutionVersions.V2,
         enforce_key_validity=False,
         special_case_aliases_auth=True,
-<<<<<<< HEAD
         strict_canonicaljson=False,
-=======
         limit_notifications_power_levels=False,
->>>>>>> fef3ff5c
     )
     V5 = RoomVersion(
         "5",
@@ -133,11 +117,8 @@
         StateResolutionVersions.V2,
         enforce_key_validity=True,
         special_case_aliases_auth=True,
-<<<<<<< HEAD
         strict_canonicaljson=False,
-=======
         limit_notifications_power_levels=False,
->>>>>>> fef3ff5c
     )
     MSC2432_DEV = RoomVersion(
         "org.matrix.msc2432",
@@ -146,27 +127,28 @@
         StateResolutionVersions.V2,
         enforce_key_validity=True,
         special_case_aliases_auth=False,
-<<<<<<< HEAD
         strict_canonicaljson=False,
+        limit_notifications_power_levels=False,
     )
     STRICT_CANONICALJSON = RoomVersion(
         "org.matrix.strict_canonicaljson",
-=======
-        limit_notifications_power_levels=False,
-    )
-    MSC2209_DEV = RoomVersion(
-        "org.matrix.msc2209",
->>>>>>> fef3ff5c
         RoomDisposition.UNSTABLE,
         EventFormatVersions.V3,
         StateResolutionVersions.V2,
         enforce_key_validity=True,
         special_case_aliases_auth=True,
-<<<<<<< HEAD
         strict_canonicaljson=True,
-=======
+        limit_notifications_power_levels=False,
+    )
+    MSC2209_DEV = RoomVersion(
+        "org.matrix.msc2209",
+        RoomDisposition.UNSTABLE,
+        EventFormatVersions.V3,
+        StateResolutionVersions.V2,
+        enforce_key_validity=True,
+        special_case_aliases_auth=True,
+        strict_canonicaljson=False,
         limit_notifications_power_levels=True,
->>>>>>> fef3ff5c
     )
 
 
@@ -179,10 +161,7 @@
         RoomVersions.V4,
         RoomVersions.V5,
         RoomVersions.MSC2432_DEV,
-<<<<<<< HEAD
         RoomVersions.STRICT_CANONICALJSON,
-=======
         RoomVersions.MSC2209_DEV,
->>>>>>> fef3ff5c
     )
 }  # type: Dict[str, RoomVersion]