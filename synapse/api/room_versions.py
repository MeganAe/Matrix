# Copyright 2019 New Vector Ltd
#
# Licensed under the Apache License, Version 2.0 (the "License");
# you may not use this file except in compliance with the License.
# You may obtain a copy of the License at
#
#     http://www.apache.org/licenses/LICENSE-2.0
#
# Unless required by applicable law or agreed to in writing, software
# distributed under the License is distributed on an "AS IS" BASIS,
# WITHOUT WARRANTIES OR CONDITIONS OF ANY KIND, either express or implied.
# See the License for the specific language governing permissions and
# limitations under the License.

from typing import Callable, Dict, Optional, Tuple

import attr


class EventFormatVersions:
    """This is an internal enum for tracking the version of the event format,
    independently of the room version.

    To reduce confusion, the event format versions are named after the room
    versions that they were used or introduced in.
    The concept of an 'event format version' is specific to Synapse (the
    specification does not mention this term.)
    """

    ROOM_V1_V2 = 1  # $id:server event id format: used for room v1 and v2
    ROOM_V3 = 2  # MSC1659-style $hash event id format: used for room v3
    ROOM_V4_PLUS = 3  # MSC1884-style $hash format: introduced for room v4
    LINEARIZED = 4  # Delegated Linearized event


KNOWN_EVENT_FORMAT_VERSIONS = {
    EventFormatVersions.ROOM_V1_V2,
    EventFormatVersions.ROOM_V3,
    EventFormatVersions.ROOM_V4_PLUS,
    EventFormatVersions.LINEARIZED,
}


class StateResolutionVersions:
    """Enum to identify the state resolution algorithms"""

    V1 = 1  # room v1 state res
    V2 = 2  # MSC1442 state res: room v2 and later


class RoomDisposition:
    STABLE = "stable"
    UNSTABLE = "unstable"


class PushRuleRoomFlag:
    """Enum for listing possible MSC3931 room version feature flags, for push rules"""

    # MSC3932: Room version supports MSC1767 Extensible Events.
    EXTENSIBLE_EVENTS = "org.matrix.msc3932.extensible_events"


@attr.s(slots=True, frozen=True, auto_attribs=True)
class RoomVersion:
    """An object which describes the unique attributes of a room version."""

    identifier: str  # the identifier for this version
    disposition: str  # one of the RoomDispositions
    event_format: int  # one of the EventFormatVersions
    state_res: int  # one of the StateResolutionVersions
    enforce_key_validity: bool

    # Before MSC2432, m.room.aliases had special auth rules and redaction rules
    special_case_aliases_auth: bool
    # Strictly enforce canonicaljson, do not allow:
    # * Integers outside the range of [-2 ^ 53 + 1, 2 ^ 53 - 1]
    # * Floats
    # * NaN, Infinity, -Infinity
    strict_canonicaljson: bool
    # MSC2209: Check 'notifications' key while verifying
    # m.room.power_levels auth rules.
    limit_notifications_power_levels: bool
    # No longer include the creator in m.room.create events.
    implicit_room_creator: bool
    # Apply updated redaction rules algorithm from room version 11.
    updated_redaction_rules: bool
    # Support the 'restricted' join rule.
    restricted_join_rule: bool
    # Support for the proper redaction rules for the restricted join rule. This requires
    # restricted_join_rule to be enabled.
    restricted_join_rule_fix: bool
    # Support the 'knock' join rule.
    knock_join_rule: bool
    # MSC3389: Protect relation information from redaction.
    msc3389_relation_redactions: bool
    # Support the 'knock_restricted' join rule.
    knock_restricted_join_rule: bool
    # Enforce integer power levels
    enforce_int_power_levels: bool
    # MSC3931: Adds a push rule condition for "room version feature flags", making
    # some push rules room version dependent. Note that adding a flag to this list
    # is not enough to mark it "supported": the push rule evaluator also needs to
    # support the flag. Unknown flags are ignored by the evaluator, making conditions
    # fail if used.
    msc3931_push_features: Tuple[str, ...]  # values from PushRuleRoomFlag
<<<<<<< HEAD
    # MSC3989: Redact the origin field.
    msc3989_redaction_rules: bool
    linearized_matrix: bool
=======
>>>>>>> 6dc019d9


class RoomVersions:
    V1 = RoomVersion(
        "1",
        RoomDisposition.STABLE,
        EventFormatVersions.ROOM_V1_V2,
        StateResolutionVersions.V1,
        enforce_key_validity=False,
        special_case_aliases_auth=True,
        strict_canonicaljson=False,
        limit_notifications_power_levels=False,
        implicit_room_creator=False,
        updated_redaction_rules=False,
        restricted_join_rule=False,
        restricted_join_rule_fix=False,
        knock_join_rule=False,
        msc3389_relation_redactions=False,
        knock_restricted_join_rule=False,
        enforce_int_power_levels=False,
        msc3931_push_features=(),
<<<<<<< HEAD
        msc3989_redaction_rules=False,
        linearized_matrix=False,
=======
>>>>>>> 6dc019d9
    )
    V2 = RoomVersion(
        "2",
        RoomDisposition.STABLE,
        EventFormatVersions.ROOM_V1_V2,
        StateResolutionVersions.V2,
        enforce_key_validity=False,
        special_case_aliases_auth=True,
        strict_canonicaljson=False,
        limit_notifications_power_levels=False,
        implicit_room_creator=False,
        updated_redaction_rules=False,
        restricted_join_rule=False,
        restricted_join_rule_fix=False,
        knock_join_rule=False,
        msc3389_relation_redactions=False,
        knock_restricted_join_rule=False,
        enforce_int_power_levels=False,
        msc3931_push_features=(),
<<<<<<< HEAD
        msc3989_redaction_rules=False,
        linearized_matrix=False,
=======
>>>>>>> 6dc019d9
    )
    V3 = RoomVersion(
        "3",
        RoomDisposition.STABLE,
        EventFormatVersions.ROOM_V3,
        StateResolutionVersions.V2,
        enforce_key_validity=False,
        special_case_aliases_auth=True,
        strict_canonicaljson=False,
        limit_notifications_power_levels=False,
        implicit_room_creator=False,
        updated_redaction_rules=False,
        restricted_join_rule=False,
        restricted_join_rule_fix=False,
        knock_join_rule=False,
        msc3389_relation_redactions=False,
        knock_restricted_join_rule=False,
        enforce_int_power_levels=False,
        msc3931_push_features=(),
<<<<<<< HEAD
        msc3989_redaction_rules=False,
        linearized_matrix=False,
=======
>>>>>>> 6dc019d9
    )
    V4 = RoomVersion(
        "4",
        RoomDisposition.STABLE,
        EventFormatVersions.ROOM_V4_PLUS,
        StateResolutionVersions.V2,
        enforce_key_validity=False,
        special_case_aliases_auth=True,
        strict_canonicaljson=False,
        limit_notifications_power_levels=False,
        implicit_room_creator=False,
        updated_redaction_rules=False,
        restricted_join_rule=False,
        restricted_join_rule_fix=False,
        knock_join_rule=False,
        msc3389_relation_redactions=False,
        knock_restricted_join_rule=False,
        enforce_int_power_levels=False,
        msc3931_push_features=(),
<<<<<<< HEAD
        msc3989_redaction_rules=False,
        linearized_matrix=False,
=======
>>>>>>> 6dc019d9
    )
    V5 = RoomVersion(
        "5",
        RoomDisposition.STABLE,
        EventFormatVersions.ROOM_V4_PLUS,
        StateResolutionVersions.V2,
        enforce_key_validity=True,
        special_case_aliases_auth=True,
        strict_canonicaljson=False,
        limit_notifications_power_levels=False,
        implicit_room_creator=False,
        updated_redaction_rules=False,
        restricted_join_rule=False,
        restricted_join_rule_fix=False,
        knock_join_rule=False,
        msc3389_relation_redactions=False,
        knock_restricted_join_rule=False,
        enforce_int_power_levels=False,
        msc3931_push_features=(),
<<<<<<< HEAD
        msc3989_redaction_rules=False,
        linearized_matrix=False,
=======
>>>>>>> 6dc019d9
    )
    V6 = RoomVersion(
        "6",
        RoomDisposition.STABLE,
        EventFormatVersions.ROOM_V4_PLUS,
        StateResolutionVersions.V2,
        enforce_key_validity=True,
        special_case_aliases_auth=False,
        strict_canonicaljson=True,
        limit_notifications_power_levels=True,
        implicit_room_creator=False,
        updated_redaction_rules=False,
        restricted_join_rule=False,
        restricted_join_rule_fix=False,
        knock_join_rule=False,
        msc3389_relation_redactions=False,
        knock_restricted_join_rule=False,
        enforce_int_power_levels=False,
        msc3931_push_features=(),
<<<<<<< HEAD
        msc3989_redaction_rules=False,
        linearized_matrix=False,
    )
    MSC2176 = RoomVersion(
        "org.matrix.msc2176",
        RoomDisposition.UNSTABLE,
        EventFormatVersions.ROOM_V4_PLUS,
        StateResolutionVersions.V2,
        enforce_key_validity=True,
        special_case_aliases_auth=False,
        strict_canonicaljson=True,
        limit_notifications_power_levels=True,
        msc2175_implicit_room_creator=False,
        msc2176_redaction_rules=True,
        msc3083_join_rules=False,
        msc3375_redaction_rules=False,
        msc2403_knocking=False,
        msc3389_relation_redactions=False,
        msc3787_knock_restricted_join_rule=False,
        msc3667_int_only_power_levels=False,
        msc3821_redaction_rules=False,
        msc3931_push_features=(),
        msc3989_redaction_rules=False,
        linearized_matrix=False,
=======
>>>>>>> 6dc019d9
    )
    V7 = RoomVersion(
        "7",
        RoomDisposition.STABLE,
        EventFormatVersions.ROOM_V4_PLUS,
        StateResolutionVersions.V2,
        enforce_key_validity=True,
        special_case_aliases_auth=False,
        strict_canonicaljson=True,
        limit_notifications_power_levels=True,
        implicit_room_creator=False,
        updated_redaction_rules=False,
        restricted_join_rule=False,
        restricted_join_rule_fix=False,
        knock_join_rule=True,
        msc3389_relation_redactions=False,
        knock_restricted_join_rule=False,
        enforce_int_power_levels=False,
        msc3931_push_features=(),
<<<<<<< HEAD
        msc3989_redaction_rules=False,
        linearized_matrix=False,
=======
>>>>>>> 6dc019d9
    )
    V8 = RoomVersion(
        "8",
        RoomDisposition.STABLE,
        EventFormatVersions.ROOM_V4_PLUS,
        StateResolutionVersions.V2,
        enforce_key_validity=True,
        special_case_aliases_auth=False,
        strict_canonicaljson=True,
        limit_notifications_power_levels=True,
        implicit_room_creator=False,
        updated_redaction_rules=False,
        restricted_join_rule=True,
        restricted_join_rule_fix=False,
        knock_join_rule=True,
        msc3389_relation_redactions=False,
        knock_restricted_join_rule=False,
        enforce_int_power_levels=False,
        msc3931_push_features=(),
<<<<<<< HEAD
        msc3989_redaction_rules=False,
        linearized_matrix=False,
=======
>>>>>>> 6dc019d9
    )
    V9 = RoomVersion(
        "9",
        RoomDisposition.STABLE,
        EventFormatVersions.ROOM_V4_PLUS,
        StateResolutionVersions.V2,
        enforce_key_validity=True,
        special_case_aliases_auth=False,
        strict_canonicaljson=True,
        limit_notifications_power_levels=True,
<<<<<<< HEAD
        msc2175_implicit_room_creator=False,
        msc2176_redaction_rules=False,
        msc3083_join_rules=True,
        msc3375_redaction_rules=True,
        msc2403_knocking=True,
        msc3389_relation_redactions=False,
        msc3787_knock_restricted_join_rule=False,
        msc3667_int_only_power_levels=False,
        msc3821_redaction_rules=False,
        msc3931_push_features=(),
        msc3989_redaction_rules=False,
        linearized_matrix=False,
    )
    MSC3787 = RoomVersion(
        "org.matrix.msc3787",
        RoomDisposition.UNSTABLE,
        EventFormatVersions.ROOM_V4_PLUS,
        StateResolutionVersions.V2,
        enforce_key_validity=True,
        special_case_aliases_auth=False,
        strict_canonicaljson=True,
        limit_notifications_power_levels=True,
        msc2175_implicit_room_creator=False,
        msc2176_redaction_rules=False,
        msc3083_join_rules=True,
        msc3375_redaction_rules=True,
        msc2403_knocking=True,
        msc3389_relation_redactions=False,
        msc3787_knock_restricted_join_rule=True,
        msc3667_int_only_power_levels=False,
        msc3821_redaction_rules=False,
        msc3931_push_features=(),
        msc3989_redaction_rules=False,
        linearized_matrix=False,
    )
    MSC3821 = RoomVersion(
        "org.matrix.msc3821.opt1",
        RoomDisposition.UNSTABLE,
        EventFormatVersions.ROOM_V4_PLUS,
        StateResolutionVersions.V2,
        enforce_key_validity=True,
        special_case_aliases_auth=False,
        strict_canonicaljson=True,
        limit_notifications_power_levels=True,
        msc2175_implicit_room_creator=False,
        msc2176_redaction_rules=False,
        msc3083_join_rules=True,
        msc3375_redaction_rules=True,
        msc2403_knocking=True,
=======
        implicit_room_creator=False,
        updated_redaction_rules=False,
        restricted_join_rule=True,
        restricted_join_rule_fix=True,
        knock_join_rule=True,
>>>>>>> 6dc019d9
        msc3389_relation_redactions=False,
        knock_restricted_join_rule=False,
        enforce_int_power_levels=False,
        msc3931_push_features=(),
<<<<<<< HEAD
        msc3989_redaction_rules=False,
        linearized_matrix=False,
=======
>>>>>>> 6dc019d9
    )
    V10 = RoomVersion(
        "10",
        RoomDisposition.STABLE,
        EventFormatVersions.ROOM_V4_PLUS,
        StateResolutionVersions.V2,
        enforce_key_validity=True,
        special_case_aliases_auth=False,
        strict_canonicaljson=True,
        limit_notifications_power_levels=True,
        implicit_room_creator=False,
        updated_redaction_rules=False,
        restricted_join_rule=True,
        restricted_join_rule_fix=True,
        knock_join_rule=True,
        msc3389_relation_redactions=False,
        knock_restricted_join_rule=True,
        enforce_int_power_levels=True,
        msc3931_push_features=(),
<<<<<<< HEAD
        msc3989_redaction_rules=False,
        linearized_matrix=False,
=======
>>>>>>> 6dc019d9
    )
    MSC1767v10 = RoomVersion(
        # MSC1767 (Extensible Events) based on room version "10"
        "org.matrix.msc1767.10",
        RoomDisposition.UNSTABLE,
        EventFormatVersions.ROOM_V4_PLUS,
        StateResolutionVersions.V2,
        enforce_key_validity=True,
        special_case_aliases_auth=False,
        strict_canonicaljson=True,
        limit_notifications_power_levels=True,
        implicit_room_creator=False,
        updated_redaction_rules=False,
        restricted_join_rule=True,
        restricted_join_rule_fix=True,
        knock_join_rule=True,
        msc3389_relation_redactions=False,
        knock_restricted_join_rule=True,
        enforce_int_power_levels=True,
        msc3931_push_features=(PushRuleRoomFlag.EXTENSIBLE_EVENTS,),
<<<<<<< HEAD
        msc3989_redaction_rules=False,
        linearized_matrix=False,
    )
    MSC3989 = RoomVersion(
        "org.matrix.msc3989",
        RoomDisposition.UNSTABLE,
        EventFormatVersions.ROOM_V4_PLUS,
        StateResolutionVersions.V2,
        enforce_key_validity=True,
        special_case_aliases_auth=False,
        strict_canonicaljson=True,
        limit_notifications_power_levels=True,
        msc2175_implicit_room_creator=False,
        msc2176_redaction_rules=False,
        msc3083_join_rules=True,
        msc3375_redaction_rules=True,
        msc2403_knocking=True,
        msc3389_relation_redactions=False,
        msc3787_knock_restricted_join_rule=True,
        msc3667_int_only_power_levels=True,
        msc3821_redaction_rules=False,
        msc3931_push_features=(),
        msc3989_redaction_rules=True,
        linearized_matrix=False,
    )
    MSC3820opt2 = RoomVersion(
        # Based upon v10
        "org.matrix.msc3820.opt2",
        RoomDisposition.UNSTABLE,
=======
    )
    V11 = RoomVersion(
        "11",
        RoomDisposition.STABLE,
>>>>>>> 6dc019d9
        EventFormatVersions.ROOM_V4_PLUS,
        StateResolutionVersions.V2,
        enforce_key_validity=True,
        special_case_aliases_auth=False,
        strict_canonicaljson=True,
        limit_notifications_power_levels=True,
        implicit_room_creator=True,  # Used by MSC3820
        updated_redaction_rules=True,  # Used by MSC3820
        restricted_join_rule=True,
        restricted_join_rule_fix=True,
        knock_join_rule=True,
        msc3389_relation_redactions=False,
        knock_restricted_join_rule=True,
        enforce_int_power_levels=True,
        msc3931_push_features=(),
<<<<<<< HEAD
        msc3989_redaction_rules=True,  # Used by MSC3820
        linearized_matrix=False,
    )
    # Based on room version 11:
    #
    # - Enable MSC2176, MSC2175, MSC3989, MSC2174, MSC1767, MSC3821.
    # - Disable 'restricted' and 'knock_restricted' join rules.
    # - Mark as linearized.
    LINEARIZED = RoomVersion(
        "org.matrix.i-d.ralston-mimi-linearized-matrix.02",
        RoomDisposition.UNSTABLE,
        EventFormatVersions.LINEARIZED,
        StateResolutionVersions.V2,
        enforce_key_validity=True,
        special_case_aliases_auth=False,
        strict_canonicaljson=True,
        limit_notifications_power_levels=True,
        msc2175_implicit_room_creator=True,
        msc2176_redaction_rules=True,
        msc3083_join_rules=False,
        msc3375_redaction_rules=False,
        msc2403_knocking=True,
        msc3389_relation_redactions=False,
        msc3787_knock_restricted_join_rule=False,
        msc3667_int_only_power_levels=True,
        msc3821_redaction_rules=True,
        msc3931_push_features=(),
        msc3989_redaction_rules=True,
        linearized_matrix=True,
=======
>>>>>>> 6dc019d9
    )


KNOWN_ROOM_VERSIONS: Dict[str, RoomVersion] = {
    v.identifier: v
    for v in (
        RoomVersions.V1,
        RoomVersions.V2,
        RoomVersions.V3,
        RoomVersions.V4,
        RoomVersions.V5,
        RoomVersions.V6,
        RoomVersions.V7,
        RoomVersions.V8,
        RoomVersions.V9,
        RoomVersions.V10,
<<<<<<< HEAD
        RoomVersions.MSC3989,
        RoomVersions.MSC3820opt2,
        RoomVersions.LINEARIZED,
=======
        RoomVersions.V11,
>>>>>>> 6dc019d9
    )
}


@attr.s(slots=True, frozen=True, auto_attribs=True)
class RoomVersionCapability:
    """An object which describes the unique attributes of a room version."""

    identifier: str  # the identifier for this capability
    preferred_version: Optional[RoomVersion]
    support_check_lambda: Callable[[RoomVersion], bool]


MSC3244_CAPABILITIES = {
    cap.identifier: {
        "preferred": cap.preferred_version.identifier
        if cap.preferred_version is not None
        else None,
        "support": [
            v.identifier
            for v in KNOWN_ROOM_VERSIONS.values()
            if cap.support_check_lambda(v)
        ],
    }
    for cap in (
        RoomVersionCapability(
            "knock",
            RoomVersions.V7,
            lambda room_version: room_version.knock_join_rule,
        ),
        RoomVersionCapability(
            "restricted",
            RoomVersions.V9,
            lambda room_version: room_version.restricted_join_rule,
        ),
    )
}<|MERGE_RESOLUTION|>--- conflicted
+++ resolved
@@ -103,12 +103,7 @@
     # support the flag. Unknown flags are ignored by the evaluator, making conditions
     # fail if used.
     msc3931_push_features: Tuple[str, ...]  # values from PushRuleRoomFlag
-<<<<<<< HEAD
-    # MSC3989: Redact the origin field.
-    msc3989_redaction_rules: bool
     linearized_matrix: bool
-=======
->>>>>>> 6dc019d9
 
 
 class RoomVersions:
@@ -130,11 +125,7 @@
         knock_restricted_join_rule=False,
         enforce_int_power_levels=False,
         msc3931_push_features=(),
-<<<<<<< HEAD
-        msc3989_redaction_rules=False,
-        linearized_matrix=False,
-=======
->>>>>>> 6dc019d9
+        linearized_matrix=False,
     )
     V2 = RoomVersion(
         "2",
@@ -154,11 +145,7 @@
         knock_restricted_join_rule=False,
         enforce_int_power_levels=False,
         msc3931_push_features=(),
-<<<<<<< HEAD
-        msc3989_redaction_rules=False,
-        linearized_matrix=False,
-=======
->>>>>>> 6dc019d9
+        linearized_matrix=False,
     )
     V3 = RoomVersion(
         "3",
@@ -178,11 +165,7 @@
         knock_restricted_join_rule=False,
         enforce_int_power_levels=False,
         msc3931_push_features=(),
-<<<<<<< HEAD
-        msc3989_redaction_rules=False,
-        linearized_matrix=False,
-=======
->>>>>>> 6dc019d9
+        linearized_matrix=False,
     )
     V4 = RoomVersion(
         "4",
@@ -202,11 +185,7 @@
         knock_restricted_join_rule=False,
         enforce_int_power_levels=False,
         msc3931_push_features=(),
-<<<<<<< HEAD
-        msc3989_redaction_rules=False,
-        linearized_matrix=False,
-=======
->>>>>>> 6dc019d9
+        linearized_matrix=False,
     )
     V5 = RoomVersion(
         "5",
@@ -226,11 +205,7 @@
         knock_restricted_join_rule=False,
         enforce_int_power_levels=False,
         msc3931_push_features=(),
-<<<<<<< HEAD
-        msc3989_redaction_rules=False,
-        linearized_matrix=False,
-=======
->>>>>>> 6dc019d9
+        linearized_matrix=False,
     )
     V6 = RoomVersion(
         "6",
@@ -250,33 +225,7 @@
         knock_restricted_join_rule=False,
         enforce_int_power_levels=False,
         msc3931_push_features=(),
-<<<<<<< HEAD
-        msc3989_redaction_rules=False,
-        linearized_matrix=False,
-    )
-    MSC2176 = RoomVersion(
-        "org.matrix.msc2176",
-        RoomDisposition.UNSTABLE,
-        EventFormatVersions.ROOM_V4_PLUS,
-        StateResolutionVersions.V2,
-        enforce_key_validity=True,
-        special_case_aliases_auth=False,
-        strict_canonicaljson=True,
-        limit_notifications_power_levels=True,
-        msc2175_implicit_room_creator=False,
-        msc2176_redaction_rules=True,
-        msc3083_join_rules=False,
-        msc3375_redaction_rules=False,
-        msc2403_knocking=False,
-        msc3389_relation_redactions=False,
-        msc3787_knock_restricted_join_rule=False,
-        msc3667_int_only_power_levels=False,
-        msc3821_redaction_rules=False,
-        msc3931_push_features=(),
-        msc3989_redaction_rules=False,
-        linearized_matrix=False,
-=======
->>>>>>> 6dc019d9
+        linearized_matrix=False,
     )
     V7 = RoomVersion(
         "7",
@@ -296,11 +245,7 @@
         knock_restricted_join_rule=False,
         enforce_int_power_levels=False,
         msc3931_push_features=(),
-<<<<<<< HEAD
-        msc3989_redaction_rules=False,
-        linearized_matrix=False,
-=======
->>>>>>> 6dc019d9
+        linearized_matrix=False,
     )
     V8 = RoomVersion(
         "8",
@@ -320,11 +265,7 @@
         knock_restricted_join_rule=False,
         enforce_int_power_levels=False,
         msc3931_push_features=(),
-<<<<<<< HEAD
-        msc3989_redaction_rules=False,
-        linearized_matrix=False,
-=======
->>>>>>> 6dc019d9
+        linearized_matrix=False,
     )
     V9 = RoomVersion(
         "9",
@@ -335,72 +276,16 @@
         special_case_aliases_auth=False,
         strict_canonicaljson=True,
         limit_notifications_power_levels=True,
-<<<<<<< HEAD
-        msc2175_implicit_room_creator=False,
-        msc2176_redaction_rules=False,
-        msc3083_join_rules=True,
-        msc3375_redaction_rules=True,
-        msc2403_knocking=True,
-        msc3389_relation_redactions=False,
-        msc3787_knock_restricted_join_rule=False,
-        msc3667_int_only_power_levels=False,
-        msc3821_redaction_rules=False,
-        msc3931_push_features=(),
-        msc3989_redaction_rules=False,
-        linearized_matrix=False,
-    )
-    MSC3787 = RoomVersion(
-        "org.matrix.msc3787",
-        RoomDisposition.UNSTABLE,
-        EventFormatVersions.ROOM_V4_PLUS,
-        StateResolutionVersions.V2,
-        enforce_key_validity=True,
-        special_case_aliases_auth=False,
-        strict_canonicaljson=True,
-        limit_notifications_power_levels=True,
-        msc2175_implicit_room_creator=False,
-        msc2176_redaction_rules=False,
-        msc3083_join_rules=True,
-        msc3375_redaction_rules=True,
-        msc2403_knocking=True,
-        msc3389_relation_redactions=False,
-        msc3787_knock_restricted_join_rule=True,
-        msc3667_int_only_power_levels=False,
-        msc3821_redaction_rules=False,
-        msc3931_push_features=(),
-        msc3989_redaction_rules=False,
-        linearized_matrix=False,
-    )
-    MSC3821 = RoomVersion(
-        "org.matrix.msc3821.opt1",
-        RoomDisposition.UNSTABLE,
-        EventFormatVersions.ROOM_V4_PLUS,
-        StateResolutionVersions.V2,
-        enforce_key_validity=True,
-        special_case_aliases_auth=False,
-        strict_canonicaljson=True,
-        limit_notifications_power_levels=True,
-        msc2175_implicit_room_creator=False,
-        msc2176_redaction_rules=False,
-        msc3083_join_rules=True,
-        msc3375_redaction_rules=True,
-        msc2403_knocking=True,
-=======
         implicit_room_creator=False,
         updated_redaction_rules=False,
         restricted_join_rule=True,
         restricted_join_rule_fix=True,
         knock_join_rule=True,
->>>>>>> 6dc019d9
-        msc3389_relation_redactions=False,
-        knock_restricted_join_rule=False,
-        enforce_int_power_levels=False,
-        msc3931_push_features=(),
-<<<<<<< HEAD
-        msc3989_redaction_rules=False,
-        linearized_matrix=False,
-=======
->>>>>>> 6dc019d9
+        msc3389_relation_redactions=False,
+        knock_restricted_join_rule=False,
+        enforce_int_power_levels=False,
+        msc3931_push_features=(),
+        linearized_matrix=False,
     )
     V10 = RoomVersion(
         "10",
@@ -420,11 +305,7 @@
         knock_restricted_join_rule=True,
         enforce_int_power_levels=True,
         msc3931_push_features=(),
-<<<<<<< HEAD
-        msc3989_redaction_rules=False,
-        linearized_matrix=False,
-=======
->>>>>>> 6dc019d9
+        linearized_matrix=False,
     )
     MSC1767v10 = RoomVersion(
         # MSC1767 (Extensible Events) based on room version "10"
@@ -445,42 +326,11 @@
         knock_restricted_join_rule=True,
         enforce_int_power_levels=True,
         msc3931_push_features=(PushRuleRoomFlag.EXTENSIBLE_EVENTS,),
-<<<<<<< HEAD
-        msc3989_redaction_rules=False,
-        linearized_matrix=False,
-    )
-    MSC3989 = RoomVersion(
-        "org.matrix.msc3989",
-        RoomDisposition.UNSTABLE,
-        EventFormatVersions.ROOM_V4_PLUS,
-        StateResolutionVersions.V2,
-        enforce_key_validity=True,
-        special_case_aliases_auth=False,
-        strict_canonicaljson=True,
-        limit_notifications_power_levels=True,
-        msc2175_implicit_room_creator=False,
-        msc2176_redaction_rules=False,
-        msc3083_join_rules=True,
-        msc3375_redaction_rules=True,
-        msc2403_knocking=True,
-        msc3389_relation_redactions=False,
-        msc3787_knock_restricted_join_rule=True,
-        msc3667_int_only_power_levels=True,
-        msc3821_redaction_rules=False,
-        msc3931_push_features=(),
-        msc3989_redaction_rules=True,
-        linearized_matrix=False,
-    )
-    MSC3820opt2 = RoomVersion(
-        # Based upon v10
-        "org.matrix.msc3820.opt2",
-        RoomDisposition.UNSTABLE,
-=======
+        linearized_matrix=False,
     )
     V11 = RoomVersion(
         "11",
         RoomDisposition.STABLE,
->>>>>>> 6dc019d9
         EventFormatVersions.ROOM_V4_PLUS,
         StateResolutionVersions.V2,
         enforce_key_validity=True,
@@ -496,8 +346,6 @@
         knock_restricted_join_rule=True,
         enforce_int_power_levels=True,
         msc3931_push_features=(),
-<<<<<<< HEAD
-        msc3989_redaction_rules=True,  # Used by MSC3820
         linearized_matrix=False,
     )
     # Based on room version 11:
@@ -514,20 +362,16 @@
         special_case_aliases_auth=False,
         strict_canonicaljson=True,
         limit_notifications_power_levels=True,
-        msc2175_implicit_room_creator=True,
-        msc2176_redaction_rules=True,
-        msc3083_join_rules=False,
-        msc3375_redaction_rules=False,
-        msc2403_knocking=True,
-        msc3389_relation_redactions=False,
-        msc3787_knock_restricted_join_rule=False,
-        msc3667_int_only_power_levels=True,
-        msc3821_redaction_rules=True,
-        msc3931_push_features=(),
-        msc3989_redaction_rules=True,
+        implicit_room_creator=True,
+        updated_redaction_rules=True,
+        restricted_join_rule=True,
+        restricted_join_rule_fix=True,
+        knock_join_rule=True,
+        msc3389_relation_redactions=False,
+        knock_restricted_join_rule=True,
+        enforce_int_power_levels=True,
+        msc3931_push_features=(),
         linearized_matrix=True,
-=======
->>>>>>> 6dc019d9
     )
 
 
@@ -544,13 +388,8 @@
         RoomVersions.V8,
         RoomVersions.V9,
         RoomVersions.V10,
-<<<<<<< HEAD
-        RoomVersions.MSC3989,
-        RoomVersions.MSC3820opt2,
+        RoomVersions.V11,
         RoomVersions.LINEARIZED,
-=======
-        RoomVersions.V11,
->>>>>>> 6dc019d9
     )
 }
 
