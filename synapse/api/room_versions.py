# Copyright 2019 New Vector Ltd
#
# Licensed under the Apache License, Version 2.0 (the "License");
# you may not use this file except in compliance with the License.
# You may obtain a copy of the License at
#
#     http://www.apache.org/licenses/LICENSE-2.0
#
# Unless required by applicable law or agreed to in writing, software
# distributed under the License is distributed on an "AS IS" BASIS,
# WITHOUT WARRANTIES OR CONDITIONS OF ANY KIND, either express or implied.
# See the License for the specific language governing permissions and
# limitations under the License.

from typing import Callable, Dict, Optional

import attr


class EventFormatVersions:
    """This is an internal enum for tracking the version of the event format,
    independently from the room version.
    """

    V1 = 1  # $id:server event id format
    V2 = 2  # MSC1659-style $hash event id format: introduced for room v3
    V3 = 3  # MSC1884-style $hash format: introduced for room v4


KNOWN_EVENT_FORMAT_VERSIONS = {
    EventFormatVersions.V1,
    EventFormatVersions.V2,
    EventFormatVersions.V3,
}


class StateResolutionVersions:
    """Enum to identify the state resolution algorithms"""

    V1 = 1  # room v1 state res
    V2 = 2  # MSC1442 state res: room v2 and later


class RoomDisposition:
    STABLE = "stable"
    UNSTABLE = "unstable"


@attr.s(slots=True, frozen=True)
class RoomVersion:
    """An object which describes the unique attributes of a room version."""

    identifier = attr.ib(type=str)  # the identifier for this version
    disposition = attr.ib(type=str)  # one of the RoomDispositions
    event_format = attr.ib(type=int)  # one of the EventFormatVersions
    state_res = attr.ib(type=int)  # one of the StateResolutionVersions
    enforce_key_validity = attr.ib(type=bool)

    # Before MSC2432, m.room.aliases had special auth rules and redaction rules
    special_case_aliases_auth = attr.ib(type=bool)
    # Strictly enforce canonicaljson, do not allow:
    # * Integers outside the range of [-2 ^ 53 + 1, 2 ^ 53 - 1]
    # * Floats
    # * NaN, Infinity, -Infinity
    strict_canonicaljson = attr.ib(type=bool)
    # MSC2209: Check 'notifications' key while verifying
    # m.room.power_levels auth rules.
    limit_notifications_power_levels = attr.ib(type=bool)
    # MSC2174/MSC2176: Apply updated redaction rules algorithm.
    msc2176_redaction_rules = attr.ib(type=bool)
    # MSC3083: Support the 'restricted' join_rule.
    msc3083_join_rules = attr.ib(type=bool)
    # MSC2403: Allows join_rules to be set to 'knock', changes auth rules to allow sending
    # m.room.membership event with membership 'knock'.
    msc2403_knocking = attr.ib(type=bool)


class RoomVersions:
    V1 = RoomVersion(
        "1",
        RoomDisposition.STABLE,
        EventFormatVersions.V1,
        StateResolutionVersions.V1,
        enforce_key_validity=False,
        special_case_aliases_auth=True,
        strict_canonicaljson=False,
        limit_notifications_power_levels=False,
        msc2176_redaction_rules=False,
        msc3083_join_rules=False,
        msc2403_knocking=False,
    )
    V2 = RoomVersion(
        "2",
        RoomDisposition.STABLE,
        EventFormatVersions.V1,
        StateResolutionVersions.V2,
        enforce_key_validity=False,
        special_case_aliases_auth=True,
        strict_canonicaljson=False,
        limit_notifications_power_levels=False,
        msc2176_redaction_rules=False,
        msc3083_join_rules=False,
        msc2403_knocking=False,
    )
    V3 = RoomVersion(
        "3",
        RoomDisposition.STABLE,
        EventFormatVersions.V2,
        StateResolutionVersions.V2,
        enforce_key_validity=False,
        special_case_aliases_auth=True,
        strict_canonicaljson=False,
        limit_notifications_power_levels=False,
        msc2176_redaction_rules=False,
        msc3083_join_rules=False,
        msc2403_knocking=False,
    )
    V4 = RoomVersion(
        "4",
        RoomDisposition.STABLE,
        EventFormatVersions.V3,
        StateResolutionVersions.V2,
        enforce_key_validity=False,
        special_case_aliases_auth=True,
        strict_canonicaljson=False,
        limit_notifications_power_levels=False,
        msc2176_redaction_rules=False,
        msc3083_join_rules=False,
        msc2403_knocking=False,
    )
    V5 = RoomVersion(
        "5",
        RoomDisposition.STABLE,
        EventFormatVersions.V3,
        StateResolutionVersions.V2,
        enforce_key_validity=True,
        special_case_aliases_auth=True,
        strict_canonicaljson=False,
        limit_notifications_power_levels=False,
        msc2176_redaction_rules=False,
        msc3083_join_rules=False,
        msc2403_knocking=False,
    )
    V6 = RoomVersion(
        "6",
        RoomDisposition.STABLE,
        EventFormatVersions.V3,
        StateResolutionVersions.V2,
        enforce_key_validity=True,
        special_case_aliases_auth=False,
        strict_canonicaljson=True,
        limit_notifications_power_levels=True,
        msc2176_redaction_rules=False,
        msc3083_join_rules=False,
        msc2403_knocking=False,
    )
    MSC2176 = RoomVersion(
        "org.matrix.msc2176",
        RoomDisposition.UNSTABLE,
        EventFormatVersions.V3,
        StateResolutionVersions.V2,
        enforce_key_validity=True,
        special_case_aliases_auth=False,
        strict_canonicaljson=True,
        limit_notifications_power_levels=True,
        msc2176_redaction_rules=True,
        msc3083_join_rules=False,
        msc2403_knocking=False,
    )
    MSC3083 = RoomVersion(
        "org.matrix.msc3083",
        RoomDisposition.UNSTABLE,
        EventFormatVersions.V3,
        StateResolutionVersions.V2,
        enforce_key_validity=True,
        special_case_aliases_auth=False,
        strict_canonicaljson=True,
        limit_notifications_power_levels=True,
        msc2176_redaction_rules=False,
        msc3083_join_rules=True,
        msc2403_knocking=False,
    )
    V7 = RoomVersion(
        "7",
        RoomDisposition.STABLE,
        EventFormatVersions.V3,
        StateResolutionVersions.V2,
        enforce_key_validity=True,
        special_case_aliases_auth=False,
        strict_canonicaljson=True,
        limit_notifications_power_levels=True,
        msc2176_redaction_rules=False,
        msc3083_join_rules=False,
        msc2403_knocking=True,
    )


KNOWN_ROOM_VERSIONS: Dict[str, RoomVersion] = {
    v.identifier: v
    for v in (
        RoomVersions.V1,
        RoomVersions.V2,
        RoomVersions.V3,
        RoomVersions.V4,
        RoomVersions.V5,
        RoomVersions.V6,
        RoomVersions.MSC2176,
        RoomVersions.MSC3083,
        RoomVersions.V7,
    )
<<<<<<< HEAD
}  # type: Dict[str, RoomVersion]


@attr.s(slots=True, frozen=True, auto_attribs=True)
class RoomVersionCapability:
    """An object which describes the unique attributes of a room version."""

    identifier: str  # the identifier for this capability
    preferred_version: Optional[RoomVersion]
    support_check_lambda: Callable[[RoomVersion], bool]


MSC3244_CAPABILITIES = {
    cap.identifier: {
        "preferred": cap.preferred_version.identifier
        if cap.preferred_version is not None
        else None,
        "support": [
            v.identifier
            for v in KNOWN_ROOM_VERSIONS.values()
            if cap.support_check_lambda(v)
        ],
    }
    for cap in (
        RoomVersionCapability(
            "knock",
            RoomVersions.V7,
            lambda room_version: room_version.msc2403_knocking,
        ),
        RoomVersionCapability(
            "restricted",
            None,
            lambda room_version: room_version.msc3083_join_rules,
        ),
    )
=======
    # Note that we do not include MSC2043 here unless it is enabled in the config.
>>>>>>> bdfde6dc
}<|MERGE_RESOLUTION|>--- conflicted
+++ resolved
@@ -208,8 +208,7 @@
         RoomVersions.MSC3083,
         RoomVersions.V7,
     )
-<<<<<<< HEAD
-}  # type: Dict[str, RoomVersion]
+}
 
 
 @attr.s(slots=True, frozen=True, auto_attribs=True)
@@ -244,7 +243,4 @@
             lambda room_version: room_version.msc3083_join_rules,
         ),
     )
-=======
-    # Note that we do not include MSC2043 here unless it is enabled in the config.
->>>>>>> bdfde6dc
 }