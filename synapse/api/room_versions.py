--- conflicted
+++ resolved
@@ -76,8 +76,6 @@
     # MSC2716: Adds m.room.power_levels -> content.historical field to control
     # whether "insertion", "chunk", "marker" events can be sent
     msc2716_historical = attr.ib(type=bool)
-    # MSC2716: Adds support for redacting "insertion", "chunk", and "marker" events
-    msc2716_redactions = attr.ib(type=bool)
 
 
 class RoomVersions:
@@ -94,7 +92,6 @@
         msc3083_join_rules=False,
         msc2403_knocking=False,
         msc2716_historical=False,
-        msc2716_redactions=False,
     )
     V2 = RoomVersion(
         "2",
@@ -109,7 +106,6 @@
         msc3083_join_rules=False,
         msc2403_knocking=False,
         msc2716_historical=False,
-        msc2716_redactions=False,
     )
     V3 = RoomVersion(
         "3",
@@ -124,7 +120,6 @@
         msc3083_join_rules=False,
         msc2403_knocking=False,
         msc2716_historical=False,
-        msc2716_redactions=False,
     )
     V4 = RoomVersion(
         "4",
@@ -139,7 +134,6 @@
         msc3083_join_rules=False,
         msc2403_knocking=False,
         msc2716_historical=False,
-        msc2716_redactions=False,
     )
     V5 = RoomVersion(
         "5",
@@ -154,7 +148,6 @@
         msc3083_join_rules=False,
         msc2403_knocking=False,
         msc2716_historical=False,
-        msc2716_redactions=False,
     )
     V6 = RoomVersion(
         "6",
@@ -169,7 +162,6 @@
         msc3083_join_rules=False,
         msc2403_knocking=False,
         msc2716_historical=False,
-        msc2716_redactions=False,
     )
     MSC2176 = RoomVersion(
         "org.matrix.msc2176",
@@ -184,7 +176,6 @@
         msc3083_join_rules=False,
         msc2403_knocking=False,
         msc2716_historical=False,
-        msc2716_redactions=False,
     )
     V7 = RoomVersion(
         "7",
@@ -199,7 +190,20 @@
         msc3083_join_rules=False,
         msc2403_knocking=True,
         msc2716_historical=False,
-        msc2716_redactions=False,
+    )
+    V8 = RoomVersion(
+        "8",
+        RoomDisposition.STABLE,
+        EventFormatVersions.V3,
+        StateResolutionVersions.V2,
+        enforce_key_validity=True,
+        special_case_aliases_auth=False,
+        strict_canonicaljson=True,
+        limit_notifications_power_levels=True,
+        msc2176_redaction_rules=False,
+        msc3083_join_rules=True,
+        msc2403_knocking=True,
+        msc2716_historical=False,
     )
     MSC2716 = RoomVersion(
         "org.matrix.msc2716",
@@ -213,50 +217,23 @@
         msc2176_redaction_rules=False,
         msc3083_join_rules=False,
         msc2403_knocking=True,
-<<<<<<< HEAD
-        msc2716_historical=False,
-        msc2716_redactions=False,
-    )
-    MSC2716 = RoomVersion(
-        "org.matrix.msc2716",
-        RoomDisposition.UNSTABLE,
-        EventFormatVersions.V3,
-        StateResolutionVersions.V2,
-        enforce_key_validity=True,
-        special_case_aliases_auth=False,
-        strict_canonicaljson=True,
-        limit_notifications_power_levels=True,
-        msc2176_redaction_rules=False,
-        msc3083_join_rules=False,
-        msc2403_knocking=True,
         msc2716_historical=True,
         msc2716_redactions=False,
     )
     MSC2716v2 = RoomVersion(
         "org.matrix.msc2716v2",
         RoomDisposition.UNSTABLE,
-=======
-        msc2716_historical=True,
-    )
-    V8 = RoomVersion(
-        "8",
-        RoomDisposition.STABLE,
->>>>>>> 6b61debf
-        EventFormatVersions.V3,
-        StateResolutionVersions.V2,
-        enforce_key_validity=True,
-        special_case_aliases_auth=False,
-        strict_canonicaljson=True,
-        limit_notifications_power_levels=True,
-        msc2176_redaction_rules=False,
-        msc3083_join_rules=True,
-        msc2403_knocking=True,
-<<<<<<< HEAD
+        EventFormatVersions.V3,
+        StateResolutionVersions.V2,
+        enforce_key_validity=True,
+        special_case_aliases_auth=False,
+        strict_canonicaljson=True,
+        limit_notifications_power_levels=True,
+        msc2176_redaction_rules=False,
+        msc3083_join_rules=False,
+        msc2403_knocking=True,
         msc2716_historical=True,
         msc2716_redactions=True,
-=======
-        msc2716_historical=False,
->>>>>>> 6b61debf
     )
 
 
@@ -272,11 +249,7 @@
         RoomVersions.MSC2176,
         RoomVersions.V7,
         RoomVersions.MSC2716,
-<<<<<<< HEAD
-        RoomVersions.MSC2716v2,
-=======
         RoomVersions.V8,
->>>>>>> 6b61debf
     )
 }
 
