# Copyright 2014 - 2016 OpenMarket Ltd
#
# Licensed under the Apache License, Version 2.0 (the "License");
# you may not use this file except in compliance with the License.
# You may obtain a copy of the License at
#
#     http://www.apache.org/licenses/LICENSE-2.0
#
# Unless required by applicable law or agreed to in writing, software
# distributed under the License is distributed on an "AS IS" BASIS,
# WITHOUT WARRANTIES OR CONDITIONS OF ANY KIND, either express or implied.
# See the License for the specific language governing permissions and
# limitations under the License.
import logging
from typing import TYPE_CHECKING, Any, Dict, List, Optional, Tuple

import pymacaroons
from netaddr import IPAddress

from twisted.web.server import Request

from synapse import event_auth
from synapse.api.auth_blocking import AuthBlocking
from synapse.api.constants import EventTypes, HistoryVisibility, Membership
from synapse.api.errors import (
    AuthError,
    Codes,
    InvalidClientTokenError,
    MissingClientTokenError,
)
from synapse.api.room_versions import KNOWN_ROOM_VERSIONS
from synapse.appservice import ApplicationService
from synapse.events import EventBase
from synapse.http import get_request_user_agent
from synapse.http.site import SynapseRequest
from synapse.logging import opentracing as opentracing
from synapse.storage.databases.main.registration import TokenLookupResult
from synapse.types import Requester, StateMap, UserID, create_requester
from synapse.util.caches.lrucache import LruCache
from synapse.util.macaroons import get_value_from_macaroon, satisfy_expiry
from synapse.util.metrics import Measure

if TYPE_CHECKING:
    from synapse.server import HomeServer

logger = logging.getLogger(__name__)


AuthEventTypes = (
    EventTypes.Create,
    EventTypes.Member,
    EventTypes.PowerLevels,
    EventTypes.JoinRules,
    EventTypes.RoomHistoryVisibility,
    EventTypes.ThirdPartyInvite,
)

# guests always get this device id.
GUEST_DEVICE_ID = "guest_device"


class _InvalidMacaroonException(Exception):
    pass


class Auth:
    """
    FIXME: This class contains a mix of functions for authenticating users
    of our client-server API and authenticating events added to room graphs.
    The latter should be moved to synapse.handlers.event_auth.EventAuthHandler.
    """

    def __init__(self, hs: "HomeServer"):
        self.hs = hs
        self.clock = hs.get_clock()
        self.store = hs.get_datastore()
        self.state = hs.get_state_handler()

        self.token_cache = LruCache(
            10000, "token_cache"
        )  # type: LruCache[str, Tuple[str, bool]]

        self._auth_blocking = AuthBlocking(self.hs)

        self._account_validity_enabled = (
            hs.config.account_validity.account_validity_enabled
        )
        self._track_appservice_user_ips = hs.config.track_appservice_user_ips
        self._macaroon_secret_key = hs.config.macaroon_secret_key
        self._force_tracing_for_users = hs.config.tracing.force_tracing_for_users

    async def check_from_context(
        self, room_version: str, event, context, do_sig_check=True
<<<<<<< HEAD
    ):
        auth_event_ids = event.auth_event_ids()
        if auth_event_ids is None:
            prev_state_ids = await context.get_prev_state_ids()
            auth_event_ids = self.compute_auth_events(
                event, prev_state_ids, for_verification=True
            )
        auth_events = await self.store.get_events(auth_event_ids)
        auth_events = {(e.type, e.state_key): e for e in auth_events.values()}
=======
    ) -> None:
        prev_state_ids = await context.get_prev_state_ids()
        auth_events_ids = self.compute_auth_events(
            event, prev_state_ids, for_verification=True
        )
        auth_events_by_id = await self.store.get_events(auth_events_ids)
        auth_events = {(e.type, e.state_key): e for e in auth_events_by_id.values()}
>>>>>>> f42e4c4e

        room_version_obj = KNOWN_ROOM_VERSIONS[room_version]
        event_auth.check(
            room_version_obj, event, auth_events=auth_events, do_sig_check=do_sig_check
        )

    async def check_user_in_room(
        self,
        room_id: str,
        user_id: str,
        current_state: Optional[StateMap[EventBase]] = None,
        allow_departed_users: bool = False,
    ) -> EventBase:
        """Check if the user is in the room, or was at some point.
        Args:
            room_id: The room to check.

            user_id: The user to check.

            current_state: Optional map of the current state of the room.
                If provided then that map is used to check whether they are a
                member of the room. Otherwise the current membership is
                loaded from the database.

            allow_departed_users: if True, accept users that were previously
                members but have now departed.

        Raises:
            AuthError if the user is/was not in the room.
        Returns:
            Membership event for the user if the user was in the
            room. This will be the join event if they are currently joined to
            the room. This will be the leave event if they have left the room.
        """
        if current_state:
            member = current_state.get((EventTypes.Member, user_id), None)
        else:
            member = await self.state.get_current_state(
                room_id=room_id, event_type=EventTypes.Member, state_key=user_id
            )

        if member:
            membership = member.membership

            if membership == Membership.JOIN:
                return member

            # XXX this looks totally bogus. Why do we not allow users who have been banned,
            # or those who were members previously and have been re-invited?
            if allow_departed_users and membership == Membership.LEAVE:
                forgot = await self.store.did_forget(user_id, room_id)
                if not forgot:
                    return member

        raise AuthError(403, "User %s not in room %s" % (user_id, room_id))

    async def check_host_in_room(self, room_id: str, host: str) -> bool:
        with Measure(self.clock, "check_host_in_room"):
            return await self.store.is_host_joined(room_id, host)

    def get_public_keys(self, invite_event: EventBase) -> List[Dict[str, Any]]:
        return event_auth.get_public_keys(invite_event)

    async def get_user_by_req(
        self,
        request: SynapseRequest,
        allow_guest: bool = False,
        rights: str = "access",
        allow_expired: bool = False,
    ) -> Requester:
        """Get a registered user's ID.

        Args:
            request: An HTTP request with an access_token query parameter.
            allow_guest: If False, will raise an AuthError if the user making the
                request is a guest.
            rights: The operation being performed; the access token must allow this
            allow_expired: If True, allow the request through even if the account
                is expired, or session token lifetime has ended. Note that
                /login will deliver access tokens regardless of expiration.

        Returns:
            Resolves to the requester
        Raises:
            InvalidClientCredentialsError if no user by that token exists or the token
                is invalid.
            AuthError if access is denied for the user in the access token
        """
        try:
            ip_addr = request.getClientIP()
            user_agent = get_request_user_agent(request)

            access_token = self.get_access_token_from_request(request)

            user_id, app_service = await self._get_appservice_user_id(request)
            if user_id and app_service:
                if ip_addr and self._track_appservice_user_ips:
                    await self.store.insert_client_ip(
                        user_id=user_id,
                        access_token=access_token,
                        ip=ip_addr,
                        user_agent=user_agent,
                        device_id="dummy-device",  # stubbed
                    )

                requester = create_requester(user_id, app_service=app_service)

                request.requester = user_id
                opentracing.set_tag("authenticated_entity", user_id)
                opentracing.set_tag("user_id", user_id)
                opentracing.set_tag("appservice_id", app_service.id)
                if user_id in self._force_tracing_for_users:
                    opentracing.set_tag(opentracing.tags.SAMPLING_PRIORITY, 1)

                return requester

            user_info = await self.get_user_by_access_token(
                access_token, rights, allow_expired=allow_expired
            )
            token_id = user_info.token_id
            is_guest = user_info.is_guest
            shadow_banned = user_info.shadow_banned

            # Deny the request if the user account has expired.
            if self._account_validity_enabled and not allow_expired:
                if await self.store.is_account_expired(
                    user_info.user_id, self.clock.time_msec()
                ):
                    raise AuthError(
                        403, "User account has expired", errcode=Codes.EXPIRED_ACCOUNT
                    )

            device_id = user_info.device_id

            if access_token and ip_addr:
                await self.store.insert_client_ip(
                    user_id=user_info.token_owner,
                    access_token=access_token,
                    ip=ip_addr,
                    user_agent=user_agent,
                    device_id=device_id,
                )

            if is_guest and not allow_guest:
                raise AuthError(
                    403,
                    "Guest access not allowed",
                    errcode=Codes.GUEST_ACCESS_FORBIDDEN,
                )

            requester = create_requester(
                user_info.user_id,
                token_id,
                is_guest,
                shadow_banned,
                device_id,
                app_service=app_service,
                authenticated_entity=user_info.token_owner,
            )

            request.requester = requester
            opentracing.set_tag("authenticated_entity", user_info.token_owner)
            opentracing.set_tag("user_id", user_info.user_id)
            if device_id:
                opentracing.set_tag("device_id", device_id)
            if user_info.token_owner in self._force_tracing_for_users:
                opentracing.set_tag(opentracing.tags.SAMPLING_PRIORITY, 1)

            return requester
        except KeyError:
            raise MissingClientTokenError()

    async def _get_appservice_user_id(
        self, request: Request
    ) -> Tuple[Optional[str], Optional[ApplicationService]]:
        app_service = self.store.get_app_service_by_token(
            self.get_access_token_from_request(request)
        )
        if app_service is None:
            return None, None

        if app_service.ip_range_whitelist:
            ip_address = IPAddress(request.getClientIP())
            if ip_address not in app_service.ip_range_whitelist:
                return None, None

        # This will always be set by the time Twisted calls us.
        assert request.args is not None

        if b"user_id" not in request.args:
            return app_service.sender, app_service

        user_id = request.args[b"user_id"][0].decode("utf8")
        if app_service.sender == user_id:
            return app_service.sender, app_service

        if not app_service.is_interested_in_user(user_id):
            raise AuthError(403, "Application service cannot masquerade as this user.")
        if not (await self.store.get_user_by_id(user_id)):
            raise AuthError(403, "Application service has not registered this user")
        return user_id, app_service

    async def get_user_by_access_token(
        self,
        token: str,
        rights: str = "access",
        allow_expired: bool = False,
    ) -> TokenLookupResult:
        """Validate access token and get user_id from it

        Args:
            token: The access token to get the user by
            rights: The operation being performed; the access token must
                allow this
            allow_expired: If False, raises an InvalidClientTokenError
                if the token is expired

        Raises:
            InvalidClientTokenError if a user by that token exists, but the token is
                expired
            InvalidClientCredentialsError if no user by that token exists or the token
                is invalid
        """

        if rights == "access":
            # first look in the database
            r = await self.store.get_user_by_access_token(token)
            if r:
                valid_until_ms = r.valid_until_ms
                if (
                    not allow_expired
                    and valid_until_ms is not None
                    and valid_until_ms < self.clock.time_msec()
                ):
                    # there was a valid access token, but it has expired.
                    # soft-logout the user.
                    raise InvalidClientTokenError(
                        msg="Access token has expired", soft_logout=True
                    )

                return r

        # otherwise it needs to be a valid macaroon
        try:
            user_id, guest = self._parse_and_validate_macaroon(token, rights)

            if rights == "access":
                if not guest:
                    # non-guest access tokens must be in the database
                    logger.warning("Unrecognised access token - not in store.")
                    raise InvalidClientTokenError()

                # Guest access tokens are not stored in the database (there can
                # only be one access token per guest, anyway).
                #
                # In order to prevent guest access tokens being used as regular
                # user access tokens (and hence getting around the invalidation
                # process), we look up the user id and check that it is indeed
                # a guest user.
                #
                # It would of course be much easier to store guest access
                # tokens in the database as well, but that would break existing
                # guest tokens.
                stored_user = await self.store.get_user_by_id(user_id)
                if not stored_user:
                    raise InvalidClientTokenError("Unknown user_id %s" % user_id)
                if not stored_user["is_guest"]:
                    raise InvalidClientTokenError(
                        "Guest access token used for regular user"
                    )

                ret = TokenLookupResult(
                    user_id=user_id,
                    is_guest=True,
                    # all guests get the same device id
                    device_id=GUEST_DEVICE_ID,
                )
            elif rights == "delete_pusher":
                # We don't store these tokens in the database

                ret = TokenLookupResult(user_id=user_id, is_guest=False)
            else:
                raise RuntimeError("Unknown rights setting %s", rights)
            return ret
        except (
            _InvalidMacaroonException,
            pymacaroons.exceptions.MacaroonException,
            TypeError,
            ValueError,
        ) as e:
            logger.warning("Invalid macaroon in auth: %s %s", type(e), e)
            raise InvalidClientTokenError("Invalid macaroon passed.")

    def _parse_and_validate_macaroon(
        self, token: str, rights: str = "access"
    ) -> Tuple[str, bool]:
        """Takes a macaroon and tries to parse and validate it. This is cached
        if and only if rights == access and there isn't an expiry.

        On invalid macaroon raises _InvalidMacaroonException

        Returns:
            (user_id, is_guest)
        """
        if rights == "access":
            cached = self.token_cache.get(token, None)
            if cached:
                return cached

        try:
            macaroon = pymacaroons.Macaroon.deserialize(token)
        except Exception:  # deserialize can throw more-or-less anything
            # doesn't look like a macaroon: treat it as an opaque token which
            # must be in the database.
            # TODO: it would be nice to get rid of this, but apparently some
            # people use access tokens which aren't macaroons
            raise _InvalidMacaroonException()

        try:
            user_id = get_value_from_macaroon(macaroon, "user_id")

            guest = False
            for caveat in macaroon.caveats:
                if caveat.caveat_id == "guest = true":
                    guest = True

            self.validate_macaroon(macaroon, rights, user_id=user_id)
        except (
            pymacaroons.exceptions.MacaroonException,
            KeyError,
            TypeError,
            ValueError,
        ):
            raise InvalidClientTokenError("Invalid macaroon passed.")

        if rights == "access":
            self.token_cache[token] = (user_id, guest)

        return user_id, guest

    def validate_macaroon(
        self, macaroon: pymacaroons.Macaroon, type_string: str, user_id: str
    ) -> None:
        """
        validate that a Macaroon is understood by and was signed by this server.

        Args:
            macaroon: The macaroon to validate
            type_string: The kind of token required (e.g. "access", "delete_pusher")
            user_id: The user_id required
        """
        v = pymacaroons.Verifier()

        # the verifier runs a test for every caveat on the macaroon, to check
        # that it is met for the current request. Each caveat must match at
        # least one of the predicates specified by satisfy_exact or
        # specify_general.
        v.satisfy_exact("gen = 1")
        v.satisfy_exact("type = " + type_string)
        v.satisfy_exact("user_id = %s" % user_id)
        v.satisfy_exact("guest = true")
        satisfy_expiry(v, self.clock.time_msec)

        # access_tokens include a nonce for uniqueness: any value is acceptable
        v.satisfy_general(lambda c: c.startswith("nonce = "))

        v.verify(macaroon, self._macaroon_secret_key)

    def get_appservice_by_req(self, request: SynapseRequest) -> ApplicationService:
        token = self.get_access_token_from_request(request)
        service = self.store.get_app_service_by_token(token)
        if not service:
            logger.warning("Unrecognised appservice access token.")
            raise InvalidClientTokenError()
        request.requester = create_requester(service.sender, app_service=service)
        return service

    async def is_server_admin(self, user: UserID) -> bool:
        """Check if the given user is a local server admin.

        Args:
            user: user to check

        Returns:
            True if the user is an admin
        """
        return await self.store.is_server_admin(user)

    def compute_auth_events(
        self,
        event,
        current_state_ids: StateMap[str],
        for_verification: bool = False,
    ) -> List[str]:
        """Given an event and current state return the list of event IDs used
        to auth an event.

        If `for_verification` is False then only return auth events that
        should be added to the event's `auth_events`.

        Returns:
            List of event IDs.
        """

        if event.type == EventTypes.Create:
            return []

        # Currently we ignore the `for_verification` flag even though there are
        # some situations where we can drop particular auth events when adding
        # to the event's `auth_events` (e.g. joins pointing to previous joins
        # when room is publicly joinable). Dropping event IDs has the
        # advantage that the auth chain for the room grows slower, but we use
        # the auth chain in state resolution v2 to order events, which means
        # care must be taken if dropping events to ensure that it doesn't
        # introduce undesirable "state reset" behaviour.
        #
        # All of which sounds a bit tricky so we don't bother for now.

        auth_ids = []
        for etype, state_key in event_auth.auth_types_for_event(event):
            auth_ev_id = current_state_ids.get((etype, state_key))
            if auth_ev_id:
                auth_ids.append(auth_ev_id)

        return auth_ids

    async def check_can_change_room_list(self, room_id: str, user: UserID) -> bool:
        """Determine whether the user is allowed to edit the room's entry in the
        published room list.

        Args:
            room_id
            user
        """

        is_admin = await self.is_server_admin(user)
        if is_admin:
            return True

        user_id = user.to_string()
        await self.check_user_in_room(room_id, user_id)

        # We currently require the user is a "moderator" in the room. We do this
        # by checking if they would (theoretically) be able to change the
        # m.room.canonical_alias events
        power_level_event = await self.state.get_current_state(
            room_id, EventTypes.PowerLevels, ""
        )

        auth_events = {}
        if power_level_event:
            auth_events[(EventTypes.PowerLevels, "")] = power_level_event

        send_level = event_auth.get_send_level(
            EventTypes.CanonicalAlias, "", power_level_event
        )
        user_level = event_auth.get_user_power_level(user_id, auth_events)

        return user_level >= send_level

    @staticmethod
    def has_access_token(request: Request) -> bool:
        """Checks if the request has an access_token.

        Returns:
            False if no access_token was given, True otherwise.
        """
        # This will always be set by the time Twisted calls us.
        assert request.args is not None

        query_params = request.args.get(b"access_token")
        auth_headers = request.requestHeaders.getRawHeaders(b"Authorization")
        return bool(query_params) or bool(auth_headers)

    @staticmethod
    def get_access_token_from_request(request: Request) -> str:
        """Extracts the access_token from the request.

        Args:
            request: The http request.
        Returns:
            The access_token
        Raises:
            MissingClientTokenError: If there isn't a single access_token in the
                request
        """
        # This will always be set by the time Twisted calls us.
        assert request.args is not None

        auth_headers = request.requestHeaders.getRawHeaders(b"Authorization")
        query_params = request.args.get(b"access_token")
        if auth_headers:
            # Try the get the access_token from a "Authorization: Bearer"
            # header
            if query_params is not None:
                raise MissingClientTokenError(
                    "Mixing Authorization headers and access_token query parameters."
                )
            if len(auth_headers) > 1:
                raise MissingClientTokenError("Too many Authorization headers.")
            parts = auth_headers[0].split(b" ")
            if parts[0] == b"Bearer" and len(parts) == 2:
                return parts[1].decode("ascii")
            else:
                raise MissingClientTokenError("Invalid Authorization header.")
        else:
            # Try to get the access_token from the query params.
            if not query_params:
                raise MissingClientTokenError()

            return query_params[0].decode("ascii")

    async def check_user_in_room_or_world_readable(
        self, room_id: str, user_id: str, allow_departed_users: bool = False
    ) -> Tuple[str, Optional[str]]:
        """Checks that the user is or was in the room or the room is world
        readable. If it isn't then an exception is raised.

        Args:
            room_id: room to check
            user_id: user to check
            allow_departed_users: if True, accept users that were previously
                members but have now departed

        Returns:
            Resolves to the current membership of the user in the room and the
            membership event ID of the user. If the user is not in the room and
            never has been, then `(Membership.JOIN, None)` is returned.
        """

        try:
            # check_user_in_room will return the most recent membership
            # event for the user if:
            #  * The user is a non-guest user, and was ever in the room
            #  * The user is a guest user, and has joined the room
            # else it will throw.
            member_event = await self.check_user_in_room(
                room_id, user_id, allow_departed_users=allow_departed_users
            )
            return member_event.membership, member_event.event_id
        except AuthError:
            visibility = await self.state.get_current_state(
                room_id, EventTypes.RoomHistoryVisibility, ""
            )
            if (
                visibility
                and visibility.content.get("history_visibility")
                == HistoryVisibility.WORLD_READABLE
            ):
                return Membership.JOIN, None
            raise AuthError(
                403,
                "User %s not in room %s, and room previews are disabled"
                % (user_id, room_id),
            )

    async def check_auth_blocking(self, *args, **kwargs) -> None:
        await self._auth_blocking.check_auth_blocking(*args, **kwargs)<|MERGE_RESOLUTION|>--- conflicted
+++ resolved
@@ -91,25 +91,15 @@
 
     async def check_from_context(
         self, room_version: str, event, context, do_sig_check=True
-<<<<<<< HEAD
-    ):
+    ) -> None:
         auth_event_ids = event.auth_event_ids()
         if auth_event_ids is None:
             prev_state_ids = await context.get_prev_state_ids()
             auth_event_ids = self.compute_auth_events(
                 event, prev_state_ids, for_verification=True
             )
-        auth_events = await self.store.get_events(auth_event_ids)
-        auth_events = {(e.type, e.state_key): e for e in auth_events.values()}
-=======
-    ) -> None:
-        prev_state_ids = await context.get_prev_state_ids()
-        auth_events_ids = self.compute_auth_events(
-            event, prev_state_ids, for_verification=True
-        )
-        auth_events_by_id = await self.store.get_events(auth_events_ids)
+        auth_events_by_id = await self.store.get_events(auth_event_ids)
         auth_events = {(e.type, e.state_key): e for e in auth_events_by_id.values()}
->>>>>>> f42e4c4e
 
         room_version_obj = KNOWN_ROOM_VERSIONS[room_version]
         event_auth.check(
