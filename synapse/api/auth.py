--- conflicted
+++ resolved
@@ -31,13 +31,8 @@
 from synapse.appservice import ApplicationService
 from synapse.http import get_request_user_agent
 from synapse.http.site import SynapseRequest
-<<<<<<< HEAD
 from synapse.logging.tracing import (
-=======
-from synapse.logging.opentracing import (
     SynapseTags,
-    active_span,
->>>>>>> 4c4889ca
     force_tracing,
     get_active_span,
     start_active_span,
@@ -166,17 +161,14 @@
                 parent_span.set_attribute(
                     "authenticated_entity", requester.authenticated_entity
                 )
-<<<<<<< HEAD
-                parent_span.set_attribute("user_id", requester.user.to_string())
-=======
+
                 # We tag the Synapse instance name so that it's an easy jumping
                 # off point into the logs. Can also be used to filter for an
                 # instance that is under load.
-                parent_span.set_tag(
+                parent_span.set_attribute(
                     SynapseTags.INSTANCE_NAME, self.hs.get_instance_name()
                 )
-                parent_span.set_tag("user_id", requester.user.to_string())
->>>>>>> 4c4889ca
+                parent_span.set_attribute("user_id", requester.user.to_string())
                 if requester.device_id is not None:
                     parent_span.set_attribute("device_id", requester.device_id)
                 if requester.app_service is not None:
