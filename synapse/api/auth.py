--- conflicted
+++ resolved
@@ -244,13 +244,8 @@
             raise MissingClientTokenError()
 
     async def validate_appservice_can_control_user_id(
-<<<<<<< HEAD
         self, app_service: ApplicationService, user_id: str, also_allow_user: Optional[str] = None
-    ):
-=======
-        self, app_service: ApplicationService, user_id: str
     ) -> None:
->>>>>>> 2d44ee68
         """Validates that the app service is allowed to control
         the given user.
 
