# Copyright 2014-2016 OpenMarket Ltd
# Copyright 2019 The Matrix.org Foundation C.I.C.
#
# Licensed under the Apache License, Version 2.0 (the "License");
# you may not use this file except in compliance with the License.
# You may obtain a copy of the License at
#
#     http://www.apache.org/licenses/LICENSE-2.0
#
# Unless required by applicable law or agreed to in writing, software
# distributed under the License is distributed on an "AS IS" BASIS,
# WITHOUT WARRANTIES OR CONDITIONS OF ANY KIND, either express or implied.
# See the License for the specific language governing permissions and
# limitations under the License.
import abc
import re
import string
from typing import (
    TYPE_CHECKING,
    AbstractSet,
    Any,
    ClassVar,
    Dict,
    FrozenSet,
    List,
    Mapping,
    Match,
    MutableMapping,
    NoReturn,
    Optional,
    Set,
    Tuple,
    Type,
    TypeVar,
    Union,
)

import attr
from frozendict import frozendict
from signedjson.key import decode_verify_key_bytes
from signedjson.types import VerifyKey
from typing_extensions import Final, TypedDict
from unpaddedbase64 import decode_base64
from zope.interface import Interface

from twisted.internet.defer import CancelledError
from twisted.internet.interfaces import (
    IReactorCore,
    IReactorPluggableNameResolver,
    IReactorSSL,
    IReactorTCP,
    IReactorThreads,
    IReactorTime,
)

from synapse.api.errors import Codes, SynapseError
from synapse.util.cancellation import cancellable
from synapse.util.stringutils import parse_and_validate_server_name

if TYPE_CHECKING:
    from synapse.appservice.api import ApplicationService
    from synapse.storage.databases.main import DataStore, PurgeEventsStore
    from synapse.storage.databases.main.appservice import ApplicationServiceWorkerStore

# Define a state map type from type/state_key to T (usually an event ID or
# event)
T = TypeVar("T")
StateKey = Tuple[str, str]
StateMap = Mapping[StateKey, T]
MutableStateMap = MutableMapping[StateKey, T]

# JSON types. These could be made stronger, but will do for now.
# A JSON-serialisable dict.
JsonDict = Dict[str, Any]
# A JSON-serialisable mapping; roughly speaking an immutable JSONDict.
# Useful when you have a TypedDict which isn't going to be mutated and you don't want
# to cast to JsonDict everywhere.
JsonMapping = Mapping[str, Any]
# A JSON-serialisable object.
JsonSerializable = object

# Collection[str] that does not include str itself; str being a Sequence[str]
# is very misleading and results in bugs.
<<<<<<< HEAD
StrCollection = Union[Tuple[str, ...], List[str], Set[str], FrozenSet[str]]
=======
StrCollection = Union[Tuple[str, ...], List[str], AbstractSet[str]]
>>>>>>> 836c592f


# Note that this seems to require inheriting *directly* from Interface in order
# for mypy-zope to realize it is an interface.
class ISynapseReactor(
    IReactorTCP,
    IReactorSSL,
    IReactorPluggableNameResolver,
    IReactorTime,
    IReactorCore,
    IReactorThreads,
    Interface,
):
    """The interfaces necessary for Synapse to function."""


@attr.s(frozen=True, slots=True, auto_attribs=True)
class Requester:
    """
    Represents the user making a request

    Attributes:
        user:  id of the user making the request
        access_token_id:  *ID* of the access token used for this
            request, or None if it came via the appservice API or similar
        is_guest:  True if the user making this request is a guest user
        shadow_banned:  True if the user making this request has been shadow-banned.
        device_id:  device_id which was set at authentication time
        app_service:  the AS requesting on behalf of the user
        authenticated_entity: The entity that authenticated when making the request.
            This is different to the user_id when an admin user or the server is
            "puppeting" the user.
    """

    user: "UserID"
    access_token_id: Optional[int]
    is_guest: bool
    shadow_banned: bool
    device_id: Optional[str]
    app_service: Optional["ApplicationService"]
    authenticated_entity: str

    def serialize(self) -> Dict[str, Any]:
        """Converts self to a type that can be serialized as JSON, and then
        deserialized by `deserialize`

        Returns:
            dict
        """
        return {
            "user_id": self.user.to_string(),
            "access_token_id": self.access_token_id,
            "is_guest": self.is_guest,
            "shadow_banned": self.shadow_banned,
            "device_id": self.device_id,
            "app_server_id": self.app_service.id if self.app_service else None,
            "authenticated_entity": self.authenticated_entity,
        }

    @staticmethod
    def deserialize(
        store: "ApplicationServiceWorkerStore", input: Dict[str, Any]
    ) -> "Requester":
        """Converts a dict that was produced by `serialize` back into a
        Requester.

        Args:
            store: Used to convert AS ID to AS object
            input: A dict produced by `serialize`

        Returns:
            Requester
        """
        appservice = None
        if input["app_server_id"]:
            appservice = store.get_app_service_by_id(input["app_server_id"])

        return Requester(
            user=UserID.from_string(input["user_id"]),
            access_token_id=input["access_token_id"],
            is_guest=input["is_guest"],
            shadow_banned=input["shadow_banned"],
            device_id=input["device_id"],
            app_service=appservice,
            authenticated_entity=input["authenticated_entity"],
        )


def create_requester(
    user_id: Union[str, "UserID"],
    access_token_id: Optional[int] = None,
    is_guest: bool = False,
    shadow_banned: bool = False,
    device_id: Optional[str] = None,
    app_service: Optional["ApplicationService"] = None,
    authenticated_entity: Optional[str] = None,
) -> Requester:
    """
    Create a new ``Requester`` object

    Args:
        user_id:  id of the user making the request
        access_token_id:  *ID* of the access token used for this
            request, or None if it came via the appservice API or similar
        is_guest:  True if the user making this request is a guest user
        shadow_banned:  True if the user making this request is shadow-banned.
        device_id:  device_id which was set at authentication time
        app_service:  the AS requesting on behalf of the user
        authenticated_entity: The entity that authenticated when making the request.
            This is different to the user_id when an admin user or the server is
            "puppeting" the user.

    Returns:
        Requester
    """
    if not isinstance(user_id, UserID):
        user_id = UserID.from_string(user_id)

    if authenticated_entity is None:
        authenticated_entity = user_id.to_string()

    return Requester(
        user_id,
        access_token_id,
        is_guest,
        shadow_banned,
        device_id,
        app_service,
        authenticated_entity,
    )


def get_domain_from_id(string: str) -> str:
    idx = string.find(":")
    if idx == -1:
        raise SynapseError(400, "Invalid ID: %r" % (string,))
    return string[idx + 1 :]


def get_localpart_from_id(string: str) -> str:
    idx = string.find(":")
    if idx == -1:
        raise SynapseError(400, "Invalid ID: %r" % (string,))
    return string[1:idx]


DS = TypeVar("DS", bound="DomainSpecificString")


@attr.s(slots=True, frozen=True, repr=False, auto_attribs=True)
class DomainSpecificString(metaclass=abc.ABCMeta):
    """Common base class among ID/name strings that have a local part and a
    domain name, prefixed with a sigil.

    Has the fields:

        'localpart' : The local part of the name (without the leading sigil)
        'domain' : The domain part of the name
    """

    SIGIL: ClassVar[str] = abc.abstractproperty()  # type: ignore

    localpart: str
    domain: str

    # Because this is a frozen class, it is deeply immutable.
    def __copy__(self: DS) -> DS:
        return self

    def __deepcopy__(self: DS, memo: Dict[str, object]) -> DS:
        return self

    @classmethod
    def from_string(cls: Type[DS], s: str) -> DS:
        """Parse the string given by 's' into a structure object."""
        if len(s) < 1 or s[0:1] != cls.SIGIL:
            raise SynapseError(
                400,
                "Expected %s string to start with '%s'" % (cls.__name__, cls.SIGIL),
                Codes.INVALID_PARAM,
            )

        parts = s[1:].split(":", 1)
        if len(parts) != 2:
            raise SynapseError(
                400,
                "Expected %s of the form '%slocalname:domain'"
                % (cls.__name__, cls.SIGIL),
                Codes.INVALID_PARAM,
            )

        domain = parts[1]
        # This code will need changing if we want to support multiple domain
        # names on one HS
        return cls(localpart=parts[0], domain=domain)

    def to_string(self) -> str:
        """Return a string encoding the fields of the structure object."""
        return "%s%s:%s" % (self.SIGIL, self.localpart, self.domain)

    @classmethod
    def is_valid(cls: Type[DS], s: str) -> bool:
        """Parses the input string and attempts to ensure it is valid."""
        # TODO: this does not reject an empty localpart or an overly-long string.
        # See https://spec.matrix.org/v1.2/appendices/#identifier-grammar
        try:
            obj = cls.from_string(s)
            # Apply additional validation to the domain. This is only done
            # during  is_valid (and not part of from_string) since it is
            # possible for invalid data to exist in room-state, etc.
            parse_and_validate_server_name(obj.domain)
            return True
        except Exception:
            return False

    __repr__ = to_string


@attr.s(slots=True, frozen=True, repr=False)
class UserID(DomainSpecificString):
    """Structure representing a user ID."""

    SIGIL = "@"


@attr.s(slots=True, frozen=True, repr=False)
class RoomAlias(DomainSpecificString):
    """Structure representing a room name."""

    SIGIL = "#"


@attr.s(slots=True, frozen=True, repr=False)
class RoomID(DomainSpecificString):
    """Structure representing a room id."""

    SIGIL = "!"


@attr.s(slots=True, frozen=True, repr=False)
class EventID(DomainSpecificString):
    """Structure representing an event id."""

    SIGIL = "$"


mxid_localpart_allowed_characters = set(
    "_-./=" + string.ascii_lowercase + string.digits
)


def contains_invalid_mxid_characters(localpart: str) -> bool:
    """Check for characters not allowed in an mxid or groupid localpart

    Args:
        localpart: the localpart to be checked

    Returns:
        True if there are any naughty characters
    """
    return any(c not in mxid_localpart_allowed_characters for c in localpart)


UPPER_CASE_PATTERN = re.compile(b"[A-Z_]")

# the following is a pattern which matches '=', and bytes which are not allowed in a mxid
# localpart.
#
# It works by:
#  * building a string containing the allowed characters (excluding '=')
#  * escaping every special character with a backslash (to stop '-' being interpreted as a
#    range operator)
#  * wrapping it in a '[^...]' regex
#  * converting the whole lot to a 'bytes' sequence, so that we can use it to match
#    bytes rather than strings
#
NON_MXID_CHARACTER_PATTERN = re.compile(
    ("[^%s]" % (re.escape("".join(mxid_localpart_allowed_characters - {"="})),)).encode(
        "ascii"
    )
)


def map_username_to_mxid_localpart(
    username: Union[str, bytes], case_sensitive: bool = False
) -> str:
    """Map a username onto a string suitable for a MXID

    This follows the algorithm laid out at
    https://matrix.org/docs/spec/appendices.html#mapping-from-other-character-sets.

    Args:
        username: username to be mapped
        case_sensitive: true if TEST and test should be mapped
            onto different mxids

    Returns:
        string suitable for a mxid localpart
    """
    if not isinstance(username, bytes):
        username = username.encode("utf-8")

    # first we sort out upper-case characters
    if case_sensitive:

        def f1(m: Match[bytes]) -> bytes:
            return b"_" + m.group().lower()

        username = UPPER_CASE_PATTERN.sub(f1, username)
    else:
        username = username.lower()

    # then we sort out non-ascii characters by converting to the hex equivalent.
    def f2(m: Match[bytes]) -> bytes:
        return b"=%02x" % (m.group()[0],)

    username = NON_MXID_CHARACTER_PATTERN.sub(f2, username)

    # we also do the =-escaping to mxids starting with an underscore.
    username = re.sub(b"^_", b"=5f", username)

    # we should now only have ascii bytes left, so can decode back to a string.
    return username.decode("ascii")


@attr.s(frozen=True, slots=True, order=False)
class RoomStreamToken:
    """Tokens are positions between events. The token "s1" comes after event 1.

            s0    s1
            |     |
        [0] ▼ [1] ▼ [2]

    Tokens can either be a point in the live event stream or a cursor going
    through historic events.

    When traversing the live event stream, events are ordered by
    `stream_ordering` (when they arrived at the homeserver).

    When traversing historic events, events are first ordered by their `depth`
    (`topological_ordering` in the event graph) and tie-broken by
    `stream_ordering` (when the event arrived at the homeserver).

    If you're looking for more info about what a token with all of the
    underscores means, ex.
    `s2633508_17_338_6732159_1082514_541479_274711_265584_1`, see the docstring
    for `StreamToken` below.

    ---

    Live tokens start with an "s" followed by the `stream_ordering` of the event
    that comes before the position of the token. Said another way:
    `stream_ordering` uniquely identifies a persisted event. The live token
    means "the position just after the event identified by `stream_ordering`".
    An example token is:

        s2633508

    ---

    Historic tokens start with a "t" followed by the `depth`
    (`topological_ordering` in the event graph) of the event that comes before
    the position of the token, followed by "-", followed by the
    `stream_ordering` of the event that comes before the position of the token.
    An example token is:

        t426-2633508

    ---

    There is also a third mode for live tokens where the token starts with "m",
    which is sometimes used when using sharded event persisters. In this case
    the events stream is considered to be a set of streams (one for each writer)
    and the token encodes the vector clock of positions of each writer in their
    respective streams.

    The format of the token in such case is an initial integer min position,
    followed by the mapping of instance ID to position separated by '.' and '~':

        m{min_pos}~{writer1}.{pos1}~{writer2}.{pos2}. ...

    The `min_pos` corresponds to the minimum position all writers have persisted
    up to, and then only writers that are ahead of that position need to be
    encoded. An example token is:

        m56~2.58~3.59

    Which corresponds to a set of three (or more writers) where instances 2 and
    3 (these are instance IDs that can be looked up in the DB to fetch the more
    commonly used instance names) are at positions 58 and 59 respectively, and
    all other instances are at position 56.

    Note: The `RoomStreamToken` cannot have both a topological part and an
    instance map.

    ---

    For caching purposes, `RoomStreamToken`s and by extension, all their
    attributes, must be hashable.
    """

    topological: Optional[int] = attr.ib(
        validator=attr.validators.optional(attr.validators.instance_of(int)),
    )
    stream: int = attr.ib(validator=attr.validators.instance_of(int))

    instance_map: "frozendict[str, int]" = attr.ib(
        factory=frozendict,
        validator=attr.validators.deep_mapping(
            key_validator=attr.validators.instance_of(str),
            value_validator=attr.validators.instance_of(int),
            mapping_validator=attr.validators.instance_of(frozendict),
        ),
    )

    def __attrs_post_init__(self) -> None:
        """Validates that both `topological` and `instance_map` aren't set."""

        if self.instance_map and self.topological:
            raise ValueError(
                "Cannot set both 'topological' and 'instance_map' on 'RoomStreamToken'."
            )

    @classmethod
    async def parse(cls, store: "PurgeEventsStore", string: str) -> "RoomStreamToken":
        try:
            if string[0] == "s":
                return cls(topological=None, stream=int(string[1:]))
            if string[0] == "t":
                parts = string[1:].split("-", 1)
                return cls(topological=int(parts[0]), stream=int(parts[1]))
            if string[0] == "m":
                parts = string[1:].split("~")
                stream = int(parts[0])

                instance_map = {}
                for part in parts[1:]:
                    key, value = part.split(".")
                    instance_id = int(key)
                    pos = int(value)

                    instance_name = await store.get_name_from_instance_id(instance_id)  # type: ignore[attr-defined]
                    instance_map[instance_name] = pos

                return cls(
                    topological=None,
                    stream=stream,
                    instance_map=frozendict(instance_map),
                )
        except CancelledError:
            raise
        except Exception:
            pass
        raise SynapseError(400, "Invalid room stream token %r" % (string,))

    @classmethod
    def parse_stream_token(cls, string: str) -> "RoomStreamToken":
        try:
            if string[0] == "s":
                return cls(topological=None, stream=int(string[1:]))
        except Exception:
            pass
        raise SynapseError(400, "Invalid room stream token %r" % (string,))

    def copy_and_advance(self, other: "RoomStreamToken") -> "RoomStreamToken":
        """Return a new token such that if an event is after both this token and
        the other token, then its after the returned token too.
        """

        if self.topological or other.topological:
            raise Exception("Can't advance topological tokens")

        max_stream = max(self.stream, other.stream)

        instance_map = {
            instance: max(
                self.instance_map.get(instance, self.stream),
                other.instance_map.get(instance, other.stream),
            )
            for instance in set(self.instance_map).union(other.instance_map)
        }

        return RoomStreamToken(None, max_stream, frozendict(instance_map))

    def as_historical_tuple(self) -> Tuple[int, int]:
        """Returns a tuple of `(topological, stream)` for historical tokens.

        Raises if not an historical token (i.e. doesn't have a topological part).
        """
        if self.topological is None:
            raise Exception(
                "Cannot call `RoomStreamToken.as_historical_tuple` on live token"
            )

        return self.topological, self.stream

    def get_stream_pos_for_instance(self, instance_name: str) -> int:
        """Get the stream position that the given writer was at at this token.

        This only makes sense for "live" tokens that may have a vector clock
        component, and so asserts that this is a "live" token.
        """
        assert self.topological is None

        # If we don't have an entry for the instance we can assume that it was
        # at `self.stream`.
        return self.instance_map.get(instance_name, self.stream)

    def get_max_stream_pos(self) -> int:
        """Get the maximum stream position referenced in this token.

        The corresponding "min" position is, by definition just `self.stream`.

        This is used to handle tokens that have non-empty `instance_map`, and so
        reference stream positions after the `self.stream` position.
        """
        return max(self.instance_map.values(), default=self.stream)

    async def to_string(self, store: "DataStore") -> str:
        if self.topological is not None:
            return "t%d-%d" % (self.topological, self.stream)
        elif self.instance_map:
            entries = []
            for name, pos in self.instance_map.items():
                if pos <= self.stream:
                    # Ignore instances who are below the minimum stream position
                    # (we might know they've advanced without seeing a recent
                    # write from them).
                    continue

                instance_id = await store.get_id_for_instance(name)
                entries.append(f"{instance_id}.{pos}")

            encoded_map = "~".join(entries)
            return f"m{self.stream}~{encoded_map}"
        else:
            return "s%d" % (self.stream,)


class StreamKeyType:
    """Known stream types.

    A stream is a list of entities ordered by an incrementing "stream token".
    """

    ROOM: Final = "room_key"
    PRESENCE: Final = "presence_key"
    TYPING: Final = "typing_key"
    RECEIPT: Final = "receipt_key"
    ACCOUNT_DATA: Final = "account_data_key"
    PUSH_RULES: Final = "push_rules_key"
    TO_DEVICE: Final = "to_device_key"
    DEVICE_LIST: Final = "device_list_key"
    UN_PARTIAL_STATED_ROOMS = "un_partial_stated_rooms_key"


@attr.s(slots=True, frozen=True, auto_attribs=True)
class StreamToken:
    """A collection of keys joined together by underscores in the following
    order and which represent the position in their respective streams.

    ex. `s2633508_17_338_6732159_1082514_541479_274711_265584_1_379`
        1. `room_key`: `s2633508` which is a `RoomStreamToken`
           - `RoomStreamToken`'s can also look like `t426-2633508` or `m56~2.58~3.59`
           - See the docstring for `RoomStreamToken` for more details.
        2. `presence_key`: `17`
        3. `typing_key`: `338`
        4. `receipt_key`: `6732159`
        5. `account_data_key`: `1082514`
        6. `push_rules_key`: `541479`
        7. `to_device_key`: `274711`
        8. `device_list_key`: `265584`
        9. `groups_key`: `1` (note that this key is now unused)
        10. `un_partial_stated_rooms_key`: `379`

    You can see how many of these keys correspond to the various
    fields in a "/sync" response:
    ```json
    {
        "next_batch": "s12_4_0_1_1_1_1_4_1_1",
        "presence": {
            "events": []
        },
        "device_lists": {
            "changed": []
        },
        "rooms": {
            "join": {
                "!QrZlfIDQLNLdZHqTnt:hs1": {
                    "timeline": {
                        "events": [],
                        "prev_batch": "s10_4_0_1_1_1_1_4_1_1",
                        "limited": false
                    },
                    "state": {
                        "events": []
                    },
                    "account_data": {
                        "events": []
                    },
                    "ephemeral": {
                        "events": []
                    }
                }
            }
        }
    }
    ```

    ---

    For caching purposes, `StreamToken`s and by extension, all their attributes,
    must be hashable.
    """

    room_key: RoomStreamToken = attr.ib(
        validator=attr.validators.instance_of(RoomStreamToken)
    )
    presence_key: int
    typing_key: int
    receipt_key: int
    account_data_key: int
    push_rules_key: int
    to_device_key: int
    device_list_key: int
    # Note that the groups key is no longer used and may have bogus values.
    groups_key: int
    un_partial_stated_rooms_key: int

    _SEPARATOR = "_"
    START: ClassVar["StreamToken"]

    @classmethod
    @cancellable
    async def from_string(cls, store: "DataStore", string: str) -> "StreamToken":
        """
        Creates a RoomStreamToken from its textual representation.
        """
        try:
            keys = string.split(cls._SEPARATOR)
            while len(keys) < len(attr.fields(cls)):
                # i.e. old token from before receipt_key
                keys.append("0")
            return cls(
                await RoomStreamToken.parse(store, keys[0]), *(int(k) for k in keys[1:])
            )
        except CancelledError:
            raise
        except Exception:
            raise SynapseError(400, "Invalid stream token")

    async def to_string(self, store: "DataStore") -> str:
        return self._SEPARATOR.join(
            [
                await self.room_key.to_string(store),
                str(self.presence_key),
                str(self.typing_key),
                str(self.receipt_key),
                str(self.account_data_key),
                str(self.push_rules_key),
                str(self.to_device_key),
                str(self.device_list_key),
                # Note that the groups key is no longer used, but it is still
                # serialized so that there will not be confusion in the future
                # if additional tokens are added.
                str(self.groups_key),
                str(self.un_partial_stated_rooms_key),
            ]
        )

    @property
    def room_stream_id(self) -> int:
        return self.room_key.stream

    def copy_and_advance(self, key: str, new_value: Any) -> "StreamToken":
        """Advance the given key in the token to a new value if and only if the
        new value is after the old value.

        :raises TypeError: if `key` is not the one of the keys tracked by a StreamToken.
        """
        if key == StreamKeyType.ROOM:
            new_token = self.copy_and_replace(
                StreamKeyType.ROOM, self.room_key.copy_and_advance(new_value)
            )
            return new_token

        new_token = self.copy_and_replace(key, new_value)
        new_id = int(getattr(new_token, key))
        old_id = int(getattr(self, key))

        if old_id < new_id:
            return new_token
        else:
            return self

    def copy_and_replace(self, key: str, new_value: Any) -> "StreamToken":
        return attr.evolve(self, **{key: new_value})


StreamToken.START = StreamToken(RoomStreamToken(None, 0), 0, 0, 0, 0, 0, 0, 0, 0, 0)


@attr.s(slots=True, frozen=True, auto_attribs=True)
class PersistedEventPosition:
    """Position of a newly persisted event with instance that persisted it.

    This can be used to test whether the event is persisted before or after a
    RoomStreamToken.
    """

    instance_name: str
    stream: int

    def persisted_after(self, token: RoomStreamToken) -> bool:
        return token.get_stream_pos_for_instance(self.instance_name) < self.stream

    def to_room_stream_token(self) -> RoomStreamToken:
        """Converts the position to a room stream token such that events
        persisted in the same room after this position will be after the
        returned `RoomStreamToken`.

        Note: no guarantees are made about ordering w.r.t. events in other
        rooms.
        """
        # Doing the naive thing satisfies the desired properties described in
        # the docstring.
        return RoomStreamToken(None, self.stream)


@attr.s(slots=True, frozen=True, auto_attribs=True)
class ThirdPartyInstanceID:
    appservice_id: Optional[str]
    network_id: Optional[str]

    # Deny iteration because it will bite you if you try to create a singleton
    # set by:
    #    users = set(user)
    def __iter__(self) -> NoReturn:
        raise ValueError("Attempted to iterate a %s" % (type(self).__name__,))

    # Because this class is a frozen class, it is deeply immutable.
    def __copy__(self) -> "ThirdPartyInstanceID":
        return self

    def __deepcopy__(self, memo: Dict[str, object]) -> "ThirdPartyInstanceID":
        return self

    @classmethod
    def from_string(cls, s: str) -> "ThirdPartyInstanceID":
        bits = s.split("|", 2)
        if len(bits) != 2:
            raise SynapseError(400, "Invalid ID %r" % (s,))

        return cls(appservice_id=bits[0], network_id=bits[1])

    def to_string(self) -> str:
        return "%s|%s" % (self.appservice_id, self.network_id)

    __str__ = to_string


@attr.s(slots=True, frozen=True, auto_attribs=True)
class ReadReceipt:
    """Information about a read-receipt"""

    room_id: str
    receipt_type: str
    user_id: str
    event_ids: List[str]
    thread_id: Optional[str]
    data: JsonDict


@attr.s(slots=True, frozen=True, auto_attribs=True)
class DeviceListUpdates:
    """
    An object containing a diff of information regarding other users' device lists, intended for
    a recipient to carry out device list tracking.

    Attributes:
        changed: A set of users whose device lists have changed recently.
        left: A set of users who the recipient no longer needs to track the device lists of.
            Typically when those users no longer share any end-to-end encryption enabled rooms.
    """

    # We need to use a factory here, otherwise `set` is not evaluated at
    # object instantiation, but instead at class definition instantiation.
    # The latter happening only once, thus always giving you the same sets
    # across multiple DeviceListUpdates instances.
    # Also see: don't define mutable default arguments.
    changed: Set[str] = attr.ib(factory=set)
    left: Set[str] = attr.ib(factory=set)

    def __bool__(self) -> bool:
        return bool(self.changed or self.left)


def get_verify_key_from_cross_signing_key(
    key_info: Mapping[str, Any]
) -> Tuple[str, VerifyKey]:
    """Get the key ID and signedjson verify key from a cross-signing key dict

    Args:
        key_info: a cross-signing key dict, which must have a "keys"
            property that has exactly one item in it

    Returns:
        the key ID and verify key for the cross-signing key
    """
    # make sure that a `keys` field is provided
    if "keys" not in key_info:
        raise ValueError("Invalid key")
    keys = key_info["keys"]
    # and that it contains exactly one key
    if len(keys) == 1:
        key_id, key_data = next(iter(keys.items()))
        return key_id, decode_verify_key_bytes(key_id, decode_base64(key_data))
    else:
        raise ValueError("Invalid key")


@attr.s(auto_attribs=True, frozen=True, slots=True)
class UserInfo:
    """Holds information about a user. Result of get_userinfo_by_id.

    Attributes:
        user_id:  ID of the user.
        appservice_id:  Application service ID that created this user.
        consent_server_notice_sent:  Version of policy documents the user has been sent.
        consent_version:  Version of policy documents the user has consented to.
        creation_ts:  Creation timestamp of the user.
        is_admin:  True if the user is an admin.
        is_deactivated:  True if the user has been deactivated.
        is_guest:  True if the user is a guest user.
        is_shadow_banned:  True if the user has been shadow-banned.
        user_type:  User type (None for normal user, 'support' and 'bot' other options).
    """

    user_id: UserID
    appservice_id: Optional[int]
    consent_server_notice_sent: Optional[str]
    consent_version: Optional[str]
    user_type: Optional[str]
    creation_ts: int
    is_admin: bool
    is_deactivated: bool
    is_guest: bool
    is_shadow_banned: bool


class UserProfile(TypedDict):
    user_id: str
    display_name: Optional[str]
    avatar_url: Optional[str]


@attr.s(auto_attribs=True, frozen=True, slots=True)
class RetentionPolicy:
    min_lifetime: Optional[int] = None
    max_lifetime: Optional[int] = None<|MERGE_RESOLUTION|>--- conflicted
+++ resolved
@@ -81,11 +81,7 @@
 
 # Collection[str] that does not include str itself; str being a Sequence[str]
 # is very misleading and results in bugs.
-<<<<<<< HEAD
-StrCollection = Union[Tuple[str, ...], List[str], Set[str], FrozenSet[str]]
-=======
 StrCollection = Union[Tuple[str, ...], List[str], AbstractSet[str]]
->>>>>>> 836c592f
 
 
 # Note that this seems to require inheriting *directly* from Interface in order
