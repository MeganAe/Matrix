# Copyright 2014-2016 OpenMarket Ltd
# Copyright 2018-9 New Vector Ltd
#
# Licensed under the Apache License, Version 2.0 (the "License");
# you may not use this file except in compliance with the License.
# You may obtain a copy of the License at
#
#     http://www.apache.org/licenses/LICENSE-2.0
#
# Unless required by applicable law or agreed to in writing, software
# distributed under the License is distributed on an "AS IS" BASIS,
# WITHOUT WARRANTIES OR CONDITIONS OF ANY KIND, either express or implied.
# See the License for the specific language governing permissions and
# limitations under the License.

""" This is a reference implementation of a Matrix homeserver.
"""

import json
import os
import sys

from synapse.util.rust import check_rust_lib_up_to_date
from synapse.util.stringutils import strtobool

# Check that we're not running on an unsupported Python version.
if sys.version_info < (3, 7):
    print("Synapse requires Python 3.7 or above.")
    sys.exit(1)

# Allow using the asyncio reactor via env var.
if strtobool(os.environ.get("SYNAPSE_ASYNC_IO_REACTOR", "0")):
    from incremental import Version

    import twisted

    # We need a bugfix that is included in Twisted 21.2.0:
    # https://twistedmatrix.com/trac/ticket/9787
    if twisted.version < Version("Twisted", 21, 2, 0):
        print("Using asyncio reactor requires Twisted>=21.2.0")
        sys.exit(1)

    import asyncio

    from twisted.internet import asyncioreactor

<<<<<<< HEAD
        if bool(os.environ.get("SYNAPSE_UVLOOP", False)):
            import uvloop

            uvloop.install()
            print("Using uvloop")

        asyncioreactor.install(asyncio.get_event_loop())
    except ImportError:
        pass
=======
    asyncioreactor.install(asyncio.get_event_loop())
>>>>>>> e70f398f

# Twisted and canonicaljson will fail to import when this file is executed to
# get the __version__ during a fresh install. That's OK and subsequent calls to
# actually start Synapse will import these libraries fine.
try:
    from twisted.internet import protocol
    from twisted.internet.protocol import Factory
    from twisted.names.dns import DNSDatagramProtocol

    protocol.Factory.noisy = False
    Factory.noisy = False
    DNSDatagramProtocol.noisy = False
except ImportError:
    pass

# Use the standard library json implementation instead of simplejson.
try:
    from canonicaljson import set_json_library

    set_json_library(json)
except ImportError:
    pass

import synapse.util

__version__ = synapse.util.SYNAPSE_VERSION

if bool(os.environ.get("SYNAPSE_TEST_PATCH_LOG_CONTEXTS", False)):
    # We import here so that we don't have to install a bunch of deps when
    # running the packaging tox test.
    from synapse.util.patch_inline_callbacks import do_patch

    do_patch()


check_rust_lib_up_to_date()<|MERGE_RESOLUTION|>--- conflicted
+++ resolved
@@ -44,19 +44,14 @@
 
     from twisted.internet import asyncioreactor
 
-<<<<<<< HEAD
-        if bool(os.environ.get("SYNAPSE_UVLOOP", False)):
-            import uvloop
+    if bool(os.environ.get("SYNAPSE_UVLOOP", False)):
+        import uvloop
 
-            uvloop.install()
-            print("Using uvloop")
+        uvloop.install()
+        print("Using uvloop")
 
-        asyncioreactor.install(asyncio.get_event_loop())
-    except ImportError:
-        pass
-=======
     asyncioreactor.install(asyncio.get_event_loop())
->>>>>>> e70f398f
+
 
 # Twisted and canonicaljson will fail to import when this file is executed to
 # get the __version__ during a fresh install. That's OK and subsequent calls to
