--- conflicted
+++ resolved
@@ -157,11 +157,7 @@
         being run.
         """
         start = 0 if INCLUDE_ALL_UNREAD_NOTIFS else self.last_stream_ordering
-<<<<<<< HEAD
         assert start is not None
-        assert self.max_stream_ordering is not None
-=======
->>>>>>> be2db93b
         unprocessed = await self.store.get_unread_push_actions_for_user_in_range_for_email(
             self.user_id, start, self.max_stream_ordering
         )
