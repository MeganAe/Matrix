--- conflicted
+++ resolved
@@ -31,17 +31,12 @@
                 room_id,
                 user_id,
             )
-<<<<<<< HEAD
+        )
 
-            # Beeper change: Only count a room as having unread messages if we
-            # have both unread events (MSC2654) *and* notifications (ie, not muted).
-            if notifs.notify_count == 0 or notifs.unread_count == 0:
-                continue
-=======
-        )
-        if notifs.notify_count == 0:
+        # Beeper change: Only count a room as having unread messages if we
+        # have both unread events (MSC2654) *and* notifications (ie, not muted).
+        if notifs.notify_count == 0 or notifs.unread_count == 0:
             continue
->>>>>>> b51a0f4b
 
         if group_by_room:
             # return one badge count per conversation
