--- conflicted
+++ resolved
@@ -21,32 +21,13 @@
     invites = await store.get_invited_rooms_for_local_user(user_id)
     joins = await store.get_rooms_for_user(user_id)
 
-<<<<<<< HEAD
     badge = len(invites)
 
     for room_id in joins:
-        unread_count = yield store.get_unread_message_count_for_user(room_id, user_id)
+        unread_count = await store.get_unread_message_count_for_user(room_id, user_id)
         # return one badge count per conversation, as count per
         # message is so noisy as to be almost useless
         badge += 1 if unread_count else 0
-=======
-    my_receipts_by_room = await store.get_receipts_for_user(user_id, "m.read")
-
-    badge = len(invites)
-
-    for room_id in joins:
-        if room_id in my_receipts_by_room:
-            last_unread_event_id = my_receipts_by_room[room_id]
-
-            notifs = await (
-                store.get_unread_event_push_actions_by_room_for_user(
-                    room_id, user_id, last_unread_event_id
-                )
-            )
-            # return one badge count per conversation, as count per
-            # message is so noisy as to be almost useless
-            badge += 1 if notifs["notify_count"] else 0
->>>>>>> 8144bc26
     return badge
 
 
