# Copyright 2015, 2016 OpenMarket Ltd
# Copyright 2017 New Vector Ltd
# Copyright 2019 The Matrix.org Foundation C.I.C.
#
# Licensed under the Apache License, Version 2.0 (the "License");
# you may not use this file except in compliance with the License.
# You may obtain a copy of the License at
#
#     http://www.apache.org/licenses/LICENSE-2.0
#
# Unless required by applicable law or agreed to in writing, software
# distributed under the License is distributed on an "AS IS" BASIS,
# WITHOUT WARRANTIES OR CONDITIONS OF ANY KIND, either express or implied.
# See the License for the specific language governing permissions and
# limitations under the License.

"""
Push rules is the system used to determine which events trigger a push (and a
bump in notification counts).

This consists of a list of "push rules" for each user, where a push rule is a
pair of "conditions" and "actions". When a user receives an event Synapse
iterates over the list of push rules until it finds one where all the conditions
match the event, at which point "actions" describe the outcome (e.g. notify,
highlight, etc).

Push rules are split up into 5 different "kinds" (aka "priority classes"), which
are run in order:
    1. Override — highest priority rules, e.g. always ignore notices
    2. Content — content specific rules, e.g. @ notifications
    3. Room — per room rules, e.g. enable/disable notifications for all messages
       in a room
    4. Sender — per sender rules, e.g. never notify for messages from a given
       user
    5. Underride — the lowest priority "default" rules, e.g. notify for every
       message.

The set of "base rules" are the list of rules that every user has by default. A
user can modify their copy of the push rules in one of three ways:

    1. Adding a new push rule of a certain kind
    2. Changing the actions of a base rule
    3. Enabling/disabling a base rule.

The base rules are split into whether they come before or after a particular
kind, so the order of push rule evaluation would be: base rules for before
"override" kind, user defined "override" rules, base rules after "override"
kind, etc, etc.
"""

import itertools
import logging
from typing import Dict, Iterator, List, Mapping, Sequence, Tuple, Union

import attr

from synapse.config.experimental import ExperimentalConfig
from synapse.push.rulekinds import PRIORITY_CLASS_MAP

logger = logging.getLogger(__name__)


@attr.s(auto_attribs=True, slots=True, frozen=True)
class PushRule:
    """A push rule

    Attributes:
        rule_id: a unique ID for this rule
        priority_class: what "kind" of push rule this is (see
            `PRIORITY_CLASS_MAP` for mapping between int and kind)
        conditions: the sequence of conditions that all need to match
        actions: the actions to apply if all conditions are met
        default: is this a base rule?
        default_enabled: is this enabled by default?
    """

    rule_id: str
    priority_class: int
    conditions: Sequence[Mapping[str, str]]
    actions: Sequence[Union[str, Mapping]]
    default: bool = False
    default_enabled: bool = True


@attr.s(auto_attribs=True, slots=True, frozen=True, weakref_slot=False)
class PushRules:
    """A collection of push rules for an account.

    Can be iterated over, producing push rules in priority order.
    """

    # A mapping from rule ID to push rule that overrides a base rule. These will
    # be returned instead of the base rule.
    overriden_base_rules: Dict[str, PushRule] = attr.Factory(dict)

    # The following stores the custom push rules at each priority class.
    #
    # We keep these separate (rather than combining into one big list) to avoid
    # copying the base rules around all the time.
    override: List[PushRule] = attr.Factory(list)
    content: List[PushRule] = attr.Factory(list)
    room: List[PushRule] = attr.Factory(list)
    sender: List[PushRule] = attr.Factory(list)
    underride: List[PushRule] = attr.Factory(list)

    def __iter__(self) -> Iterator[PushRule]:
        # When iterating over the push rules we need to return the base rules
        # interspersed at the correct spots.
        for rule in itertools.chain(
            BASE_PREPEND_OVERRIDE_RULES,
            self.override,
            BASE_APPEND_OVERRIDE_RULES,
            self.content,
            BASE_APPEND_CONTENT_RULES,
            self.room,
            self.sender,
            self.underride,
            BASE_APPEND_UNDERRIDE_RULES,
        ):
            # Check if a base rule has been overriden by a custom rule. If so
            # return that instead.
            override_rule = self.overriden_base_rules.get(rule.rule_id)
            if override_rule:
                yield override_rule
            else:
                yield rule

    def __len__(self) -> int:
        # The length is mostly used by caches to get a sense of "size" / amount
        # of memory this object is using, so we only count the number of custom
        # rules.
        return (
            len(self.overriden_base_rules)
            + len(self.override)
            + len(self.content)
            + len(self.room)
            + len(self.sender)
            + len(self.underride)
        )


@attr.s(auto_attribs=True, slots=True, frozen=True, weakref_slot=False)
class FilteredPushRules:
    """A wrapper around `PushRules` that filters out disabled experimental push
    rules, and includes the "enabled" state for each rule when iterated over.
    """

    push_rules: PushRules
    enabled_map: Dict[str, bool]
    experimental_config: ExperimentalConfig

    def __iter__(self) -> Iterator[Tuple[PushRule, bool]]:
        for rule in self.push_rules:
            if not _is_experimental_rule_enabled(
                rule.rule_id, self.experimental_config
            ):
                continue

            enabled = self.enabled_map.get(rule.rule_id, rule.default_enabled)

            yield rule, enabled

    def __len__(self) -> int:
        return len(self.push_rules)


DEFAULT_EMPTY_PUSH_RULES = PushRules()


def compile_push_rules(rawrules: List[PushRule]) -> PushRules:
    """Given a set of custom push rules return a `PushRules` instance (which
    includes the base rules).
    """

    if not rawrules:
        # Fast path to avoid allocating empty lists when there are no custom
        # rules for the user.
        return DEFAULT_EMPTY_PUSH_RULES

    rules = PushRules()

    for rule in rawrules:
        # We need to decide which bucket each custom push rule goes into.

        # If it has the same ID as a base rule then it overrides that...
        overriden_base_rule = BASE_RULES_BY_ID.get(rule.rule_id)
        if overriden_base_rule:
            rules.overriden_base_rules[rule.rule_id] = attr.evolve(
                overriden_base_rule, actions=rule.actions
            )
            continue

        # ... otherwise it gets added to the appropriate priority class bucket
        collection: List[PushRule]
        if rule.priority_class == 5:
            collection = rules.override
        elif rule.priority_class == 4:
            collection = rules.content
        elif rule.priority_class == 3:
            collection = rules.room
        elif rule.priority_class == 2:
            collection = rules.sender
        elif rule.priority_class == 1:
            collection = rules.underride
        elif rule.priority_class <= 0:
            logger.info(
                "Got rule with priority class less than zero, but doesn't override a base rule: %s",
                rule,
            )
            continue
        else:
            # We log and continue here so as not to break event sending
            logger.error("Unknown priority class: %", rule.priority_class)
            continue

        collection.append(rule)

    return rules


def _is_experimental_rule_enabled(
    rule_id: str, experimental_config: ExperimentalConfig
) -> bool:
    """Used by `FilteredPushRules` to filter out experimental rules when they
    have not been enabled.
    """
    if (
        rule_id == "global/override/.org.matrix.msc3786.rule.room.server_acl"
        and not experimental_config.msc3786_enabled
    ):
        return False
    if (
        rule_id == "global/underride/.org.matrix.msc3772.thread_reply"
        and not experimental_config.msc3772_enabled
    ):
        return False
    return True


BASE_APPEND_CONTENT_RULES = [
    PushRule(
        default=True,
        priority_class=PRIORITY_CLASS_MAP["content"],
        rule_id="global/content/.m.rule.contains_user_name",
        conditions=[
            {
                "kind": "event_match",
                "key": "content.body",
                # Match the localpart of the requester's MXID.
                "pattern_type": "user_localpart",
            }
        ],
        actions=[
            "notify",
            {"set_tweak": "sound", "value": "default"},
            {"set_tweak": "highlight"},
        ],
    )
]


BASE_PREPEND_OVERRIDE_RULES = [
    PushRule(
        default=True,
        priority_class=PRIORITY_CLASS_MAP["override"],
        rule_id="global/override/.m.rule.master",
        default_enabled=False,
        conditions=[],
        actions=["dont_notify"],
    )
]


<<<<<<< HEAD
BASE_APPEND_OVERRIDE_RULES: List[Dict[str, Any]] = [
    # Disable notifications for auto-accepted room invites
    # NOTE: this rule must be a higher prio than .m.rule.invite_for_me because
    # that will also match the same events.
    {
        "rule_id": "global/override/.com.beeper.suppress_auto_invite",
        "conditions": [
            {  # member event
                "kind": "event_match",
                "key": "type",
                "pattern": "m.room.member",
                "_cache_key": "_member",
            },
            {  # with membership = invite
                "kind": "event_match",
                "key": "content.membership",
                "pattern": "invite",
                "_cache_key": "_invite_member",
            },
            {  # matching the current user ID
                "kind": "event_match",
                "key": "state_key",
                "pattern_type": "user_id",
            },
            {  # with the will_auto_accept field
                "kind": "event_match",
                "key": "content.fi.mau.will_auto_accept",
                "pattern": "true",
                "_cache_key": "_will_auto_accept",
            },
        ],
        "actions": ["dont_notify"],
    },
    # We don't want to notify on edits in Beeper land. Not only can this be confusing in real time (2 notifications,
    # one message) but it's also especially confusing when a bridge needs to edit a previously backfilled message.
    {
        "rule_id": "global/override/.com.beeper.suppress_edits",
        "conditions": [
=======
BASE_APPEND_OVERRIDE_RULES = [
    PushRule(
        default=True,
        priority_class=PRIORITY_CLASS_MAP["override"],
        rule_id="global/override/.m.rule.suppress_notices",
        conditions=[
>>>>>>> 6f80fe1e
            {
                "kind": "event_match",
                "key": "content.m.relates_to.rel_type",
                "pattern": "m.replace",
                "_cache_key": "_m_relates_to_rel_type",
            },
        ],
        "actions": ["dont_notify"],
    },
    {
        "rule_id": "global/override/.m.rule.suppress_send_message_status",
        "conditions": [
            {
                "kind": "event_match",
                "key": "type",
                "pattern": "com.beeper.message_send_status",
                "_cache_key": "_suppress_send_message_status",
            }
        ],
        "actions": ["dont_notify"],
    },
    {
        "rule_id": "global/override/.m.rule.suppress_power_levels",
        "conditions": [
            {
                "kind": "event_match",
                "key": "type",
                "pattern": "m.room.power_levels",
                "_cache_key": "_suppress_power_levels",
            }
        ],
        actions=["dont_notify"],
    ),
    # NB. .m.rule.invite_for_me must be higher prio than .m.rule.member_event
    # otherwise invites will be matched by .m.rule.member_event
    PushRule(
        default=True,
        priority_class=PRIORITY_CLASS_MAP["override"],
        rule_id="global/override/.m.rule.invite_for_me",
        conditions=[
            {
                "kind": "event_match",
                "key": "type",
                "pattern": "m.room.member",
                "_cache_key": "_member",
            },
            {
                "kind": "event_match",
                "key": "content.membership",
                "pattern": "invite",
                "_cache_key": "_invite_member",
            },
            # Match the requester's MXID.
            {"kind": "event_match", "key": "state_key", "pattern_type": "user_id"},
        ],
        actions=[
            "notify",
            {"set_tweak": "sound", "value": "default"},
            {"set_tweak": "highlight", "value": False},
        ],
    ),
    # Will we sometimes want to know about people joining and leaving?
    # Perhaps: if so, this could be expanded upon. Seems the most usual case
    # is that we don't though. We add this override rule so that even if
    # the room rule is set to notify, we don't get notifications about
    # join/leave/avatar/displayname events.
    # See also: https://matrix.org/jira/browse/SYN-607
    PushRule(
        default=True,
        priority_class=PRIORITY_CLASS_MAP["override"],
        rule_id="global/override/.m.rule.member_event",
        conditions=[
            {
                "kind": "event_match",
                "key": "type",
                "pattern": "m.room.member",
                "_cache_key": "_member",
            }
        ],
        actions=["dont_notify"],
    ),
    # This was changed from underride to override so it's closer in priority
    # to the content rules where the user name highlight rule lives. This
    # way a room rule is lower priority than both but a custom override rule
    # is higher priority than both.
    PushRule(
        default=True,
        priority_class=PRIORITY_CLASS_MAP["override"],
        rule_id="global/override/.m.rule.contains_display_name",
        conditions=[{"kind": "contains_display_name"}],
        actions=[
            "notify",
            {"set_tweak": "sound", "value": "default"},
            {"set_tweak": "highlight"},
        ],
    ),
    PushRule(
        default=True,
        priority_class=PRIORITY_CLASS_MAP["override"],
        rule_id="global/override/.m.rule.roomnotif",
        conditions=[
            {
                "kind": "event_match",
                "key": "content.body",
                "pattern": "@room",
                "_cache_key": "_roomnotif_content",
            },
            {
                "kind": "sender_notification_permission",
                "key": "room",
                "_cache_key": "_roomnotif_pl",
            },
        ],
        actions=["notify", {"set_tweak": "highlight", "value": True}],
    ),
    PushRule(
        default=True,
        priority_class=PRIORITY_CLASS_MAP["override"],
        rule_id="global/override/.m.rule.tombstone",
        conditions=[
            {
                "kind": "event_match",
                "key": "type",
                "pattern": "m.room.tombstone",
                "_cache_key": "_tombstone",
            },
            {
                "kind": "event_match",
                "key": "state_key",
                "pattern": "",
                "_cache_key": "_tombstone_statekey",
            },
        ],
<<<<<<< HEAD
        "actions": ["notify", {"set_tweak": "highlight", "value": True}],
    },
    # NOTE: upstream has a blanket rule that blocks all notifications for reactions,
    # this is a modified rule that blocks reactions to *other users* events. This means
    # any user supplied "noisy" rules don't accidentally trigger notifications for reactions
    # to other users messages.
    {
        "rule_id": "global/override/.com.beeper.reaction",
        "conditions": [
=======
        actions=["notify", {"set_tweak": "highlight", "value": True}],
    ),
    PushRule(
        default=True,
        priority_class=PRIORITY_CLASS_MAP["override"],
        rule_id="global/override/.m.rule.reaction",
        conditions=[
>>>>>>> 6f80fe1e
            {
                "kind": "event_match",
                "key": "type",
                "pattern": "m.reaction",
                "_cache_key": "_reaction",
            },
            # Don't notify if this reaction is to someone elses event
            {
                "kind": "inverse_related_event_match",
                "key": "sender",
                "pattern_type": "user_id",
            },
        ],
        actions=["dont_notify"],
    ),
    # XXX: This is an experimental rule that is only enabled if msc3786_enabled
    # is enabled, if it is not the rule gets filtered out in _load_rules() in
    # PushRulesWorkerStore
    PushRule(
        default=True,
        priority_class=PRIORITY_CLASS_MAP["override"],
        rule_id="global/override/.org.matrix.msc3786.rule.room.server_acl",
        conditions=[
            {
                "kind": "event_match",
                "key": "type",
                "pattern": "m.room.server_acl",
                "_cache_key": "_room_server_acl",
            },
            {
                "kind": "event_match",
                "key": "state_key",
                "pattern": "",
                "_cache_key": "_room_server_acl_state_key",
            },
        ],
        actions=[],
    ),
]


<<<<<<< HEAD
BASE_APPEND_UNDERRIDE_RULES: List[Dict[str, Any]] = [
    # Beeper change: this rule is moved down from override. This means room
    # rules take precedence, so if you enable bot notifications (by modifying
    # this rule) notifications will not be sent for muted rooms.
    {
        "rule_id": "global/underride/.m.rule.suppress_notices",
        "conditions": [
            {
                "kind": "event_match",
                "key": "content.msgtype",
                "pattern": "m.notice",
                "_cache_key": "_suppress_notices",
            }
        ],
        "actions": ["dont_notify"],
    },
    {
        "rule_id": "global/underride/.m.rule.call",
        "conditions": [
=======
BASE_APPEND_UNDERRIDE_RULES = [
    PushRule(
        default=True,
        priority_class=PRIORITY_CLASS_MAP["underride"],
        rule_id="global/underride/.m.rule.call",
        conditions=[
>>>>>>> 6f80fe1e
            {
                "kind": "event_match",
                "key": "type",
                "pattern": "m.call.invite",
                "_cache_key": "_call",
            }
        ],
        actions=[
            "notify",
            {"set_tweak": "sound", "value": "ring"},
            {"set_tweak": "highlight", "value": False},
        ],
    ),
    # XXX: once m.direct is standardised everywhere, we should use it to detect
    # a DM from the user's perspective rather than this heuristic.
    PushRule(
        default=True,
        priority_class=PRIORITY_CLASS_MAP["underride"],
        rule_id="global/underride/.m.rule.room_one_to_one",
        conditions=[
            {"kind": "room_member_count", "is": "2", "_cache_key": "member_count"},
            {
                "kind": "event_match",
                "key": "type",
                "pattern": "m.room.message",
                "_cache_key": "_message",
            },
        ],
        actions=[
            "notify",
            {"set_tweak": "sound", "value": "default"},
            {"set_tweak": "highlight", "value": False},
        ],
    ),
    # XXX: this is going to fire for events which aren't m.room.messages
    # but are encrypted (e.g. m.call.*)...
    PushRule(
        default=True,
        priority_class=PRIORITY_CLASS_MAP["underride"],
        rule_id="global/underride/.m.rule.encrypted_room_one_to_one",
        conditions=[
            {"kind": "room_member_count", "is": "2", "_cache_key": "member_count"},
            {
                "kind": "event_match",
                "key": "type",
                "pattern": "m.room.encrypted",
                "_cache_key": "_encrypted",
            },
        ],
        actions=[
            "notify",
            {"set_tweak": "sound", "value": "default"},
            {"set_tweak": "highlight", "value": False},
        ],
    ),
    PushRule(
        default=True,
        priority_class=PRIORITY_CLASS_MAP["underride"],
        rule_id="global/underride/.org.matrix.msc3772.thread_reply",
        conditions=[
            {
                "kind": "org.matrix.msc3772.relation_match",
                "rel_type": "m.thread",
                # Match the requester's MXID.
                "sender_type": "user_id",
            }
        ],
        actions=["notify", {"set_tweak": "highlight", "value": False}],
    ),
    PushRule(
        default=True,
        priority_class=PRIORITY_CLASS_MAP["underride"],
        rule_id="global/underride/.m.rule.message",
        conditions=[
            {
                "kind": "event_match",
                "key": "type",
                "pattern": "m.room.message",
                "_cache_key": "_message",
            }
        ],
        actions=["notify", {"set_tweak": "highlight", "value": False}],
    ),
    # XXX: this is going to fire for events which aren't m.room.messages
    # but are encrypted (e.g. m.call.*)...
    PushRule(
        default=True,
        priority_class=PRIORITY_CLASS_MAP["underride"],
        rule_id="global/underride/.m.rule.encrypted",
        conditions=[
            {
                "kind": "event_match",
                "key": "type",
                "pattern": "m.room.encrypted",
                "_cache_key": "_encrypted",
            }
        ],
        actions=["notify", {"set_tweak": "highlight", "value": False}],
    ),
    PushRule(
        default=True,
        priority_class=PRIORITY_CLASS_MAP["underride"],
        rule_id="global/underride/.im.vector.jitsi",
        conditions=[
            {
                "kind": "event_match",
                "key": "type",
                "pattern": "im.vector.modular.widgets",
                "_cache_key": "_type_modular_widgets",
            },
            {
                "kind": "event_match",
                "key": "content.type",
                "pattern": "jitsi",
                "_cache_key": "_content_type_jitsi",
            },
            {
                "kind": "event_match",
                "key": "state_key",
                "pattern": "*",
                "_cache_key": "_is_state_event",
            },
        ],
<<<<<<< HEAD
        "actions": ["notify", {"set_tweak": "highlight", "value": False}],
    },
    # Enable notifications for reactions
    {
        "rule_id": "global/underride/.com.beeper.reaction",
        "conditions": [
            {
                "kind": "event_match",
                "key": "type",
                "pattern": "m.reaction",
                "_cache_key": "_reaction",
            },
            # Only send reaction notifications for smaller rooms (under 20 members)
            {
                "kind": "room_member_count",
                "is": "<20",
                "_cache_key": "_member_count",
            },
            # Only send notification if the reaction is to your message
            {
                "kind": "related_event_match",
                "key": "sender",
                "pattern_type": "user_id",
            },
        ],
        "actions": ["notify", {"set_tweak": "highlight", "value": False}],
    },
=======
        actions=["notify", {"set_tweak": "highlight", "value": False}],
    ),
>>>>>>> 6f80fe1e
]


BASE_RULE_IDS = set()

BASE_RULES_BY_ID: Dict[str, PushRule] = {}

for r in BASE_APPEND_CONTENT_RULES:
    BASE_RULE_IDS.add(r.rule_id)
    BASE_RULES_BY_ID[r.rule_id] = r

for r in BASE_PREPEND_OVERRIDE_RULES:
    BASE_RULE_IDS.add(r.rule_id)
    BASE_RULES_BY_ID[r.rule_id] = r

for r in BASE_APPEND_OVERRIDE_RULES:
    BASE_RULE_IDS.add(r.rule_id)
    BASE_RULES_BY_ID[r.rule_id] = r

for r in BASE_APPEND_UNDERRIDE_RULES:
    BASE_RULE_IDS.add(r.rule_id)
    BASE_RULES_BY_ID[r.rule_id] = r<|MERGE_RESOLUTION|>--- conflicted
+++ resolved
@@ -271,14 +271,15 @@
 ]
 
 
-<<<<<<< HEAD
-BASE_APPEND_OVERRIDE_RULES: List[Dict[str, Any]] = [
+BASE_APPEND_OVERRIDE_RULES = [
     # Disable notifications for auto-accepted room invites
     # NOTE: this rule must be a higher prio than .m.rule.invite_for_me because
     # that will also match the same events.
-    {
-        "rule_id": "global/override/.com.beeper.suppress_auto_invite",
-        "conditions": [
+    PushRule(
+        default=True,
+        priority_class=PRIORITY_CLASS_MAP["override"],
+        rule_id="global/override/.com.beeper.suppress_auto_invite",
+        conditions=[
             {  # member event
                 "kind": "event_match",
                 "key": "type",
@@ -303,21 +304,15 @@
                 "_cache_key": "_will_auto_accept",
             },
         ],
-        "actions": ["dont_notify"],
-    },
+        actions=["dont_notify"],
+    ),
     # We don't want to notify on edits in Beeper land. Not only can this be confusing in real time (2 notifications,
     # one message) but it's also especially confusing when a bridge needs to edit a previously backfilled message.
-    {
-        "rule_id": "global/override/.com.beeper.suppress_edits",
-        "conditions": [
-=======
-BASE_APPEND_OVERRIDE_RULES = [
-    PushRule(
-        default=True,
-        priority_class=PRIORITY_CLASS_MAP["override"],
-        rule_id="global/override/.m.rule.suppress_notices",
-        conditions=[
->>>>>>> 6f80fe1e
+    PushRule(
+        default=True,
+        priority_class=PRIORITY_CLASS_MAP["override"],
+        rule_id="global/override/.com.beeper.suppress_edits",
+        conditions=[
             {
                 "kind": "event_match",
                 "key": "content.m.relates_to.rel_type",
@@ -325,11 +320,13 @@
                 "_cache_key": "_m_relates_to_rel_type",
             },
         ],
-        "actions": ["dont_notify"],
-    },
-    {
-        "rule_id": "global/override/.m.rule.suppress_send_message_status",
-        "conditions": [
+        actions=["dont_notify"],
+    ),
+    PushRule(
+        default=True,
+        priority_class=PRIORITY_CLASS_MAP["override"],
+        rule_id="global/override/.m.rule.suppress_send_message_status",
+        conditions=[
             {
                 "kind": "event_match",
                 "key": "type",
@@ -337,11 +334,13 @@
                 "_cache_key": "_suppress_send_message_status",
             }
         ],
-        "actions": ["dont_notify"],
-    },
-    {
-        "rule_id": "global/override/.m.rule.suppress_power_levels",
-        "conditions": [
+        actions=["dont_notify"],
+    ),
+    PushRule(
+        default=True,
+        priority_class=PRIORITY_CLASS_MAP["override"],
+        rule_id="global/override/.m.rule.suppress_power_levels",
+        conditions=[
             {
                 "kind": "event_match",
                 "key": "type",
@@ -451,25 +450,17 @@
                 "_cache_key": "_tombstone_statekey",
             },
         ],
-<<<<<<< HEAD
-        "actions": ["notify", {"set_tweak": "highlight", "value": True}],
-    },
+        actions=["notify", {"set_tweak": "highlight", "value": True}],
+    ),
     # NOTE: upstream has a blanket rule that blocks all notifications for reactions,
     # this is a modified rule that blocks reactions to *other users* events. This means
     # any user supplied "noisy" rules don't accidentally trigger notifications for reactions
     # to other users messages.
-    {
-        "rule_id": "global/override/.com.beeper.reaction",
-        "conditions": [
-=======
-        actions=["notify", {"set_tweak": "highlight", "value": True}],
-    ),
-    PushRule(
-        default=True,
-        priority_class=PRIORITY_CLASS_MAP["override"],
-        rule_id="global/override/.m.rule.reaction",
-        conditions=[
->>>>>>> 6f80fe1e
+    PushRule(
+        default=True,
+        priority_class=PRIORITY_CLASS_MAP["override"],
+        rule_id="global/override/.com.beeper.reaction",
+        conditions=[
             {
                 "kind": "event_match",
                 "key": "type",
@@ -511,14 +502,15 @@
 ]
 
 
-<<<<<<< HEAD
-BASE_APPEND_UNDERRIDE_RULES: List[Dict[str, Any]] = [
+BASE_APPEND_UNDERRIDE_RULES = [
     # Beeper change: this rule is moved down from override. This means room
     # rules take precedence, so if you enable bot notifications (by modifying
     # this rule) notifications will not be sent for muted rooms.
-    {
-        "rule_id": "global/underride/.m.rule.suppress_notices",
-        "conditions": [
+    PushRule(
+        default=True,
+        priority_class=PRIORITY_CLASS_MAP["underride"],
+        rule_id="global/underride/.m.rule.suppress_notices",
+        conditions=[
             {
                 "kind": "event_match",
                 "key": "content.msgtype",
@@ -526,19 +518,13 @@
                 "_cache_key": "_suppress_notices",
             }
         ],
-        "actions": ["dont_notify"],
-    },
-    {
-        "rule_id": "global/underride/.m.rule.call",
-        "conditions": [
-=======
-BASE_APPEND_UNDERRIDE_RULES = [
+        actions=["dont_notify"],
+    ),
     PushRule(
         default=True,
         priority_class=PRIORITY_CLASS_MAP["underride"],
         rule_id="global/underride/.m.rule.call",
         conditions=[
->>>>>>> 6f80fe1e
             {
                 "kind": "event_match",
                 "key": "type",
@@ -662,13 +648,14 @@
                 "_cache_key": "_is_state_event",
             },
         ],
-<<<<<<< HEAD
-        "actions": ["notify", {"set_tweak": "highlight", "value": False}],
-    },
+        actions=["notify", {"set_tweak": "highlight", "value": False}],
+    ),
     # Enable notifications for reactions
-    {
-        "rule_id": "global/underride/.com.beeper.reaction",
-        "conditions": [
+    PushRule(
+        default=True,
+        priority_class=PRIORITY_CLASS_MAP["underride"],
+        rule_id="global/underride/.com.beeper.reaction",
+        conditions=[
             {
                 "kind": "event_match",
                 "key": "type",
@@ -688,12 +675,8 @@
                 "pattern_type": "user_id",
             },
         ],
-        "actions": ["notify", {"set_tweak": "highlight", "value": False}],
-    },
-=======
         actions=["notify", {"set_tweak": "highlight", "value": False}],
     ),
->>>>>>> 6f80fe1e
 ]
 
 
