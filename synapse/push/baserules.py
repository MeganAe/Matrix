--- conflicted
+++ resolved
@@ -170,16 +170,15 @@
         "conditions": [
             {  # member event
                 "kind": "event_match",
-<<<<<<< HEAD
                 "key": "type",
                 "pattern": "m.room.member",
-                "_id": "_member",
+                "_cache_key": "_member",
             },
             {  # with membership = invite
                 "kind": "event_match",
                 "key": "content.membership",
                 "pattern": "invite",
-                "_id": "_invite_member",
+                "_cache_key": "_invite_member",
             },
             {  # matching the current user ID
                 "kind": "event_match",
@@ -190,14 +189,8 @@
                 "kind": "event_match",
                 "key": "content.fi.mau.will_auto_accept",
                 "pattern": "true",
-                "_id": "_will_auto_accept",
-            },
-=======
-                "key": "content.msgtype",
-                "pattern": "m.notice",
-                "_cache_key": "_suppress_notices",
-            }
->>>>>>> 6b26536a
+                "_cache_key": "_will_auto_accept",
+            },
         ],
         "actions": ["dont_notify"],
     },
@@ -304,15 +297,9 @@
         "conditions": [
             {
                 "kind": "event_match",
-<<<<<<< HEAD
                 "key": "content.msgtype",
                 "pattern": "m.notice",
-                "_id": "_suppress_notices",
-=======
-                "key": "type",
-                "pattern": "m.reaction",
-                "_cache_key": "_reaction",
->>>>>>> 6b26536a
+                "_cache_key": "_suppress_notices",
             }
         ],
         "actions": ["dont_notify"],
@@ -429,13 +416,13 @@
                 "kind": "event_match",
                 "key": "type",
                 "pattern": "m.reaction",
-                "_id": "_reaction",
+                "_cache_key": "_reaction",
             },
             # Only send reaction notifications for smaller rooms (under 20 members)
             {
                 "kind": "room_member_count",
                 "is": "<20",
-                "_id": "_member_count",
+                "_cache_key": "_member_count",
             },
             # Only send notification if the reaction is to your message
             {
