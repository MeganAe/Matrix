--- conflicted
+++ resolved
@@ -111,14 +111,8 @@
             self.room_push_rule_cache_metrics,
         )
 
-<<<<<<< HEAD
-    @defer.inlineCallbacks
-    def _get_power_levels_and_sender_level(self, event, context):
-        prev_state_ids = yield defer.ensureDeferred(context.get_prev_state_ids())
-=======
     async def _get_power_levels_and_sender_level(self, event, context):
         prev_state_ids = await context.get_prev_state_ids()
->>>>>>> 5f65e626
         pl_event_id = prev_state_ids.get(POWER_KEY)
         if pl_event_id:
             # fastpath: if there's a power level event, that's all we need, and
