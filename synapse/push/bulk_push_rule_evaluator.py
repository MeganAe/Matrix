# Copyright 2015 OpenMarket Ltd
# Copyright 2017 New Vector Ltd
#
# Licensed under the Apache License, Version 2.0 (the "License");
# you may not use this file except in compliance with the License.
# You may obtain a copy of the License at
#
#     http://www.apache.org/licenses/LICENSE-2.0
#
# Unless required by applicable law or agreed to in writing, software
# distributed under the License is distributed on an "AS IS" BASIS,
# WITHOUT WARRANTIES OR CONDITIONS OF ANY KIND, either express or implied.
# See the License for the specific language governing permissions and
# limitations under the License.

import logging
from typing import (
    TYPE_CHECKING,
    Any,
    Collection,
    Dict,
    List,
    Mapping,
    Optional,
    Sequence,
    Tuple,
    Union,
)

from prometheus_client import Counter

from synapse.api.constants import (
    MAIN_TIMELINE,
    EventContentFields,
    EventTypes,
    Membership,
    RelationTypes,
)
from synapse.api.room_versions import PushRuleRoomFlag
from synapse.event_auth import auth_types_for_event, get_user_power_level
from synapse.events import EventBase, relation_from_event
from synapse.events.snapshot import EventContext
from synapse.state import POWER_KEY
from synapse.storage.databases.main.roommember import EventIdMembership
from synapse.synapse_rust.push import FilteredPushRules, PushRuleEvaluator
from synapse.types import JsonValue
from synapse.types.state import StateFilter
from synapse.util.caches import register_cache
from synapse.util.metrics import measure_func
from synapse.visibility import filter_event_for_clients_with_state

if TYPE_CHECKING:
    from synapse.server import HomeServer

logger = logging.getLogger(__name__)

push_rules_invalidation_counter = Counter(
    "synapse_push_bulk_push_rule_evaluator_push_rules_invalidation_counter", ""
)
push_rules_state_size_counter = Counter(
    "synapse_push_bulk_push_rule_evaluator_push_rules_state_size_counter", ""
)


STATE_EVENT_TYPES_TO_MARK_UNREAD = {
    EventTypes.Topic,
    EventTypes.Name,
    EventTypes.RoomAvatar,
    EventTypes.Tombstone,
}


SENTINEL = object()


def _should_count_as_unread(
    event: EventBase,
    context: EventContext,
    non_bot_room_members_count: int,
    current_user: str,
    related_events: Dict[str, Dict[str, Any]],
) -> bool:
    # Exclude rejected and soft-failed events.
    if context.rejected or event.internal_metadata.is_soft_failed():
        return False

    # Exclude edits.
    relates_to = relation_from_event(event)
    if relates_to and relates_to.rel_type == RelationTypes.REPLACE:
        return False

    # Mark encrypted and plain text messages events as unread.
    if not event.is_state():
        if event.type == EventTypes.Encrypted:
            return True
        elif event.type == EventTypes.Message:
            body = event.content.get("body")
            return isinstance(body, str) and bool(body)
        # Beeper: We want reactions to only count as unread if they're reactions to the current user in rooms that
        # have fewer than 20 users.
        elif event.type == "m.reaction" and related_events.get("m.annotation"):
            return (
                related_events["m.annotation"]["sender"] == current_user
                and non_bot_room_members_count < 20
            )

    return False


class BulkPushRuleEvaluator:
    """Calculates the outcome of push rules for an event for all users in the
    room at once.
    """

    def __init__(self, hs: "HomeServer"):
        self.hs = hs
        self.store = hs.get_datastores().main
        self.clock = hs.get_clock()
        self._event_auth_handler = hs.get_event_auth_handler()
        self.should_calculate_push_rules = self.hs.config.push.enable_push

        self._related_event_match_enabled = self.hs.config.experimental.msc3664_enabled
        self._intentional_mentions_enabled = (
            self.hs.config.experimental.msc3952_intentional_mentions
        )

        self.room_push_rule_cache_metrics = register_cache(
            "cache",
            "room_push_rule_cache",
            cache=[],  # Meaningless size, as this isn't a cache that stores values,
            resizable=False,
        )

    async def _get_rules_for_event(
        self,
        event: EventBase,
    ) -> Dict[str, FilteredPushRules]:
        """Get the push rules for all users who may need to be notified about
        the event.

        Note: this does not check if the user is allowed to see the event.

        Returns:
            Mapping of user ID to their push rules.
        """
        # If this is a membership event, only calculate push rules for the target.
        # While it's possible for users to configure push rules to respond to such an
        # event, in practise nobody does this. At the cost of violating the spec a
        # little, we can skip fetching a huge number of push rules in large rooms.
        # This helps make joins and leaves faster.
        if event.type == EventTypes.Member:
            local_users: Sequence[str] = []
            # We never notify a user about their own actions. This is enforced in
            # `_action_for_event_by_user` in the loop over `rules_by_user`, but we
            # do the same check here to avoid unnecessary DB queries.
            if event.sender != event.state_key and self.hs.is_mine_id(event.state_key):
                # Check the target is in the room, to avoid notifying them of
                # e.g. a pre-emptive ban.
                target_already_in_room = await self.store.check_local_user_in_room(
                    event.state_key, event.room_id
                )
                if target_already_in_room:
                    local_users = [event.state_key]
        else:
            # We get the users who may need to be notified by first fetching the
            # local users currently in the room, finding those that have push rules,
            # and *then* checking which users are actually allowed to see the event.
            #
            # The alternative is to first fetch all users that were joined at the
            # event, but that requires fetching the full state at the event, which
            # may be expensive for large rooms with few local users.

            local_users = await self.store.get_local_users_in_room(event.room_id)

        # Filter out appservice users.
        local_users = [
            u
            for u in local_users
            if not self.store.get_if_app_services_interested_in_user(u)
        ]

        # if this event is an invite event, we may need to run rules for the user
        # who's been invited, otherwise they won't get told they've been invited
        if event.type == EventTypes.Member and event.membership == Membership.INVITE:
            invited = event.state_key
            if invited and self.hs.is_mine_id(invited) and invited not in local_users:
                local_users.append(invited)

        if not local_users:
            return {}

        rules_by_user = await self.store.bulk_get_push_rules(local_users)

        logger.debug("Users in room: %s", local_users)

        if logger.isEnabledFor(logging.DEBUG):
            logger.debug(
                "Returning push rules for %r %r",
                event.room_id,
                list(rules_by_user.keys()),
            )

        return rules_by_user

    async def _get_power_levels_and_sender_level(
        self,
        event: EventBase,
        context: EventContext,
        event_id_to_event: Mapping[str, EventBase],
    ) -> Tuple[dict, Optional[int]]:
        """
        Given an event and an event context, get the power level event relevant to the event
        and the power level of the sender of the event.
        Args:
            event: event to check
            context: context of event to check
            event_id_to_event: a mapping of event_id to event for a set of events being
            batch persisted. This is needed as the sought-after power level event may
            be in this batch rather than the DB
        """
        # There are no power levels and sender levels possible to get from outlier
        if event.internal_metadata.is_outlier():
            return {}, None

        event_types = auth_types_for_event(event.room_version, event)
        prev_state_ids = await context.get_prev_state_ids(
            StateFilter.from_types(event_types)
        )
        pl_event_id = prev_state_ids.get(POWER_KEY)

        # fastpath: if there's a power level event, that's all we need, and
        # not having a power level event is an extreme edge case
        if pl_event_id:
            # Get the power level event from the batch, or fall back to the database.
            pl_event = event_id_to_event.get(pl_event_id)
            if pl_event:
                auth_events = {POWER_KEY: pl_event}
            else:
                auth_events = {POWER_KEY: await self.store.get_event(pl_event_id)}
        else:
            auth_events_ids = self._event_auth_handler.compute_auth_events(
                event, prev_state_ids, for_verification=False
            )
            auth_events_dict = await self.store.get_events(auth_events_ids)
            # Some needed auth events might be in the batch, combine them with those
            # fetched from the database.
            for auth_event_id in auth_events_ids:
                auth_event = event_id_to_event.get(auth_event_id)
                if auth_event:
                    auth_events_dict[auth_event_id] = auth_event
            auth_events = {(e.type, e.state_key): e for e in auth_events_dict.values()}

        sender_level = get_user_power_level(event.sender, auth_events)

        pl_event = auth_events.get(POWER_KEY)

        return pl_event.content if pl_event else {}, sender_level

    async def _related_events(
        self, event: EventBase
    ) -> Dict[str, Dict[str, JsonValue]]:
        """Fetches the related events for 'event'. Sets the im.vector.is_falling_back key if the event is from a fallback relation

        Returns:
            Mapping of relation type to flattened events.
        """
        related_events: Dict[str, Dict[str, JsonValue]] = {}
        if self._related_event_match_enabled:
            related_event_id = event.content.get("m.relates_to", {}).get("event_id")
            relation_type = event.content.get("m.relates_to", {}).get("rel_type")
            if related_event_id is not None and relation_type is not None:
                related_event = await self.store.get_event(
                    related_event_id, allow_none=True
                )
                if related_event is not None:
                    related_events[relation_type] = _flatten_dict(related_event)

            reply_event_id = (
                event.content.get("m.relates_to", {})
                .get("m.in_reply_to", {})
                .get("event_id")
            )

            # convert replies to pseudo relations
            if reply_event_id is not None:
                related_event = await self.store.get_event(
                    reply_event_id, allow_none=True
                )

                if related_event is not None:
                    related_events["m.in_reply_to"] = _flatten_dict(related_event)

                    # indicate that this is from a fallback relation.
                    if relation_type == "m.thread" and event.content.get(
                        "m.relates_to", {}
                    ).get("is_falling_back", False):
                        related_events["m.in_reply_to"][
                            "im.vector.is_falling_back"
                        ] = ""

        return related_events

    async def action_for_events_by_user(
        self, events_and_context: List[Tuple[EventBase, EventContext]]
    ) -> None:
        """Given a list of events and their associated contexts, evaluate the push rules
        for each event, check if the message should increment the unread count, and
        insert the results into the event_push_actions_staging table.
        """
        if not self.should_calculate_push_rules:
            return
        # For batched events the power level events may not have been persisted yet,
        # so we pass in the batched events. Thus if the event cannot be found in the
        # database we can check in the batch.
        event_id_to_event = {e.event_id: e for e, _ in events_and_context}
        for event, context in events_and_context:
            await self._action_for_event_by_user(event, context, event_id_to_event)

    @measure_func("action_for_event_by_user")
    async def _action_for_event_by_user(
        self,
        event: EventBase,
        context: EventContext,
        event_id_to_event: Mapping[str, EventBase],
    ) -> None:
        if (
            not event.internal_metadata.is_notifiable()
            or event.internal_metadata.is_historical()
<<<<<<< HEAD
            or event.content.get(EventContentFields.MSC2716_HISTORICAL)
=======
            or event.room_id in self.hs.config.server.rooms_to_exclude_from_sync
>>>>>>> 64a11fb6
        ):
            # Push rules for events that aren't notifiable can't be processed by this and
            # we want to skip push notification actions for historical messages
            # because we don't want to notify people about old history back in time.
            # The historical messages also do not have the proper `context.current_state_ids`
            # and `state_groups` because they have `prev_events` that aren't persisted yet
            # (historical messages persisted in reverse-chronological order).
            return

        rules_by_user = await self._get_rules_for_event(event)
        actions_by_user: Dict[str, Collection[Union[Mapping, str]]] = {}
        count_as_unread_by_user: Dict[str, bool] = {}

        non_bot_room_member_count = (
            await self.store.get_number_joined_non_bot_users_in_room(event.room_id)
        )

        (
            power_levels,
            sender_power_level,
        ) = await self._get_power_levels_and_sender_level(
            event, context, event_id_to_event
        )

        # Find the event's thread ID.
        relation = relation_from_event(event)
        # If the event does not have a relation, then it cannot have a thread ID.
        thread_id = MAIN_TIMELINE
        if relation:
            # Recursively attempt to find the thread this event relates to.
            if relation.rel_type == RelationTypes.THREAD:
                thread_id = relation.parent_id
            else:
                # Since the event has not yet been persisted we check whether
                # the parent is part of a thread.
                thread_id = await self.store.get_thread_id(relation.parent_id)

        related_events = await self._related_events(event)

        # It's possible that old room versions have non-integer power levels (floats or
        # strings; even the occasional `null`). For old rooms, we interpret these as if
        # they were integers. Do this here for the `@room` power level threshold.
        # Note that this is done automatically for the sender's power level by
        # _get_power_levels_and_sender_level in its call to get_user_power_level
        # (even for room V10.)
        notification_levels = power_levels.get("notifications", {})
        if not event.room_version.msc3667_int_only_power_levels:
            keys = list(notification_levels.keys())
            for key in keys:
                level = notification_levels.get(key, SENTINEL)
                if level is not SENTINEL and type(level) is not int:
                    try:
                        notification_levels[key] = int(level)
                    except (TypeError, ValueError):
                        del notification_levels[key]

        # Pull out any user and room mentions.
        has_mentions = (
            self._intentional_mentions_enabled
            and EventContentFields.MSC3952_MENTIONS in event.content
        )

        evaluator = PushRuleEvaluator(
            _flatten_dict(event),
            has_mentions,
            non_bot_room_member_count,
            sender_power_level,
            notification_levels,
            related_events,
            self._related_event_match_enabled,
            event.room_version.msc3931_push_features,
            self.hs.config.experimental.msc1767_enabled,  # MSC3931 flag
        )

        users = rules_by_user.keys()
        profiles = await self.store.get_subset_users_in_room_with_profiles(
            event.room_id, users
        )

        for uid, rules in rules_by_user.items():
            if event.sender == uid:
                continue

            display_name = None
            profile = profiles.get(uid)
            if profile:
                display_name = profile.display_name

            if not display_name:
                # Handle the case where we are pushing a membership event to
                # that user, as they might not be already joined.
                if event.type == EventTypes.Member and event.state_key == uid:
                    display_name = event.content.get("displayname", None)
                    if not isinstance(display_name, str):
                        display_name = None

            # Beeper: Need to calculate this per user as whether it should count as unread or not
            # depends on who the current user is.
            if self.hs.config.experimental.msc2654_enabled:
                count_as_unread_by_user[uid] = _should_count_as_unread(
                    event, context, non_bot_room_member_count, uid, related_events
                )

                if count_as_unread_by_user[uid]:
                    # Add an element for the current user if the event needs to be marked as
                    # unread, so that add_push_actions_to_staging iterates over it.
                    # If the event shouldn't be marked as unread but should notify the
                    # current user, it'll be added to the dict later.
                    actions_by_user[uid] = []

            actions = evaluator.run(rules, uid, display_name)
            if "notify" in actions:
                # Push rules say we should notify the user of this event
                actions_by_user[uid] = actions
                logger.info(
                    "Staging notify action to userID=%s for eventID=%s",
                    uid,
                    event.event_id,
                )

        # If there aren't any actions then we can skip the rest of the
        # processing.
        if not actions_by_user:
            return

        # This is a check for the case where user joins a room without being
        # allowed to see history, and then the server receives a delayed event
        # from before the user joined, which they should not be pushed for
        #
        # We do this *after* calculating the push actions as a) its unlikely
        # that we'll filter anyone out and b) for large rooms its likely that
        # most users will have push disabled and so the set of users to check is
        # much smaller.
        uids_with_visibility = await filter_event_for_clients_with_state(
            self.store, actions_by_user.keys(), event, context
        )

        for user_id in set(actions_by_user).difference(uids_with_visibility):
            actions_by_user.pop(user_id, None)

        # Mark in the DB staging area the push actions for users who should be
        # notified for this event. (This will then get handled when we persist
        # the event)
        await self.store.add_push_actions_to_staging(
            event.event_id,
            actions_by_user,
            count_as_unread_by_user,
            thread_id,
        )


MemberMap = Dict[str, Optional[EventIdMembership]]
Rule = Dict[str, dict]
RulesByUser = Dict[str, List[Rule]]
StateGroup = Union[object, int]


def _is_simple_value(value: Any) -> bool:
    return isinstance(value, (bool, str)) or type(value) is int or value is None


def _flatten_dict(
    d: Union[EventBase, Mapping[str, Any]],
    prefix: Optional[List[str]] = None,
    result: Optional[Dict[str, JsonValue]] = None,
) -> Dict[str, JsonValue]:
    """
    Given a JSON dictionary (or event) which might contain sub dictionaries,
    flatten it into a single layer dictionary by combining the keys & sub-keys.

    String, integer, boolean, null or lists of those values are kept. All others are dropped.

    Transforms:

        {"foo": {"bar": "test"}}

    To:

        {"foo.bar": "test"}

    Args:
        d: The event or content to continue flattening.
        prefix: The key prefix (from outer dictionaries).
        result: The result to mutate.

    Returns:
        The resulting dictionary.
    """
    if prefix is None:
        prefix = []
    if result is None:
        result = {}
    for key, value in d.items():
        # Escape periods in the key with a backslash (and backslashes with an
        # extra backslash). This is since a period is used as a separator between
        # nested fields.
        key = key.replace("\\", "\\\\").replace(".", "\\.")

        if _is_simple_value(value):
            result[".".join(prefix + [key])] = value
        elif isinstance(value, (list, tuple)):
            result[".".join(prefix + [key])] = [v for v in value if _is_simple_value(v)]
        elif isinstance(value, Mapping):
            # do not set `room_version` due to recursion considerations below
            _flatten_dict(value, prefix=(prefix + [key]), result=result)

    # `room_version` should only ever be set when looking at the top level of an event
    if (
        isinstance(d, EventBase)
        and PushRuleRoomFlag.EXTENSIBLE_EVENTS in d.room_version.msc3931_push_features
    ):
        # Room supports extensible events: replace `content.body` with the plain text
        # representation from `m.markup`, as per MSC1767.
        markup = d.get("content").get("m.markup")
        if d.room_version.identifier.startswith("org.matrix.msc1767."):
            markup = d.get("content").get("org.matrix.msc1767.markup")
        if markup is not None and isinstance(markup, list):
            text = ""
            for rep in markup:
                if not isinstance(rep, dict):
                    # invalid markup - skip all processing
                    break
                if rep.get("mimetype", "text/plain") == "text/plain":
                    rep_text = rep.get("body")
                    if rep_text is not None and isinstance(rep_text, str):
                        text = rep_text.lower()
                        break
            result["content.body"] = text

    return result<|MERGE_RESOLUTION|>--- conflicted
+++ resolved
@@ -326,11 +326,8 @@
         if (
             not event.internal_metadata.is_notifiable()
             or event.internal_metadata.is_historical()
-<<<<<<< HEAD
             or event.content.get(EventContentFields.MSC2716_HISTORICAL)
-=======
             or event.room_id in self.hs.config.server.rooms_to_exclude_from_sync
->>>>>>> 64a11fb6
         ):
             # Push rules for events that aren't notifiable can't be processed by this and
             # we want to skip push notification actions for historical messages
