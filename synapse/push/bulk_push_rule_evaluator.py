# Copyright 2015 OpenMarket Ltd
# Copyright 2017 New Vector Ltd
#
# Licensed under the Apache License, Version 2.0 (the "License");
# you may not use this file except in compliance with the License.
# You may obtain a copy of the License at
#
#     http://www.apache.org/licenses/LICENSE-2.0
#
# Unless required by applicable law or agreed to in writing, software
# distributed under the License is distributed on an "AS IS" BASIS,
# WITHOUT WARRANTIES OR CONDITIONS OF ANY KIND, either express or implied.
# See the License for the specific language governing permissions and
# limitations under the License.

import itertools
import logging
from typing import (
    TYPE_CHECKING,
    Collection,
    Dict,
    Iterable,
    List,
    Mapping,
    Optional,
    Set,
    Tuple,
    Union,
)

from prometheus_client import Counter

from synapse.api.constants import EventTypes, Membership, RelationTypes
from synapse.event_auth import auth_types_for_event, get_user_power_level
from synapse.events import EventBase, relation_from_event
from synapse.events.snapshot import EventContext
from synapse.push.push_rule_evaluator import _flatten_dict
from synapse.state import POWER_KEY
from synapse.storage.databases.main.roommember import EventIdMembership
from synapse.storage.state import StateFilter
from synapse.synapse_rust.push import FilteredPushRules, PushRule
from synapse.util.caches import register_cache
from synapse.util.metrics import measure_func
from synapse.visibility import filter_event_for_clients_with_state

from .push_rule_evaluator import PushRuleEvaluatorForEvent

if TYPE_CHECKING:
    from synapse.server import HomeServer

logger = logging.getLogger(__name__)


push_rules_invalidation_counter = Counter(
    "synapse_push_bulk_push_rule_evaluator_push_rules_invalidation_counter", ""
)
push_rules_state_size_counter = Counter(
    "synapse_push_bulk_push_rule_evaluator_push_rules_state_size_counter", ""
)


STATE_EVENT_TYPES_TO_MARK_UNREAD = {
    EventTypes.Topic,
    EventTypes.Name,
    EventTypes.RoomAvatar,
    EventTypes.Tombstone,
}


def _should_count_as_unread(event: EventBase, context: EventContext) -> bool:
    # Exclude rejected and soft-failed events.
    if context.rejected or event.internal_metadata.is_soft_failed():
        return False

    # Exclude notices.
    if (
        not event.is_state()
        and event.type == EventTypes.Message
        and event.content.get("msgtype") == "m.notice"
    ):
        return False

    # Exclude edits.
    relates_to = relation_from_event(event)
    if relates_to and relates_to.rel_type == RelationTypes.REPLACE:
        return False

    # Mark events that have a non-empty string body as unread.
    body = event.content.get("body")
    if isinstance(body, str) and body:
        return True

    # Mark some state events as unread.
    if event.is_state() and event.type in STATE_EVENT_TYPES_TO_MARK_UNREAD:
        return True

    # Mark encrypted events as unread.
    if not event.is_state() and event.type == EventTypes.Encrypted:
        return True

    return False


class BulkPushRuleEvaluator:
    """Calculates the outcome of push rules for an event for all users in the
    room at once.
    """

    def __init__(self, hs: "HomeServer"):
        self.hs = hs
        self.store = hs.get_datastores().main
        self.clock = hs.get_clock()
        self._event_auth_handler = hs.get_event_auth_handler()

        self.room_push_rule_cache_metrics = register_cache(
            "cache",
            "room_push_rule_cache",
            cache=[],  # Meaningless size, as this isn't a cache that stores values,
            resizable=False,
        )

        # Whether to support MSC3772 is supported.
        self._relations_match_enabled = self.hs.config.experimental.msc3772_enabled

    async def _get_rules_for_event(
        self,
        event: EventBase,
    ) -> Dict[str, FilteredPushRules]:
        """Get the push rules for all users who may need to be notified about
        the event.

        Note: this does not check if the user is allowed to see the event.

        Returns:
            Mapping of user ID to their push rules.
        """
        # We get the users who may need to be notified by first fetching the
        # local users currently in the room, finding those that have push rules,
        # and *then* checking which users are actually allowed to see the event.
        #
        # The alternative is to first fetch all users that were joined at the
        # event, but that requires fetching the full state at the event, which
        # may be expensive for large rooms with few local users.

        local_users = await self.store.get_local_users_in_room(event.room_id)

        # Filter out appservice users.
        local_users = [
            u
            for u in local_users
            if not self.store.get_if_app_services_interested_in_user(u)
        ]

        # if this event is an invite event, we may need to run rules for the user
        # who's been invited, otherwise they won't get told they've been invited
        if event.type == EventTypes.Member and event.membership == Membership.INVITE:
            invited = event.state_key
            if invited and self.hs.is_mine_id(invited) and invited not in local_users:
                local_users = list(local_users)
                local_users.append(invited)

        rules_by_user = await self.store.bulk_get_push_rules(local_users)

        logger.debug("Users in room: %s", local_users)

        if logger.isEnabledFor(logging.DEBUG):
            logger.debug(
                "Returning push rules for %r %r",
                event.room_id,
                list(rules_by_user.keys()),
            )

        return rules_by_user

    async def _get_power_levels_and_sender_level(
        self, event: EventBase, context: EventContext
    ) -> Tuple[dict, int]:
        event_types = auth_types_for_event(event.room_version, event)
        prev_state_ids = await context.get_prev_state_ids(
            StateFilter.from_types(event_types)
        )
        pl_event_id = prev_state_ids.get(POWER_KEY)

        if pl_event_id:
            # fastpath: if there's a power level event, that's all we need, and
            # not having a power level event is an extreme edge case
            auth_events = {POWER_KEY: await self.store.get_event(pl_event_id)}
        else:
            auth_events_ids = self._event_auth_handler.compute_auth_events(
                event, prev_state_ids, for_verification=False
            )
            auth_events_dict = await self.store.get_events(auth_events_ids)
            auth_events = {(e.type, e.state_key): e for e in auth_events_dict.values()}

        sender_level = get_user_power_level(event.sender, auth_events)

        pl_event = auth_events.get(POWER_KEY)

        return pl_event.content if pl_event else {}, sender_level

    async def _get_mutual_relations(
        self, parent_id: str, rules: Iterable[Tuple[PushRule, bool]]
    ) -> Dict[str, Set[Tuple[str, str]]]:
        """
        Fetch event metadata for events which related to the same event as the given event.

        If the given event has no relation information, returns an empty dictionary.

        Args:
            parent_id: The event ID which is targeted by relations.
            rules: The push rules which will be processed for this event.

        Returns:
            A dictionary of relation type to:
                A set of tuples of:
                    The sender
                    The event type
        """

        # If the experimental feature is not enabled, skip fetching relations.
        if not self._relations_match_enabled:
            return {}

        # Pre-filter to figure out which relation types are interesting.
        rel_types = set()
        for rule, enabled in rules:
            if not enabled:
                continue

            for condition in rule.conditions:
                if condition["kind"] != "org.matrix.msc3772.relation_match":
                    continue

                # rel_type is required.
                rel_type = condition.get("rel_type")
                if rel_type:
                    rel_types.add(rel_type)

        # If no valid rules were found, no mutual relations.
        if not rel_types:
            return {}

        # If any valid rules were found, fetch the mutual relations.
        return await self.store.get_mutual_event_relations(parent_id, rel_types)

    @measure_func("action_for_event_by_user")
    async def action_for_event_by_user(
        self, event: EventBase, context: EventContext
    ) -> None:
        """Given an event and context, evaluate the push rules, check if the message
        should increment the unread count, and insert the results into the
        event_push_actions_staging table.
        """
        if event.internal_metadata.is_outlier():
            # This can happen due to out of band memberships
            return

        # Disable counting as unread unless the experimental configuration is
        # enabled, as it can cause additional (unwanted) rows to be added to the
        # event_push_actions table.
        count_as_unread = False
        if self.hs.config.experimental.msc2654_enabled:
            count_as_unread = _should_count_as_unread(event, context)

        rules_by_user = await self._get_rules_for_event(event)
        actions_by_user: Dict[str, Collection[Union[Mapping, str]]] = {}

        room_member_count = await self.store.get_number_joined_users_in_room(
            event.room_id
        )

        (
            power_levels,
            sender_power_level,
        ) = await self._get_power_levels_and_sender_level(event, context)

<<<<<<< HEAD
        relations = await self._get_mutual_relations(
            event, itertools.chain(*(r.rules() for r in rules_by_user.values()))
        )
=======
        relation = relation_from_event(event)
        # If the event does not have a relation, then cannot have any mutual
        # relations or thread ID.
        relations = {}
        thread_id = "main"
        if relation:
            relations = await self._get_mutual_relations(
                relation.parent_id, itertools.chain(*rules_by_user.values())
            )
            if relation.rel_type == RelationTypes.THREAD:
                thread_id = relation.parent_id
>>>>>>> 44be4233

        logger.info("Flatten map: %s", _flatten_dict(event))
        logger.info("room_member_count: %s", room_member_count)
        evaluator = PushRuleEvaluatorForEvent(
            event,
            room_member_count,
            sender_power_level,
            power_levels,
            relations,
            self._relations_match_enabled,
        )

        users = rules_by_user.keys()
        profiles = await self.store.get_subset_users_in_room_with_profiles(
            event.room_id, users
        )

        # This is a check for the case where user joins a room without being
        # allowed to see history, and then the server receives a delayed event
        # from before the user joined, which they should not be pushed for
        uids_with_visibility = await filter_event_for_clients_with_state(
            self.store, users, event, context
        )

        for uid, rules in rules_by_user.items():
            if event.sender == uid:
                continue

            if uid not in uids_with_visibility:
                continue

            display_name = None
            profile = profiles.get(uid)
            if profile:
                display_name = profile.display_name

            if not display_name:
                # Handle the case where we are pushing a membership event to
                # that user, as they might not be already joined.
                if event.type == EventTypes.Member and event.state_key == uid:
                    display_name = event.content.get("displayname", None)
                    if not isinstance(display_name, str):
                        display_name = None

            if count_as_unread:
                # Add an element for the current user if the event needs to be marked as
                # unread, so that add_push_actions_to_staging iterates over it.
                # If the event shouldn't be marked as unread but should notify the
                # current user, it'll be added to the dict later.
                actions_by_user[uid] = []

            for rule, enabled in rules.rules():
                if not enabled:
                    continue

                matches = evaluator.check_conditions(rule.conditions, uid, display_name)
                if matches:
                    actions = [x for x in rule.actions if x != "dont_notify"]
                    if actions and "notify" in actions:
                        # Push rules say we should notify the user of this event
                        actions_by_user[uid] = actions
                    break

        # Mark in the DB staging area the push actions for users who should be
        # notified for this event. (This will then get handled when we persist
        # the event)
        await self.store.add_push_actions_to_staging(
            event.event_id,
            actions_by_user,
            count_as_unread,
            thread_id,
        )


MemberMap = Dict[str, Optional[EventIdMembership]]
Rule = Dict[str, dict]
RulesByUser = Dict[str, List[Rule]]
StateGroup = Union[object, int]<|MERGE_RESOLUTION|>--- conflicted
+++ resolved
@@ -274,11 +274,6 @@
             sender_power_level,
         ) = await self._get_power_levels_and_sender_level(event, context)
 
-<<<<<<< HEAD
-        relations = await self._get_mutual_relations(
-            event, itertools.chain(*(r.rules() for r in rules_by_user.values()))
-        )
-=======
         relation = relation_from_event(event)
         # If the event does not have a relation, then cannot have any mutual
         # relations or thread ID.
@@ -286,11 +281,11 @@
         thread_id = "main"
         if relation:
             relations = await self._get_mutual_relations(
-                relation.parent_id, itertools.chain(*rules_by_user.values())
+                relation.parent_id,
+                itertools.chain(*(r.rules() for r in rules_by_user.values())),
             )
             if relation.rel_type == RelationTypes.THREAD:
                 thread_id = relation.parent_id
->>>>>>> 44be4233
 
         logger.info("Flatten map: %s", _flatten_dict(event))
         logger.info("room_member_count: %s", room_member_count)
