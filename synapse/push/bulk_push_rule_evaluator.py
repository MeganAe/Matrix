# Copyright 2015 OpenMarket Ltd
# Copyright 2017 New Vector Ltd
#
# Licensed under the Apache License, Version 2.0 (the "License");
# you may not use this file except in compliance with the License.
# You may obtain a copy of the License at
#
#     http://www.apache.org/licenses/LICENSE-2.0
#
# Unless required by applicable law or agreed to in writing, software
# distributed under the License is distributed on an "AS IS" BASIS,
# WITHOUT WARRANTIES OR CONDITIONS OF ANY KIND, either express or implied.
# See the License for the specific language governing permissions and
# limitations under the License.

import logging
from typing import (
    TYPE_CHECKING,
    Any,
    Collection,
    Dict,
    List,
    Mapping,
    Optional,
    Tuple,
    Union,
)

from prometheus_client import Counter

<<<<<<< HEAD
from synapse.api.constants import (
    MAIN_TIMELINE,
    EventContentFields,
    EventTypes,
    Membership,
    RelationTypes,
)
=======
from synapse.api.constants import MAIN_TIMELINE, EventTypes, Membership, RelationTypes
from synapse.api.room_versions import PushRuleRoomFlag, RoomVersion
>>>>>>> 5d7c35b4
from synapse.event_auth import auth_types_for_event, get_user_power_level
from synapse.events import EventBase, relation_from_event
from synapse.events.snapshot import EventContext
from synapse.state import POWER_KEY
from synapse.storage.databases.main.roommember import EventIdMembership
from synapse.storage.state import StateFilter
from synapse.synapse_rust.push import FilteredPushRules, PushRuleEvaluator
from synapse.util.caches import register_cache
from synapse.util.metrics import measure_func
from synapse.visibility import filter_event_for_clients_with_state

if TYPE_CHECKING:
    from synapse.server import HomeServer

logger = logging.getLogger(__name__)

push_rules_invalidation_counter = Counter(
    "synapse_push_bulk_push_rule_evaluator_push_rules_invalidation_counter", ""
)
push_rules_state_size_counter = Counter(
    "synapse_push_bulk_push_rule_evaluator_push_rules_state_size_counter", ""
)


STATE_EVENT_TYPES_TO_MARK_UNREAD = {
    EventTypes.Topic,
    EventTypes.Name,
    EventTypes.RoomAvatar,
    EventTypes.Tombstone,
}


def _should_count_as_unread(
    event: EventBase,
    context: EventContext,
    non_bot_room_members_count: int,
    current_user: str,
    related_events: Dict[str, Dict[str, str]],
) -> bool:
    # Exclude rejected and soft-failed events.
    if context.rejected or event.internal_metadata.is_soft_failed():
        return False

    # Exclude edits.
    relates_to = relation_from_event(event)
    if relates_to and relates_to.rel_type == RelationTypes.REPLACE:
        return False

    # Mark encrypted and plain text messages events as unread.
    if not event.is_state():
        if event.type == EventTypes.Encrypted:
            return True
        elif event.type == EventTypes.Message:
            body = event.content.get("body")
            return isinstance(body, str) and bool(body)
        # Beeper: We want reactions to only count as unread if they're reactions to the current user in rooms that
        # have fewer than 20 users.
        elif event.type == "m.reaction" and related_events.get("m.annotation"):

            return (
                related_events["m.annotation"]["sender"] == current_user
                and non_bot_room_members_count < 20
            )

    return False


class BulkPushRuleEvaluator:
    """Calculates the outcome of push rules for an event for all users in the
    room at once.
    """

    def __init__(self, hs: "HomeServer"):
        self.hs = hs
        self.store = hs.get_datastores().main
        self.clock = hs.get_clock()
        self._event_auth_handler = hs.get_event_auth_handler()

        self._related_event_match_enabled = self.hs.config.experimental.msc3664_enabled

        self.room_push_rule_cache_metrics = register_cache(
            "cache",
            "room_push_rule_cache",
            cache=[],  # Meaningless size, as this isn't a cache that stores values,
            resizable=False,
        )

    async def _get_rules_for_event(
        self,
        event: EventBase,
    ) -> Dict[str, FilteredPushRules]:
        """Get the push rules for all users who may need to be notified about
        the event.

        Note: this does not check if the user is allowed to see the event.

        Returns:
            Mapping of user ID to their push rules.
        """
        # We get the users who may need to be notified by first fetching the
        # local users currently in the room, finding those that have push rules,
        # and *then* checking which users are actually allowed to see the event.
        #
        # The alternative is to first fetch all users that were joined at the
        # event, but that requires fetching the full state at the event, which
        # may be expensive for large rooms with few local users.

        local_users = await self.store.get_local_users_in_room(event.room_id)

        # Filter out appservice users.
        local_users = [
            u
            for u in local_users
            if not self.store.get_if_app_services_interested_in_user(u)
        ]

        # if this event is an invite event, we may need to run rules for the user
        # who's been invited, otherwise they won't get told they've been invited
        if event.type == EventTypes.Member and event.membership == Membership.INVITE:
            invited = event.state_key
            if invited and self.hs.is_mine_id(invited) and invited not in local_users:
                local_users = list(local_users)
                local_users.append(invited)

        rules_by_user = await self.store.bulk_get_push_rules(local_users)

        logger.debug("Users in room: %s", local_users)

        if logger.isEnabledFor(logging.DEBUG):
            logger.debug(
                "Returning push rules for %r %r",
                event.room_id,
                list(rules_by_user.keys()),
            )

        return rules_by_user

    async def _get_power_levels_and_sender_level(
        self,
        event: EventBase,
        context: EventContext,
        event_id_to_event: Mapping[str, EventBase],
    ) -> Tuple[dict, Optional[int]]:
        """
        Given an event and an event context, get the power level event relevant to the event
        and the power level of the sender of the event.
        Args:
            event: event to check
            context: context of event to check
            event_id_to_event: a mapping of event_id to event for a set of events being
            batch persisted. This is needed as the sought-after power level event may
            be in this batch rather than the DB
        """
        # There are no power levels and sender levels possible to get from outlier
        if event.internal_metadata.is_outlier():
            return {}, None

        event_types = auth_types_for_event(event.room_version, event)
        prev_state_ids = await context.get_prev_state_ids(
            StateFilter.from_types(event_types)
        )
        pl_event_id = prev_state_ids.get(POWER_KEY)

        # fastpath: if there's a power level event, that's all we need, and
        # not having a power level event is an extreme edge case
        if pl_event_id:
            # Get the power level event from the batch, or fall back to the database.
            pl_event = event_id_to_event.get(pl_event_id)
            if pl_event:
                auth_events = {POWER_KEY: pl_event}
            else:
                auth_events = {POWER_KEY: await self.store.get_event(pl_event_id)}
        else:
            auth_events_ids = self._event_auth_handler.compute_auth_events(
                event, prev_state_ids, for_verification=False
            )
            auth_events_dict = await self.store.get_events(auth_events_ids)
            # Some needed auth events might be in the batch, combine them with those
            # fetched from the database.
            for auth_event_id in auth_events_ids:
                auth_event = event_id_to_event.get(auth_event_id)
                if auth_event:
                    auth_events_dict[auth_event_id] = auth_event
            auth_events = {(e.type, e.state_key): e for e in auth_events_dict.values()}

        sender_level = get_user_power_level(event.sender, auth_events)

        pl_event = auth_events.get(POWER_KEY)

        return pl_event.content if pl_event else {}, sender_level

    async def _related_events(self, event: EventBase) -> Dict[str, Dict[str, str]]:
        """Fetches the related events for 'event'. Sets the im.vector.is_falling_back key if the event is from a fallback relation

        Returns:
            Mapping of relation type to flattened events.
        """
        related_events: Dict[str, Dict[str, str]] = {}
        if self._related_event_match_enabled:
            related_event_id = event.content.get("m.relates_to", {}).get("event_id")
            relation_type = event.content.get("m.relates_to", {}).get("rel_type")
            if related_event_id is not None and relation_type is not None:
                related_event = await self.store.get_event(
                    related_event_id, allow_none=True
                )
                if related_event is not None:
                    related_events[relation_type] = _flatten_dict(related_event)

            reply_event_id = (
                event.content.get("m.relates_to", {})
                .get("m.in_reply_to", {})
                .get("event_id")
            )

            # convert replies to pseudo relations
            if reply_event_id is not None:
                related_event = await self.store.get_event(
                    reply_event_id, allow_none=True
                )

                if related_event is not None:
                    related_events["m.in_reply_to"] = _flatten_dict(related_event)

                    # indicate that this is from a fallback relation.
                    if relation_type == "m.thread" and event.content.get(
                        "m.relates_to", {}
                    ).get("is_falling_back", False):
                        related_events["m.in_reply_to"][
                            "im.vector.is_falling_back"
                        ] = ""

        return related_events

    async def action_for_events_by_user(
        self, events_and_context: List[Tuple[EventBase, EventContext]]
    ) -> None:
        """Given a list of events and their associated contexts, evaluate the push rules
        for each event, check if the message should increment the unread count, and
        insert the results into the event_push_actions_staging table.
        """
        # For batched events the power level events may not have been persisted yet,
        # so we pass in the batched events. Thus if the event cannot be found in the
        # database we can check in the batch.
        event_id_to_event = {e.event_id: e for e, _ in events_and_context}
        for event, context in events_and_context:
            await self._action_for_event_by_user(event, context, event_id_to_event)

    @measure_func("action_for_event_by_user")
    async def _action_for_event_by_user(
        self,
        event: EventBase,
        context: EventContext,
        event_id_to_event: Mapping[str, EventBase],
    ) -> None:

        if (
            not event.internal_metadata.is_notifiable()
            or event.internal_metadata.is_historical()
            or event.content.get(EventContentFields.MSC2716_HISTORICAL)
        ):
            # Push rules for events that aren't notifiable can't be processed by this and
            # we want to skip push notification actions for historical messages
            # because we don't want to notify people about old history back in time.
            # The historical messages also do not have the proper `context.current_state_ids`
            # and `state_groups` because they have `prev_events` that aren't persisted yet
            # (historical messages persisted in reverse-chronological order).
            return

        rules_by_user = await self._get_rules_for_event(event)
        actions_by_user: Dict[str, Collection[Union[Mapping, str]]] = {}
        count_as_unread_by_user: Dict[str, bool] = {}

        non_bot_room_member_count = (
            await self.store.get_number_joined_non_bot_users_in_room(event.room_id)
        )

        (
            power_levels,
            sender_power_level,
        ) = await self._get_power_levels_and_sender_level(
            event, context, event_id_to_event
        )

        # Find the event's thread ID.
        relation = relation_from_event(event)
        # If the event does not have a relation, then it cannot have a thread ID.
        thread_id = MAIN_TIMELINE
        if relation:
            # Recursively attempt to find the thread this event relates to.
            if relation.rel_type == RelationTypes.THREAD:
                thread_id = relation.parent_id
            else:
                # Since the event has not yet been persisted we check whether
                # the parent is part of a thread.
                thread_id = await self.store.get_thread_id(relation.parent_id)

        related_events = await self._related_events(event)

        # It's possible that old room versions have non-integer power levels (floats or
        # strings). Workaround this by explicitly converting to int.
        notification_levels = power_levels.get("notifications", {})
        if not event.room_version.msc3667_int_only_power_levels:
            for user_id, level in notification_levels.items():
                notification_levels[user_id] = int(level)

        room_version_features = event.room_version.msc3931_push_features
        if not room_version_features:
            room_version_features = []

        evaluator = PushRuleEvaluator(
<<<<<<< HEAD
            _flatten_dict(event),
            non_bot_room_member_count,
=======
            _flatten_dict(event, room_version=event.room_version),
            room_member_count,
>>>>>>> 5d7c35b4
            sender_power_level,
            notification_levels,
            related_events,
            self._related_event_match_enabled,
            room_version_features,
            self.hs.config.experimental.msc1767_enabled,  # MSC3931 flag
        )

        users = rules_by_user.keys()
        profiles = await self.store.get_subset_users_in_room_with_profiles(
            event.room_id, users
        )

        for uid, rules in rules_by_user.items():
            if event.sender == uid:
                continue

            display_name = None
            profile = profiles.get(uid)
            if profile:
                display_name = profile.display_name

            if not display_name:
                # Handle the case where we are pushing a membership event to
                # that user, as they might not be already joined.
                if event.type == EventTypes.Member and event.state_key == uid:
                    display_name = event.content.get("displayname", None)
                    if not isinstance(display_name, str):
                        display_name = None

            # Beeper: Need to calculate this per user as whether it should count as unread or not
            # depends on who the current user is.
            if self.hs.config.experimental.msc2654_enabled:
                count_as_unread_by_user[uid] = _should_count_as_unread(
                    event, context, non_bot_room_member_count, uid, related_events
                )

                if count_as_unread_by_user[uid]:
                    # Add an element for the current user if the event needs to be marked as
                    # unread, so that add_push_actions_to_staging iterates over it.
                    # If the event shouldn't be marked as unread but should notify the
                    # current user, it'll be added to the dict later.
                    actions_by_user[uid] = []

            actions = evaluator.run(rules, uid, display_name)
            if "notify" in actions:
                # Push rules say we should notify the user of this event
                actions_by_user[uid] = actions
                logger.info(
                    "Staging notify action to userID=%s for eventID=%s",
                    uid,
                    event.event_id,
                )

        # If there aren't any actions then we can skip the rest of the
        # processing.
        if not actions_by_user:
            return

        # This is a check for the case where user joins a room without being
        # allowed to see history, and then the server receives a delayed event
        # from before the user joined, which they should not be pushed for
        #
        # We do this *after* calculating the push actions as a) its unlikely
        # that we'll filter anyone out and b) for large rooms its likely that
        # most users will have push disabled and so the set of users to check is
        # much smaller.
        uids_with_visibility = await filter_event_for_clients_with_state(
            self.store, actions_by_user.keys(), event, context
        )

        for user_id in set(actions_by_user).difference(uids_with_visibility):
            actions_by_user.pop(user_id, None)

        # Mark in the DB staging area the push actions for users who should be
        # notified for this event. (This will then get handled when we persist
        # the event)
        await self.store.add_push_actions_to_staging(
            event.event_id,
            actions_by_user,
            count_as_unread_by_user,
            thread_id,
        )


MemberMap = Dict[str, Optional[EventIdMembership]]
Rule = Dict[str, dict]
RulesByUser = Dict[str, List[Rule]]
StateGroup = Union[object, int]


def _flatten_dict(
    d: Union[EventBase, Mapping[str, Any]],
    room_version: Optional[RoomVersion] = None,
    prefix: Optional[List[str]] = None,
    result: Optional[Dict[str, str]] = None,
) -> Dict[str, str]:
    if prefix is None:
        prefix = []
    if result is None:
        result = {}
    for key, value in d.items():
        if isinstance(value, str):
            result[".".join(prefix + [key])] = value.lower()
        elif isinstance(value, bool):
            result[".".join(prefix + [key])] = str(value).lower()
        elif isinstance(value, Mapping):
            # do not set `room_version` due to recursion considerations below
            _flatten_dict(value, prefix=(prefix + [key]), result=result)

    # `room_version` should only ever be set when looking at the top level of an event
    if (
        room_version is not None
        and PushRuleRoomFlag.EXTENSIBLE_EVENTS in room_version.msc3931_push_features
        and isinstance(d, EventBase)
    ):
        # Room supports extensible events: replace `content.body` with the plain text
        # representation from `m.markup`, as per MSC1767.
        markup = d.get("content").get("m.markup")
        if room_version.identifier.startswith("org.matrix.msc1767."):
            markup = d.get("content").get("org.matrix.msc1767.markup")
        if markup is not None and isinstance(markup, list):
            text = ""
            for rep in markup:
                if not isinstance(rep, dict):
                    # invalid markup - skip all processing
                    break
                if rep.get("mimetype", "text/plain") == "text/plain":
                    rep_text = rep.get("body")
                    if rep_text is not None and isinstance(rep_text, str):
                        text = rep_text.lower()
                        break
            result["content.body"] = text

    return result<|MERGE_RESOLUTION|>--- conflicted
+++ resolved
@@ -28,7 +28,6 @@
 
 from prometheus_client import Counter
 
-<<<<<<< HEAD
 from synapse.api.constants import (
     MAIN_TIMELINE,
     EventContentFields,
@@ -36,10 +35,7 @@
     Membership,
     RelationTypes,
 )
-=======
-from synapse.api.constants import MAIN_TIMELINE, EventTypes, Membership, RelationTypes
 from synapse.api.room_versions import PushRuleRoomFlag, RoomVersion
->>>>>>> 5d7c35b4
 from synapse.event_auth import auth_types_for_event, get_user_power_level
 from synapse.events import EventBase, relation_from_event
 from synapse.events.snapshot import EventContext
@@ -350,13 +346,8 @@
             room_version_features = []
 
         evaluator = PushRuleEvaluator(
-<<<<<<< HEAD
-            _flatten_dict(event),
+            _flatten_dict(event, room_version=event.room_version),
             non_bot_room_member_count,
-=======
-            _flatten_dict(event, room_version=event.room_version),
-            room_member_count,
->>>>>>> 5d7c35b4
             sender_power_level,
             notification_levels,
             related_events,
