# Copyright 2015 OpenMarket Ltd
# Copyright 2017 New Vector Ltd
#
# Licensed under the Apache License, Version 2.0 (the "License");
# you may not use this file except in compliance with the License.
# You may obtain a copy of the License at
#
#     http://www.apache.org/licenses/LICENSE-2.0
#
# Unless required by applicable law or agreed to in writing, software
# distributed under the License is distributed on an "AS IS" BASIS,
# WITHOUT WARRANTIES OR CONDITIONS OF ANY KIND, either express or implied.
# See the License for the specific language governing permissions and
# limitations under the License.

import itertools
import logging
from typing import (
    TYPE_CHECKING,
    Collection,
    Dict,
    Iterable,
    List,
    Mapping,
    Optional,
    Set,
    Tuple,
    Union,
)

from synapse.api.constants import EventTypes, Membership, RelationTypes
from synapse.event_auth import auth_types_for_event, get_user_power_level
from synapse.events import EventBase, relation_from_event
from synapse.events.snapshot import EventContext
from synapse.state import POWER_KEY
from synapse.storage.databases.main.roommember import EventIdMembership
from synapse.storage.state import StateFilter
from synapse.util.caches import register_cache
from synapse.util.metrics import measure_func
from synapse.visibility import filter_event_for_clients_with_state

from .baserules import FilteredPushRules, PushRule
from .push_rule_evaluator import PushRuleEvaluatorForEvent

if TYPE_CHECKING:
    from synapse.server import HomeServer

logger = logging.getLogger(__name__)


def _should_count_as_unread(
    event: EventBase,
    context: EventContext,
    non_bot_room_members_count: int,
    current_user: str,
    related_event: Optional[EventBase],
) -> bool:
    # Exclude rejected and soft-failed events.
    if context.rejected or event.internal_metadata.is_soft_failed():
        return False

    # Exclude edits.
    relates_to = relation_from_event(event)
    if relates_to and relates_to.rel_type == RelationTypes.REPLACE:
        return False

    # Mark encrypted and plain text messages events as unread.
    if not event.is_state():
        if event.type == EventTypes.Encrypted:
            return True
        elif event.type == EventTypes.Message:
            body = event.content.get("body")
            return isinstance(body, str) and bool(body)
        # Beeper: We want reactions to only count as unread if they're reactions to the current user in rooms that
        # have fewer than 20 users.
        elif event.type == "m.reaction" and related_event:
            return (
                related_event.sender == current_user and non_bot_room_members_count < 20
            )

    return False


class BulkPushRuleEvaluator:
    """Calculates the outcome of push rules for an event for all users in the
    room at once.
    """

    def __init__(self, hs: "HomeServer"):
        self.hs = hs
        self.store = hs.get_datastores().main
        self.clock = hs.get_clock()
        self._event_auth_handler = hs.get_event_auth_handler()

        self.room_push_rule_cache_metrics = register_cache(
            "cache",
            "room_push_rule_cache",
            cache=[],  # Meaningless size, as this isn't a cache that stores values,
            resizable=False,
        )

        # Whether to support MSC3772 is supported.
        self._relations_match_enabled = self.hs.config.experimental.msc3772_enabled

    async def _get_rules_for_event(
        self,
        event: EventBase,
    ) -> Dict[str, FilteredPushRules]:
        """Get the push rules for all users who may need to be notified about
        the event.

        Note: this does not check if the user is allowed to see the event.

        Returns:
            Mapping of user ID to their push rules.
        """
        # We get the users who may need to be notified by first fetching the
        # local users currently in the room, finding those that have push rules,
        # and *then* checking which users are actually allowed to see the event.
        #
        # The alternative is to first fetch all users that were joined at the
        # event, but that requires fetching the full state at the event, which
        # may be expensive for large rooms with few local users.

        local_users = await self.store.get_local_users_in_room(event.room_id)

        # Filter out appservice users.
        local_users = [
            u
            for u in local_users
            if not self.store.get_if_app_services_interested_in_user(u)
        ]

        # if this event is an invite event, we may need to run rules for the user
        # who's been invited, otherwise they won't get told they've been invited
        if event.type == EventTypes.Member and event.membership == Membership.INVITE:
            invited = event.state_key
            if invited and self.hs.is_mine_id(invited) and invited not in local_users:
                local_users = list(local_users)
                local_users.append(invited)

        rules_by_user = await self.store.bulk_get_push_rules(local_users)

        logger.debug("Users in room: %s", local_users)

        if logger.isEnabledFor(logging.DEBUG):
            logger.debug(
                "Returning push rules for %r %r",
                event.room_id,
                list(rules_by_user.keys()),
            )

        return rules_by_user

    async def _get_power_levels_and_sender_level(
        self, event: EventBase, context: EventContext
    ) -> Tuple[dict, int]:
        event_types = auth_types_for_event(event.room_version, event)
        prev_state_ids = await context.get_prev_state_ids(
            StateFilter.from_types(event_types)
        )
        pl_event_id = prev_state_ids.get(POWER_KEY)

        if pl_event_id:
            # fastpath: if there's a power level event, that's all we need, and
            # not having a power level event is an extreme edge case
            auth_events = {POWER_KEY: await self.store.get_event(pl_event_id)}
        else:
            auth_events_ids = self._event_auth_handler.compute_auth_events(
                event, prev_state_ids, for_verification=False
            )
            auth_events_dict = await self.store.get_events(auth_events_ids)
            auth_events = {(e.type, e.state_key): e for e in auth_events_dict.values()}

        sender_level = get_user_power_level(event.sender, auth_events)

        pl_event = auth_events.get(POWER_KEY)

        return pl_event.content if pl_event else {}, sender_level

    async def _get_mutual_relations(
        self, event: EventBase, rules: Iterable[Tuple[PushRule, bool]]
    ) -> Dict[str, Set[Tuple[str, str]]]:
        """
        Fetch event metadata for events which related to the same event as the given event.

        If the given event has no relation information, returns an empty dictionary.

        Args:
            event_id: The event ID which is targeted by relations.
            rules: The push rules which will be processed for this event.

        Returns:
            A dictionary of relation type to:
                A set of tuples of:
                    The sender
                    The event type
        """

        # If the experimental feature is not enabled, skip fetching relations.
        if not self._relations_match_enabled:
            return {}

        # If the event does not have a relation, then cannot have any mutual
        # relations.
        relation = relation_from_event(event)
        if not relation:
            return {}

        # Pre-filter to figure out which relation types are interesting.
        rel_types = set()
        for rule, enabled in rules:
            if not enabled:
                continue

            for condition in rule.conditions:
                if condition["kind"] != "org.matrix.msc3772.relation_match":
                    continue

                # rel_type is required.
                rel_type = condition.get("rel_type")
                if rel_type:
                    rel_types.add(rel_type)

        # If no valid rules were found, no mutual relations.
        if not rel_types:
            return {}

        # If any valid rules were found, fetch the mutual relations.
        return await self.store.get_mutual_event_relations(
            relation.parent_id, rel_types
        )

    @measure_func("action_for_event_by_user")
    async def action_for_event_by_user(
        self, event: EventBase, context: EventContext
    ) -> None:
        """Given an event and context, evaluate the push rules, check if the message
        should increment the unread count, and insert the results into the
        event_push_actions_staging table.
        """
        if event.internal_metadata.is_outlier():
            # This can happen due to out of band memberships
            return

<<<<<<< HEAD
=======
        # Disable counting as unread unless the experimental configuration is
        # enabled, as it can cause additional (unwanted) rows to be added to the
        # event_push_actions table.
        count_as_unread = False
        if self.hs.config.experimental.msc2654_enabled:
            count_as_unread = _should_count_as_unread(event, context)

>>>>>>> 80bb098d
        rules_by_user = await self._get_rules_for_event(event)
        actions_by_user: Dict[str, Collection[Union[Mapping, str]]] = {}
        count_as_unread_by_user: Dict[str, bool] = {}

        non_bot_room_member_count = (
            await self.store.get_number_joined_non_bot_users_in_room(event.room_id)
        )

        (
            power_levels,
            sender_power_level,
        ) = await self._get_power_levels_and_sender_level(event, context)

        related_event_id = event.content.get("m.relates_to", {}).get("event_id")
        related_event = (
            (await self.store.get_event(related_event_id, allow_none=True))
            if related_event_id
            else None
        )

        relations = await self._get_mutual_relations(
            event, itertools.chain(*rules_by_user.values())
        )

        evaluator = PushRuleEvaluatorForEvent(
            event,
            non_bot_room_member_count,
            sender_power_level,
            power_levels,
            related_event,
            relations,
            self._relations_match_enabled,
        )

        users = rules_by_user.keys()
        profiles = await self.store.get_subset_users_in_room_with_profiles(
            event.room_id, users
        )

        # This is a check for the case where user joins a room without being
        # allowed to see history, and then the server receives a delayed event
        # from before the user joined, which they should not be pushed for
        uids_with_visibility = await filter_event_for_clients_with_state(
            self.store, users, event, context
        )

        for uid, rules in rules_by_user.items():
            if event.sender == uid:
                continue

            if uid not in uids_with_visibility:
                continue

            display_name = None
            profile = profiles.get(uid)
            if profile:
                display_name = profile.display_name

            if not display_name:
                # Handle the case where we are pushing a membership event to
                # that user, as they might not be already joined.
                if event.type == EventTypes.Member and event.state_key == uid:
                    display_name = event.content.get("displayname", None)
                    if not isinstance(display_name, str):
                        display_name = None

            # Beeper: Need to calculate this per user as whether it should count as unread or not depends on who the
            # current user is
            count_as_unread_by_user[uid] = _should_count_as_unread(
                event, context, non_bot_room_member_count, uid, related_event
            )

            if count_as_unread_by_user[uid]:
                # Add an element for the current user if the event needs to be marked as
                # unread, so that add_push_actions_to_staging iterates over it.
                # If the event shouldn't be marked as unread but should notify the
                # current user, it'll be added to the dict later.
                actions_by_user[uid] = []

            for rule, enabled in rules:
                if not enabled:
                    continue

                matches = evaluator.check_conditions(rule.conditions, uid, display_name)
                if matches:
                    actions = [x for x in rule.actions if x != "dont_notify"]
                    if actions and "notify" in actions:
                        # Push rules say we should notify the user of this event
                        actions_by_user[uid] = actions
                    break

        # Mark in the DB staging area the push actions for users who should be
        # notified for this event. (This will then get handled when we persist
        # the event)
        await self.store.add_push_actions_to_staging(
            event.event_id,
            actions_by_user,
            count_as_unread_by_user,
        )


MemberMap = Dict[str, Optional[EventIdMembership]]
Rule = Dict[str, dict]
RulesByUser = Dict[str, List[Rule]]
StateGroup = Union[object, int]<|MERGE_RESOLUTION|>--- conflicted
+++ resolved
@@ -243,16 +243,6 @@
             # This can happen due to out of band memberships
             return
 
-<<<<<<< HEAD
-=======
-        # Disable counting as unread unless the experimental configuration is
-        # enabled, as it can cause additional (unwanted) rows to be added to the
-        # event_push_actions table.
-        count_as_unread = False
-        if self.hs.config.experimental.msc2654_enabled:
-            count_as_unread = _should_count_as_unread(event, context)
-
->>>>>>> 80bb098d
         rules_by_user = await self._get_rules_for_event(event)
         actions_by_user: Dict[str, Collection[Union[Mapping, str]]] = {}
         count_as_unread_by_user: Dict[str, bool] = {}
@@ -325,7 +315,7 @@
                 event, context, non_bot_room_member_count, uid, related_event
             )
 
-            if count_as_unread_by_user[uid]:
+            if self.hs.config.experimental.msc2654_enabled and count_as_unread_by_user[uid]:
                 # Add an element for the current user if the event needs to be marked as
                 # unread, so that add_push_actions_to_staging iterates over it.
                 # If the event shouldn't be marked as unread but should notify the
