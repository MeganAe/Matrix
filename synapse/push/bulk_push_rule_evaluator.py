--- conflicted
+++ resolved
@@ -244,12 +244,8 @@
             return
 
         rules_by_user = await self._get_rules_for_event(event)
-<<<<<<< HEAD
-        actions_by_user: Dict[str, List[Union[dict, str]]] = {}
+        actions_by_user: Dict[str, Collection[Union[Mapping, str]]] = {}
         count_as_unread_by_user: Dict[str, bool] = {}
-=======
-        actions_by_user: Dict[str, Collection[Union[Mapping, str]]] = {}
->>>>>>> 6f80fe1e
 
         non_bot_room_member_count = (
             await self.store.get_number_joined_non_bot_users_in_room(event.room_id)
