--- conflicted
+++ resolved
@@ -25,12 +25,7 @@
 from synapse.events import EventBase
 from synapse.logging import opentracing
 from synapse.metrics.background_process_metrics import run_as_background_process
-<<<<<<< HEAD
 from synapse.push import Pusher, PusherConfig, PusherConfigException
-from synapse.types import RoomStreamToken
-=======
-from synapse.push import Pusher, PusherConfigException
->>>>>>> be2db93b
 
 from . import push_rule_evaluator, push_tools
 
@@ -181,12 +176,7 @@
         Never call this directly: use _process which will only allow this to
         run once per pusher.
         """
-<<<<<<< HEAD
-
         assert self.last_stream_ordering is not None
-        assert self.max_stream_ordering is not None
-=======
->>>>>>> be2db93b
         unprocessed = await self.store.get_unread_push_actions_for_user_in_range_for_http(
             self.user_id, self.last_stream_ordering, self.max_stream_ordering
         )
