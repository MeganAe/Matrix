--- conflicted
+++ resolved
@@ -66,17 +66,9 @@
     "pymacaroons>=0.13.0",
     "msgpack>=0.5.2",
     "phonenumbers>=8.2.0",
-<<<<<<< HEAD
-    "six>=1.10",
     "prometheus_client>=0.0.18,<0.9.0",
-    # we use attr.s(slots), which arrived in 16.0.0
-    # Twisted 18.7.0 requires attrs>=17.4.0
-    "attrs>=17.4.0",
-=======
-    "prometheus_client>=0.0.18,<0.8.0",
     # we use attr.validators.deep_iterable, which arrived in 19.1.0
     "attrs>=19.1.0",
->>>>>>> 5cdca53a
     "netaddr>=0.7.18",
     "Jinja2>=2.9",
     "bleach>=1.4.3",
