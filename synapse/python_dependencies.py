# Copyright 2015, 2016 OpenMarket Ltd
# Copyright 2017 Vector Creations Ltd
# Copyright 2018 New Vector Ltd
#
# Licensed under the Apache License, Version 2.0 (the "License");
# you may not use this file except in compliance with the License.
# You may obtain a copy of the License at
#
#     http://www.apache.org/licenses/LICENSE-2.0
#
# Unless required by applicable law or agreed to in writing, software
# distributed under the License is distributed on an "AS IS" BASIS,
# WITHOUT WARRANTIES OR CONDITIONS OF ANY KIND, either express or implied.
# See the License for the specific language governing permissions and
# limitations under the License.

import logging

from pkg_resources import (
    DistributionNotFound,
    Requirement,
    VersionConflict,
    get_provider,
)

logger = logging.getLogger(__name__)


# REQUIREMENTS is a simple list of requirement specifiers[1], and must be
# installed. It is passed to setup() as install_requires in setup.py.
#
# CONDITIONAL_REQUIREMENTS is the optional dependencies, represented as a dict
# of lists. The dict key is the optional dependency name and can be passed to
# pip when installing. The list is a series of requirement specifiers[1] to be
# installed when that optional dependency requirement is specified. It is passed
# to setup() as extras_require in setup.py
#
# [1] https://pip.pypa.io/en/stable/reference/pip_install/#requirement-specifiers.

REQUIREMENTS = [
    "jsonschema>=2.5.1",
    "frozendict>=1",
    "unpaddedbase64>=1.1.0",
    "canonicaljson>=1.1.3",
    "signedjson>=1.0.0",
    "pynacl>=1.2.1",
    "idna>=2.5",
    # validating SSL certs for IP addresses requires service_identity 18.1.
    "service_identity>=18.1.0",
    # our logcontext handling relies on the ability to cancel inlineCallbacks
    # (https://twistedmatrix.com/trac/ticket/4632) which landed in Twisted 18.7.
    "Twisted>=18.7.0",
    "treq>=15.1",
    # Twisted has required pyopenssl 16.0 since about Twisted 16.6.
    "pyopenssl>=16.0.0",
    "pyyaml>=3.11",
    "pyasn1>=0.1.9",
    "pyasn1-modules>=0.0.7",
    "daemonize>=2.3.1",
    "bcrypt>=3.1.0",
    "pillow>=4.3.0",
    "sortedcontainers>=1.4.4",
    "psutil>=2.0.0",
    "pymacaroons>=0.13.0",
    "msgpack>=0.5.2",
    "phonenumbers>=8.2.0",
    "six>=1.10",
    # prometheus_client 0.4.0 changed the format of counter metrics
    # (cf https://github.com/matrix-org/synapse/issues/4001)
    "prometheus_client>=0.0.18,<0.4.0",
    # we use attr.s(slots), which arrived in 16.0.0
    # Twisted 18.7.0 requires attrs>=17.4.0
    "attrs>=17.4.0",
    "netaddr>=0.7.18",
    "Jinja2>=2.9",
    "bleach>=1.4.3",
]

CONDITIONAL_REQUIREMENTS = {
    "matrix-synapse-ldap3": ["matrix-synapse-ldap3>=0.1"],
    # we use execute_batch, which arrived in psycopg 2.7.
    "postgres": ["psycopg2>=2.7"],
    # ConsentResource uses select_autoescape, which arrived in jinja 2.9
    "resources.consent": ["Jinja2>=2.9"],
    # ACME support is required to provision TLS certificates from authorities
    # that use the protocol, such as Let's Encrypt.
    "acme": [
        "txacme>=0.9.2",
        # txacme depends on eliot. Eliot 1.8.0 is incompatible with
        # python 3.5.2, as per https://github.com/itamarst/eliot/issues/418
        'eliot<1.8.0;python_version<"3.5.3"',
    ],
    "saml2": ["pysaml2>=4.5.0"],
    "systemd": ["systemd-python>=231"],
    "url_preview": ["lxml>=3.5.0"],
    "test": ["mock>=2.0", "parameterized"],
    "sentry": ["sentry-sdk>=0.7.2"],
<<<<<<< HEAD
    "opentracing": ["jaeger-client>=4.0.0", "opentracing>=2.2.0"],
=======
    "jwt": ["pyjwt>=1.6.4"],
>>>>>>> f8b52eb8
}

ALL_OPTIONAL_REQUIREMENTS = set()

for name, optional_deps in CONDITIONAL_REQUIREMENTS.items():
    # Exclude systemd as it's a system-based requirement.
    if name not in ["systemd"]:
        ALL_OPTIONAL_REQUIREMENTS = set(optional_deps) | ALL_OPTIONAL_REQUIREMENTS


def list_requirements():
    return list(set(REQUIREMENTS) | ALL_OPTIONAL_REQUIREMENTS)


class DependencyException(Exception):
    @property
    def message(self):
        return "\n".join(
            [
                "Missing Requirements: %s" % (", ".join(self.dependencies),),
                "To install run:",
                "    pip install --upgrade --force %s" % (" ".join(self.dependencies),),
                "",
            ]
        )

    @property
    def dependencies(self):
        for i in self.args[0]:
            yield "'" + i + "'"


def check_requirements(for_feature=None):
    deps_needed = []
    errors = []

    if for_feature:
        reqs = CONDITIONAL_REQUIREMENTS[for_feature]
    else:
        reqs = REQUIREMENTS

    for dependency in reqs:
        try:
            _check_requirement(dependency)
        except VersionConflict as e:
            deps_needed.append(dependency)
            errors.append(
                "Needed %s, got %s==%s"
                % (dependency, e.dist.project_name, e.dist.version)
            )
        except DistributionNotFound:
            deps_needed.append(dependency)
            errors.append("Needed %s but it was not installed" % (dependency,))

    if not for_feature:
        # Check the optional dependencies are up to date. We allow them to not be
        # installed.
        OPTS = sum(CONDITIONAL_REQUIREMENTS.values(), [])

        for dependency in OPTS:
            try:
                _check_requirement(dependency)
            except VersionConflict as e:
                deps_needed.append(dependency)
                errors.append(
                    "Needed optional %s, got %s==%s"
                    % (dependency, e.dist.project_name, e.dist.version)
                )
            except DistributionNotFound:
                # If it's not found, we don't care
                pass

    if deps_needed:
        for e in errors:
            logging.error(e)

        raise DependencyException(deps_needed)


def _check_requirement(dependency_string):
    """Parses a dependency string, and checks if the specified requirement is installed

    Raises:
        VersionConflict if the requirement is installed, but with the the wrong version
        DistributionNotFound if nothing is found to provide the requirement
    """
    req = Requirement.parse(dependency_string)

    # first check if the markers specify that this requirement needs installing
    if req.marker is not None and not req.marker.evaluate():
        # not required for this environment
        return

    get_provider(req)


if __name__ == "__main__":
    import sys

    sys.stdout.writelines(req + "\n" for req in list_requirements())<|MERGE_RESOLUTION|>--- conflicted
+++ resolved
@@ -95,11 +95,8 @@
     "url_preview": ["lxml>=3.5.0"],
     "test": ["mock>=2.0", "parameterized"],
     "sentry": ["sentry-sdk>=0.7.2"],
-<<<<<<< HEAD
     "opentracing": ["jaeger-client>=4.0.0", "opentracing>=2.2.0"],
-=======
     "jwt": ["pyjwt>=1.6.4"],
->>>>>>> f8b52eb8
 }
 
 ALL_OPTIONAL_REQUIREMENTS = set()
