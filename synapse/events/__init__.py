--- conflicted
+++ resolved
@@ -411,16 +411,7 @@
     def __str__(self) -> str:
         return self.__repr__()
 
-<<<<<<< HEAD
     def __repr__(self) -> str:
-        return "<%s event_id=%r, type=%r, state_key=%r, outlier=%s>" % (
-            self.__class__.__name__,
-            self.event_id,
-            self.get("type", None),
-            self.get("state_key", None),
-            self.internal_metadata.is_outlier(),
-=======
-    def __repr__(self):
         rejection = f"REJECTED={self.rejected_reason}, " if self.rejected_reason else ""
 
         return (
@@ -431,7 +422,6 @@
             f"state_key={self.get('state_key')}, "
             f"outlier={self.internal_metadata.is_outlier()}"
             ">"
->>>>>>> 75ca0a61
         )
 
 
