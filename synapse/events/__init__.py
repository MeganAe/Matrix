--- conflicted
+++ resolved
@@ -189,21 +189,10 @@
         # in the DAG)
         self.outlier = False
 
-<<<<<<< HEAD
         # Whether this event has a valid redaction event pointing at it (i.e.
         # whether it should be redacted before giving to clients).
         self.redacted_by: Optional[str] = None
 
-    out_of_band_membership: bool = DictProperty("out_of_band_membership")
-    send_on_behalf_of: str = DictProperty("send_on_behalf_of")
-    recheck_redaction: bool = DictProperty("recheck_redaction")
-    soft_failed: bool = DictProperty("soft_failed")
-    proactively_send: bool = DictProperty("proactively_send")
-    redacted: bool = DictProperty("redacted")
-    txn_id: str = DictProperty("txn_id")
-    token_id: int = DictProperty("token_id")
-    historical: bool = DictProperty("historical")
-=======
     out_of_band_membership: DictProperty[bool] = DictProperty("out_of_band_membership")
     send_on_behalf_of: DictProperty[str] = DictProperty("send_on_behalf_of")
     recheck_redaction: DictProperty[bool] = DictProperty("recheck_redaction")
@@ -213,7 +202,6 @@
     txn_id: DictProperty[str] = DictProperty("txn_id")
     token_id: DictProperty[int] = DictProperty("token_id")
     historical: DictProperty[bool] = DictProperty("historical")
->>>>>>> 57f6c496
 
     # XXX: These are set by StreamWorkerStore._set_before_and_after.
     # I'm pretty sure that these are never persisted to the database, so shouldn't
