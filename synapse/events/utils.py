--- conflicted
+++ resolved
@@ -385,14 +385,8 @@
 
     def __init__(self, hs: "HomeServer"):
         self.store = hs.get_datastore()
-<<<<<<< HEAD
-        self.experimental_msc1849_support_enabled = (
-            hs.config.server.experimental_msc1849_support_enabled
-        )
+        self._msc1849_enabled = hs.config.experimental.msc1849_enabled
         self._msc3440_enabled = hs.config.experimental.msc3440_enabled
-=======
-        self._msc1849_enabled = hs.config.experimental.msc1849_enabled
->>>>>>> e09be0c8
 
     async def serialize_event(
         self,
