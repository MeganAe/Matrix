# Copyright 2014-2016 OpenMarket Ltd
# Copyright 2021 The Matrix.org Foundation C.I.C.
#
# Licensed under the Apache License, Version 2.0 (the "License");
# you may not use this file except in compliance with the License.
# You may obtain a copy of the License at
#
#     http://www.apache.org/licenses/LICENSE-2.0
#
# Unless required by applicable law or agreed to in writing, software
# distributed under the License is distributed on an "AS IS" BASIS,
# WITHOUT WARRANTIES OR CONDITIONS OF ANY KIND, either express or implied.
# See the License for the specific language governing permissions and
# limitations under the License.
import collections.abc
import re
from typing import (
    TYPE_CHECKING,
    Any,
    Callable,
    Dict,
    Iterable,
    List,
    Mapping,
    MutableMapping,
    Optional,
    Union,
)

import attr
from canonicaljson import encode_canonical_json

from synapse.api.constants import (
    MAX_PDU_SIZE,
    EventContentFields,
    EventTypes,
    RelationTypes,
)
from synapse.api.errors import Codes, SynapseError
from synapse.api.room_versions import RoomVersion
from synapse.types import JsonDict, Requester

from . import EventBase

if TYPE_CHECKING:
    from synapse.handlers.relations import BundledAggregations


# Split strings on "." but not "\." This uses a negative lookbehind assertion for '\'
# (?<!stuff) matches if the current position in the string is not preceded
# by a match for 'stuff'.
# TODO: This is fast, but fails to handle "foo\\.bar" which should be treated as
#       the literal fields "foo\" and "bar" but will instead be treated as "foo\\.bar"
SPLIT_FIELD_REGEX = re.compile(r"(?<!\\)\.")

CANONICALJSON_MAX_INT = (2**53) - 1
CANONICALJSON_MIN_INT = -CANONICALJSON_MAX_INT


def prune_event(event: EventBase) -> EventBase:
    """Returns a pruned version of the given event, which removes all keys we
    don't know about or think could potentially be dodgy.

    This is used when we "redact" an event. We want to remove all fields that
    the user has specified, but we do want to keep necessary information like
    type, state_key etc.
    """
    pruned_event_dict = prune_event_dict(event.room_version, event.get_dict())

    from . import make_event_from_dict

    pruned_event = make_event_from_dict(
        pruned_event_dict, event.room_version, event.internal_metadata.get_dict()
    )

    # copy the internal fields
    pruned_event.internal_metadata.stream_ordering = (
        event.internal_metadata.stream_ordering
    )

    pruned_event.internal_metadata.outlier = event.internal_metadata.outlier

    # Mark the event as redacted
    pruned_event.internal_metadata.redacted = True

    return pruned_event


def prune_event_dict(room_version: RoomVersion, event_dict: JsonDict) -> JsonDict:
    """Redacts the event_dict in the same way as `prune_event`, except it
    operates on dicts rather than event objects

    Returns:
        A copy of the pruned event dict
    """

    allowed_keys = [
        "event_id",
        "sender",
        "room_id",
        "hashes",
        "signatures",
        "content",
        "type",
        "state_key",
        "depth",
        "prev_events",
        "auth_events",
        "origin",
        "origin_server_ts",
    ]

    # Room versions from before MSC2176 had additional allowed keys.
    if not room_version.msc2176_redaction_rules:
        allowed_keys.extend(["prev_state", "membership"])

    event_type = event_dict["type"]

    new_content = {}

    def add_fields(*fields: str) -> None:
        for field in fields:
            if field in event_dict["content"]:
                new_content[field] = event_dict["content"][field]

    if event_type == EventTypes.Member:
        add_fields("membership")
        if room_version.msc3375_redaction_rules:
            add_fields(EventContentFields.AUTHORISING_USER)
    elif event_type == EventTypes.Create:
        # MSC2176 rules state that create events cannot be redacted.
        if room_version.msc2176_redaction_rules:
            return event_dict

        add_fields("creator")
    elif event_type == EventTypes.JoinRules:
        add_fields("join_rule")
        if room_version.msc3083_join_rules:
            add_fields("allow")
    elif event_type == EventTypes.PowerLevels:
        add_fields(
            "users",
            "users_default",
            "events",
            "events_default",
            "state_default",
            "ban",
            "kick",
            "redact",
        )

        if room_version.msc2176_redaction_rules:
            add_fields("invite")

        if room_version.msc2716_historical:
            add_fields("historical")

    elif event_type == EventTypes.Aliases and room_version.special_case_aliases_auth:
        add_fields("aliases")
    elif event_type == EventTypes.RoomHistoryVisibility:
        add_fields("history_visibility")
    elif event_type == EventTypes.Redaction and room_version.msc2176_redaction_rules:
        add_fields("redacts")
    elif room_version.msc2716_redactions and event_type == EventTypes.MSC2716_INSERTION:
        add_fields(EventContentFields.MSC2716_NEXT_BATCH_ID)
    elif room_version.msc2716_redactions and event_type == EventTypes.MSC2716_BATCH:
        add_fields(EventContentFields.MSC2716_BATCH_ID)
    elif room_version.msc2716_redactions and event_type == EventTypes.MSC2716_MARKER:
        add_fields(EventContentFields.MSC2716_INSERTION_EVENT_REFERENCE)

    allowed_fields = {k: v for k, v in event_dict.items() if k in allowed_keys}

    allowed_fields["content"] = new_content

    unsigned: JsonDict = {}
    allowed_fields["unsigned"] = unsigned

    event_unsigned = event_dict.get("unsigned", {})

    if "age_ts" in event_unsigned:
        unsigned["age_ts"] = event_unsigned["age_ts"]
    if "replaces_state" in event_unsigned:
        unsigned["replaces_state"] = event_unsigned["replaces_state"]

    return allowed_fields


def _copy_field(src: JsonDict, dst: JsonDict, field: List[str]) -> None:
    """Copy the field in 'src' to 'dst'.

    For example, if src={"foo":{"bar":5}} and dst={}, and field=["foo","bar"]
    then dst={"foo":{"bar":5}}.

    Args:
        src: The dict to read from.
        dst: The dict to modify.
        field: List of keys to drill down to in 'src'.
    """
    if len(field) == 0:  # this should be impossible
        return
    if len(field) == 1:  # common case e.g. 'origin_server_ts'
        if field[0] in src:
            dst[field[0]] = src[field[0]]
        return

    # Else is a nested field e.g. 'content.body'
    # Pop the last field as that's the key to move across and we need the
    # parent dict in order to access the data. Drill down to the right dict.
    key_to_move = field.pop(-1)
    sub_dict = src
    for sub_field in field:  # e.g. sub_field => "content"
        if sub_field in sub_dict and isinstance(
            sub_dict[sub_field], collections.abc.Mapping
        ):
            sub_dict = sub_dict[sub_field]
        else:
            return

    if key_to_move not in sub_dict:
        return

    # Insert the key into the output dictionary, creating nested objects
    # as required. We couldn't do this any earlier or else we'd need to delete
    # the empty objects if the key didn't exist.
    sub_out_dict = dst
    for sub_field in field:
        sub_out_dict = sub_out_dict.setdefault(sub_field, {})
    sub_out_dict[key_to_move] = sub_dict[key_to_move]


def only_fields(dictionary: JsonDict, fields: List[str]) -> JsonDict:
    """Return a new dict with only the fields in 'dictionary' which are present
    in 'fields'.

    If there are no event fields specified then all fields are included.
    The entries may include '.' characters to indicate sub-fields.
    So ['content.body'] will include the 'body' field of the 'content' object.
    A literal '.' character in a field name may be escaped using a '\'.

    Args:
        dictionary: The dictionary to read from.
        fields: A list of fields to copy over. Only shallow refs are
        taken.
    Returns:
        A new dictionary with only the given fields. If fields was empty,
        the same dictionary is returned.
    """
    if len(fields) == 0:
        return dictionary

    # for each field, convert it:
    # ["content.body.thing\.with\.dots"] => [["content", "body", "thing\.with\.dots"]]
    split_fields = [SPLIT_FIELD_REGEX.split(f) for f in fields]

    # for each element of the output array of arrays:
    # remove escaping so we can use the right key names.
    split_fields[:] = [
        [f.replace(r"\.", r".") for f in field_array] for field_array in split_fields
    ]

    output: JsonDict = {}
    for field_array in split_fields:
        _copy_field(dictionary, output, field_array)
    return output


def format_event_raw(d: JsonDict) -> JsonDict:
    return d


def format_event_for_client_v1(d: JsonDict) -> JsonDict:
    d = format_event_for_client_v2(d)

    sender = d.get("sender")
    if sender is not None:
        d["user_id"] = sender

    copy_keys = (
        "age",
        "redacted_because",
        "replaces_state",
        "prev_content",
        "invite_room_state",
        "knock_room_state",
    )
    for key in copy_keys:
        if key in d["unsigned"]:
            d[key] = d["unsigned"][key]

    return d


def format_event_for_client_v2(d: JsonDict) -> JsonDict:
    drop_keys = (
        "auth_events",
        "prev_events",
        "hashes",
        "signatures",
        "depth",
        "origin",
        "prev_state",
    )
    for key in drop_keys:
        d.pop(key, None)
    return d


def format_event_for_client_v2_without_room_id(d: JsonDict) -> JsonDict:
    d = format_event_for_client_v2(d)
    d.pop("room_id", None)
    return d


@attr.s(slots=True, frozen=True, auto_attribs=True)
class SerializeEventConfig:
    as_client_event: bool = True
    # Function to convert from federation format to client format
    event_format: Callable[[JsonDict], JsonDict] = format_event_for_client_v1
    # The entity that requested the event. This is used to determine whether to include
    # the transaction_id in the unsigned section of the event.
    requester: Optional[Requester] = None
    # List of event fields to include. If empty, all fields will be returned.
    only_event_fields: Optional[List[str]] = None
    # Some events can have stripped room state stored in the `unsigned` field.
    # This is required for invite and knock functionality. If this option is
    # False, that state will be removed from the event before it is returned.
    # Otherwise, it will be kept.
    include_stripped_room_state: bool = False


_DEFAULT_SERIALIZE_EVENT_CONFIG = SerializeEventConfig()


def serialize_event(
    e: Union[JsonDict, EventBase],
    time_now_ms: int,
    *,
    config: SerializeEventConfig = _DEFAULT_SERIALIZE_EVENT_CONFIG,
) -> JsonDict:
    """Serialize event for clients

    Args:
        e
        time_now_ms
        config: Event serialization config

    Returns:
        The serialized event dictionary.
    """

    # FIXME(erikj): To handle the case of presence events and the like
    if not isinstance(e, EventBase):
        return e

    time_now_ms = int(time_now_ms)

    # Should this strip out None's?
    d = {k: v for k, v in e.get_dict().items()}

    d["event_id"] = e.event_id

    if "age_ts" in d["unsigned"]:
        d["unsigned"]["age"] = time_now_ms - d["unsigned"]["age_ts"]
        del d["unsigned"]["age_ts"]

    if "redacted_because" in e.unsigned:
        d["unsigned"]["redacted_because"] = serialize_event(
            e.unsigned["redacted_because"], time_now_ms, config=config
        )

    # If we have a txn_id saved in the internal_metadata, we should include it in the
    # unsigned section of the event if it was sent by the same session as the one
    # requesting the event.
    # There is a special case for guests, because they only have one access token
    # without associated access_token_id, so we always include the txn_id for events
    # they sent.
    txn_id = getattr(e.internal_metadata, "txn_id", None)
    if txn_id is not None and config.requester is not None:
        event_token_id = getattr(e.internal_metadata, "token_id", None)
        if config.requester.user.to_string() == e.sender and (
            (
                event_token_id is not None
                and config.requester.access_token_id is not None
                and event_token_id == config.requester.access_token_id
            )
            or config.requester.is_guest
        ):
            d["unsigned"]["transaction_id"] = txn_id

    # Beeper: include internal stream ordering as HS order unsigned hint
    stream_ordering = getattr(e.internal_metadata, "stream_ordering", None)
    if stream_ordering:
        d["unsigned"]["com.beeper.hs.order"] = stream_ordering

    # invite_room_state and knock_room_state are a list of stripped room state events
    # that are meant to provide metadata about a room to an invitee/knocker. They are
    # intended to only be included in specific circumstances, such as down sync, and
    # should not be included in any other case.
    if not config.include_stripped_room_state:
        d["unsigned"].pop("invite_room_state", None)
        d["unsigned"].pop("knock_room_state", None)

    if config.as_client_event:
        d = config.event_format(d)

    only_event_fields = config.only_event_fields
    if only_event_fields:
        if not isinstance(only_event_fields, list) or not all(
            isinstance(f, str) for f in only_event_fields
        ):
            raise TypeError("only_event_fields must be a list of strings")
        d = only_fields(d, only_event_fields)

    return d


class EventClientSerializer:
    """Serializes events that are to be sent to clients.

    This is used for bundling extra information with any events to be sent to
    clients.
    """

    def __init__(self, inhibit_replacement_via_edits: bool = False):
        """
        Args:
            inhibit_replacement_via_edits: If this is set to True, then events are
               never replaced by their edits.
        """
        self._inhibit_replacement_via_edits = inhibit_replacement_via_edits

    def serialize_event(
        self,
        event: Union[JsonDict, EventBase],
        time_now: int,
        *,
        config: SerializeEventConfig = _DEFAULT_SERIALIZE_EVENT_CONFIG,
        bundle_aggregations: Optional[Dict[str, "BundledAggregations"]] = None,
    ) -> JsonDict:
        """Serializes a single event.

        Args:
            event: The event being serialized.
            time_now: The current time in milliseconds
            config: Event serialization config
            bundle_aggregations: A map from event_id to the aggregations to be bundled
               into the event.
<<<<<<< HEAD
            apply_edits: Whether the content of the event should be modified to reflect
               any replacement in `bundle_aggregations[<event_id>].replace`.
               See also the `inhibit_replacement_via_edits` constructor arg: if that is
               set to True, then this argument is ignored.
=======

>>>>>>> 9f7d6c6b
        Returns:
            The serialized event
        """
        # To handle the case of presence events and the like
        if not isinstance(event, EventBase):
            return event

        serialized_event = serialize_event(event, time_now, config=config)

        # Check if there are any bundled aggregations to include with the event.
        if bundle_aggregations:
            if event.event_id in bundle_aggregations:
                self._inject_bundled_aggregations(
                    event,
                    time_now,
                    config,
                    bundle_aggregations,
                    serialized_event,
                )

        return serialized_event

    def _inject_bundled_aggregations(
        self,
        event: EventBase,
        time_now: int,
        config: SerializeEventConfig,
        bundled_aggregations: Dict[str, "BundledAggregations"],
        serialized_event: JsonDict,
    ) -> None:
        """Potentially injects bundled aggregations into the unsigned portion of the serialized event.

        Args:
            event: The event being serialized.
            time_now: The current time in milliseconds
            config: Event serialization config
            bundled_aggregations: Bundled aggregations to be injected.
                A map from event_id to aggregation data. Must contain at least an
                entry for `event`.

                While serializing the bundled aggregations this map may be searched
                again for additional events in a recursive manner.
            serialized_event: The serialized event which may be modified.
<<<<<<< HEAD
            apply_edits: Whether the content of the event should be modified to reflect
               any replacement in `aggregations.replace` (subject to the
               `inhibit_replacement_via_edits` constructor arg).
=======
>>>>>>> 9f7d6c6b
        """

        # We have already checked that aggregations exist for this event.
        event_aggregations = bundled_aggregations[event.event_id]

        # The JSON dictionary to be added under the unsigned property of the event
        # being serialized.
        serialized_aggregations = {}

        if event_aggregations.references:
            serialized_aggregations[
                RelationTypes.REFERENCE
            ] = event_aggregations.references

        if event_aggregations.replace:
<<<<<<< HEAD
            # If there is an edit, optionally apply it to the event.
            edit = event_aggregations.replace
            if apply_edits and not self._inhibit_replacement_via_edits:
                self._apply_edit(event, serialized_event, edit)

=======
>>>>>>> 9f7d6c6b
            # Include information about it in the relations dict.
            #
            # Matrix spec v1.5 (https://spec.matrix.org/v1.5/client-server-api/#server-side-aggregation-of-mreplace-relationships)
            # said that we should only include the `event_id`, `origin_server_ts` and
            # `sender` of the edit; however MSC3925 proposes extending it to the whole
            # of the edit, which is what we do here.
            serialized_aggregations[RelationTypes.REPLACE] = self.serialize_event(
<<<<<<< HEAD
                edit,
                time_now,
                config=config,
                apply_edits=False,
=======
                event_aggregations.replace, time_now, config=config
>>>>>>> 9f7d6c6b
            )

        # Include any threaded replies to this event.
        if event_aggregations.thread:
            thread = event_aggregations.thread

            serialized_latest_event = self.serialize_event(
                thread.latest_event,
                time_now,
                config=config,
                bundle_aggregations=bundled_aggregations,
            )

            thread_summary = {
                "latest_event": serialized_latest_event,
                "count": thread.count,
                "current_user_participated": thread.current_user_participated,
            }
            serialized_aggregations[RelationTypes.THREAD] = thread_summary

        # Include the bundled aggregations in the event.
        if serialized_aggregations:
            # There is likely already an "unsigned" field, but a filter might
            # have stripped it off (via the event_fields option). The server is
            # allowed to return additional fields, so add it back.
            serialized_event.setdefault("unsigned", {}).setdefault(
                "m.relations", {}
            ).update(serialized_aggregations)

    def serialize_events(
        self,
        events: Iterable[Union[JsonDict, EventBase]],
        time_now: int,
        *,
        config: SerializeEventConfig = _DEFAULT_SERIALIZE_EVENT_CONFIG,
        bundle_aggregations: Optional[Dict[str, "BundledAggregations"]] = None,
    ) -> List[JsonDict]:
        """Serializes multiple events.

        Args:
            event
            time_now: The current time in milliseconds
            config: Event serialization config
            bundle_aggregations: Whether to include the bundled aggregations for this
                event. Only applies to non-state events. (State events never include
                bundled aggregations.)

        Returns:
            The list of serialized events
        """
        return [
            self.serialize_event(
                event,
                time_now,
                config=config,
                bundle_aggregations=bundle_aggregations,
            )
            for event in events
        ]


_PowerLevel = Union[str, int]
PowerLevelsContent = Mapping[str, Union[_PowerLevel, Mapping[str, _PowerLevel]]]


def copy_and_fixup_power_levels_contents(
    old_power_levels: PowerLevelsContent,
) -> Dict[str, Union[int, Dict[str, int]]]:
    """Copy the content of a power_levels event, unfreezing frozendicts along the way.

    We accept as input power level values which are strings, provided they represent an
    integer, e.g. `"`100"` instead of 100. Such strings are converted to integers
    in the returned dictionary (hence "fixup" in the function name).

    Note that future room versions will outlaw such stringy power levels (see
    https://github.com/matrix-org/matrix-spec/issues/853).

    Raises:
        TypeError if the input does not look like a valid power levels event content
    """
    if not isinstance(old_power_levels, collections.abc.Mapping):
        raise TypeError("Not a valid power-levels content: %r" % (old_power_levels,))

    power_levels: Dict[str, Union[int, Dict[str, int]]] = {}

    for k, v in old_power_levels.items():
        if isinstance(v, collections.abc.Mapping):
            h: Dict[str, int] = {}
            power_levels[k] = h
            for k1, v1 in v.items():
                _copy_power_level_value_as_integer(v1, h, k1)

        else:
            _copy_power_level_value_as_integer(v, power_levels, k)

    return power_levels


def _copy_power_level_value_as_integer(
    old_value: object,
    power_levels: MutableMapping[str, Any],
    key: str,
) -> None:
    """Set `power_levels[key]` to the integer represented by `old_value`.

    :raises TypeError: if `old_value` is neither an integer nor a base-10 string
        representation of an integer.
    """
    if type(old_value) is int:
        power_levels[key] = old_value
        return

    if isinstance(old_value, str):
        try:
            parsed_value = int(old_value, base=10)
        except ValueError:
            # Fall through to the final TypeError.
            pass
        else:
            power_levels[key] = parsed_value
            return

    raise TypeError(f"Invalid power_levels value for {key}: {old_value}")


def validate_canonicaljson(value: Any) -> None:
    """
    Ensure that the JSON object is valid according to the rules of canonical JSON.

    See the appendix section 3.1: Canonical JSON.

    This rejects JSON that has:
    * An integer outside the range of [-2 ^ 53 + 1, 2 ^ 53 - 1]
    * Floats
    * NaN, Infinity, -Infinity
    """
    if type(value) is int:
        if value < CANONICALJSON_MIN_INT or CANONICALJSON_MAX_INT < value:
            raise SynapseError(400, "JSON integer out of range", Codes.BAD_JSON)

    elif isinstance(value, float):
        # Note that Infinity, -Infinity, and NaN are also considered floats.
        raise SynapseError(400, "Bad JSON value: float", Codes.BAD_JSON)

    elif isinstance(value, collections.abc.Mapping):
        for v in value.values():
            validate_canonicaljson(v)

    elif isinstance(value, (list, tuple)):
        for i in value:
            validate_canonicaljson(i)

    elif not isinstance(value, (bool, str)) and value is not None:
        # Other potential JSON values (bool, None, str) are safe.
        raise SynapseError(400, "Unknown JSON value", Codes.BAD_JSON)


def maybe_upsert_event_field(
    event: EventBase, container: JsonDict, key: str, value: object
) -> bool:
    """Upsert an event field, but only if this doesn't make the event too large.

    Returns true iff the upsert took place.
    """
    if key in container:
        old_value: object = container[key]
        container[key] = value
        # NB: here and below, we assume that passing a non-None `time_now` argument to
        # get_pdu_json doesn't increase the size of the encoded result.
        upsert_okay = len(encode_canonical_json(event.get_pdu_json())) <= MAX_PDU_SIZE
        if not upsert_okay:
            container[key] = old_value
    else:
        container[key] = value
        upsert_okay = len(encode_canonical_json(event.get_pdu_json())) <= MAX_PDU_SIZE
        if not upsert_okay:
            del container[key]

    return upsert_okay<|MERGE_RESOLUTION|>--- conflicted
+++ resolved
@@ -445,14 +445,7 @@
             config: Event serialization config
             bundle_aggregations: A map from event_id to the aggregations to be bundled
                into the event.
-<<<<<<< HEAD
-            apply_edits: Whether the content of the event should be modified to reflect
-               any replacement in `bundle_aggregations[<event_id>].replace`.
-               See also the `inhibit_replacement_via_edits` constructor arg: if that is
-               set to True, then this argument is ignored.
-=======
-
->>>>>>> 9f7d6c6b
+
         Returns:
             The serialized event
         """
@@ -496,12 +489,6 @@
                 While serializing the bundled aggregations this map may be searched
                 again for additional events in a recursive manner.
             serialized_event: The serialized event which may be modified.
-<<<<<<< HEAD
-            apply_edits: Whether the content of the event should be modified to reflect
-               any replacement in `aggregations.replace` (subject to the
-               `inhibit_replacement_via_edits` constructor arg).
-=======
->>>>>>> 9f7d6c6b
         """
 
         # We have already checked that aggregations exist for this event.
@@ -517,14 +504,6 @@
             ] = event_aggregations.references
 
         if event_aggregations.replace:
-<<<<<<< HEAD
-            # If there is an edit, optionally apply it to the event.
-            edit = event_aggregations.replace
-            if apply_edits and not self._inhibit_replacement_via_edits:
-                self._apply_edit(event, serialized_event, edit)
-
-=======
->>>>>>> 9f7d6c6b
             # Include information about it in the relations dict.
             #
             # Matrix spec v1.5 (https://spec.matrix.org/v1.5/client-server-api/#server-side-aggregation-of-mreplace-relationships)
@@ -532,14 +511,7 @@
             # `sender` of the edit; however MSC3925 proposes extending it to the whole
             # of the edit, which is what we do here.
             serialized_aggregations[RelationTypes.REPLACE] = self.serialize_event(
-<<<<<<< HEAD
-                edit,
-                time_now,
-                config=config,
-                apply_edits=False,
-=======
                 event_aggregations.replace, time_now, config=config
->>>>>>> 9f7d6c6b
             )
 
         # Include any threaded replies to this event.
