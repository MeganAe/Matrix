--- conflicted
+++ resolved
@@ -435,7 +435,6 @@
             serialized_event: The serialized event which may be modified.
 
         """
-<<<<<<< HEAD
         # Do not bundle aggregations for an event which represents an edit or annotation.
         relates_to = event.content.get("m.relates_to")
         if isinstance(relates_to, (dict, frozendict)):
@@ -445,30 +444,16 @@
 
         event_id = event.event_id
 
+        # The bundled relations to include.
+        relations = {}
+
         annotations = await self.store.get_aggregation_groups_for_event(event_id)
+        if annotations.chunk:
+            relations[RelationTypes.ANNOTATION] = annotations.to_dict()
+
         references = await self.store.get_relations_for_event(
             event_id, RelationTypes.REFERENCE, direction="f"
         )
-
-        relations = {}
-
-        if annotations.chunk:
-            relations[RelationTypes.ANNOTATION] = annotations.to_dict()
-
-=======
-        event_id = event.event_id
-
-        # The bundled relations to include.
-        relations = {}
-
-        annotations = await self.store.get_aggregation_groups_for_event(event_id)
-        if annotations.chunk:
-            relations[RelationTypes.ANNOTATION] = annotations.to_dict()
-
-        references = await self.store.get_relations_for_event(
-            event_id, RelationTypes.REFERENCE, direction="f"
-        )
->>>>>>> 6a5dd485
         if references.chunk:
             relations[RelationTypes.REFERENCE] = references.to_dict()
 
@@ -489,10 +474,7 @@
             serialized_event["content"] = edit_content.get("m.new_content", {})
 
             # Check for existing relations
-<<<<<<< HEAD
-=======
             relates_to = event.content.get("m.relates_to")
->>>>>>> 6a5dd485
             if relates_to:
                 # Keep the relations, ensuring we use a dict copy of the original
                 serialized_event["content"]["m.relates_to"] = relates_to.copy()
@@ -513,15 +495,9 @@
             ) = await self.store.get_thread_summary(event_id)
             if latest_thread_event:
                 relations[RelationTypes.THREAD] = {
-<<<<<<< HEAD
-                    # Don't bundle aggregations as this could recurse forever.
-                    "latest_event": await self.serialize_event(
-                        latest_thread_event, time_now, bundle_aggregations=False
-=======
                     # Don't bundle relations as this could recurse forever.
                     "latest_event": await self.serialize_event(
                         latest_thread_event, time_now, bundle_relations=False
->>>>>>> 6a5dd485
                     ),
                     "count": thread_count,
                 }
