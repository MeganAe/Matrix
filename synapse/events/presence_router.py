# Copyright 2021 The Matrix.org Foundation C.I.C.
#
# Licensed under the Apache License, Version 2.0 (the "License");
# you may not use this file except in compliance with the License.
# You may obtain a copy of the License at
#
#     http://www.apache.org/licenses/LICENSE-2.0
#
# Unless required by applicable law or agreed to in writing, software
# distributed under the License is distributed on an "AS IS" BASIS,
# WITHOUT WARRANTIES OR CONDITIONS OF ANY KIND, either express or implied.
# See the License for the specific language governing permissions and
# limitations under the License.
import logging
from typing import (
    TYPE_CHECKING,
    Any,
    Awaitable,
    Callable,
    Dict,
    Iterable,
    List,
    Optional,
    Set,
    TypeVar,
    Union,
)

<<<<<<< HEAD
from twisted.internet.defer import CancelledError
=======
from typing_extensions import ParamSpec
>>>>>>> 8de0faca

from synapse.api.presence import UserPresenceState
from synapse.util.async_helpers import delay_cancellation, maybe_awaitable

if TYPE_CHECKING:
    from synapse.server import HomeServer

GET_USERS_FOR_STATES_CALLBACK = Callable[
    [Iterable[UserPresenceState]], Awaitable[Dict[str, Set[UserPresenceState]]]
]
# This must either return a set of strings or the constant PresenceRouter.ALL_USERS.
GET_INTERESTED_USERS_CALLBACK = Callable[[str], Awaitable[Union[Set[str], str]]]

logger = logging.getLogger(__name__)


P = ParamSpec("P")
R = TypeVar("R")


def load_legacy_presence_router(hs: "HomeServer") -> None:
    """Wrapper that loads a presence router module configured using the old
    configuration, and registers the hooks they implement.
    """

    if hs.config.server.presence_router_module_class is None:
        return

    module = hs.config.server.presence_router_module_class
    config = hs.config.server.presence_router_config
    api = hs.get_module_api()

    presence_router = module(config=config, module_api=api)

    # The known hooks. If a module implements a method which name appears in this set,
    # we'll want to register it.
    presence_router_methods = {
        "get_users_for_states",
        "get_interested_users",
    }

    # All methods that the module provides should be async, but this wasn't enforced
    # in the old module system, so we wrap them if needed
    def async_wrapper(
        f: Optional[Callable[P, R]]
    ) -> Optional[Callable[P, Awaitable[R]]]:
        # f might be None if the callback isn't implemented by the module. In this
        # case we don't want to register a callback at all so we return None.
        if f is None:
            return None

        def run(*args: P.args, **kwargs: P.kwargs) -> Awaitable[R]:
            # Assertion required because mypy can't prove we won't change `f`
            # back to `None`. See
            # https://mypy.readthedocs.io/en/latest/common_issues.html#narrowing-and-inner-functions
            assert f is not None

            return maybe_awaitable(f(*args, **kwargs))

        return run

    # Register the hooks through the module API.
    hooks: Dict[str, Optional[Callable[..., Any]]] = {
        hook: async_wrapper(getattr(presence_router, hook, None))
        for hook in presence_router_methods
    }

    api.register_presence_router_callbacks(**hooks)


class PresenceRouter:
    """
    A module that the homeserver will call upon to help route user presence updates to
    additional destinations.
    """

    ALL_USERS = "ALL"

    def __init__(self, hs: "HomeServer"):
        # Initially there are no callbacks
        self._get_users_for_states_callbacks: List[GET_USERS_FOR_STATES_CALLBACK] = []
        self._get_interested_users_callbacks: List[GET_INTERESTED_USERS_CALLBACK] = []

    def register_presence_router_callbacks(
        self,
        get_users_for_states: Optional[GET_USERS_FOR_STATES_CALLBACK] = None,
        get_interested_users: Optional[GET_INTERESTED_USERS_CALLBACK] = None,
    ) -> None:
        # PresenceRouter modules are required to implement both of these methods
        # or neither of them as they are assumed to act in a complementary manner
        paired_methods = [get_users_for_states, get_interested_users]
        if paired_methods.count(None) == 1:
            raise RuntimeError(
                "PresenceRouter modules must register neither or both of the paired callbacks: "
                "[get_users_for_states, get_interested_users]"
            )

        # Append the methods provided to the lists of callbacks
        if get_users_for_states is not None:
            self._get_users_for_states_callbacks.append(get_users_for_states)

        if get_interested_users is not None:
            self._get_interested_users_callbacks.append(get_interested_users)

    async def get_users_for_states(
        self,
        state_updates: Iterable[UserPresenceState],
    ) -> Dict[str, Set[UserPresenceState]]:
        """
        Given an iterable of user presence updates, determine where each one
        needs to go.

        Args:
            state_updates: An iterable of user presence state updates.

        Returns:
          A dictionary of user_id -> set of UserPresenceState, indicating which
          presence updates each user should receive.
        """

        # Bail out early if we don't have any callbacks to run.
        if len(self._get_users_for_states_callbacks) == 0:
            # Don't include any extra destinations for presence updates
            return {}

        users_for_states: Dict[str, Set[UserPresenceState]] = {}
        # run all the callbacks for get_users_for_states and combine the results
        for callback in self._get_users_for_states_callbacks:
            try:
<<<<<<< HEAD
                result = await delay_cancellation(callback(state_updates))
            except CancelledError:
                raise
=======
                # Note: result is an object here, because we don't trust modules to
                # return the types they're supposed to.
                result: object = await callback(state_updates)
>>>>>>> 8de0faca
            except Exception as e:
                logger.warning("Failed to run module API callback %s: %s", callback, e)
                continue

            if not isinstance(result, Dict):
                logger.warning(
                    "Wrong type returned by module API callback %s: %s, expected Dict",
                    callback,
                    result,
                )
                continue

            for key, new_entries in result.items():
                if not isinstance(new_entries, Set):
                    logger.warning(
                        "Wrong type returned by module API callback %s: %s, expected Set",
                        callback,
                        new_entries,
                    )
                    break
                users_for_states.setdefault(key, set()).update(new_entries)

        return users_for_states

    async def get_interested_users(self, user_id: str) -> Union[Set[str], str]:
        """
        Retrieve a list of users that `user_id` is interested in receiving the
        presence of. This will be in addition to those they share a room with.
        Optionally, the object PresenceRouter.ALL_USERS can be returned to indicate
        that this user should receive all incoming local and remote presence updates.

        Note that this method will only be called for local users, but can return users
        that are local or remote.

        Args:
            user_id: A user requesting presence updates.

        Returns:
            A set of user IDs to return presence updates for, or ALL_USERS to return all
            known updates.
        """

        # Bail out early if we don't have any callbacks to run.
        if len(self._get_interested_users_callbacks) == 0:
            # Don't report any additional interested users
            return set()

        interested_users = set()
        # run all the callbacks for get_interested_users and combine the results
        for callback in self._get_interested_users_callbacks:
            try:
                result = await delay_cancellation(callback(user_id))
            except CancelledError:
                raise
            except Exception as e:
                logger.warning("Failed to run module API callback %s: %s", callback, e)
                continue

            # If one of the callbacks returns ALL_USERS then we can stop calling all
            # of the other callbacks, since the set of interested_users is already as
            # large as it can possibly be
            if result == PresenceRouter.ALL_USERS:
                return PresenceRouter.ALL_USERS

            if not isinstance(result, Set):
                logger.warning(
                    "Wrong type returned by module API callback %s: %s, expected set",
                    callback,
                    result,
                )
                continue

            # Add the new interested users to the set
            interested_users.update(result)

        return interested_users<|MERGE_RESOLUTION|>--- conflicted
+++ resolved
@@ -26,11 +26,9 @@
     Union,
 )
 
-<<<<<<< HEAD
+from typing_extensions import ParamSpec
+
 from twisted.internet.defer import CancelledError
-=======
-from typing_extensions import ParamSpec
->>>>>>> 8de0faca
 
 from synapse.api.presence import UserPresenceState
 from synapse.util.async_helpers import delay_cancellation, maybe_awaitable
@@ -160,15 +158,11 @@
         # run all the callbacks for get_users_for_states and combine the results
         for callback in self._get_users_for_states_callbacks:
             try:
-<<<<<<< HEAD
-                result = await delay_cancellation(callback(state_updates))
+                # Note: result is an object here, because we don't trust modules to
+                # return the types they're supposed to.
+                result: object = await delay_cancellation(callback(state_updates))
             except CancelledError:
                 raise
-=======
-                # Note: result is an object here, because we don't trust modules to
-                # return the types they're supposed to.
-                result: object = await callback(state_updates)
->>>>>>> 8de0faca
             except Exception as e:
                 logger.warning("Failed to run module API callback %s: %s", callback, e)
                 continue
