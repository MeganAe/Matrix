--- conflicted
+++ resolved
@@ -13,11 +13,9 @@
 # See the License for the specific language governing permissions and
 # limitations under the License.
 
-<<<<<<< HEAD
 import abc
-=======
+
 from six import iteritems
->>>>>>> 354a99c9
 
 from frozendict import frozendict
 
