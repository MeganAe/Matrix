--- conflicted
+++ resolved
@@ -771,13 +771,9 @@
         return default
 
 
-<<<<<<< HEAD
-def _verify_third_party_invite(event: "EventBase", auth_events: StateMap["EventBase"]):
-=======
 def _verify_third_party_invite(
-    event: EventBase, auth_events: StateMap[EventBase]
+    event: "EventBase", auth_events: StateMap["EventBase"]
 ) -> bool:
->>>>>>> a121507c
     """
     Validates that the invite event is authorized by a previous third-party invite.
 
