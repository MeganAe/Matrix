# -*- coding: utf-8 -*-
# Copyright 2016 OpenMarket Ltd
# Copyright 2019 New Vector Ltd
# Copyright 2019 The Matrix.org Foundation C.I.C.
#
# Licensed under the Apache License, Version 2.0 (the "License");
# you may not use this file except in compliance with the License.
# You may obtain a copy of the License at
#
#     http://www.apache.org/licenses/LICENSE-2.0
#
# Unless required by applicable law or agreed to in writing, software
# distributed under the License is distributed on an "AS IS" BASIS,
# WITHOUT WARRANTIES OR CONDITIONS OF ANY KIND, either express or implied.
# See the License for the specific language governing permissions and
# limitations under the License.
import logging
from typing import Any, Dict, List, Optional

from synapse.api import errors
from synapse.api.constants import EventTypes
from synapse.api.errors import (
    FederationDeniedError,
    HttpResponseException,
    RequestSendFailed,
    SynapseError,
)
from synapse.logging.opentracing import log_kv, set_tag, trace
from synapse.metrics.background_process_metrics import run_as_background_process
from synapse.types import (
    RoomStreamToken,
    get_domain_from_id,
    get_verify_key_from_cross_signing_key,
)
from synapse.util import stringutils
from synapse.util.async_helpers import Linearizer
from synapse.util.caches.expiringcache import ExpiringCache
from synapse.util.metrics import measure_func
from synapse.util.retryutils import NotRetryingDestination

from ._base import BaseHandler

logger = logging.getLogger(__name__)

MAX_DEVICE_DISPLAY_NAME_LEN = 100


class DeviceWorkerHandler(BaseHandler):
    def __init__(self, hs):
        super(DeviceWorkerHandler, self).__init__(hs)

        self.hs = hs
        self.state = hs.get_state_handler()
        self.state_store = hs.get_storage().state
        self._auth_handler = hs.get_auth_handler()

    @trace
    async def get_devices_by_user(self, user_id: str) -> List[Dict[str, Any]]:
        """
        Retrieve the given user's devices

        Args:
            user_id: The user ID to query for devices.
        Returns:
            info on each device
        """

        set_tag("user_id", user_id)
        device_map = await self.store.get_devices_by_user(user_id)

        ips = await self.store.get_last_client_ip_by_device(user_id, device_id=None)

        devices = list(device_map.values())
        for device in devices:
            _update_device_from_client_ips(device, ips)

        log_kv(device_map)
        return devices

    @trace
    async def get_device(self, user_id: str, device_id: str) -> Dict[str, Any]:
        """ Retrieve the given device

        Args:
            user_id: The user to get the device from
            device_id: The device to fetch.

        Returns:
            info on the device
        Raises:
            errors.NotFoundError: if the device was not found
        """
        try:
            device = await self.store.get_device(user_id, device_id)
        except errors.StoreError:
            raise errors.NotFoundError
        ips = await self.store.get_last_client_ip_by_device(user_id, device_id)
        _update_device_from_client_ips(device, ips)

        set_tag("device", device)
        set_tag("ips", ips)

        return device

    @trace
    @measure_func("device.get_user_ids_changed")
    async def get_user_ids_changed(self, user_id, from_token):
        """Get list of users that have had the devices updated, or have newly
        joined a room, that `user_id` may be interested in.

        Args:
            user_id (str)
            from_token (StreamToken)
        """

        set_tag("user_id", user_id)
        set_tag("from_token", from_token)
        now_room_key = await self.store.get_room_events_max_id()

        room_ids = await self.store.get_rooms_for_user(user_id)

        # First we check if any devices have changed for users that we share
        # rooms with.
        users_who_share_room = await self.store.get_users_who_share_room_with_user(
            user_id
        )

        tracked_users = set(users_who_share_room)

        # Always tell the user about their own devices
        tracked_users.add(user_id)

        changed = await self.store.get_users_whose_devices_changed(
            from_token.device_list_key, tracked_users
        )

        # Then work out if any users have since joined
        rooms_changed = self.store.get_rooms_that_changed(room_ids, from_token.room_key)

        member_events = await self.store.get_membership_changes_for_user(
            user_id, from_token.room_key, now_room_key
        )
        rooms_changed.update(event.room_id for event in member_events)

        stream_ordering = RoomStreamToken.parse_stream_token(from_token.room_key).stream

        possibly_changed = set(changed)
        possibly_left = set()
        for room_id in rooms_changed:
            current_state_ids = await self.store.get_current_state_ids(room_id)

            # The user may have left the room
            # TODO: Check if they actually did or if we were just invited.
            if room_id not in room_ids:
                for key, event_id in current_state_ids.items():
                    etype, state_key = key
                    if etype != EventTypes.Member:
                        continue
                    possibly_left.add(state_key)
                continue

            # Fetch the current state at the time.
            try:
                event_ids = await self.store.get_forward_extremeties_for_room(
                    room_id, stream_ordering=stream_ordering
                )
            except errors.StoreError:
                # we have purged the stream_ordering index since the stream
                # ordering: treat it the same as a new room
                event_ids = []

            # special-case for an empty prev state: include all members
            # in the changed list
            if not event_ids:
                log_kv(
                    {"event": "encountered empty previous state", "room_id": room_id}
                )
                for key, event_id in current_state_ids.items():
                    etype, state_key = key
                    if etype != EventTypes.Member:
                        continue
                    possibly_changed.add(state_key)
                continue

            current_member_id = current_state_ids.get((EventTypes.Member, user_id))
            if not current_member_id:
                continue

            # mapping from event_id -> state_dict
            prev_state_ids = await self.state_store.get_state_ids_for_events(event_ids)

            # Check if we've joined the room? If so we just blindly add all the users to
            # the "possibly changed" users.
            for state_dict in prev_state_ids.values():
                member_event = state_dict.get((EventTypes.Member, user_id), None)
                if not member_event or member_event != current_member_id:
                    for key, event_id in current_state_ids.items():
                        etype, state_key = key
                        if etype != EventTypes.Member:
                            continue
                        possibly_changed.add(state_key)
                    break

            # If there has been any change in membership, include them in the
            # possibly changed list. We'll check if they are joined below,
            # and we're not toooo worried about spuriously adding users.
            for key, event_id in current_state_ids.items():
                etype, state_key = key
                if etype != EventTypes.Member:
                    continue

                # check if this member has changed since any of the extremities
                # at the stream_ordering, and add them to the list if so.
                for state_dict in prev_state_ids.values():
                    prev_event_id = state_dict.get(key, None)
                    if not prev_event_id or prev_event_id != event_id:
                        if state_key != user_id:
                            possibly_changed.add(state_key)
                        break

        if possibly_changed or possibly_left:
            # Take the intersection of the users whose devices may have changed
            # and those that actually still share a room with the user
            possibly_joined = possibly_changed & users_who_share_room
            possibly_left = (possibly_changed | possibly_left) - users_who_share_room
        else:
            possibly_joined = []
            possibly_left = []

        result = {"changed": list(possibly_joined), "left": list(possibly_left)}

        log_kv(result)

        return result

    async def on_federation_query_user_devices(self, user_id):
        stream_id, devices = await self.store.get_devices_with_keys_by_user(user_id)
        master_key = await self.store.get_e2e_cross_signing_key(user_id, "master")
        self_signing_key = await self.store.get_e2e_cross_signing_key(
            user_id, "self_signing"
        )

        return {
            "user_id": user_id,
            "stream_id": stream_id,
            "devices": devices,
            "master_key": master_key,
            "self_signing_key": self_signing_key,
        }


class DeviceHandler(DeviceWorkerHandler):
    def __init__(self, hs):
        super(DeviceHandler, self).__init__(hs)

        self.federation_sender = hs.get_federation_sender()

        self.device_list_updater = DeviceListUpdater(hs, self)

        federation_registry = hs.get_federation_registry()

        federation_registry.register_edu_handler(
            "m.device_list_update", self.device_list_updater.incoming_device_list_update
        )

        hs.get_distributor().observe("user_left_room", self.user_left_room)

    async def check_device_registered(
        self, user_id, device_id, initial_device_display_name=None
    ):
        """
        If the given device has not been registered, register it with the
        supplied display name.

        If no device_id is supplied, we make one up.

        Args:
            user_id (str):  @user:id
            device_id (str | None): device id supplied by client
            initial_device_display_name (str | None): device display name from
                 client
        Returns:
            str: device id (generated if none was supplied)
        """
        if device_id is not None:
            new_device = await self.store.store_device(
                user_id=user_id,
                device_id=device_id,
                initial_device_display_name=initial_device_display_name,
            )
            if new_device:
                await self.notify_device_update(user_id, [device_id])
            return device_id

        # if the device id is not specified, we'll autogen one, but loop a few
        # times in case of a clash.
        attempts = 0
        while attempts < 5:
            device_id = stringutils.random_string(10).upper()
            new_device = await self.store.store_device(
                user_id=user_id,
                device_id=device_id,
                initial_device_display_name=initial_device_display_name,
            )
            if new_device:
                await self.notify_device_update(user_id, [device_id])
                return device_id
            attempts += 1

        raise errors.StoreError(500, "Couldn't generate a device ID.")

    @trace
    async def delete_device(self, user_id: str, device_id: str) -> None:
        """ Delete the given device

        Args:
            user_id: The user to delete the device from.
            device_id: The device to delete.
        """

        try:
            await self.store.delete_device(user_id, device_id)
        except errors.StoreError as e:
            if e.code == 404:
                # no match
                set_tag("error", True)
                log_kv(
                    {"reason": "User doesn't have device id.", "device_id": device_id}
                )
                pass
            else:
                raise

        await self._auth_handler.delete_access_tokens_for_user(
            user_id, device_id=device_id
        )

        await self.store.delete_e2e_keys_by_device(user_id=user_id, device_id=device_id)

        await self.notify_device_update(user_id, [device_id])

    @trace
    async def delete_all_devices_for_user(
        self, user_id: str, except_device_id: Optional[str] = None
    ) -> None:
        """Delete all of the user's devices

        Args:
            user_id: The user to remove all devices from
            except_device_id: optional device id which should not be deleted
        """
        device_map = await self.store.get_devices_by_user(user_id)
        device_ids = list(device_map)
        if except_device_id is not None:
            device_ids = [d for d in device_ids if d != except_device_id]
        await self.delete_devices(user_id, device_ids)

    async def delete_devices(self, user_id: str, device_ids: List[str]) -> None:
        """ Delete several devices

        Args:
            user_id: The user to delete devices from.
            device_ids: The list of device IDs to delete
        """

        try:
            await self.store.delete_devices(user_id, device_ids)
        except errors.StoreError as e:
            if e.code == 404:
                # no match
                set_tag("error", True)
                set_tag("reason", "User doesn't have that device id.")
                pass
            else:
                raise

        # Delete access tokens and e2e keys for each device. Not optimised as it is not
        # considered as part of a critical path.
        for device_id in device_ids:
            await self._auth_handler.delete_access_tokens_for_user(
                user_id, device_id=device_id
            )
            await self.store.delete_e2e_keys_by_device(
                user_id=user_id, device_id=device_id
            )

        await self.notify_device_update(user_id, device_ids)

    async def update_device(self, user_id: str, device_id: str, content: dict) -> None:
        """ Update the given device

        Args:
            user_id: The user to update devices of.
            device_id: The device to update.
            content: body of update request
        """

        # Reject a new displayname which is too long.
        new_display_name = content.get("display_name")
        if new_display_name and len(new_display_name) > MAX_DEVICE_DISPLAY_NAME_LEN:
            raise SynapseError(
                400,
                "Device display name is too long (max %i)"
                % (MAX_DEVICE_DISPLAY_NAME_LEN,),
            )

        try:
            await self.store.update_device(
                user_id, device_id, new_display_name=new_display_name
            )
            await self.notify_device_update(user_id, [device_id])
        except errors.StoreError as e:
            if e.code == 404:
                raise errors.NotFoundError()
            else:
                raise

    @trace
    @measure_func("notify_device_update")
    async def notify_device_update(self, user_id, device_ids):
        """Notify that a user's device(s) has changed. Pokes the notifier, and
        remote servers if the user is local.
        """
<<<<<<< HEAD
        if not device_ids:
            # No changes to notify about, so this is a no-op.
            return

        users_who_share_room = yield self.store.get_users_who_share_room_with_user(
=======
        users_who_share_room = await self.store.get_users_who_share_room_with_user(
>>>>>>> 4642fd66
            user_id
        )

        hosts = set()
        if self.hs.is_mine_id(user_id):
            hosts.update(get_domain_from_id(u) for u in users_who_share_room)
            hosts.discard(self.server_name)

        set_tag("target_hosts", hosts)

        position = await self.store.add_device_change_to_streams(
            user_id, device_ids, list(hosts)
        )

        if not position:
            # This should only happen if there are no updates, so we bail.
            return

        for device_id in device_ids:
            logger.debug(
                "Notifying about update %r/%r, ID: %r", user_id, device_id, position
            )

        room_ids = await self.store.get_rooms_for_user(user_id)

        # specify the user ID too since the user should always get their own device list
        # updates, even if they aren't in any rooms.
        self.notifier.on_new_event(
            "device_list_key", position, users=[user_id], rooms=room_ids
        )

        if hosts:
            logger.info(
                "Sending device list update notif for %r to: %r", user_id, hosts
            )
            for host in hosts:
                self.federation_sender.send_device_messages(host)
                log_kv({"message": "sent device update to host", "host": host})

    async def notify_user_signature_update(
        self, from_user_id: str, user_ids: List[str]
    ) -> None:
        """Notify a user that they have made new signatures of other users.

        Args:
            from_user_id: the user who made the signature
            user_ids: the users IDs that have new signatures
        """

        position = await self.store.add_user_signature_change_to_streams(
            from_user_id, user_ids
        )

        self.notifier.on_new_event("device_list_key", position, users=[from_user_id])

    async def user_left_room(self, user, room_id):
        user_id = user.to_string()
        room_ids = await self.store.get_rooms_for_user(user_id)
        if not room_ids:
            # We no longer share rooms with this user, so we'll no longer
            # receive device updates. Mark this in DB.
            await self.store.mark_remote_user_device_list_as_unsubscribed(user_id)


def _update_device_from_client_ips(device, client_ips):
    ip = client_ips.get((device["user_id"], device["device_id"]), {})
    device.update({"last_seen_ts": ip.get("last_seen"), "last_seen_ip": ip.get("ip")})


class DeviceListUpdater(object):
    "Handles incoming device list updates from federation and updates the DB"

    def __init__(self, hs, device_handler):
        self.store = hs.get_datastore()
        self.federation = hs.get_federation_client()
        self.clock = hs.get_clock()
        self.device_handler = device_handler

        self._remote_edu_linearizer = Linearizer(name="remote_device_list")

        # user_id -> list of updates waiting to be handled.
        self._pending_updates = {}

        # Recently seen stream ids. We don't bother keeping these in the DB,
        # but they're useful to have them about to reduce the number of spurious
        # resyncs.
        self._seen_updates = ExpiringCache(
            cache_name="device_update_edu",
            clock=self.clock,
            max_len=10000,
            expiry_ms=30 * 60 * 1000,
            iterable=True,
        )

        # Attempt to resync out of sync device lists every 30s.
        self._resync_retry_in_progress = False
        self.clock.looping_call(
            run_as_background_process,
            30 * 1000,
            func=self._maybe_retry_device_resync,
            desc="_maybe_retry_device_resync",
        )

    @trace
    async def incoming_device_list_update(self, origin, edu_content):
        """Called on incoming device list update from federation. Responsible
        for parsing the EDU and adding to pending updates list.
        """

        set_tag("origin", origin)
        set_tag("edu_content", edu_content)
        user_id = edu_content.pop("user_id")
        device_id = edu_content.pop("device_id")
        stream_id = str(edu_content.pop("stream_id"))  # They may come as ints
        prev_ids = edu_content.pop("prev_id", [])
        prev_ids = [str(p) for p in prev_ids]  # They may come as ints

        if get_domain_from_id(user_id) != origin:
            # TODO: Raise?
            logger.warning(
                "Got device list update edu for %r/%r from %r",
                user_id,
                device_id,
                origin,
            )

            set_tag("error", True)
            log_kv(
                {
                    "message": "Got a device list update edu from a user and "
                    "device which does not match the origin of the request.",
                    "user_id": user_id,
                    "device_id": device_id,
                }
            )
            return

        room_ids = await self.store.get_rooms_for_user(user_id)
        if not room_ids:
            # We don't share any rooms with this user. Ignore update, as we
            # probably won't get any further updates.
            set_tag("error", True)
            log_kv(
                {
                    "message": "Got an update from a user for which "
                    "we don't share any rooms",
                    "other user_id": user_id,
                }
            )
            logger.warning(
                "Got device list update edu for %r/%r, but don't share a room",
                user_id,
                device_id,
            )
            return

        logger.debug("Received device list update for %r/%r", user_id, device_id)

        self._pending_updates.setdefault(user_id, []).append(
            (device_id, stream_id, prev_ids, edu_content)
        )

        await self._handle_device_updates(user_id)

    @measure_func("_incoming_device_list_update")
    async def _handle_device_updates(self, user_id):
        "Actually handle pending updates."

        with (await self._remote_edu_linearizer.queue(user_id)):
            pending_updates = self._pending_updates.pop(user_id, [])
            if not pending_updates:
                # This can happen since we batch updates
                return

            for device_id, stream_id, prev_ids, content in pending_updates:
                logger.debug(
                    "Handling update %r/%r, ID: %r, prev: %r ",
                    user_id,
                    device_id,
                    stream_id,
                    prev_ids,
                )

            # Given a list of updates we check if we need to resync. This
            # happens if we've missed updates.
            resync = await self._need_to_do_resync(user_id, pending_updates)

            if logger.isEnabledFor(logging.INFO):
                logger.info(
                    "Received device list update for %s, requiring resync: %s. Devices: %s",
                    user_id,
                    resync,
                    ", ".join(u[0] for u in pending_updates),
                )

            if resync:
                await self.user_device_resync(user_id)
            else:
                # Simply update the single device, since we know that is the only
                # change (because of the single prev_id matching the current cache)
                for device_id, stream_id, prev_ids, content in pending_updates:
                    await self.store.update_remote_device_list_cache_entry(
                        user_id, device_id, content, stream_id
                    )

                await self.device_handler.notify_device_update(
                    user_id, [device_id for device_id, _, _, _ in pending_updates]
                )

                self._seen_updates.setdefault(user_id, set()).update(
                    stream_id for _, stream_id, _, _ in pending_updates
                )

    async def _need_to_do_resync(self, user_id, updates):
        """Given a list of updates for a user figure out if we need to do a full
        resync, or whether we have enough data that we can just apply the delta.
        """
        seen_updates = self._seen_updates.get(user_id, set())

        extremity = await self.store.get_device_list_last_stream_id_for_remote(user_id)

        logger.debug("Current extremity for %r: %r", user_id, extremity)

        stream_id_in_updates = set()  # stream_ids in updates list
        for _, stream_id, prev_ids, _ in updates:
            if not prev_ids:
                # We always do a resync if there are no previous IDs
                return True

            for prev_id in prev_ids:
                if prev_id == extremity:
                    continue
                elif prev_id in seen_updates:
                    continue
                elif prev_id in stream_id_in_updates:
                    continue
                else:
                    return True

            stream_id_in_updates.add(stream_id)

        return False

    @trace
    async def _maybe_retry_device_resync(self):
        """Retry to resync device lists that are out of sync, except if another retry is
        in progress.
        """
        if self._resync_retry_in_progress:
            return

        try:
            # Prevent another call of this function to retry resyncing device lists so
            # we don't send too many requests.
            self._resync_retry_in_progress = True
            # Get all of the users that need resyncing.
            need_resync = await self.store.get_user_ids_requiring_device_list_resync()
            # Iterate over the set of user IDs.
            for user_id in need_resync:
                try:
                    # Try to resync the current user's devices list.
                    result = await self.user_device_resync(
                        user_id=user_id, mark_failed_as_stale=False,
                    )

                    # user_device_resync only returns a result if it managed to
                    # successfully resync and update the database. Updating the table
                    # of users requiring resync isn't necessary here as
                    # user_device_resync already does it (through
                    # self.store.update_remote_device_list_cache).
                    if result:
                        logger.debug(
                            "Successfully resynced the device list for %s", user_id,
                        )
                except Exception as e:
                    # If there was an issue resyncing this user, e.g. if the remote
                    # server sent a malformed result, just log the error instead of
                    # aborting all the subsequent resyncs.
                    logger.debug(
                        "Could not resync the device list for %s: %s", user_id, e,
                    )
        finally:
            # Allow future calls to retry resyncinc out of sync device lists.
            self._resync_retry_in_progress = False

    async def user_device_resync(
        self, user_id: str, mark_failed_as_stale: bool = True
    ) -> Optional[dict]:
        """Fetches all devices for a user and updates the device cache with them.

        Args:
            user_id: The user's id whose device_list will be updated.
            mark_failed_as_stale: Whether to mark the user's device list as stale
                if the attempt to resync failed.
        Returns:
            A dict with device info as under the "devices" in the result of this
            request:
            https://matrix.org/docs/spec/server_server/r0.1.2#get-matrix-federation-v1-user-devices-userid
        """
        logger.debug("Attempting to resync the device list for %s", user_id)
        log_kv({"message": "Doing resync to update device list."})
        # Fetch all devices for the user.
        origin = get_domain_from_id(user_id)
        try:
            result = await self.federation.query_user_devices(origin, user_id)
        except NotRetryingDestination:
            if mark_failed_as_stale:
                # Mark the remote user's device list as stale so we know we need to retry
                # it later.
                await self.store.mark_remote_user_device_cache_as_stale(user_id)

            return
        except (RequestSendFailed, HttpResponseException) as e:
            logger.warning(
                "Failed to handle device list update for %s: %s", user_id, e,
            )

            if mark_failed_as_stale:
                # Mark the remote user's device list as stale so we know we need to retry
                # it later.
                await self.store.mark_remote_user_device_cache_as_stale(user_id)

            # We abort on exceptions rather than accepting the update
            # as otherwise synapse will 'forget' that its device list
            # is out of date. If we bail then we will retry the resync
            # next time we get a device list update for this user_id.
            # This makes it more likely that the device lists will
            # eventually become consistent.
            return
        except FederationDeniedError as e:
            set_tag("error", True)
            log_kv({"reason": "FederationDeniedError"})
            logger.info(e)
            return
        except Exception as e:
            set_tag("error", True)
            log_kv(
                {"message": "Exception raised by federation request", "exception": e}
            )
            logger.exception("Failed to handle device list update for %s", user_id)

            if mark_failed_as_stale:
                # Mark the remote user's device list as stale so we know we need to retry
                # it later.
                await self.store.mark_remote_user_device_cache_as_stale(user_id)

            return
        log_kv({"result": result})
        stream_id = result["stream_id"]
        devices = result["devices"]

        # Get the master key and the self-signing key for this user if provided in the
        # response (None if not in the response).
        # The response will not contain the user signing key, as this key is only used by
        # its owner, thus it doesn't make sense to send it over federation.
        master_key = result.get("master_key")
        self_signing_key = result.get("self_signing_key")

        # If the remote server has more than ~1000 devices for this user
        # we assume that something is going horribly wrong (e.g. a bot
        # that logs in and creates a new device every time it tries to
        # send a message).  Maintaining lots of devices per user in the
        # cache can cause serious performance issues as if this request
        # takes more than 60s to complete, internal replication from the
        # inbound federation worker to the synapse master may time out
        # causing the inbound federation to fail and causing the remote
        # server to retry, causing a DoS.  So in this scenario we give
        # up on storing the total list of devices and only handle the
        # delta instead.
        if len(devices) > 1000:
            logger.warning(
                "Ignoring device list snapshot for %s as it has >1K devs (%d)",
                user_id,
                len(devices),
            )
            devices = []

        for device in devices:
            logger.debug(
                "Handling resync update %r/%r, ID: %r",
                user_id,
                device["device_id"],
                stream_id,
            )

        await self.store.update_remote_device_list_cache(user_id, devices, stream_id)
        device_ids = [device["device_id"] for device in devices]

        # Handle cross-signing keys.
        cross_signing_device_ids = await self.process_cross_signing_key_update(
            user_id, master_key, self_signing_key,
        )
        device_ids = device_ids + cross_signing_device_ids

        await self.device_handler.notify_device_update(user_id, device_ids)

        # We clobber the seen updates since we've re-synced from a given
        # point.
        self._seen_updates[user_id] = {stream_id}

        return result

    async def process_cross_signing_key_update(
        self,
        user_id: str,
        master_key: Optional[Dict[str, Any]],
        self_signing_key: Optional[Dict[str, Any]],
    ) -> list:
        """Process the given new master and self-signing key for the given remote user.

        Args:
            user_id: The ID of the user these keys are for.
            master_key: The dict of the cross-signing master key as returned by the
                remote server.
            self_signing_key: The dict of the cross-signing self-signing key as returned
                by the remote server.

        Return:
            The device IDs for the given keys.
        """
        device_ids = []

        if master_key:
            await self.store.set_e2e_cross_signing_key(user_id, "master", master_key)
            _, verify_key = get_verify_key_from_cross_signing_key(master_key)
            # verify_key is a VerifyKey from signedjson, which uses
            # .version to denote the portion of the key ID after the
            # algorithm and colon, which is the device ID
            device_ids.append(verify_key.version)
        if self_signing_key:
            await self.store.set_e2e_cross_signing_key(
                user_id, "self_signing", self_signing_key
            )
            _, verify_key = get_verify_key_from_cross_signing_key(self_signing_key)
            device_ids.append(verify_key.version)

        return device_ids<|MERGE_RESOLUTION|>--- conflicted
+++ resolved
@@ -421,15 +421,11 @@
         """Notify that a user's device(s) has changed. Pokes the notifier, and
         remote servers if the user is local.
         """
-<<<<<<< HEAD
         if not device_ids:
             # No changes to notify about, so this is a no-op.
             return
 
-        users_who_share_room = yield self.store.get_users_who_share_room_with_user(
-=======
         users_who_share_room = await self.store.get_users_who_share_room_with_user(
->>>>>>> 4642fd66
             user_id
         )
 
