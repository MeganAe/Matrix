--- conflicted
+++ resolved
@@ -15,11 +15,7 @@
 # See the License for the specific language governing permissions and
 # limitations under the License.
 import logging
-<<<<<<< HEAD
 from typing import TYPE_CHECKING, Any, Dict, Iterable, List, Optional, Set, Tuple
-=======
-from typing import Any, Dict, List, Optional, Tuple
->>>>>>> 4cb44a15
 
 from synapse.api import errors
 from synapse.api.constants import EventTypes
@@ -33,10 +29,7 @@
 from synapse.logging.opentracing import log_kv, set_tag, trace
 from synapse.metrics.background_process_metrics import run_as_background_process
 from synapse.types import (
-<<<<<<< HEAD
     Collection,
-=======
->>>>>>> 4cb44a15
     JsonDict,
     StreamToken,
     UserID,
