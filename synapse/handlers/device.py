# Copyright 2016 OpenMarket Ltd
# Copyright 2019 New Vector Ltd
# Copyright 2019,2020 The Matrix.org Foundation C.I.C.
#
# Licensed under the Apache License, Version 2.0 (the "License");
# you may not use this file except in compliance with the License.
# You may obtain a copy of the License at
#
#     http://www.apache.org/licenses/LICENSE-2.0
#
# Unless required by applicable law or agreed to in writing, software
# distributed under the License is distributed on an "AS IS" BASIS,
# WITHOUT WARRANTIES OR CONDITIONS OF ANY KIND, either express or implied.
# See the License for the specific language governing permissions and
# limitations under the License.
import logging
from typing import (
    TYPE_CHECKING,
    Any,
    Dict,
    Iterable,
    List,
    Mapping,
    Optional,
    Set,
    Tuple,
)

from synapse.api import errors
from synapse.api.constants import EduTypes, EventTypes
from synapse.api.errors import (
    Codes,
    FederationDeniedError,
    HttpResponseException,
    InvalidAPICallError,
    RequestSendFailed,
    SynapseError,
)
from synapse.logging.opentracing import log_kv, set_tag, trace
from synapse.metrics.background_process_metrics import (
    run_as_background_process,
    wrap_as_background_process,
)
from synapse.types import (
    JsonDict,
    JsonMapping,
<<<<<<< HEAD
=======
    ScheduledTask,
>>>>>>> 8940d1b2
    StrCollection,
    StreamKeyType,
    StreamToken,
    TaskStatus,
    UserID,
    get_domain_from_id,
    get_verify_key_from_cross_signing_key,
)
from synapse.util import stringutils
from synapse.util.async_helpers import Linearizer
from synapse.util.caches.expiringcache import ExpiringCache
from synapse.util.cancellation import cancellable
from synapse.util.metrics import measure_func
from synapse.util.retryutils import NotRetryingDestination

if TYPE_CHECKING:
    from synapse.server import HomeServer

logger = logging.getLogger(__name__)

DELETE_DEVICE_MSGS_TASK_NAME = "delete_device_messages"
MAX_DEVICE_DISPLAY_NAME_LEN = 100
DELETE_STALE_DEVICES_INTERVAL_MS = 24 * 60 * 60 * 1000


class DeviceWorkerHandler:
    device_list_updater: "DeviceListWorkerUpdater"

    def __init__(self, hs: "HomeServer"):
        self.clock = hs.get_clock()
        self.hs = hs
        self.store = hs.get_datastores().main
        self.notifier = hs.get_notifier()
        self.state = hs.get_state_handler()
        self._appservice_handler = hs.get_application_service_handler()
        self._state_storage = hs.get_storage_controllers().state
        self._auth_handler = hs.get_auth_handler()
        self._event_sources = hs.get_event_sources()
        self.server_name = hs.hostname
        self._msc3852_enabled = hs.config.experimental.msc3852_enabled
        self._query_appservices_for_keys = (
            hs.config.experimental.msc3984_appservice_key_query
        )

        self.device_list_updater = DeviceListWorkerUpdater(hs)

    @trace
    async def get_devices_by_user(self, user_id: str) -> List[JsonDict]:
        """
        Retrieve the given user's devices

        Args:
            user_id: The user ID to query for devices.
        Returns:
            info on each device
        """

        set_tag("user_id", user_id)
        device_map = await self.store.get_devices_by_user(user_id)

        ips = await self.store.get_last_client_ip_by_device(user_id, device_id=None)

        devices = list(device_map.values())
        for device in devices:
            _update_device_from_client_ips(device, ips)

        log_kv(device_map)
        return devices

    async def get_dehydrated_device(
        self, user_id: str
    ) -> Optional[Tuple[str, JsonDict]]:
        """Retrieve the information for a dehydrated device.

        Args:
            user_id: the user whose dehydrated device we are looking for
        Returns:
            a tuple whose first item is the device ID, and the second item is
            the dehydrated device information
        """
        return await self.store.get_dehydrated_device(user_id)

    @trace
    async def get_device(self, user_id: str, device_id: str) -> JsonDict:
        """Retrieve the given device

        Args:
            user_id: The user to get the device from
            device_id: The device to fetch.

        Returns:
            info on the device
        Raises:
            errors.NotFoundError: if the device was not found
        """
        device = await self.store.get_device(user_id, device_id)
        if device is None:
            raise errors.NotFoundError()

        ips = await self.store.get_last_client_ip_by_device(user_id, device_id)
        _update_device_from_client_ips(device, ips)

        set_tag("device", str(device))
        set_tag("ips", str(ips))

        return device

    @cancellable
    async def get_device_changes_in_shared_rooms(
        self, user_id: str, room_ids: StrCollection, from_token: StreamToken
    ) -> Set[str]:
        """Get the set of users whose devices have changed who share a room with
        the given user.
        """
        changed_users = await self.store.get_device_list_changes_in_rooms(
            room_ids, from_token.device_list_key
        )

        if changed_users is not None:
            # We also check if the given user has changed their device. If
            # they're in no rooms then the above query won't include them.
            changed = await self.store.get_users_whose_devices_changed(
                from_token.device_list_key, [user_id]
            )
            changed_users.update(changed)
            return changed_users

        # If the DB returned None then the `from_token` is too old, so we fall
        # back on looking for device updates for all users.

        users_who_share_room = await self.store.get_users_who_share_room_with_user(
            user_id
        )

        tracked_users = set(users_who_share_room)

        # Always tell the user about their own devices
        tracked_users.add(user_id)

        changed = await self.store.get_users_whose_devices_changed(
            from_token.device_list_key, tracked_users
        )

        return changed

    @trace
    @measure_func("device.get_user_ids_changed")
    @cancellable
    async def get_user_ids_changed(
        self, user_id: str, from_token: StreamToken
    ) -> JsonDict:
        """Get list of users that have had the devices updated, or have newly
        joined a room, that `user_id` may be interested in.
        """

        set_tag("user_id", user_id)
        set_tag("from_token", str(from_token))
        now_room_key = self.store.get_room_max_token()

        room_ids = await self.store.get_rooms_for_user(user_id)

        changed = await self.get_device_changes_in_shared_rooms(
            user_id, room_ids, from_token
        )

        # Then work out if any users have since joined
        rooms_changed = self.store.get_rooms_that_changed(room_ids, from_token.room_key)

        member_events = await self.store.get_membership_changes_for_user(
            user_id, from_token.room_key, now_room_key
        )
        rooms_changed.update(event.room_id for event in member_events)

        stream_ordering = from_token.room_key.stream

        possibly_changed = set(changed)
        possibly_left = set()
        for room_id in rooms_changed:
            # Check if the forward extremities have changed. If not then we know
            # the current state won't have changed, and so we can skip this room.
            try:
                if not await self.store.have_room_forward_extremities_changed_since(
                    room_id, stream_ordering
                ):
                    continue
            except errors.StoreError:
                pass

            current_state_ids = await self._state_storage.get_current_state_ids(
                room_id, await_full_state=False
            )

            # The user may have left the room
            # TODO: Check if they actually did or if we were just invited.
            if room_id not in room_ids:
                for etype, state_key in current_state_ids.keys():
                    if etype != EventTypes.Member:
                        continue
                    possibly_left.add(state_key)
                continue

            # Fetch the current state at the time.
            try:
                event_ids = await self.store.get_forward_extremities_for_room_at_stream_ordering(
                    room_id, stream_ordering=stream_ordering
                )
            except errors.StoreError:
                # we have purged the stream_ordering index since the stream
                # ordering: treat it the same as a new room
                event_ids = []

            # special-case for an empty prev state: include all members
            # in the changed list
            if not event_ids:
                log_kv(
                    {"event": "encountered empty previous state", "room_id": room_id}
                )
                for etype, state_key in current_state_ids.keys():
                    if etype != EventTypes.Member:
                        continue
                    possibly_changed.add(state_key)
                continue

            current_member_id = current_state_ids.get((EventTypes.Member, user_id))
            if not current_member_id:
                continue

            # mapping from event_id -> state_dict
            prev_state_ids = await self._state_storage.get_state_ids_for_events(
                event_ids,
                await_full_state=False,
            )

            # Check if we've joined the room? If so we just blindly add all the users to
            # the "possibly changed" users.
            for state_dict in prev_state_ids.values():
                member_event = state_dict.get((EventTypes.Member, user_id), None)
                if not member_event or member_event != current_member_id:
                    for etype, state_key in current_state_ids.keys():
                        if etype != EventTypes.Member:
                            continue
                        possibly_changed.add(state_key)
                    break

            # If there has been any change in membership, include them in the
            # possibly changed list. We'll check if they are joined below,
            # and we're not toooo worried about spuriously adding users.
            for key, event_id in current_state_ids.items():
                etype, state_key = key
                if etype != EventTypes.Member:
                    continue

                # check if this member has changed since any of the extremities
                # at the stream_ordering, and add them to the list if so.
                for state_dict in prev_state_ids.values():
                    prev_event_id = state_dict.get(key, None)
                    if not prev_event_id or prev_event_id != event_id:
                        if state_key != user_id:
                            possibly_changed.add(state_key)
                        break

        if possibly_changed or possibly_left:
            possibly_joined = possibly_changed
            possibly_left = possibly_changed | possibly_left

            # Double check if we still share rooms with the given user.
            users_rooms = await self.store.get_rooms_for_users(possibly_left)
            for changed_user_id, entries in users_rooms.items():
                if any(rid in room_ids for rid in entries):
                    possibly_left.discard(changed_user_id)
                else:
                    possibly_joined.discard(changed_user_id)

        else:
            possibly_joined = set()
            possibly_left = set()

        result = {"changed": list(possibly_joined), "left": list(possibly_left)}

        log_kv(result)

        return result

    async def on_federation_query_user_devices(self, user_id: str) -> JsonDict:
        stream_id, devices = await self.store.get_e2e_device_keys_for_federation_query(
            user_id
        )
        master_key = await self.store.get_e2e_cross_signing_key(user_id, "master")
        self_signing_key = await self.store.get_e2e_cross_signing_key(
            user_id, "self_signing"
        )

        # Check if the application services have any results.
        if self._query_appservices_for_keys:
            # Query the appservice for all devices for this user.
            query: Dict[str, Optional[List[str]]] = {user_id: None}

            # Query the appservices for any keys.
            appservice_results = await self._appservice_handler.query_keys(query)

            # Merge results, overriding anything from the database.
            appservice_devices = appservice_results.get("device_keys", {}).get(
                user_id, {}
            )

            # Filter the database results to only those devices that the appservice has
            # *not* responded with.
            devices = [d for d in devices if d["device_id"] not in appservice_devices]
            # Append the appservice response by wrapping each result in another dictionary.
            devices.extend(
                {"device_id": device_id, "keys": device}
                for device_id, device in appservice_devices.items()
            )

            # TODO Handle cross-signing keys.

        return {
            "user_id": user_id,
            "stream_id": stream_id,
            "devices": devices,
            "master_key": master_key,
            "self_signing_key": self_signing_key,
        }

    async def handle_room_un_partial_stated(self, room_id: str) -> None:
        """Handles sending appropriate device list updates in a room that has
        gone from partial to full state.
        """

        # TODO(faster_joins): worker mode support
        #   https://github.com/matrix-org/synapse/issues/12994
        logger.error(
            "Trying handling device list state for partial join: not supported on workers."
        )


class DeviceHandler(DeviceWorkerHandler):
    device_list_updater: "DeviceListUpdater"

    def __init__(self, hs: "HomeServer"):
        super().__init__(hs)

        self.federation_sender = hs.get_federation_sender()
        self._account_data_handler = hs.get_account_data_handler()
        self._storage_controllers = hs.get_storage_controllers()
        self.db_pool = hs.get_datastores().main.db_pool
        self._task_scheduler = hs.get_task_scheduler()

        self.device_list_updater = DeviceListUpdater(hs, self)

        federation_registry = hs.get_federation_registry()

        federation_registry.register_edu_handler(
            EduTypes.DEVICE_LIST_UPDATE,
            self.device_list_updater.incoming_device_list_update,
        )

        # Whether `_handle_new_device_update_async` is currently processing.
        self._handle_new_device_update_is_processing = False

        # If a new device update may have happened while the loop was
        # processing.
        self._handle_new_device_update_new_data = False

        # On start up check if there are any updates pending.
        hs.get_reactor().callWhenRunning(self._handle_new_device_update_async)

        self._delete_stale_devices_after = hs.config.server.delete_stale_devices_after

        # Ideally we would run this on a worker and condition this on the
        # "run_background_tasks_on" setting, but this would mean making the notification
        # of device list changes over federation work on workers, which is nontrivial.
        if self._delete_stale_devices_after is not None:
            self.clock.looping_call(
                run_as_background_process,
                DELETE_STALE_DEVICES_INTERVAL_MS,
                "delete_stale_devices",
                self._delete_stale_devices,
            )

        self._task_scheduler.register_action(
            self._delete_device_messages, DELETE_DEVICE_MSGS_TASK_NAME
        )

    def _check_device_name_length(self, name: Optional[str]) -> None:
        """
        Checks whether a device name is longer than the maximum allowed length.

        Args:
            name: The name of the device.

        Raises:
            SynapseError: if the device name is too long.
        """
        if name and len(name) > MAX_DEVICE_DISPLAY_NAME_LEN:
            raise SynapseError(
                400,
                "Device display name is too long (max %i)"
                % (MAX_DEVICE_DISPLAY_NAME_LEN,),
                errcode=Codes.TOO_LARGE,
            )

    async def check_device_registered(
        self,
        user_id: str,
        device_id: Optional[str],
        initial_device_display_name: Optional[str] = None,
        auth_provider_id: Optional[str] = None,
        auth_provider_session_id: Optional[str] = None,
    ) -> str:
        """
        If the given device has not been registered, register it with the
        supplied display name.

        If no device_id is supplied, we make one up.

        Args:
            user_id:  @user:id
            device_id: device id supplied by client
            initial_device_display_name: device display name from client
            auth_provider_id: The SSO IdP the user used, if any.
            auth_provider_session_id: The session ID (sid) got from the SSO IdP.
        Returns:
            device id (generated if none was supplied)
        """

        self._check_device_name_length(initial_device_display_name)

        if device_id is not None:
            new_device = await self.store.store_device(
                user_id=user_id,
                device_id=device_id,
                initial_device_display_name=initial_device_display_name,
                auth_provider_id=auth_provider_id,
                auth_provider_session_id=auth_provider_session_id,
            )
            if new_device:
                await self.notify_device_update(user_id, [device_id])
            return device_id

        # if the device id is not specified, we'll autogen one, but loop a few
        # times in case of a clash.
        attempts = 0
        while attempts < 5:
            new_device_id = stringutils.random_string(10).upper()
            new_device = await self.store.store_device(
                user_id=user_id,
                device_id=new_device_id,
                initial_device_display_name=initial_device_display_name,
                auth_provider_id=auth_provider_id,
                auth_provider_session_id=auth_provider_session_id,
            )
            if new_device:
                await self.notify_device_update(user_id, [new_device_id])
                return new_device_id
            attempts += 1

        raise errors.StoreError(500, "Couldn't generate a device ID.")

    async def _delete_stale_devices(self) -> None:
        """Background task that deletes devices which haven't been accessed for more than
        a configured time period.
        """
        # We should only be running this job if the config option is defined.
        assert self._delete_stale_devices_after is not None
        now_ms = self.clock.time_msec()
        since_ms = now_ms - self._delete_stale_devices_after
        devices = await self.store.get_local_devices_not_accessed_since(since_ms)

        for user_id, user_devices in devices.items():
            await self.delete_devices(user_id, user_devices)

    @trace
    async def delete_all_devices_for_user(
        self, user_id: str, except_device_id: Optional[str] = None
    ) -> None:
        """Delete all of the user's devices

        Args:
            user_id: The user to remove all devices from
            except_device_id: optional device id which should not be deleted
        """
        device_map = await self.store.get_devices_by_user(user_id)
        device_ids = list(device_map)
        if except_device_id is not None:
            device_ids = [d for d in device_ids if d != except_device_id]
        await self.delete_devices(user_id, device_ids)

    async def delete_devices(self, user_id: str, device_ids: List[str]) -> None:
        """Delete several devices

        Args:
            user_id: The user to delete devices from.
            device_ids: The list of device IDs to delete
        """
        to_device_stream_id = self._event_sources.get_current_token().to_device_key

        try:
            await self.store.delete_devices(user_id, device_ids)
        except errors.StoreError as e:
            if e.code == 404:
                # no match
                set_tag("error", True)
                set_tag("reason", "User doesn't have that device id.")
            else:
                raise

        # Delete data specific to each device. Not optimised as it is not
        # considered as part of a critical path.
        for device_id in device_ids:
            await self._auth_handler.delete_access_tokens_for_user(
                user_id, device_id=device_id
            )
            await self.store.delete_e2e_keys_by_device(
                user_id=user_id, device_id=device_id
            )

            if self.hs.config.experimental.msc3890_enabled:
                # Remove any local notification settings for this device in accordance
                # with MSC3890.
                await self._account_data_handler.remove_account_data_for_user(
                    user_id,
                    f"org.matrix.msc3890.local_notification_settings.{device_id}",
                )

            # Delete device messages asynchronously and in batches using the task scheduler
            await self._task_scheduler.schedule_task(
                DELETE_DEVICE_MSGS_TASK_NAME,
                resource_id=device_id,
                params={
                    "user_id": user_id,
                    "device_id": device_id,
                    "up_to_stream_id": to_device_stream_id,
                },
            )

        # Pushers are deleted after `delete_access_tokens_for_user` is called so that
        # modules using `on_logged_out` hook can use them if needed.
        await self.hs.get_pusherpool().remove_pushers_by_devices(user_id, device_ids)

        await self.notify_device_update(user_id, device_ids)

    DEVICE_MSGS_DELETE_BATCH_LIMIT = 100

    async def _delete_device_messages(
        self,
        task: ScheduledTask,
    ) -> Tuple[TaskStatus, Optional[JsonMapping], Optional[str]]:
        """Scheduler task to delete device messages in batch of `DEVICE_MSGS_DELETE_BATCH_LIMIT`."""
        assert task.params is not None
        user_id = task.params["user_id"]
        device_id = task.params["device_id"]
        up_to_stream_id = task.params["up_to_stream_id"]

        res = await self.store.delete_messages_for_device(
            user_id=user_id,
            device_id=device_id,
            up_to_stream_id=up_to_stream_id,
            limit=DeviceHandler.DEVICE_MSGS_DELETE_BATCH_LIMIT,
        )

        if res < DeviceHandler.DEVICE_MSGS_DELETE_BATCH_LIMIT:
            return TaskStatus.COMPLETE, None, None
        else:
            # There is probably still device messages to be deleted, let's keep the task active and it will be run
            # again in a subsequent scheduler loop run (probably the next one, if not too many tasks are running).
            return TaskStatus.ACTIVE, None, None

    async def update_device(self, user_id: str, device_id: str, content: dict) -> None:
        """Update the given device

        Args:
            user_id: The user to update devices of.
            device_id: The device to update.
            content: body of update request
        """

        # Reject a new displayname which is too long.
        new_display_name = content.get("display_name")

        self._check_device_name_length(new_display_name)

        try:
            await self.store.update_device(
                user_id, device_id, new_display_name=new_display_name
            )
            await self.notify_device_update(user_id, [device_id])
        except errors.StoreError as e:
            if e.code == 404:
                raise errors.NotFoundError()
            else:
                raise

    @trace
    @measure_func("notify_device_update")
    async def notify_device_update(
        self, user_id: str, device_ids: StrCollection
    ) -> None:
        """Notify that a user's device(s) has changed. Pokes the notifier, and
        remote servers if the user is local.

        Args:
            user_id: The Matrix ID of the user who's device list has been updated.
            device_ids: The device IDs that have changed.
        """
        if not device_ids:
            # No changes to notify about, so this is a no-op.
            return

        room_ids = await self.store.get_rooms_for_user(user_id)

        position = await self.store.add_device_change_to_streams(
            user_id,
            device_ids,
            room_ids=room_ids,
        )

        if not position:
            # This should only happen if there are no updates, so we bail.
            return

        for device_id in device_ids:
            logger.debug(
                "Notifying about update %r/%r, ID: %r", user_id, device_id, position
            )

        # specify the user ID too since the user should always get their own device list
        # updates, even if they aren't in any rooms.
        self.notifier.on_new_event(
            StreamKeyType.DEVICE_LIST, position, users={user_id}, rooms=room_ids
        )

        # We may need to do some processing asynchronously for local user IDs.
        if self.hs.is_mine_id(user_id):
            self._handle_new_device_update_async()

    async def notify_user_signature_update(
        self, from_user_id: str, user_ids: List[str]
    ) -> None:
        """Notify a user that they have made new signatures of other users.

        Args:
            from_user_id: the user who made the signature
            user_ids: the users IDs that have new signatures
        """

        position = await self.store.add_user_signature_change_to_streams(
            from_user_id, user_ids
        )

        self.notifier.on_new_event(
            StreamKeyType.DEVICE_LIST, position, users=[from_user_id]
        )

    async def store_dehydrated_device(
        self,
        user_id: str,
        device_id: Optional[str],
        device_data: JsonDict,
        initial_device_display_name: Optional[str] = None,
        keys_for_device: Optional[JsonDict] = None,
    ) -> str:
        """Store a dehydrated device for a user, optionally storing the keys associated with
        it as well.  If the user had a previous dehydrated device, it is removed.

        Args:
            user_id: the user that we are storing the device for
            device_id: device id supplied by client
            device_data: the dehydrated device information
            initial_device_display_name: The display name to use for the device
            keys_for_device: keys for the dehydrated device
        Returns:
            device id of the dehydrated device
        """
        device_id = await self.check_device_registered(
            user_id,
            device_id,
            initial_device_display_name,
        )

        time_now = self.clock.time_msec()

        old_device_id = await self.store.store_dehydrated_device(
            user_id, device_id, device_data, time_now, keys_for_device
        )

        if old_device_id is not None:
            await self.delete_devices(user_id, [old_device_id])

        return device_id

    async def rehydrate_device(
        self, user_id: str, access_token: str, device_id: str
    ) -> dict:
        """Process a rehydration request from the user.

        Args:
            user_id: the user who is rehydrating the device
            access_token: the access token used for the request
            device_id: the ID of the device that will be rehydrated
        Returns:
            a dict containing {"success": True}
        """
        success = await self.store.remove_dehydrated_device(user_id, device_id)

        if not success:
            raise errors.NotFoundError()

        # If the dehydrated device was successfully deleted (the device ID
        # matched the stored dehydrated device), then modify the access
        # token to use the dehydrated device's ID and copy the old device
        # display name to the dehydrated device, and destroy the old device
        # ID
        old_device_id = await self.store.set_device_for_access_token(
            access_token, device_id
        )
        old_device = await self.store.get_device(user_id, old_device_id)
        if old_device is None:
            raise errors.NotFoundError()
        await self.store.update_device(user_id, device_id, old_device["display_name"])
        # can't call self.delete_device because that will clobber the
        # access token so call the storage layer directly
        await self.store.delete_devices(user_id, [old_device_id])
        await self.store.delete_e2e_keys_by_device(
            user_id=user_id, device_id=old_device_id
        )

        # tell everyone that the old device is gone and that the dehydrated
        # device has a new display name
        await self.notify_device_update(user_id, [old_device_id, device_id])

        return {"success": True}

    async def delete_dehydrated_device(self, user_id: str, device_id: str) -> None:
        """
        Delete a stored dehydrated device.

        Args:
            user_id: the user_id to delete the device from
            device_id: id of the dehydrated device to delete
        """
        success = await self.store.remove_dehydrated_device(user_id, device_id)

        if not success:
            raise errors.NotFoundError()

        await self.delete_devices(user_id, [device_id])
        await self.store.delete_e2e_keys_by_device(user_id=user_id, device_id=device_id)

    @wrap_as_background_process("_handle_new_device_update_async")
    async def _handle_new_device_update_async(self) -> None:
        """Called when we have a new local device list update that we need to
        send out over federation.

        This happens in the background so as not to block the original request
        that generated the device update.
        """
        if self._handle_new_device_update_is_processing:
            self._handle_new_device_update_new_data = True
            return

        self._handle_new_device_update_is_processing = True

        # The stream ID we processed previous iteration (if any), and the set of
        # hosts we've already poked about for this update. This is so that we
        # don't poke the same remote server about the same update repeatedly.
        current_stream_id = None
        hosts_already_sent_to: Set[str] = set()

        try:
            stream_id, room_id = await self.store.get_device_change_last_converted_pos()

            while True:
                self._handle_new_device_update_new_data = False
                max_stream_id = self.store.get_device_stream_token()
                rows = await self.store.get_uncoverted_outbound_room_pokes(
                    stream_id, room_id
                )
                if not rows:
                    # If the DB returned nothing then there is nothing left to
                    # do, *unless* a new device list update happened during the
                    # DB query.

                    # Advance `(stream_id, room_id)`.
                    # `max_stream_id` comes from *before* the query for unconverted
                    # rows, which means that any unconverted rows must have a larger
                    # stream ID.
                    if max_stream_id > stream_id:
                        stream_id, room_id = max_stream_id, ""
                        await self.store.set_device_change_last_converted_pos(
                            stream_id, room_id
                        )
                    else:
                        assert max_stream_id == stream_id
                        # Avoid moving `room_id` backwards.
                        pass

                    if self._handle_new_device_update_new_data:
                        continue
                    else:
                        return

                for user_id, device_id, room_id, stream_id, opentracing_context in rows:
                    hosts = set()

                    # Ignore any users that aren't ours
                    if self.hs.is_mine_id(user_id):
                        hosts = set(
                            await self._storage_controllers.state.get_current_hosts_in_room_or_partial_state_approximation(
                                room_id
                            )
                        )
                        hosts.discard(self.server_name)
                        # For rooms with partial state, `hosts` is merely an
                        # approximation. When we transition to a full state room, we
                        # will have to send out device list updates to any servers we
                        # missed.

                    # Check if we've already sent this update to some hosts
                    if current_stream_id == stream_id:
                        hosts -= hosts_already_sent_to

                    await self.store.add_device_list_outbound_pokes(
                        user_id=user_id,
                        device_id=device_id,
                        room_id=room_id,
                        hosts=hosts,
                        context=opentracing_context,
                    )

                    # Notify replication that we've updated the device list stream.
                    self.notifier.notify_replication()

                    if hosts:
                        logger.info(
                            "Sending device list update notif for %r to: %r",
                            user_id,
                            hosts,
                        )
                        await self.federation_sender.send_device_messages(
                            hosts, immediate=False
                        )
                        # TODO: when called, this isn't in a logging context.
                        # This leads to log spam, sentry event spam, and massive
                        # memory usage.
                        # See https://github.com/matrix-org/synapse/issues/12552.
                        # log_kv(
                        #     {"message": "sent device update to host", "host": host}
                        # )

                    if current_stream_id != stream_id:
                        # Clear the set of hosts we've already sent to as we're
                        # processing a new update.
                        hosts_already_sent_to.clear()

                    hosts_already_sent_to.update(hosts)
                    current_stream_id = stream_id

                # Advance `(stream_id, room_id)`.
                _, _, room_id, stream_id, _ = rows[-1]
                await self.store.set_device_change_last_converted_pos(
                    stream_id, room_id
                )

        finally:
            self._handle_new_device_update_is_processing = False

    async def handle_room_un_partial_stated(self, room_id: str) -> None:
        """Handles sending appropriate device list updates in a room that has
        gone from partial to full state.
        """

        # We defer to the device list updater to handle pending remote device
        # list updates.
        await self.device_list_updater.handle_room_un_partial_stated(room_id)

        # Replay local updates.
        (
            join_event_id,
            device_lists_stream_id,
        ) = await self.store.get_join_event_id_and_device_lists_stream_id_for_partial_state(
            room_id
        )

        # Get the local device list changes that have happened in the room since
        # we started joining. If there are no updates there's nothing left to do.
        changes = await self.store.get_device_list_changes_in_room(
            room_id, device_lists_stream_id
        )
        local_changes = {(u, d) for u, d in changes if self.hs.is_mine_id(u)}
        if not local_changes:
            return

        # Note: We have persisted the full state at this point, we just haven't
        # cleared the `partial_room` flag.
        join_state_ids = await self._state_storage.get_state_ids_for_event(
            join_event_id, await_full_state=False
        )
        current_state_ids = await self.store.get_partial_current_state_ids(room_id)

        # Now we need to work out all servers that might have been in the room
        # at any point during our join.

        # First we look for any membership states that have changed between the
        # initial join and now...
        all_keys = set(join_state_ids)
        all_keys.update(current_state_ids)

        potentially_changed_hosts = set()
        for etype, state_key in all_keys:
            if etype != EventTypes.Member:
                continue

            prev = join_state_ids.get((etype, state_key))
            current = current_state_ids.get((etype, state_key))

            if prev != current:
                potentially_changed_hosts.add(get_domain_from_id(state_key))

        # ... then we add all the hosts that are currently joined to the room...
        current_hosts_in_room = await self.store.get_current_hosts_in_room(room_id)
        potentially_changed_hosts.update(current_hosts_in_room)

        # ... and finally we remove any hosts that we were told about, as we
        # will have sent device list updates to those hosts when they happened.
        known_hosts_at_join = await self.store.get_partial_state_servers_at_join(
            room_id
        )
        assert known_hosts_at_join is not None
        potentially_changed_hosts.difference_update(known_hosts_at_join)

        potentially_changed_hosts.discard(self.server_name)

        if not potentially_changed_hosts:
            # Nothing to do.
            return

        logger.info(
            "Found %d changed hosts to send device list updates to",
            len(potentially_changed_hosts),
        )

        for user_id, device_id in local_changes:
            await self.store.add_device_list_outbound_pokes(
                user_id=user_id,
                device_id=device_id,
                room_id=room_id,
                hosts=potentially_changed_hosts,
                context=None,
            )

        # Notify things that device lists need to be sent out.
        self.notifier.notify_replication()
        await self.federation_sender.send_device_messages(
            potentially_changed_hosts, immediate=False
        )


def _update_device_from_client_ips(
    device: JsonDict, client_ips: Mapping[Tuple[str, str], Mapping[str, Any]]
) -> None:
    ip = client_ips.get((device["user_id"], device["device_id"]), {})
    device.update(
        {
            "last_seen_user_agent": ip.get("user_agent"),
            "last_seen_ts": ip.get("last_seen"),
            "last_seen_ip": ip.get("ip"),
        }
    )


class DeviceListWorkerUpdater:
    "Handles incoming device list updates from federation and contacts the main process over replication"

    def __init__(self, hs: "HomeServer"):
        from synapse.replication.http.devices import (
            ReplicationMultiUserDevicesResyncRestServlet,
        )

        self._multi_user_device_resync_client = (
            ReplicationMultiUserDevicesResyncRestServlet.make_client(hs)
        )

    async def multi_user_device_resync(
        self, user_ids: List[str], mark_failed_as_stale: bool = True
    ) -> Dict[str, Optional[JsonMapping]]:
        """
        Like `user_device_resync` but operates on multiple users **from the same origin**
        at once.

        Returns:
            Dict from User ID to the same Dict as `user_device_resync`.
        """
        # mark_failed_as_stale is not sent. Ensure this doesn't break expectations.
        assert mark_failed_as_stale

        if not user_ids:
            # Shortcut empty requests
            return {}

        return await self._multi_user_device_resync_client(user_ids=user_ids)


class DeviceListUpdater(DeviceListWorkerUpdater):
    "Handles incoming device list updates from federation and updates the DB"

    def __init__(self, hs: "HomeServer", device_handler: DeviceHandler):
        self.store = hs.get_datastores().main
        self.federation = hs.get_federation_client()
        self.clock = hs.get_clock()
        self.device_handler = device_handler
        self._notifier = hs.get_notifier()

        self._remote_edu_linearizer = Linearizer(name="remote_device_list")
        self._resync_linearizer = Linearizer(name="remote_device_resync")

        # user_id -> list of updates waiting to be handled.
        self._pending_updates: Dict[
            str, List[Tuple[str, str, Iterable[str], JsonDict]]
        ] = {}

        # Recently seen stream ids. We don't bother keeping these in the DB,
        # but they're useful to have them about to reduce the number of spurious
        # resyncs.
        self._seen_updates: ExpiringCache[str, Set[str]] = ExpiringCache(
            cache_name="device_update_edu",
            clock=self.clock,
            max_len=10000,
            expiry_ms=30 * 60 * 1000,
            iterable=True,
        )

        # Attempt to resync out of sync device lists every 30s.
        self._resync_retry_in_progress = False
        self.clock.looping_call(
            run_as_background_process,
            30 * 1000,
            func=self._maybe_retry_device_resync,
            desc="_maybe_retry_device_resync",
        )

    @trace
    async def incoming_device_list_update(
        self, origin: str, edu_content: JsonDict
    ) -> None:
        """Called on incoming device list update from federation. Responsible
        for parsing the EDU and adding to pending updates list.
        """

        set_tag("origin", origin)
        set_tag("edu_content", str(edu_content))
        user_id = edu_content.pop("user_id")
        device_id = edu_content.pop("device_id")
        stream_id = str(edu_content.pop("stream_id"))  # They may come as ints
        prev_ids = edu_content.pop("prev_id", [])
        if not isinstance(prev_ids, list):
            raise SynapseError(
                400, "Device list update had an invalid 'prev_ids' field"
            )
        prev_ids = [str(p) for p in prev_ids]  # They may come as ints

        if get_domain_from_id(user_id) != origin:
            # TODO: Raise?
            logger.warning(
                "Got device list update edu for %r/%r from %r",
                user_id,
                device_id,
                origin,
            )

            set_tag("error", True)
            log_kv(
                {
                    "message": "Got a device list update edu from a user and "
                    "device which does not match the origin of the request.",
                    "user_id": user_id,
                    "device_id": device_id,
                }
            )
            return

        # Check if we are partially joining any rooms. If so we need to store
        # all device list updates so that we can handle them correctly once we
        # know who is in the room.
        # TODO(faster_joins): this fetches and processes a bunch of data that we don't
        # use. Could be replaced by a tighter query e.g.
        #   SELECT EXISTS(SELECT 1 FROM partial_state_rooms)
        partial_rooms = await self.store.get_partial_state_room_resync_info()
        if partial_rooms:
            await self.store.add_remote_device_list_to_pending(
                user_id,
                device_id,
            )
            self._notifier.notify_replication()

        room_ids = await self.store.get_rooms_for_user(user_id)
        if not room_ids:
            # We don't share any rooms with this user. Ignore update, as we
            # probably won't get any further updates.
            set_tag("error", True)
            log_kv(
                {
                    "message": "Got an update from a user for which "
                    "we don't share any rooms",
                    "other user_id": user_id,
                }
            )
            logger.warning(
                "Got device list update edu for %r/%r, but don't share a room",
                user_id,
                device_id,
            )
            return

        logger.debug("Received device list update for %r/%r", user_id, device_id)

        self._pending_updates.setdefault(user_id, []).append(
            (device_id, stream_id, prev_ids, edu_content)
        )

        await self._handle_device_updates(user_id)

    @measure_func("_incoming_device_list_update")
    async def _handle_device_updates(self, user_id: str) -> None:
        "Actually handle pending updates."

        async with self._remote_edu_linearizer.queue(user_id):
            pending_updates = self._pending_updates.pop(user_id, [])
            if not pending_updates:
                # This can happen since we batch updates
                return

            for device_id, stream_id, prev_ids, _ in pending_updates:
                logger.debug(
                    "Handling update %r/%r, ID: %r, prev: %r ",
                    user_id,
                    device_id,
                    stream_id,
                    prev_ids,
                )

            # Given a list of updates we check if we need to resync. This
            # happens if we've missed updates.
            resync = await self._need_to_do_resync(user_id, pending_updates)

            if logger.isEnabledFor(logging.INFO):
                logger.info(
                    "Received device list update for %s, requiring resync: %s. Devices: %s",
                    user_id,
                    resync,
                    ", ".join(u[0] for u in pending_updates),
                )

            if resync:
                # We mark as stale up front in case we get restarted.
                await self.store.mark_remote_users_device_caches_as_stale([user_id])
                run_as_background_process(
                    "_maybe_retry_device_resync",
                    self.multi_user_device_resync,
                    [user_id],
                    False,
                )
            else:
                # Simply update the single device, since we know that is the only
                # change (because of the single prev_id matching the current cache)
                for device_id, stream_id, _, content in pending_updates:
                    await self.store.update_remote_device_list_cache_entry(
                        user_id, device_id, content, stream_id
                    )

                await self.device_handler.notify_device_update(
                    user_id, [device_id for device_id, _, _, _ in pending_updates]
                )

                self._seen_updates.setdefault(user_id, set()).update(
                    stream_id for _, stream_id, _, _ in pending_updates
                )

    async def _need_to_do_resync(
        self, user_id: str, updates: Iterable[Tuple[str, str, Iterable[str], JsonDict]]
    ) -> bool:
        """Given a list of updates for a user figure out if we need to do a full
        resync, or whether we have enough data that we can just apply the delta.
        """
        seen_updates: Set[str] = self._seen_updates.get(user_id, set())

        extremity = await self.store.get_device_list_last_stream_id_for_remote(user_id)

        logger.debug("Current extremity for %r: %r", user_id, extremity)

        stream_id_in_updates = set()  # stream_ids in updates list
        for _, stream_id, prev_ids, _ in updates:
            if not prev_ids:
                # We always do a resync if there are no previous IDs
                return True

            for prev_id in prev_ids:
                if prev_id == extremity:
                    continue
                elif prev_id in seen_updates:
                    continue
                elif prev_id in stream_id_in_updates:
                    continue
                else:
                    return True

            stream_id_in_updates.add(stream_id)

        return False

    @trace
    async def _maybe_retry_device_resync(self) -> None:
        """Retry to resync device lists that are out of sync, except if another retry is
        in progress.
        """
        if self._resync_retry_in_progress:
            return

        try:
            # Prevent another call of this function to retry resyncing device lists so
            # we don't send too many requests.
            self._resync_retry_in_progress = True
            # Get all of the users that need resyncing.
            need_resync = await self.store.get_user_ids_requiring_device_list_resync()
            # Iterate over the set of user IDs.
            for user_id in need_resync:
                try:
                    # Try to resync the current user's devices list.
                    result = (await self.multi_user_device_resync([user_id], False))[
                        user_id
                    ]

                    # user_device_resync only returns a result if it managed to
                    # successfully resync and update the database. Updating the table
                    # of users requiring resync isn't necessary here as
                    # user_device_resync already does it (through
                    # self.store.update_remote_device_list_cache).
                    if result:
                        logger.debug(
                            "Successfully resynced the device list for %s",
                            user_id,
                        )
                except Exception as e:
                    # If there was an issue resyncing this user, e.g. if the remote
                    # server sent a malformed result, just log the error instead of
                    # aborting all the subsequent resyncs.
                    logger.debug(
                        "Could not resync the device list for %s: %s",
                        user_id,
                        e,
                    )
        finally:
            # Allow future calls to retry resyncinc out of sync device lists.
            self._resync_retry_in_progress = False

    async def multi_user_device_resync(
        self, user_ids: List[str], mark_failed_as_stale: bool = True
    ) -> Dict[str, Optional[JsonMapping]]:
        """
        Like `user_device_resync` but operates on multiple users **from the same origin**
        at once.

        Returns:
            Dict from User ID to the same Dict as `user_device_resync`.
        """
        if not user_ids:
            return {}

        origins = {UserID.from_string(user_id).domain for user_id in user_ids}

        if len(origins) != 1:
            raise InvalidAPICallError(f"Only one origin permitted, got {origins!r}")

        result = {}
        failed = set()
        # TODO(Perf): Actually batch these up
        for user_id in user_ids:
            async with self._resync_linearizer.queue(user_id):
                (
                    user_result,
                    user_failed,
                ) = await self._user_device_resync_returning_failed(user_id)
            result[user_id] = user_result
            if user_failed:
                failed.add(user_id)

        if mark_failed_as_stale:
            await self.store.mark_remote_users_device_caches_as_stale(failed)

        return result

    async def _user_device_resync_returning_failed(
        self, user_id: str
    ) -> Tuple[Optional[JsonMapping], bool]:
        """Fetches all devices for a user and updates the device cache with them.

        Args:
            user_id: The user's id whose device_list will be updated.
        Returns:
            - A dict with device info as under the "devices" in the result of this
              request:
              https://matrix.org/docs/spec/server_server/r0.1.2#get-matrix-federation-v1-user-devices-userid
              None when we weren't able to fetch the device info for some reason,
              e.g. due to a connection problem.
            - True iff the resync failed and the device list should be marked as stale.
        """
        # Check that we haven't gone and fetched the devices since we last
        # checked if we needed to resync these device lists.
        if await self.store.get_users_whose_devices_are_cached([user_id]):
            cached = await self.store.get_cached_devices_for_user(user_id)
            return cached, False

        logger.debug("Attempting to resync the device list for %s", user_id)
        log_kv({"message": "Doing resync to update device list."})
        # Fetch all devices for the user.
        origin = get_domain_from_id(user_id)
        try:
            result = await self.federation.query_user_devices(origin, user_id)
        except NotRetryingDestination:
            return None, True
        except (RequestSendFailed, HttpResponseException) as e:
            logger.warning(
                "Failed to handle device list update for %s: %s",
                user_id,
                e,
            )

            # We abort on exceptions rather than accepting the update
            # as otherwise synapse will 'forget' that its device list
            # is out of date. If we bail then we will retry the resync
            # next time we get a device list update for this user_id.
            # This makes it more likely that the device lists will
            # eventually become consistent.
            return None, True
        except FederationDeniedError as e:
            set_tag("error", True)
            log_kv({"reason": "FederationDeniedError"})
            logger.info(e)
            return None, False
        except Exception as e:
            set_tag("error", True)
            log_kv(
                {"message": "Exception raised by federation request", "exception": e}
            )
            logger.exception("Failed to handle device list update for %s", user_id)

            return None, True
        log_kv({"result": result})
        stream_id = result["stream_id"]
        devices = result["devices"]

        # Get the master key and the self-signing key for this user if provided in the
        # response (None if not in the response).
        # The response will not contain the user signing key, as this key is only used by
        # its owner, thus it doesn't make sense to send it over federation.
        master_key = result.get("master_key")
        self_signing_key = result.get("self_signing_key")

        ignore_devices = False
        # If the remote server has more than ~1000 devices for this user
        # we assume that something is going horribly wrong (e.g. a bot
        # that logs in and creates a new device every time it tries to
        # send a message).  Maintaining lots of devices per user in the
        # cache can cause serious performance issues as if this request
        # takes more than 60s to complete, internal replication from the
        # inbound federation worker to the synapse master may time out
        # causing the inbound federation to fail and causing the remote
        # server to retry, causing a DoS.  So in this scenario we give
        # up on storing the total list of devices and only handle the
        # delta instead.
        if len(devices) > 1000:
            logger.warning(
                "Ignoring device list snapshot for %s as it has >1K devs (%d)",
                user_id,
                len(devices),
            )
            devices = []
            ignore_devices = True
        else:
            prev_stream_id = await self.store.get_device_list_last_stream_id_for_remote(
                user_id
            )
            cached_devices = await self.store.get_cached_devices_for_user(user_id)

            # To ensure that a user with no devices is cached, we skip the resync only
            # if we have a stream_id from previously writing a cache entry.
            if prev_stream_id is not None and cached_devices == {
                d["device_id"]: d for d in devices
            }:
                logging.info(
                    "Skipping device list resync for %s, as our cache matches already",
                    user_id,
                )
                devices = []
                ignore_devices = True

        for device in devices:
            logger.debug(
                "Handling resync update %r/%r, ID: %r",
                user_id,
                device["device_id"],
                stream_id,
            )

        if not ignore_devices:
            await self.store.update_remote_device_list_cache(
                user_id, devices, stream_id
            )
        # mark the cache as valid, whether or not we actually processed any device
        # list updates.
        await self.store.mark_remote_user_device_cache_as_valid(user_id)
        device_ids = [device["device_id"] for device in devices]

        # Handle cross-signing keys.
        cross_signing_device_ids = await self.process_cross_signing_key_update(
            user_id,
            master_key,
            self_signing_key,
        )
        device_ids = device_ids + cross_signing_device_ids

        if device_ids:
            await self.device_handler.notify_device_update(user_id, device_ids)

        # We clobber the seen updates since we've re-synced from a given
        # point.
        self._seen_updates[user_id] = {stream_id}

        return result, False

    async def process_cross_signing_key_update(
        self,
        user_id: str,
        master_key: Optional[JsonDict],
        self_signing_key: Optional[JsonDict],
    ) -> List[str]:
        """Process the given new master and self-signing key for the given remote user.

        Args:
            user_id: The ID of the user these keys are for.
            master_key: The dict of the cross-signing master key as returned by the
                remote server.
            self_signing_key: The dict of the cross-signing self-signing key as returned
                by the remote server.

        Return:
            The device IDs for the given keys.
        """
        device_ids = []

        current_keys_map = await self.store.get_e2e_cross_signing_keys_bulk([user_id])
        current_keys = current_keys_map.get(user_id) or {}

        if master_key and master_key != current_keys.get("master"):
            await self.store.set_e2e_cross_signing_key(user_id, "master", master_key)
            _, verify_key = get_verify_key_from_cross_signing_key(master_key)
            # verify_key is a VerifyKey from signedjson, which uses
            # .version to denote the portion of the key ID after the
            # algorithm and colon, which is the device ID
            device_ids.append(verify_key.version)
        if self_signing_key and self_signing_key != current_keys.get("self_signing"):
            await self.store.set_e2e_cross_signing_key(
                user_id, "self_signing", self_signing_key
            )
            _, verify_key = get_verify_key_from_cross_signing_key(self_signing_key)
            device_ids.append(verify_key.version)

        return device_ids

    async def handle_room_un_partial_stated(self, room_id: str) -> None:
        """Handles sending appropriate device list updates in a room that has
        gone from partial to full state.
        """

        pending_updates = (
            await self.store.get_pending_remote_device_list_updates_for_room(room_id)
        )

        for user_id, device_id in pending_updates:
            logger.info(
                "Got pending device list update in room %s: %s / %s",
                room_id,
                user_id,
                device_id,
            )
            position = await self.store.add_device_change_to_streams(
                user_id,
                [device_id],
                room_ids=[room_id],
            )

            if not position:
                # This should only happen if there are no updates, which
                # shouldn't happen when we've passed in a non-empty set of
                # device IDs.
                continue

            self.device_handler.notifier.on_new_event(
                StreamKeyType.DEVICE_LIST, position, rooms=[room_id]
            )<|MERGE_RESOLUTION|>--- conflicted
+++ resolved
@@ -44,10 +44,7 @@
 from synapse.types import (
     JsonDict,
     JsonMapping,
-<<<<<<< HEAD
-=======
     ScheduledTask,
->>>>>>> 8940d1b2
     StrCollection,
     StreamKeyType,
     StreamToken,
