# -*- coding: utf-8 -*-
# Copyright 2016 OpenMarket Ltd
# Copyright 2019 New Vector Ltd
# Copyright 2019 The Matrix.org Foundation C.I.C.
#
# Licensed under the Apache License, Version 2.0 (the "License");
# you may not use this file except in compliance with the License.
# You may obtain a copy of the License at
#
#     http://www.apache.org/licenses/LICENSE-2.0
#
# Unless required by applicable law or agreed to in writing, software
# distributed under the License is distributed on an "AS IS" BASIS,
# WITHOUT WARRANTIES OR CONDITIONS OF ANY KIND, either express or implied.
# See the License for the specific language governing permissions and
# limitations under the License.
import logging
from typing import (
    TYPE_CHECKING,
    Any,
    Collection,
    Dict,
    Iterable,
    List,
    Optional,
    Set,
    Tuple,
)

from synapse.api import errors
from synapse.api.constants import EventTypes
from synapse.api.errors import (
    Codes,
    FederationDeniedError,
    HttpResponseException,
    RequestSendFailed,
    SynapseError,
)
from synapse.logging.opentracing import log_kv, set_tag, trace
from synapse.metrics.background_process_metrics import run_as_background_process
from synapse.types import (
<<<<<<< HEAD
    JsonDict,
    RoomStreamToken,
=======
>>>>>>> da11cc22
    StreamToken,
    UserID,
    get_domain_from_id,
    get_verify_key_from_cross_signing_key,
)
from synapse.util import stringutils
from synapse.util.async_helpers import Linearizer
from synapse.util.caches.expiringcache import ExpiringCache
from synapse.util.metrics import measure_func
from synapse.util.retryutils import NotRetryingDestination

from ._base import BaseHandler

if TYPE_CHECKING:
    from synapse.app.homeserver import HomeServer

logger = logging.getLogger(__name__)

MAX_DEVICE_DISPLAY_NAME_LEN = 100


class DeviceWorkerHandler(BaseHandler):
    def __init__(self, hs: "HomeServer"):
        super().__init__(hs)

        self.hs = hs
        self.state = hs.get_state_handler()
        self.state_store = hs.get_storage().state
        self._auth_handler = hs.get_auth_handler()

    @trace
    async def get_devices_by_user(self, user_id: str) -> List[Dict[str, Any]]:
        """
        Retrieve the given user's devices

        Args:
            user_id: The user ID to query for devices.
        Returns:
            info on each device
        """

        set_tag("user_id", user_id)
        device_map = await self.store.get_devices_by_user(user_id)

        ips = await self.store.get_last_client_ip_by_device(user_id, device_id=None)

        devices = list(device_map.values())
        for device in devices:
            _update_device_from_client_ips(device, ips)

        log_kv(device_map)
        return devices

    @trace
    async def get_device(self, user_id: str, device_id: str) -> Dict[str, Any]:
        """ Retrieve the given device

        Args:
            user_id: The user to get the device from
            device_id: The device to fetch.

        Returns:
            info on the device
        Raises:
            errors.NotFoundError: if the device was not found
        """
        try:
            device = await self.store.get_device(user_id, device_id)
        except errors.StoreError:
            raise errors.NotFoundError
        ips = await self.store.get_last_client_ip_by_device(user_id, device_id)
        _update_device_from_client_ips(device, ips)

        set_tag("device", device)
        set_tag("ips", ips)

        return device

    @trace
    @measure_func("device.get_user_ids_changed")
    async def get_user_ids_changed(
        self, user_id: str, from_token: StreamToken
    ) -> JsonDict:
        """Get list of users that have had the devices updated, or have newly
        joined a room, that `user_id` may be interested in.
        """

        set_tag("user_id", user_id)
        set_tag("from_token", from_token)
        now_room_key = self.store.get_room_max_token()

        room_ids = await self.store.get_rooms_for_user(user_id)

        # First we check if any devices have changed for users that we share
        # rooms with.
        users_who_share_room = await self.store.get_users_who_share_room_with_user(
            user_id
        )

        tracked_users = set(users_who_share_room)

        # Always tell the user about their own devices
        tracked_users.add(user_id)

        changed = await self.store.get_users_whose_devices_changed(
            from_token.device_list_key, tracked_users
        )

        # Then work out if any users have since joined
        rooms_changed = self.store.get_rooms_that_changed(room_ids, from_token.room_key)

        member_events = await self.store.get_membership_changes_for_user(
            user_id, from_token.room_key, now_room_key
        )
        rooms_changed.update(event.room_id for event in member_events)

        stream_ordering = from_token.room_key.stream

        possibly_changed = set(changed)
        possibly_left = set()
        for room_id in rooms_changed:
            current_state_ids = await self.store.get_current_state_ids(room_id)

            # The user may have left the room
            # TODO: Check if they actually did or if we were just invited.
            if room_id not in room_ids:
                for key, event_id in current_state_ids.items():
                    etype, state_key = key
                    if etype != EventTypes.Member:
                        continue
                    possibly_left.add(state_key)
                continue

            # Fetch the current state at the time.
            try:
                event_ids = await self.store.get_forward_extremeties_for_room(
                    room_id, stream_ordering=stream_ordering
                )
            except errors.StoreError:
                # we have purged the stream_ordering index since the stream
                # ordering: treat it the same as a new room
                event_ids = []

            # special-case for an empty prev state: include all members
            # in the changed list
            if not event_ids:
                log_kv(
                    {"event": "encountered empty previous state", "room_id": room_id}
                )
                for key, event_id in current_state_ids.items():
                    etype, state_key = key
                    if etype != EventTypes.Member:
                        continue
                    possibly_changed.add(state_key)
                continue

            current_member_id = current_state_ids.get((EventTypes.Member, user_id))
            if not current_member_id:
                continue

            # mapping from event_id -> state_dict
            prev_state_ids = await self.state_store.get_state_ids_for_events(event_ids)

            # Check if we've joined the room? If so we just blindly add all the users to
            # the "possibly changed" users.
            for state_dict in prev_state_ids.values():
                member_event = state_dict.get((EventTypes.Member, user_id), None)
                if not member_event or member_event != current_member_id:
                    for key, event_id in current_state_ids.items():
                        etype, state_key = key
                        if etype != EventTypes.Member:
                            continue
                        possibly_changed.add(state_key)
                    break

            # If there has been any change in membership, include them in the
            # possibly changed list. We'll check if they are joined below,
            # and we're not toooo worried about spuriously adding users.
            for key, event_id in current_state_ids.items():
                etype, state_key = key
                if etype != EventTypes.Member:
                    continue

                # check if this member has changed since any of the extremities
                # at the stream_ordering, and add them to the list if so.
                for state_dict in prev_state_ids.values():
                    prev_event_id = state_dict.get(key, None)
                    if not prev_event_id or prev_event_id != event_id:
                        if state_key != user_id:
                            possibly_changed.add(state_key)
                        break

        if possibly_changed or possibly_left:
            # Take the intersection of the users whose devices may have changed
            # and those that actually still share a room with the user
            possibly_joined = possibly_changed & users_who_share_room
            possibly_left = (possibly_changed | possibly_left) - users_who_share_room
        else:
            possibly_joined = set()
            possibly_left = set()

        result = {"changed": list(possibly_joined), "left": list(possibly_left)}

        log_kv(result)

        return result

    async def on_federation_query_user_devices(self, user_id: str) -> JsonDict:
        stream_id, devices = await self.store.get_e2e_device_keys_for_federation_query(
            user_id
        )
        master_key = await self.store.get_e2e_cross_signing_key(user_id, "master")
        self_signing_key = await self.store.get_e2e_cross_signing_key(
            user_id, "self_signing"
        )

        return {
            "user_id": user_id,
            "stream_id": stream_id,
            "devices": devices,
            "master_key": master_key,
            "self_signing_key": self_signing_key,
        }


class DeviceHandler(DeviceWorkerHandler):
    def __init__(self, hs: "HomeServer"):
        super().__init__(hs)

        self.federation_sender = hs.get_federation_sender()

        self.device_list_updater = DeviceListUpdater(hs, self)

        federation_registry = hs.get_federation_registry()

        federation_registry.register_edu_handler(
            "m.device_list_update", self.device_list_updater.incoming_device_list_update
        )

        hs.get_distributor().observe("user_left_room", self.user_left_room)

    def _check_device_name_length(self, name: Optional[str]):
        """
        Checks whether a device name is longer than the maximum allowed length.

        Args:
            name: The name of the device.

        Raises:
            SynapseError: if the device name is too long.
        """
        if name and len(name) > MAX_DEVICE_DISPLAY_NAME_LEN:
            raise SynapseError(
                400,
                "Device display name is too long (max %i)"
                % (MAX_DEVICE_DISPLAY_NAME_LEN,),
                errcode=Codes.TOO_LARGE,
            )

    async def check_device_registered(
        self,
        user_id: str,
        device_id: Optional[str],
        initial_device_display_name: Optional[str] = None,
    ) -> str:
        """
        If the given device has not been registered, register it with the
        supplied display name.

        If no device_id is supplied, we make one up.

        Args:
            user_id:  @user:id
            device_id: device id supplied by client
            initial_device_display_name: device display name from client
        Returns:
            device id (generated if none was supplied)
        """

        self._check_device_name_length(initial_device_display_name)

        if device_id is not None:
            new_device = await self.store.store_device(
                user_id=user_id,
                device_id=device_id,
                initial_device_display_name=initial_device_display_name,
            )
            if new_device:
                await self.notify_device_update(user_id, [device_id])
            return device_id

        # if the device id is not specified, we'll autogen one, but loop a few
        # times in case of a clash.
        attempts = 0
        while attempts < 5:
            new_device_id = stringutils.random_string(10).upper()
            new_device = await self.store.store_device(
                user_id=user_id,
                device_id=new_device_id,
                initial_device_display_name=initial_device_display_name,
            )
            if new_device:
                await self.notify_device_update(user_id, [new_device_id])
                return new_device_id
            attempts += 1

        raise errors.StoreError(500, "Couldn't generate a device ID.")

    @trace
    async def delete_device(self, user_id: str, device_id: str) -> None:
        """ Delete the given device

        Args:
            user_id: The user to delete the device from.
            device_id: The device to delete.
        """

        try:
            await self.store.delete_device(user_id, device_id)
        except errors.StoreError as e:
            if e.code == 404:
                # no match
                set_tag("error", True)
                log_kv(
                    {"reason": "User doesn't have device id.", "device_id": device_id}
                )
                pass
            else:
                raise

        await self._auth_handler.delete_access_tokens_for_user(
            user_id, device_id=device_id
        )

        await self.store.delete_e2e_keys_by_device(user_id=user_id, device_id=device_id)

        await self.notify_device_update(user_id, [device_id])

    @trace
    async def delete_all_devices_for_user(
        self, user_id: str, except_device_id: Optional[str] = None
    ) -> None:
        """Delete all of the user's devices

        Args:
            user_id: The user to remove all devices from
            except_device_id: optional device id which should not be deleted
        """
        device_map = await self.store.get_devices_by_user(user_id)
        device_ids = list(device_map)
        if except_device_id is not None:
            device_ids = [d for d in device_ids if d != except_device_id]
        await self.delete_devices(user_id, device_ids)

    async def delete_devices(self, user_id: str, device_ids: List[str]) -> None:
        """ Delete several devices

        Args:
            user_id: The user to delete devices from.
            device_ids: The list of device IDs to delete
        """

        try:
            await self.store.delete_devices(user_id, device_ids)
        except errors.StoreError as e:
            if e.code == 404:
                # no match
                set_tag("error", True)
                set_tag("reason", "User doesn't have that device id.")
                pass
            else:
                raise

        # Delete access tokens and e2e keys for each device. Not optimised as it is not
        # considered as part of a critical path.
        for device_id in device_ids:
            await self._auth_handler.delete_access_tokens_for_user(
                user_id, device_id=device_id
            )
            await self.store.delete_e2e_keys_by_device(
                user_id=user_id, device_id=device_id
            )

        await self.notify_device_update(user_id, device_ids)

    async def update_device(self, user_id: str, device_id: str, content: dict) -> None:
        """ Update the given device

        Args:
            user_id: The user to update devices of.
            device_id: The device to update.
            content: body of update request
        """

        # Reject a new displayname which is too long.
        new_display_name = content.get("display_name")

        self._check_device_name_length(new_display_name)

        try:
            await self.store.update_device(
                user_id, device_id, new_display_name=new_display_name
            )
            await self.notify_device_update(user_id, [device_id])
        except errors.StoreError as e:
            if e.code == 404:
                raise errors.NotFoundError()
            else:
                raise

    @trace
    @measure_func("notify_device_update")
    async def notify_device_update(
        self, user_id: str, device_ids: Collection[str]
    ) -> None:
        """Notify that a user's device(s) has changed. Pokes the notifier, and
        remote servers if the user is local.
        """
        if not device_ids:
            # No changes to notify about, so this is a no-op.
            return

        users_who_share_room = await self.store.get_users_who_share_room_with_user(
            user_id
        )

        hosts = set()  # type: Set[str]
        if self.hs.is_mine_id(user_id):
            hosts.update(get_domain_from_id(u) for u in users_who_share_room)
            hosts.discard(self.server_name)

        set_tag("target_hosts", hosts)

        position = await self.store.add_device_change_to_streams(
            user_id, device_ids, list(hosts)
        )

        if not position:
            # This should only happen if there are no updates, so we bail.
            return

        for device_id in device_ids:
            logger.debug(
                "Notifying about update %r/%r, ID: %r", user_id, device_id, position
            )

        room_ids = await self.store.get_rooms_for_user(user_id)

        # specify the user ID too since the user should always get their own device list
        # updates, even if they aren't in any rooms.
        self.notifier.on_new_event(
            "device_list_key", position, users=[user_id], rooms=room_ids
        )

        if hosts:
            logger.info(
                "Sending device list update notif for %r to: %r", user_id, hosts
            )
            for host in hosts:
                self.federation_sender.send_device_messages(host)
                log_kv({"message": "sent device update to host", "host": host})

    async def notify_user_signature_update(
        self, from_user_id: str, user_ids: List[str]
    ) -> None:
        """Notify a user that they have made new signatures of other users.

        Args:
            from_user_id: the user who made the signature
            user_ids: the users IDs that have new signatures
        """

        position = await self.store.add_user_signature_change_to_streams(
            from_user_id, user_ids
        )

        self.notifier.on_new_event("device_list_key", position, users=[from_user_id])

    async def user_left_room(self, user: UserID, room_id: str) -> None:
        user_id = user.to_string()
        room_ids = await self.store.get_rooms_for_user(user_id)
        if not room_ids:
            # We no longer share rooms with this user, so we'll no longer
            # receive device updates. Mark this in DB.
            await self.store.mark_remote_user_device_list_as_unsubscribed(user_id)


def _update_device_from_client_ips(
    device: Dict[str, Any], client_ips: Dict[Tuple[str, str], Dict[str, Any]]
) -> None:
    ip = client_ips.get((device["user_id"], device["device_id"]), {})
    device.update({"last_seen_ts": ip.get("last_seen"), "last_seen_ip": ip.get("ip")})


class DeviceListUpdater:
    "Handles incoming device list updates from federation and updates the DB"

    def __init__(self, hs: "HomeServer", device_handler: DeviceHandler):
        self.store = hs.get_datastore()
        self.federation = hs.get_federation_client()
        self.clock = hs.get_clock()
        self.device_handler = device_handler

        self._remote_edu_linearizer = Linearizer(name="remote_device_list")

        # user_id -> list of updates waiting to be handled.
        self._pending_updates = (
            {}
        )  # type: Dict[str, List[Tuple[str, str, Iterable[str], JsonDict]]]

        # Recently seen stream ids. We don't bother keeping these in the DB,
        # but they're useful to have them about to reduce the number of spurious
        # resyncs.
        self._seen_updates = ExpiringCache(
            cache_name="device_update_edu",
            clock=self.clock,
            max_len=10000,
            expiry_ms=30 * 60 * 1000,
            iterable=True,
        )

        # Attempt to resync out of sync device lists every 30s.
        self._resync_retry_in_progress = False
        self.clock.looping_call(
            run_as_background_process,
            30 * 1000,
            func=self._maybe_retry_device_resync,
            desc="_maybe_retry_device_resync",
        )

    @trace
    async def incoming_device_list_update(
        self, origin: str, edu_content: JsonDict
    ) -> None:
        """Called on incoming device list update from federation. Responsible
        for parsing the EDU and adding to pending updates list.
        """

        set_tag("origin", origin)
        set_tag("edu_content", edu_content)
        user_id = edu_content.pop("user_id")
        device_id = edu_content.pop("device_id")
        stream_id = str(edu_content.pop("stream_id"))  # They may come as ints
        prev_ids = edu_content.pop("prev_id", [])
        prev_ids = [str(p) for p in prev_ids]  # They may come as ints

        if get_domain_from_id(user_id) != origin:
            # TODO: Raise?
            logger.warning(
                "Got device list update edu for %r/%r from %r",
                user_id,
                device_id,
                origin,
            )

            set_tag("error", True)
            log_kv(
                {
                    "message": "Got a device list update edu from a user and "
                    "device which does not match the origin of the request.",
                    "user_id": user_id,
                    "device_id": device_id,
                }
            )
            return

        room_ids = await self.store.get_rooms_for_user(user_id)
        if not room_ids:
            # We don't share any rooms with this user. Ignore update, as we
            # probably won't get any further updates.
            set_tag("error", True)
            log_kv(
                {
                    "message": "Got an update from a user for which "
                    "we don't share any rooms",
                    "other user_id": user_id,
                }
            )
            logger.warning(
                "Got device list update edu for %r/%r, but don't share a room",
                user_id,
                device_id,
            )
            return

        logger.debug("Received device list update for %r/%r", user_id, device_id)

        self._pending_updates.setdefault(user_id, []).append(
            (device_id, stream_id, prev_ids, edu_content)
        )

        await self._handle_device_updates(user_id)

    @measure_func("_incoming_device_list_update")
    async def _handle_device_updates(self, user_id: str) -> None:
        "Actually handle pending updates."

        with (await self._remote_edu_linearizer.queue(user_id)):
            pending_updates = self._pending_updates.pop(user_id, [])
            if not pending_updates:
                # This can happen since we batch updates
                return

            for device_id, stream_id, prev_ids, content in pending_updates:
                logger.debug(
                    "Handling update %r/%r, ID: %r, prev: %r ",
                    user_id,
                    device_id,
                    stream_id,
                    prev_ids,
                )

            # Given a list of updates we check if we need to resync. This
            # happens if we've missed updates.
            resync = await self._need_to_do_resync(user_id, pending_updates)

            if logger.isEnabledFor(logging.INFO):
                logger.info(
                    "Received device list update for %s, requiring resync: %s. Devices: %s",
                    user_id,
                    resync,
                    ", ".join(u[0] for u in pending_updates),
                )

            if resync:
                await self.user_device_resync(user_id)
            else:
                # Simply update the single device, since we know that is the only
                # change (because of the single prev_id matching the current cache)
                for device_id, stream_id, prev_ids, content in pending_updates:
                    await self.store.update_remote_device_list_cache_entry(
                        user_id, device_id, content, stream_id
                    )

                await self.device_handler.notify_device_update(
                    user_id, [device_id for device_id, _, _, _ in pending_updates]
                )

                self._seen_updates.setdefault(user_id, set()).update(
                    stream_id for _, stream_id, _, _ in pending_updates
                )

    async def _need_to_do_resync(
        self, user_id: str, updates: Iterable[Tuple[str, str, Iterable[str], JsonDict]]
    ) -> bool:
        """Given a list of updates for a user figure out if we need to do a full
        resync, or whether we have enough data that we can just apply the delta.
        """
        seen_updates = self._seen_updates.get(user_id, set())

        extremity = await self.store.get_device_list_last_stream_id_for_remote(user_id)

        logger.debug("Current extremity for %r: %r", user_id, extremity)

        stream_id_in_updates = set()  # stream_ids in updates list
        for _, stream_id, prev_ids, _ in updates:
            if not prev_ids:
                # We always do a resync if there are no previous IDs
                return True

            for prev_id in prev_ids:
                if prev_id == extremity:
                    continue
                elif prev_id in seen_updates:
                    continue
                elif prev_id in stream_id_in_updates:
                    continue
                else:
                    return True

            stream_id_in_updates.add(stream_id)

        return False

    @trace
    async def _maybe_retry_device_resync(self) -> None:
        """Retry to resync device lists that are out of sync, except if another retry is
        in progress.
        """
        if self._resync_retry_in_progress:
            return

        try:
            # Prevent another call of this function to retry resyncing device lists so
            # we don't send too many requests.
            self._resync_retry_in_progress = True
            # Get all of the users that need resyncing.
            need_resync = await self.store.get_user_ids_requiring_device_list_resync()
            # Iterate over the set of user IDs.
            for user_id in need_resync:
                try:
                    # Try to resync the current user's devices list.
                    result = await self.user_device_resync(
                        user_id=user_id, mark_failed_as_stale=False,
                    )

                    # user_device_resync only returns a result if it managed to
                    # successfully resync and update the database. Updating the table
                    # of users requiring resync isn't necessary here as
                    # user_device_resync already does it (through
                    # self.store.update_remote_device_list_cache).
                    if result:
                        logger.debug(
                            "Successfully resynced the device list for %s", user_id,
                        )
                except Exception as e:
                    # If there was an issue resyncing this user, e.g. if the remote
                    # server sent a malformed result, just log the error instead of
                    # aborting all the subsequent resyncs.
                    logger.debug(
                        "Could not resync the device list for %s: %s", user_id, e,
                    )
        finally:
            # Allow future calls to retry resyncinc out of sync device lists.
            self._resync_retry_in_progress = False

    async def user_device_resync(
        self, user_id: str, mark_failed_as_stale: bool = True
    ) -> Optional[JsonDict]:
        """Fetches all devices for a user and updates the device cache with them.

        Args:
            user_id: The user's id whose device_list will be updated.
            mark_failed_as_stale: Whether to mark the user's device list as stale
                if the attempt to resync failed.
        Returns:
            A dict with device info as under the "devices" in the result of this
            request:
            https://matrix.org/docs/spec/server_server/r0.1.2#get-matrix-federation-v1-user-devices-userid
        """
        logger.debug("Attempting to resync the device list for %s", user_id)
        log_kv({"message": "Doing resync to update device list."})
        # Fetch all devices for the user.
        origin = get_domain_from_id(user_id)
        try:
            result = await self.federation.query_user_devices(origin, user_id)
        except NotRetryingDestination:
            if mark_failed_as_stale:
                # Mark the remote user's device list as stale so we know we need to retry
                # it later.
                await self.store.mark_remote_user_device_cache_as_stale(user_id)

            return None
        except (RequestSendFailed, HttpResponseException) as e:
            logger.warning(
                "Failed to handle device list update for %s: %s", user_id, e,
            )

            if mark_failed_as_stale:
                # Mark the remote user's device list as stale so we know we need to retry
                # it later.
                await self.store.mark_remote_user_device_cache_as_stale(user_id)

            # We abort on exceptions rather than accepting the update
            # as otherwise synapse will 'forget' that its device list
            # is out of date. If we bail then we will retry the resync
            # next time we get a device list update for this user_id.
            # This makes it more likely that the device lists will
            # eventually become consistent.
            return None
        except FederationDeniedError as e:
            set_tag("error", True)
            log_kv({"reason": "FederationDeniedError"})
            logger.info(e)
            return None
        except Exception as e:
            set_tag("error", True)
            log_kv(
                {"message": "Exception raised by federation request", "exception": e}
            )
            logger.exception("Failed to handle device list update for %s", user_id)

            if mark_failed_as_stale:
                # Mark the remote user's device list as stale so we know we need to retry
                # it later.
                await self.store.mark_remote_user_device_cache_as_stale(user_id)

            return None
        log_kv({"result": result})
        stream_id = result["stream_id"]
        devices = result["devices"]

        # Get the master key and the self-signing key for this user if provided in the
        # response (None if not in the response).
        # The response will not contain the user signing key, as this key is only used by
        # its owner, thus it doesn't make sense to send it over federation.
        master_key = result.get("master_key")
        self_signing_key = result.get("self_signing_key")

        # If the remote server has more than ~1000 devices for this user
        # we assume that something is going horribly wrong (e.g. a bot
        # that logs in and creates a new device every time it tries to
        # send a message).  Maintaining lots of devices per user in the
        # cache can cause serious performance issues as if this request
        # takes more than 60s to complete, internal replication from the
        # inbound federation worker to the synapse master may time out
        # causing the inbound federation to fail and causing the remote
        # server to retry, causing a DoS.  So in this scenario we give
        # up on storing the total list of devices and only handle the
        # delta instead.
        if len(devices) > 1000:
            logger.warning(
                "Ignoring device list snapshot for %s as it has >1K devs (%d)",
                user_id,
                len(devices),
            )
            devices = []

        for device in devices:
            logger.debug(
                "Handling resync update %r/%r, ID: %r",
                user_id,
                device["device_id"],
                stream_id,
            )

        await self.store.update_remote_device_list_cache(user_id, devices, stream_id)
        device_ids = [device["device_id"] for device in devices]

        # Handle cross-signing keys.
        cross_signing_device_ids = await self.process_cross_signing_key_update(
            user_id, master_key, self_signing_key,
        )
        device_ids = device_ids + cross_signing_device_ids

        await self.device_handler.notify_device_update(user_id, device_ids)

        # We clobber the seen updates since we've re-synced from a given
        # point.
        self._seen_updates[user_id] = {stream_id}

        return result

    async def process_cross_signing_key_update(
        self,
        user_id: str,
        master_key: Optional[Dict[str, Any]],
        self_signing_key: Optional[Dict[str, Any]],
    ) -> List[str]:
        """Process the given new master and self-signing key for the given remote user.

        Args:
            user_id: The ID of the user these keys are for.
            master_key: The dict of the cross-signing master key as returned by the
                remote server.
            self_signing_key: The dict of the cross-signing self-signing key as returned
                by the remote server.

        Return:
            The device IDs for the given keys.
        """
        device_ids = []

        if master_key:
            await self.store.set_e2e_cross_signing_key(user_id, "master", master_key)
            _, verify_key = get_verify_key_from_cross_signing_key(master_key)
            # verify_key is a VerifyKey from signedjson, which uses
            # .version to denote the portion of the key ID after the
            # algorithm and colon, which is the device ID
            device_ids.append(verify_key.version)
        if self_signing_key:
            await self.store.set_e2e_cross_signing_key(
                user_id, "self_signing", self_signing_key
            )
            _, verify_key = get_verify_key_from_cross_signing_key(self_signing_key)
            device_ids.append(verify_key.version)

        return device_ids<|MERGE_RESOLUTION|>--- conflicted
+++ resolved
@@ -39,11 +39,7 @@
 from synapse.logging.opentracing import log_kv, set_tag, trace
 from synapse.metrics.background_process_metrics import run_as_background_process
 from synapse.types import (
-<<<<<<< HEAD
     JsonDict,
-    RoomStreamToken,
-=======
->>>>>>> da11cc22
     StreamToken,
     UserID,
     get_domain_from_id,
