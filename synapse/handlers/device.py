--- conflicted
+++ resolved
@@ -568,8 +568,6 @@
                 stream_id = result["stream_id"]
                 devices = result["devices"]
 
-<<<<<<< HEAD
-=======
                 # If the remote server has more than ~1000 devices for this user
                 # we assume that something is going horribly wrong (e.g. a bot
                 # that logs in and creates a new device every time it tries to
@@ -588,7 +586,6 @@
                     )
                     devices = []
 
->>>>>>> b0fa3f6f
                 for device in devices:
                     logger.debug(
                         "Handling resync update %r/%r, ID: %r",
