# Copyright 2021 The Matrix.org Foundation C.I.C.
#
# Licensed under the Apache License, Version 2.0 (the "License");
# you may not use this file except in compliance with the License.
# You may obtain a copy of the License at
#
#     http://www.apache.org/licenses/LICENSE-2.0
#
# Unless required by applicable law or agreed to in writing, software
# distributed under the License is distributed on an "AS IS" BASIS,
# WITHOUT WARRANTIES OR CONDITIONS OF ANY KIND, either express or implied.
# See the License for the specific language governing permissions and
# limitations under the License.
import collections.abc
import logging
from typing import (
    TYPE_CHECKING,
    Collection,
    Dict,
    FrozenSet,
    Iterable,
    List,
    Optional,
    Tuple,
)

import attr

from synapse.api.constants import RelationTypes
from synapse.api.errors import SynapseError
from synapse.events import EventBase
from synapse.storage.databases.main.relations import _RelatedEvent
from synapse.types import JsonDict, Requester, StreamToken, UserID
from synapse.visibility import filter_events_for_client

if TYPE_CHECKING:
    from synapse.server import HomeServer


logger = logging.getLogger(__name__)


@attr.s(slots=True, frozen=True, auto_attribs=True)
class _ThreadAggregation:
    # The latest event in the thread.
    latest_event: EventBase
    # The total number of events in the thread.
    count: int
    # True if the current user has sent an event to the thread.
    current_user_participated: bool


@attr.s(slots=True, auto_attribs=True)
class BundledAggregations:
    """
    The bundled aggregations for an event.

    Some values require additional processing during serialization.
    """

    annotations: Optional[JsonDict] = None
    references: Optional[JsonDict] = None
    replace: Optional[EventBase] = None
    thread: Optional[_ThreadAggregation] = None

    def __bool__(self) -> bool:
        return bool(self.annotations or self.references or self.replace or self.thread)


class RelationsHandler:
    def __init__(self, hs: "HomeServer"):
        self._main_store = hs.get_datastores().main
        self._storage = hs.get_storage()
        self._auth = hs.get_auth()
        self._clock = hs.get_clock()
        self._event_handler = hs.get_event_handler()
        self._event_serializer = hs.get_event_client_serializer()

    async def get_relations(
        self,
        requester: Requester,
        event_id: str,
        room_id: str,
        relation_type: Optional[str] = None,
        event_type: Optional[str] = None,
        aggregation_key: Optional[str] = None,
        limit: int = 5,
        direction: str = "b",
        from_token: Optional[StreamToken] = None,
        to_token: Optional[StreamToken] = None,
    ) -> JsonDict:
        """Get related events of a event, ordered by topological ordering.

        TODO Accept a PaginationConfig instead of individual pagination parameters.

        Args:
            requester: The user requesting the relations.
            event_id: Fetch events that relate to this event ID.
            room_id: The room the event belongs to.
            relation_type: Only fetch events with this relation type, if given.
            event_type: Only fetch events with this event type, if given.
            aggregation_key: Only fetch events with this aggregation key, if given.
            limit: Only fetch the most recent `limit` events.
            direction: Whether to fetch the most recent first (`"b"`) or the
                oldest first (`"f"`).
            from_token: Fetch rows from the given token, or from the start if None.
            to_token: Fetch rows up to the given token, or up to the end if None.

        Returns:
            The pagination chunk.
        """

        user_id = requester.user.to_string()

        # TODO Properly handle a user leaving a room.
        (_, member_event_id) = await self._auth.check_user_in_room_or_world_readable(
            room_id, user_id, allow_departed_users=True
        )

        # This gets the original event and checks that a) the event exists and
        # b) the user is allowed to view it.
        event = await self._event_handler.get_event(requester.user, room_id, event_id)
        if event is None:
            raise SynapseError(404, "Unknown parent event.")

        # Note that ignored users are not passed into get_relations_for_event
        # below. Ignored users are handled in filter_events_for_client (and by
        # not passing them in here we should get a better cache hit rate).
        related_events, next_token = await self._main_store.get_relations_for_event(
            event_id=event_id,
            event=event,
            room_id=room_id,
            relation_type=relation_type,
            event_type=event_type,
            aggregation_key=aggregation_key,
            limit=limit,
            direction=direction,
            from_token=from_token,
            to_token=to_token,
        )

        events = await self._main_store.get_events_as_list(
            [e.event_id for e in related_events]
        )

        events = await filter_events_for_client(
            self._storage, user_id, events, is_peeking=(member_event_id is None)
        )

        now = self._clock.time_msec()
        # Do not bundle aggregations when retrieving the original event because
        # we want the content before relations are applied to it.
        original_event = self._event_serializer.serialize_event(
            event, now, bundle_aggregations=None
        )
        # The relations returned for the requested event do include their
        # bundled aggregations.
        aggregations = await self.get_bundled_aggregations(
            events, requester.user.to_string()
        )
        serialized_events = self._event_serializer.serialize_events(
            events, now, bundle_aggregations=aggregations
        )

        return_value = {
            "chunk": serialized_events,
            "original_event": original_event,
        }

        if next_token:
            return_value["next_batch"] = await next_token.to_string(self._main_store)

        if from_token:
            return_value["prev_batch"] = await from_token.to_string(self._main_store)

        return return_value

    async def get_relations_for_event(
        self,
        event_id: str,
        event: EventBase,
        room_id: str,
        relation_type: str,
        ignored_users: FrozenSet[str] = frozenset(),
    ) -> Tuple[List[_RelatedEvent], Optional[StreamToken]]:
        """Get a list of events which relate to an event, ordered by topological ordering.

        Args:
            event_id: Fetch events that relate to this event ID.
            event: The matching EventBase to event_id.
            room_id: The room the event belongs to.
            relation_type: The type of relation.
            ignored_users: The users ignored by the requesting user.

        Returns:
            List of event IDs that match relations requested. The rows are of
            the form `{"event_id": "..."}`.
        """

        # Call the underlying storage method, which is cached.
        related_events, next_token = await self._main_store.get_relations_for_event(
            event_id, event, room_id, relation_type, direction="f"
        )

        # Filter out ignored users and convert to the expected format.
        related_events = [
            event for event in related_events if event.sender not in ignored_users
        ]

        return related_events, next_token

    async def get_annotations_for_event(
        self,
        event_id: str,
        room_id: str,
        limit: int = 5,
        ignored_users: FrozenSet[str] = frozenset(),
    ) -> List[JsonDict]:
        """Get a list of annotations on the event, grouped by event type and
        aggregation key, sorted by count.

        This is used e.g. to get the what and how many reactions have happend
        on an event.

        Args:
            event_id: Fetch events that relate to this event ID.
            room_id: The room the event belongs to.
            limit: Only fetch the `limit` groups.
            ignored_users: The users ignored by the requesting user.

        Returns:
            List of groups of annotations that match. Each row is a dict with
            `type`, `key` and `count` fields.
        """
        # Get the base results for all users.
        full_results = await self._main_store.get_aggregation_groups_for_event(
            event_id, room_id, limit
        )

        # Then subtract off the results for any ignored users.
        ignored_results = await self._main_store.get_aggregation_groups_for_users(
            event_id, room_id, limit, ignored_users
        )

        filtered_results = []
        for result in full_results:
            key = (result["type"], result["key"])
            if key in ignored_results:
                result = result.copy()
                result["count"] -= ignored_results[key]
                if result["count"] <= 0:
                    continue
            filtered_results.append(result)

        return filtered_results

    async def get_threads_for_events(
        self, event_ids: Collection[str], user_id: str, ignored_users: FrozenSet[str]
    ) -> Dict[str, _ThreadAggregation]:
        """Get the bundled aggregations for threads for the requested events.

        Args:
            event_ids: Events to get aggregations for threads.
            user_id: The user requesting the bundled aggregations.
            ignored_users: The users ignored by the requesting user.

        Returns:
            A dictionary mapping event ID to the thread information.

            May not contain a value for all requested event IDs.
        """
        user = UserID.from_string(user_id)

        # Fetch thread summaries.
        summaries = await self._main_store.get_thread_summaries(event_ids)

        # Only fetch participated for a limited selection based on what had
        # summaries.
        thread_event_ids = [
            event_id for event_id, summary in summaries.items() if summary
        ]
        participated = await self._main_store.get_threads_participated(
            thread_event_ids, user_id
        )

        # Then subtract off the results for any ignored users.
        ignored_results = await self._main_store.get_threaded_messages_per_user(
            thread_event_ids, ignored_users
        )

        # A map of event ID to the thread aggregation.
        results = {}

        for event_id, summary in summaries.items():
            if summary:
                thread_count, latest_thread_event = summary

                # Subtract off the count of any ignored users.
                for ignored_user in ignored_users:
                    thread_count -= ignored_results.get((event_id, ignored_user), 0)

                # This is gnarly, but if the latest event is from an ignored user,
                # attempt to find one that isn't from an ignored user.
                if latest_thread_event.sender in ignored_users:
                    room_id = latest_thread_event.room_id

                    # If the root event is not found, something went wrong, do
                    # not include a summary of the thread.
                    event = await self._event_handler.get_event(user, room_id, event_id)
                    if event is None:
                        continue

                    potential_events, _ = await self.get_relations_for_event(
                        event_id,
                        event,
                        room_id,
                        RelationTypes.THREAD,
                        ignored_users,
                    )

                    # If all found events are from ignored users, do not include
                    # a summary of the thread.
                    if not potential_events:
                        continue

                    # The *last* event returned is the one that is cared about.
                    event = await self._event_handler.get_event(
                        user, room_id, potential_events[-1].event_id
                    )
                    # It is unexpected that the event will not exist.
                    if event is None:
                        logger.warning(
                            "Unable to fetch latest event in a thread with event ID: %s",
                            potential_events[-1].event_id,
                        )
                        continue
                    latest_thread_event = event

                results[event_id] = _ThreadAggregation(
                    latest_event=latest_thread_event,
                    count=thread_count,
                    # If there's a thread summary it must also exist in the
                    # participated dictionary.
                    current_user_participated=participated[event_id],
                )

        return results

    async def get_bundled_aggregations(
        self, events: Iterable[EventBase], user_id: str
    ) -> Dict[str, BundledAggregations]:
        """Generate bundled aggregations for events.

        Args:
            events: The iterable of events to calculate bundled aggregations for.
            user_id: The user requesting the bundled aggregations.

        Returns:
            A map of event ID to the bundled aggregations for the event.

            Not all requested events may exist in the results (if they don't have
            bundled aggregations).

            The results may include additional events which are related to the
            requested events.
        """
        # De-duplicate events by ID to handle the same event requested multiple times.
        #
        # State events do not get bundled aggregations.
        events_by_id = {
            event.event_id: event for event in events if not event.is_state()
        }

        # A map of event ID to the relation in that event, if there is one.
        relations_by_id = {}
        for event_id, event in events_by_id.items():
            relates_to = event.content.get("m.relates_to")
            if isinstance(relates_to, (dict, frozendict)):
                relation_type = relates_to.get("rel_type")
                if relation_type is not None:
                    relations_by_id[event_id] = relation_type

        # event ID -> bundled aggregation in non-serialized form.
        results: Dict[str, BundledAggregations] = {}

        # Fetch any ignored users of the requesting user.
        ignored_users = await self._main_store.ignored_users(user_id)

        # Threads are special as the latest event of a thread might cause additional
        # events to be fetched. Thus, we check those first!

        # Fetch thread summaries (but only for the directly requested events).
        threads = await self.get_threads_for_events(
            # It is not valid to start a thread on an event which already has a relation.
            [eid for eid in events_by_id.keys() if eid not in relations_by_id],
            user_id,
            ignored_users,
        )
        for event_id, thread in threads.items():
            results.setdefault(event_id, BundledAggregations()).thread = thread

            # If the latest event in a thread is not already being fetched,
            # add it. This ensures that the bundled aggregations for the
            # latest thread event is correct.
            latest_thread_event = thread.latest_event
            if latest_thread_event and latest_thread_event.event_id not in events_by_id:
                events_by_id[latest_thread_event.event_id] = latest_thread_event
                # The latest event in the thread must have a thread relation.
                relations_by_id[latest_thread_event.event_id] = RelationTypes.THREAD

        # Fetch other relations per event.
        for event in events_by_id.values():
<<<<<<< HEAD
            # Edits and annotations may not have related annotations or references.
            if relations_by_id.get(event.event_id) in (
                RelationTypes.ANNOTATION,
                RelationTypes.REPLACE,
            ):
                continue
=======
            # Do not bundle aggregations for an event which represents an edit or an
            # annotation. It does not make sense for them to have related events.
            relates_to = event.content.get("m.relates_to")
            if isinstance(relates_to, collections.abc.Mapping):
                relation_type = relates_to.get("rel_type")
                if relation_type in (RelationTypes.ANNOTATION, RelationTypes.REPLACE):
                    continue
>>>>>>> 8a23bde8

            annotations = await self.get_annotations_for_event(
                event.event_id, event.room_id, ignored_users=ignored_users
            )
            if annotations:
                results.setdefault(
                    event.event_id, BundledAggregations()
                ).annotations = {"chunk": annotations}

            references, next_token = await self.get_relations_for_event(
                event.event_id,
                event,
                event.room_id,
                RelationTypes.REFERENCE,
                ignored_users=ignored_users,
            )
            if references:
                aggregations = results.setdefault(event.event_id, BundledAggregations())
                aggregations.references = {
                    "chunk": [{"event_id": ev.event_id} for ev in references]
                }

                if next_token:
                    aggregations.references["next_batch"] = await next_token.to_string(
                        self._main_store
                    )

        # Fetch any edits (but not for redacted events).
        #
        # Note that there is no use in limiting edits by ignored users since the
        # parent event should be ignored in the first place if the user is ignored.
        edits = await self._main_store.get_applicable_edits(
            [
                event_id
                for event_id, event in events_by_id.items()
                if not event.internal_metadata.is_redacted()
            ]
        )
        for event_id, edit in edits.items():
            results.setdefault(event_id, BundledAggregations()).replace = edit

        return results<|MERGE_RESOLUTION|>--- conflicted
+++ resolved
@@ -375,7 +375,7 @@
         relations_by_id = {}
         for event_id, event in events_by_id.items():
             relates_to = event.content.get("m.relates_to")
-            if isinstance(relates_to, (dict, frozendict)):
+            if isinstance(relates_to, collections.abc.Mapping):
                 relation_type = relates_to.get("rel_type")
                 if relation_type is not None:
                     relations_by_id[event_id] = relation_type
@@ -410,22 +410,12 @@
 
         # Fetch other relations per event.
         for event in events_by_id.values():
-<<<<<<< HEAD
             # Edits and annotations may not have related annotations or references.
             if relations_by_id.get(event.event_id) in (
                 RelationTypes.ANNOTATION,
                 RelationTypes.REPLACE,
             ):
                 continue
-=======
-            # Do not bundle aggregations for an event which represents an edit or an
-            # annotation. It does not make sense for them to have related events.
-            relates_to = event.content.get("m.relates_to")
-            if isinstance(relates_to, collections.abc.Mapping):
-                relation_type = relates_to.get("rel_type")
-                if relation_type in (RelationTypes.ANNOTATION, RelationTypes.REPLACE):
-                    continue
->>>>>>> 8a23bde8
 
             annotations = await self.get_annotations_for_event(
                 event.event_id, event.room_id, ignored_users=ignored_users
