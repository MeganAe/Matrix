# Copyright 2021 The Matrix.org Foundation C.I.C.
#
# Licensed under the Apache License, Version 2.0 (the "License");
# you may not use this file except in compliance with the License.
# You may obtain a copy of the License at
#
#     http://www.apache.org/licenses/LICENSE-2.0
#
# Unless required by applicable law or agreed to in writing, software
# distributed under the License is distributed on an "AS IS" BASIS,
# WITHOUT WARRANTIES OR CONDITIONS OF ANY KIND, either express or implied.
# See the License for the specific language governing permissions and
# limitations under the License.
import logging
<<<<<<< HEAD
from typing import TYPE_CHECKING, Dict, FrozenSet, Iterable, Optional, cast
=======
from typing import TYPE_CHECKING, Dict, Iterable, Optional
>>>>>>> adbf9756

import attr
from frozendict import frozendict

from synapse.api.constants import RelationTypes
from synapse.api.errors import SynapseError
from synapse.events import EventBase
from synapse.types import JsonDict, Requester, StreamToken
from synapse.visibility import filter_events_for_client

if TYPE_CHECKING:
    from synapse.server import HomeServer


logger = logging.getLogger(__name__)


@attr.s(slots=True, frozen=True, auto_attribs=True)
class _ThreadAggregation:
    # The latest event in the thread.
    latest_event: EventBase
    # The latest edit to the latest event in the thread.
    latest_edit: Optional[EventBase]
    # The total number of events in the thread.
    count: int
    # True if the current user has sent an event to the thread.
    current_user_participated: bool


@attr.s(slots=True, auto_attribs=True)
class BundledAggregations:
    """
    The bundled aggregations for an event.

    Some values require additional processing during serialization.
    """

    annotations: Optional[JsonDict] = None
    references: Optional[JsonDict] = None
    replace: Optional[EventBase] = None
    thread: Optional[_ThreadAggregation] = None

    def __bool__(self) -> bool:
        return bool(self.annotations or self.references or self.replace or self.thread)


class RelationsHandler:
    def __init__(self, hs: "HomeServer"):
        self._main_store = hs.get_datastores().main
        self._storage = hs.get_storage()
        self._auth = hs.get_auth()
        self._clock = hs.get_clock()
        self._event_handler = hs.get_event_handler()
        self._event_serializer = hs.get_event_client_serializer()

    async def get_relations(
        self,
        requester: Requester,
        event_id: str,
        room_id: str,
        relation_type: Optional[str] = None,
        event_type: Optional[str] = None,
        aggregation_key: Optional[str] = None,
        limit: int = 5,
        direction: str = "b",
        from_token: Optional[StreamToken] = None,
        to_token: Optional[StreamToken] = None,
    ) -> JsonDict:
        """Get related events of a event, ordered by topological ordering.

        TODO Accept a PaginationConfig instead of individual pagination parameters.

        Args:
            requester: The user requesting the relations.
            event_id: Fetch events that relate to this event ID.
            room_id: The room the event belongs to.
            relation_type: Only fetch events with this relation type, if given.
            event_type: Only fetch events with this event type, if given.
            aggregation_key: Only fetch events with this aggregation key, if given.
            limit: Only fetch the most recent `limit` events.
            direction: Whether to fetch the most recent first (`"b"`) or the
                oldest first (`"f"`).
            from_token: Fetch rows from the given token, or from the start if None.
            to_token: Fetch rows up to the given token, or up to the end if None.

        Returns:
            The pagination chunk.
        """

        user_id = requester.user.to_string()

        # TODO Properly handle a user leaving a room.
        (_, member_event_id) = await self._auth.check_user_in_room_or_world_readable(
            room_id, user_id, allow_departed_users=True
        )

        # This gets the original event and checks that a) the event exists and
        # b) the user is allowed to view it.
        event = await self._event_handler.get_event(requester.user, room_id, event_id)
        if event is None:
            raise SynapseError(404, "Unknown parent event.")

<<<<<<< HEAD
        # Note that ignored users are not passed into get_relations_for_event
        # below. Ignored users are handled in filter_events_for_client (and by
        # noy passing them in here we should get a better cache hit rate).
        pagination_chunk = await self._main_store.get_relations_for_event(
=======
        related_events, next_token = await self._main_store.get_relations_for_event(
>>>>>>> adbf9756
            event_id=event_id,
            event=event,
            room_id=room_id,
            relation_type=relation_type,
            event_type=event_type,
            aggregation_key=aggregation_key,
            limit=limit,
            direction=direction,
            from_token=from_token,
            to_token=to_token,
        )

        events = await self._main_store.get_events_as_list(related_events)

        events = await filter_events_for_client(
            self._storage, user_id, events, is_peeking=(member_event_id is None)
        )

        now = self._clock.time_msec()
        # Do not bundle aggregations when retrieving the original event because
        # we want the content before relations are applied to it.
        original_event = self._event_serializer.serialize_event(
            event, now, bundle_aggregations=None
        )
        # The relations returned for the requested event do include their
        # bundled aggregations.
        aggregations = await self.get_bundled_aggregations(
            events, requester.user.to_string()
        )
        serialized_events = self._event_serializer.serialize_events(
            events, now, bundle_aggregations=aggregations
        )

        return_value = {
            "chunk": serialized_events,
            "original_event": original_event,
        }

        if next_token:
            return_value["next_batch"] = await next_token.to_string(self._main_store)

        if from_token:
            return_value["prev_batch"] = await from_token.to_string(self._main_store)

        return return_value

    async def _get_bundled_aggregation_for_event(
        self, event: EventBase, ignored_users: FrozenSet[str]
    ) -> Optional[BundledAggregations]:
        """Generate bundled aggregations for an event.

        Note that this does not use a cache, but depends on cached methods.

        Args:
            event: The event to calculate bundled aggregations for.
            ignored_users: The users ignored by the requesting user.

        Returns:
            The bundled aggregations for an event, if bundled aggregations are
            enabled and the event can have bundled aggregations.
        """

        # Do not bundle aggregations for an event which represents an edit or an
        # annotation. It does not make sense for them to have related events.
        relates_to = event.content.get("m.relates_to")
        if isinstance(relates_to, (dict, frozendict)):
            relation_type = relates_to.get("rel_type")
            if relation_type in (RelationTypes.ANNOTATION, RelationTypes.REPLACE):
                return None

        event_id = event.event_id
        room_id = event.room_id

        # The bundled aggregations to include, a mapping of relation type to a
        # type-specific value. Some types include the direct return type here
        # while others need more processing during serialization.
        aggregations = BundledAggregations()

        annotations = await self._main_store.get_aggregation_groups_for_event(
            event_id, room_id, ignored_users=ignored_users
        )
        if annotations:
            aggregations.annotations = {"chunk": annotations}

<<<<<<< HEAD
        references = await self._main_store.get_relations_for_event(
            event_id,
            event,
            room_id,
            RelationTypes.REFERENCE,
            direction="f",
            ignored_users=ignored_users,
=======
        references, next_token = await self._main_store.get_relations_for_event(
            event_id, event, room_id, RelationTypes.REFERENCE, direction="f"
>>>>>>> adbf9756
        )
        if references:
            aggregations.references = {
                "chunk": [{"event_id": event_id} for event_id in references]
            }

            if next_token:
                aggregations.references["next_batch"] = await next_token.to_string(
                    self._main_store
                )

        # Store the bundled aggregations in the event metadata for later use.
        return aggregations

    async def get_bundled_aggregations(
        self, events: Iterable[EventBase], user_id: str
    ) -> Dict[str, BundledAggregations]:
        """Generate bundled aggregations for events.

        Args:
            events: The iterable of events to calculate bundled aggregations for.
            user_id: The user requesting the bundled aggregations.

        Returns:
            A map of event ID to the bundled aggregation for the event. Not all
            events may have bundled aggregations in the results.
        """
        # De-duplicate events by ID to handle the same event requested multiple times.
        #
        # State events do not get bundled aggregations.
        events_by_id = {
            event.event_id: event for event in events if not event.is_state()
        }

        # event ID -> bundled aggregation in non-serialized form.
        results: Dict[str, BundledAggregations] = {}

        # Fetch any ignored users of the requesting user.
        ignored_users = await self._main_store.ignored_users(user_id)

        # Fetch other relations per event.
        for event in events_by_id.values():
            event_result = await self._get_bundled_aggregation_for_event(
                event, ignored_users
            )
            if event_result:
                results[event.event_id] = event_result

        # Fetch any edits (but not for redacted events).
        #
        # Note that there is no use in limiting edits by ignored users since the
        # parent event should be ignored in the first place if the user is ignored.
        edits = await self._main_store.get_applicable_edits(
            [
                event_id
                for event_id, event in events_by_id.items()
                if not event.internal_metadata.is_redacted()
            ]
        )
        for event_id, edit in edits.items():
            results.setdefault(event_id, BundledAggregations()).replace = edit

        # Fetch thread summaries.
        summaries = await self._main_store.get_thread_summaries(
            events_by_id.keys(), ignored_users
        )
        # Only fetch participated for a limited selection based on what had
        # summaries.
        participated = await self._main_store.get_threads_participated(
            [event_id for event_id, summary in summaries.items() if summary], user_id
        )
        for event_id, summary in summaries.items():
            if summary:
                thread_count, latest_thread_event, edit = summary
                results.setdefault(
                    event_id, BundledAggregations()
                ).thread = _ThreadAggregation(
                    latest_event=latest_thread_event,
                    latest_edit=edit,
                    count=thread_count,
                    # If there's a thread summary it must also exist in the
                    # participated dictionary.
                    current_user_participated=participated[event_id],
                )

        return results<|MERGE_RESOLUTION|>--- conflicted
+++ resolved
@@ -12,11 +12,7 @@
 # See the License for the specific language governing permissions and
 # limitations under the License.
 import logging
-<<<<<<< HEAD
-from typing import TYPE_CHECKING, Dict, FrozenSet, Iterable, Optional, cast
-=======
-from typing import TYPE_CHECKING, Dict, Iterable, Optional
->>>>>>> adbf9756
+from typing import TYPE_CHECKING, Dict, FrozenSet, Iterable, Optional
 
 import attr
 from frozendict import frozendict
@@ -119,14 +115,10 @@
         if event is None:
             raise SynapseError(404, "Unknown parent event.")
 
-<<<<<<< HEAD
         # Note that ignored users are not passed into get_relations_for_event
         # below. Ignored users are handled in filter_events_for_client (and by
         # noy passing them in here we should get a better cache hit rate).
-        pagination_chunk = await self._main_store.get_relations_for_event(
-=======
         related_events, next_token = await self._main_store.get_relations_for_event(
->>>>>>> adbf9756
             event_id=event_id,
             event=event,
             room_id=room_id,
@@ -211,18 +203,13 @@
         if annotations:
             aggregations.annotations = {"chunk": annotations}
 
-<<<<<<< HEAD
-        references = await self._main_store.get_relations_for_event(
+        references, next_token = await self._main_store.get_relations_for_event(
             event_id,
             event,
             room_id,
             RelationTypes.REFERENCE,
             direction="f",
             ignored_users=ignored_users,
-=======
-        references, next_token = await self._main_store.get_relations_for_event(
-            event_id, event, room_id, RelationTypes.REFERENCE, direction="f"
->>>>>>> adbf9756
         )
         if references:
             aggregations.references = {
