--- conflicted
+++ resolved
@@ -411,14 +411,9 @@
                 event.event_id, event.room_id, ignored_users=ignored_users
             )
             if annotations:
-<<<<<<< HEAD
-                aggregations = results.setdefault(event.event_id, BundledAggregations())
-                aggregations.annotations = {"chunk": annotations}
-=======
                 results.setdefault(
                     event.event_id, BundledAggregations()
                 ).annotations = {"chunk": annotations}
->>>>>>> 813d728d
 
             references, next_token = await self.get_relations_for_event(
                 event.event_id,
@@ -428,19 +423,6 @@
                 ignored_users=ignored_users,
             )
             if references:
-<<<<<<< HEAD
-                serialized_references: JsonDict = {
-                    "chunk": [{"event_id": event.event_id} for event in references]
-                }
-
-                if next_token:
-                    serialized_references["next_batch"] = await next_token.to_string(
-                        self._main_store
-                    )
-
-                aggregations = results.setdefault(event.event_id, BundledAggregations())
-                aggregations.references = serialized_references
-=======
                 aggregations = results.setdefault(event.event_id, BundledAggregations())
                 aggregations.references = {
                     "chunk": [{"event_id": ev.event_id} for ev in references]
@@ -450,7 +432,6 @@
                     aggregations.references["next_batch"] = await next_token.to_string(
                         self._main_store
                     )
->>>>>>> 813d728d
 
         # Fetch any edits (but not for redacted events).
         #
