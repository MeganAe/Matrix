# -*- coding: utf-8 -*-
# Copyright 2019 New Vector Ltd
#
# Licensed under the Apache License, Version 2.0 (the "License");
# you may not use this file except in compliance with the License.
# You may obtain a copy of the License at
#
#     http://www.apache.org/licenses/LICENSE-2.0
#
# Unless required by applicable law or agreed to in writing, software
# distributed under the License is distributed on an "AS IS" BASIS,
# WITHOUT WARRANTIES OR CONDITIONS OF ANY KIND, either express or implied.
# See the License for the specific language governing permissions and
# limitations under the License.

import email.mime.multipart
import email.utils
import logging
from email.mime.multipart import MIMEMultipart
from email.mime.text import MIMEText

from twisted.internet import defer

from synapse.api.errors import StoreError
from synapse.logging.context import make_deferred_yieldable
from synapse.metrics.background_process_metrics import run_as_background_process
from synapse.types import UserID
from synapse.util import stringutils

try:
    from synapse.push.mailer import load_jinja2_templates
except ImportError:
    load_jinja2_templates = None

logger = logging.getLogger(__name__)


class AccountValidityHandler(object):
    def __init__(self, hs):
        self.hs = hs
        self.store = self.hs.get_datastore()
        self.sendmail = self.hs.get_sendmail()
        self.clock = self.hs.get_clock()

        self._account_validity = self.hs.config.account_validity
        self._show_users_in_user_directory = self.hs.config.show_users_in_user_directory
        self.profile_handler = self.hs.get_profile_handler()

        if self._account_validity.renew_by_email_enabled and load_jinja2_templates:
            # Don't do email-specific configuration if renewal by email is disabled.
            try:
                app_name = self.hs.config.email_app_name

                self._subject = self._account_validity.renew_email_subject % {
                    "app": app_name
                }

                self._from_string = self.hs.config.email_notif_from % {"app": app_name}
            except Exception:
                # If substitution failed, fall back to the bare strings.
                self._subject = self._account_validity.renew_email_subject
                self._from_string = self.hs.config.email_notif_from

            self._raw_from = email.utils.parseaddr(self._from_string)[1]

            self._template_html, self._template_text = load_jinja2_templates(
                config=self.hs.config,
                template_html_name=self.hs.config.email_expiry_template_html,
                template_text_name=self.hs.config.email_expiry_template_text,
            )

            # Check the renewal emails to send and send them every 30min.
            def send_emails():
                # run as a background process to make sure that the database transactions
                # have a logcontext to report to
                return run_as_background_process(
                    "send_renewals", self.send_renewal_emails
                )

            self.clock.looping_call(send_emails, 30 * 60 * 1000)

        # Check every hour to remove expired users from the user directory
        self.clock.looping_call(self._mark_expired_users_as_inactive, 60 * 60 * 1000)

    @defer.inlineCallbacks
    def send_renewal_emails(self):
        """Gets the list of users whose account is expiring in the amount of time
        configured in the ``renew_at`` parameter from the ``account_validity``
        configuration, and sends renewal emails to all of these users as long as they
        have an email 3PID attached to their account.
        """
        expiring_users = yield self.store.get_users_expiring_soon()

        if expiring_users:
            for user in expiring_users:
                yield self._send_renewal_email(
                    user_id=user["user_id"], expiration_ts=user["expiration_ts_ms"]
                )

    @defer.inlineCallbacks
    def send_renewal_email_to_user(self, user_id):
        expiration_ts = yield self.store.get_expiration_ts_for_user(user_id)
        yield self._send_renewal_email(user_id, expiration_ts)

    @defer.inlineCallbacks
    def _send_renewal_email(self, user_id, expiration_ts):
        """Sends out a renewal email to every email address attached to the given user
        with a unique link allowing them to renew their account.

        Args:
            user_id (str): ID of the user to send email(s) to.
            expiration_ts (int): Timestamp in milliseconds for the expiration date of
                this user's account (used in the email templates).
        """
        addresses = yield self._get_email_addresses_for_user(user_id)

        # Stop right here if the user doesn't have at least one email address.
        # In this case, they will have to ask their server admin to renew their
        # account manually.
        # We don't need to do a specific check to make sure the account isn't
        # deactivated, as a deactivated account isn't supposed to have any
        # email address attached to it.
        if not addresses:
            return

        try:
            user_display_name = yield self.store.get_profile_displayname(
                UserID.from_string(user_id).localpart
            )
            if user_display_name is None:
                user_display_name = user_id
        except StoreError:
            user_display_name = user_id

        renewal_token = yield self._get_renewal_token(user_id)
        url = "%s_matrix/client/unstable/account_validity/renew?token=%s" % (
            self.hs.config.public_baseurl,
            renewal_token,
        )

        template_vars = {
            "display_name": user_display_name,
            "expiration_ts": expiration_ts,
            "url": url,
        }

        html_text = self._template_html.render(**template_vars)
        html_part = MIMEText(html_text, "html", "utf8")

        plain_text = self._template_text.render(**template_vars)
        text_part = MIMEText(plain_text, "plain", "utf8")

        for address in addresses:
            raw_to = email.utils.parseaddr(address)[1]

            multipart_msg = MIMEMultipart("alternative")
            multipart_msg["Subject"] = self._subject
            multipart_msg["From"] = self._from_string
            multipart_msg["To"] = address
            multipart_msg["Date"] = email.utils.formatdate()
            multipart_msg["Message-ID"] = email.utils.make_msgid()
            multipart_msg.attach(text_part)
            multipart_msg.attach(html_part)

            logger.info("Sending renewal email to %s", address)

            yield make_deferred_yieldable(
                self.sendmail(
                    self.hs.config.email_smtp_host,
                    self._raw_from,
                    raw_to,
                    multipart_msg.as_string().encode("utf8"),
                    reactor=self.hs.get_reactor(),
                    port=self.hs.config.email_smtp_port,
                    requireAuthentication=self.hs.config.email_smtp_user is not None,
                    username=self.hs.config.email_smtp_user,
                    password=self.hs.config.email_smtp_pass,
                    requireTransportSecurity=self.hs.config.require_transport_security,
                )
            )

        yield self.store.set_renewal_mail_status(user_id=user_id, email_sent=True)

    @defer.inlineCallbacks
    def _get_email_addresses_for_user(self, user_id):
        """Retrieve the list of email addresses attached to a user's account.

        Args:
            user_id (str): ID of the user to lookup email addresses for.

        Returns:
            defer.Deferred[list[str]]: Email addresses for this account.
        """
        threepids = yield self.store.user_get_threepids(user_id)

        addresses = []
        for threepid in threepids:
            if threepid["medium"] == "email":
                addresses.append(threepid["address"])

        return addresses

    @defer.inlineCallbacks
    def _get_renewal_token(self, user_id):
        """Generates a 32-byte long random string that will be inserted into the
        user's renewal email's unique link, then saves it into the database.

        Args:
            user_id (str): ID of the user to generate a string for.

        Returns:
            defer.Deferred[str]: The generated string.

        Raises:
            StoreError(500): Couldn't generate a unique string after 5 attempts.
        """
        attempts = 0
        while attempts < 5:
            try:
                renewal_token = stringutils.random_string(32)
                yield self.store.set_renewal_token_for_user(user_id, renewal_token)
                return renewal_token
            except StoreError:
                attempts += 1
        raise StoreError(500, "Couldn't generate a unique string as refresh string.")

    @defer.inlineCallbacks
    def renew_account(self, renewal_token):
        """Renews the account attached to a given renewal token by pushing back the
        expiration date by the current validity period in the server's configuration.

        Args:
            renewal_token (str): Token sent with the renewal request.
        Returns:
            bool: Whether the provided token is valid.
        """
        try:
            user_id = yield self.store.get_user_from_renewal_token(renewal_token)
        except StoreError:
            defer.returnValue(False)

        logger.debug("Renewing an account for user %s", user_id)
        yield self.renew_account_for_user(user_id)

        defer.returnValue(True)

    @defer.inlineCallbacks
    def renew_account_for_user(self, user_id, expiration_ts=None, email_sent=False):
        """Renews the account attached to a given user by pushing back the
        expiration date by the current validity period in the server's
        configuration.

        Args:
            renewal_token (str): Token sent with the renewal request.
            expiration_ts (int): New expiration date. Defaults to now + validity period.
            email_sent (bool): Whether an email has been sent for this validity period.
                Defaults to False.

        Returns:
            defer.Deferred[int]: New expiration date for this account, as a timestamp
                in milliseconds since epoch.
        """
        if expiration_ts is None:
            expiration_ts = self.clock.time_msec() + self._account_validity.period

        yield self.store.set_account_validity_for_user(
            user_id=user_id, expiration_ts=expiration_ts, email_sent=email_sent
        )

<<<<<<< HEAD
        # Check if renewed users should be reintroduced to the user directory
        if self._show_users_in_user_directory:
            # Show the user in the directory again by setting them to active
            yield self.profile_handler.set_active(
                UserID.from_string(user_id), True, True
            )

        defer.returnValue(expiration_ts)

    @defer.inlineCallbacks
    def _mark_expired_users_as_inactive(self):
        """Iterate over expired users. Mark them as inactive in order to hide them from the
        user directory.

        Returns:
            Deferred
        """
        # Get expired users
        expired_user_ids = yield self.store.get_expired_users()
        expired_users = [UserID.from_string(user_id) for user_id in expired_user_ids]

        # Mark each one as non-active
        for user in expired_users:
            yield self.profile_handler.set_active(user, False, True)
=======
        return expiration_ts
>>>>>>> 48066517
<|MERGE_RESOLUTION|>--- conflicted
+++ resolved
@@ -267,7 +267,6 @@
             user_id=user_id, expiration_ts=expiration_ts, email_sent=email_sent
         )
 
-<<<<<<< HEAD
         # Check if renewed users should be reintroduced to the user directory
         if self._show_users_in_user_directory:
             # Show the user in the directory again by setting them to active
@@ -275,7 +274,7 @@
                 UserID.from_string(user_id), True, True
             )
 
-        defer.returnValue(expiration_ts)
+        return expiration_ts
 
     @defer.inlineCallbacks
     def _mark_expired_users_as_inactive(self):
@@ -291,7 +290,4 @@
 
         # Mark each one as non-active
         for user in expired_users:
-            yield self.profile_handler.set_active(user, False, True)
-=======
-        return expiration_ts
->>>>>>> 48066517
+            yield self.profile_handler.set_active(user, False, True)