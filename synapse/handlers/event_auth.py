--- conflicted
+++ resolved
@@ -11,11 +11,7 @@
 # WITHOUT WARRANTIES OR CONDITIONS OF ANY KIND, either express or implied.
 # See the License for the specific language governing permissions and
 # limitations under the License.
-<<<<<<< HEAD
-from typing import TYPE_CHECKING, Collection, Tuple
-=======
 from typing import TYPE_CHECKING, Collection, Optional
->>>>>>> 83974e8a
 
 from synapse.api.constants import EventTypes, JoinRules, Membership
 from synapse.api.errors import AuthError
@@ -35,26 +31,6 @@
     def __init__(self, hs: "HomeServer"):
         self._store = hs.get_datastore()
 
-<<<<<<< HEAD
-    async def get_allowed_spaces(
-        self, state_ids: StateMap[str], room_version: RoomVersion
-    ) -> Tuple[bool, Collection[str]]:
-        """
-        Generate a list of spaces which allow access to a room.
-
-        Args:
-            state_ids: The state of the room as it currently is.
-            room_version: The room version of the room to query.
-
-        Returns:
-            A tuple:
-                True if spaces give access to the room.
-                A collection of spaces (if any) which provide membership to the room.
-        """
-        # This only applies to room versions which support the new join rule.
-        if not room_version.msc3083_join_rules:
-            return False, ()
-=======
     async def check_restricted_join_rules(
         self,
         state_ids: StateMap[str],
@@ -114,38 +90,23 @@
         # This only applies to room versions which support the new join rule.
         if not room_version.msc3083_join_rules:
             return None
->>>>>>> 83974e8a
 
         # If there's no join rule, then it defaults to invite (so this doesn't apply).
         join_rules_event_id = state_ids.get((EventTypes.JoinRules, ""), None)
         if not join_rules_event_id:
-<<<<<<< HEAD
-            return False, ()
-=======
             return None
->>>>>>> 83974e8a
 
         # If the join rule is not restricted, this doesn't apply.
         join_rules_event = await self._store.get_event(join_rules_event_id)
         if join_rules_event.content.get("join_rule") != JoinRules.MSC3083_RESTRICTED:
-<<<<<<< HEAD
-            return False, ()
-=======
             return None
->>>>>>> 83974e8a
 
         # If allowed is of the wrong form, then only allow invited users.
         allowed_spaces = join_rules_event.content.get("allow", [])
         if not isinstance(allowed_spaces, list):
-<<<<<<< HEAD
-            return True, ()
-
-        # Pull out the room IDs, invalid data gets filtered.
-=======
             return ()
 
         # Pull out the other room IDs, invalid data gets filtered.
->>>>>>> 83974e8a
         result = []
         for space in allowed_spaces:
             if not isinstance(space, dict):
@@ -155,21 +116,11 @@
             if not isinstance(space_id, str):
                 continue
 
-<<<<<<< HEAD
-            # The user was joined to one of the spaces specified, they can join
-            # this room!
-            result.append(space_id)
-
-        return True, result
-
-    async def user_in_rooms(self, room_ids: Collection[str], user_id: str) -> bool:
-=======
             result.append(space_id)
 
         return result
 
     async def is_user_in_rooms(self, room_ids: Collection[str], user_id: str) -> bool:
->>>>>>> 83974e8a
         """
         Check whether a user is a member of any of the provided rooms.
 
@@ -192,37 +143,4 @@
                 return True
 
         # The user was not in any of the rooms.
-<<<<<<< HEAD
-        return False
-
-    async def can_join_without_invite(
-        self, state_ids: StateMap[str], room_version: RoomVersion, user_id: str
-    ) -> bool:
-        """
-        Check whether a user can join a room without an invite.
-
-        When joining a room with restricted joined rules (as defined in MSC3083),
-        the membership of spaces must be checked during join.
-
-        Args:
-            state_ids: The state of the room as it currently is.
-            room_version: The room version of the room being joined.
-            user_id: The user joining the room.
-
-        Returns:
-            True if the user can join the room, false otherwise.
-        """
-        # Get whether spaces allow access to the room and the allowed spaces.
-        allow_via_spaces, allowed_spaces = await self.get_allowed_spaces(
-            state_ids, room_version
-        )
-        # Access via spaces doesn't apply to this room.
-        if not allow_via_spaces:
-            return True
-
-        # If the user was joined to one of the spaces specified, they can join
-        # this room!
-        return await self.user_in_rooms(allowed_spaces, user_id)
-=======
-        return False
->>>>>>> 83974e8a
+        return False