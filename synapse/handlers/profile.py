--- conflicted
+++ resolved
@@ -324,7 +324,6 @@
 
         await self._update_join_states(requester, target_user)
 
-<<<<<<< HEAD
         # start a profile replication push
         run_in_background(self._replicate_profiles)
 
@@ -365,10 +364,7 @@
         # start a profile replication push
         run_in_background(self._replicate_profiles)
 
-    async def get_avatar_url(self, target_user: UserID) -> str:
-=======
     async def get_avatar_url(self, target_user: UserID) -> Optional[str]:
->>>>>>> 24229fac
         if self.hs.is_mine(target_user):
             try:
                 avatar_url = await self.store.get_profile_avatar_url(
