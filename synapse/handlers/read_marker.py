--- conflicted
+++ resolved
@@ -15,11 +15,8 @@
 import logging
 from typing import TYPE_CHECKING
 
-<<<<<<< HEAD
+from synapse.api.constants import ReceiptTypes
 from synapse.api.errors import SynapseError
-=======
-from synapse.api.constants import ReceiptTypes
->>>>>>> e5b4d937
 from synapse.util.async_helpers import Linearizer
 
 if TYPE_CHECKING:
