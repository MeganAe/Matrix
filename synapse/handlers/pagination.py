# Copyright 2014 - 2016 OpenMarket Ltd
# Copyright 2017 - 2018 New Vector Ltd
#
# Licensed under the Apache License, Version 2.0 (the "License");
# you may not use this file except in compliance with the License.
# You may obtain a copy of the License at
#
#     http://www.apache.org/licenses/LICENSE-2.0
#
# Unless required by applicable law or agreed to in writing, software
# distributed under the License is distributed on an "AS IS" BASIS,
# WITHOUT WARRANTIES OR CONDITIONS OF ANY KIND, either express or implied.
# See the License for the specific language governing permissions and
# limitations under the License.
import logging
<<<<<<< HEAD
import time
=======
>>>>>>> 9f7d6c6b
from typing import TYPE_CHECKING, Dict, List, Optional, Set

import attr
from prometheus_client import Histogram

from twisted.python.failure import Failure

from synapse.api.constants import Direction, EventTypes, Membership
from synapse.api.errors import SynapseError
from synapse.api.filtering import Filter
from synapse.events.utils import SerializeEventConfig
from synapse.handlers.room import ShutdownRoomResponse
from synapse.logging.opentracing import trace
from synapse.metrics.background_process_metrics import run_as_background_process
from synapse.rest.admin._base import assert_user_is_admin
from synapse.streams.config import PaginationConfig
from synapse.types import JsonDict, Requester, StrCollection, StreamKeyType
from synapse.types.state import StateFilter
from synapse.util.async_helpers import ReadWriteLock
from synapse.util.stringutils import random_string
from synapse.visibility import filter_events_for_client

if TYPE_CHECKING:
    from synapse.server import HomeServer


logger = logging.getLogger(__name__)

purge_time = Histogram("room_purge_time", "Time taken to purge rooms (sec)")


@attr.s(slots=True, auto_attribs=True)
class PurgeStatus:
    """Object tracking the status of a purge request

    This class contains information on the progress of a purge request, for
    return by get_purge_status.
    """

    STATUS_ACTIVE = 0
    STATUS_COMPLETE = 1
    STATUS_FAILED = 2

    STATUS_TEXT = {
        STATUS_ACTIVE: "active",
        STATUS_COMPLETE: "complete",
        STATUS_FAILED: "failed",
    }

    # Save the error message if an error occurs
    error: str = ""

    # Tracks whether this request has completed. One of STATUS_{ACTIVE,COMPLETE,FAILED}.
    status: int = STATUS_ACTIVE

    def asdict(self) -> JsonDict:
        ret = {"status": PurgeStatus.STATUS_TEXT[self.status]}
        if self.error:
            ret["error"] = self.error
        return ret


@attr.s(slots=True, auto_attribs=True)
class DeleteStatus:
    """Object tracking the status of a delete room request

    This class contains information on the progress of a delete room request, for
    return by get_delete_status.
    """

    STATUS_PURGING = 0
    STATUS_COMPLETE = 1
    STATUS_FAILED = 2
    STATUS_SHUTTING_DOWN = 3

    STATUS_TEXT = {
        STATUS_PURGING: "purging",
        STATUS_COMPLETE: "complete",
        STATUS_FAILED: "failed",
        STATUS_SHUTTING_DOWN: "shutting_down",
    }

    # Tracks whether this request has completed.
    # One of STATUS_{PURGING,COMPLETE,FAILED,SHUTTING_DOWN}.
    status: int = STATUS_PURGING

    # Save the error message if an error occurs
    error: str = ""

    # Saves the result of an action to give it back to REST API
    shutdown_room: ShutdownRoomResponse = {
        "kicked_users": [],
        "failed_to_kick_users": [],
        "local_aliases": [],
        "new_room_id": None,
    }

    def asdict(self) -> JsonDict:
        ret = {
            "status": DeleteStatus.STATUS_TEXT[self.status],
            "shutdown_room": self.shutdown_room,
        }
        if self.error:
            ret["error"] = self.error
        return ret


class PaginationHandler:
    """Handles pagination and purge history requests.

    These are in the same handler due to the fact we need to block clients
    paginating during a purge.
    """

    # when to remove a completed deletion/purge from the results map
    CLEAR_PURGE_AFTER_MS = 1000 * 3600 * 24  # 24 hours

    def __init__(self, hs: "HomeServer"):
        self.hs = hs
        self.auth = hs.get_auth()
        self.store = hs.get_datastores().main
        self._storage_controllers = hs.get_storage_controllers()
        self._state_storage_controller = self._storage_controllers.state
        self.clock = hs.get_clock()
        self._server_name = hs.hostname
        self._room_shutdown_handler = hs.get_room_shutdown_handler()
        self._relations_handler = hs.get_relations_handler()

        self.pagination_lock = ReadWriteLock()
        # IDs of rooms in which there currently an active purge *or delete* operation.
        self._purges_in_progress_by_room: Set[str] = set()
        # map from purge id to PurgeStatus
        self._purges_by_id: Dict[str, PurgeStatus] = {}
        # map from purge id to DeleteStatus
        self._delete_by_id: Dict[str, DeleteStatus] = {}
        # map from room id to delete ids
        # Dict[`room_id`, List[`delete_id`]]
        self._delete_by_room: Dict[str, List[str]] = {}
        self._event_serializer = hs.get_event_client_serializer()

        self._retention_default_max_lifetime = (
            hs.config.retention.retention_default_max_lifetime
        )

        self._retention_allowed_lifetime_min = (
            hs.config.retention.retention_allowed_lifetime_min
        )
        self._retention_allowed_lifetime_max = (
            hs.config.retention.retention_allowed_lifetime_max
        )
        self._is_master = hs.config.worker.worker_app is None

        if hs.config.retention.retention_enabled and self._is_master:
            # Run the purge jobs described in the configuration file.
            for job in hs.config.retention.retention_purge_jobs:
                logger.info("Setting up purge job with config: %s", job)

                self.clock.looping_call(
                    run_as_background_process,
                    job.interval,
                    "purge_history_for_rooms_in_range",
                    self.purge_history_for_rooms_in_range,
                    job.shortest_max_lifetime,
                    job.longest_max_lifetime,
                )

    async def purge_history_for_rooms_in_range(
        self, min_ms: Optional[int], max_ms: Optional[int]
    ) -> None:
        """Purge outdated events from rooms within the given retention range.

        If a default retention policy is defined in the server's configuration and its
        'max_lifetime' is within this range, also targets rooms which don't have a
        retention policy.

        Args:
            min_ms: Duration in milliseconds that define the lower limit of
                the range to handle (exclusive). If None, it means that the range has no
                lower limit.
            max_ms: Duration in milliseconds that define the upper limit of
                the range to handle (inclusive). If None, it means that the range has no
                upper limit.
        """
        # We want the storage layer to include rooms with no retention policy in its
        # return value only if a default retention policy is defined in the server's
        # configuration and that policy's 'max_lifetime' is either lower (or equal) than
        # max_ms or higher than min_ms (or both).
        if self._retention_default_max_lifetime is not None:
            include_null = True

            if min_ms is not None and min_ms >= self._retention_default_max_lifetime:
                # The default max_lifetime is lower than (or equal to) min_ms.
                include_null = False

            if max_ms is not None and max_ms < self._retention_default_max_lifetime:
                # The default max_lifetime is higher than max_ms.
                include_null = False
        else:
            include_null = False

        logger.info(
            "[purge] Running purge job for %s < max_lifetime <= %s (include NULLs = %s)",
            min_ms,
            max_ms,
            include_null,
        )

        rooms = await self.store.get_rooms_for_retention_period_in_range(
            min_ms, max_ms, include_null
        )

        logger.debug("[purge] Rooms to purge: %s", rooms)

        for room_id, retention_policy in rooms.items():
            logger.info("[purge] Attempting to purge messages in room %s", room_id)

            if room_id in self._purges_in_progress_by_room:
                logger.warning(
                    "[purge] not purging room %s as there's an ongoing purge running"
                    " for this room",
                    room_id,
                )
                continue

            # If max_lifetime is None, it means that the room has no retention policy.
            # Given we only retrieve such rooms when there's a default retention policy
            # defined in the server's configuration, we can safely assume that's the
            # case and use it for this room.
            max_lifetime = (
                retention_policy.max_lifetime or self._retention_default_max_lifetime
            )

            # Cap the effective max_lifetime to be within the range allowed in the
            # config.
            # We do this in two steps:
            #   1. Make sure it's higher or equal to the minimum allowed value, and if
            #      it's not replace it with that value. This is because the server
            #      operator can be required to not delete information before a given
            #      time, e.g. to comply with freedom of information laws.
            #   2. Make sure the resulting value is lower or equal to the maximum allowed
            #      value, and if it's not replace it with that value. This is because the
            #      server operator can be required to delete any data after a specific
            #      amount of time.
            if self._retention_allowed_lifetime_min is not None:
                max_lifetime = max(self._retention_allowed_lifetime_min, max_lifetime)

            if self._retention_allowed_lifetime_max is not None:
                max_lifetime = min(max_lifetime, self._retention_allowed_lifetime_max)

            logger.debug("[purge] max_lifetime for room %s: %s", room_id, max_lifetime)

            # Figure out what token we should start purging at.
            ts = self.clock.time_msec() - max_lifetime

            stream_ordering = await self.store.find_first_stream_ordering_after_ts(ts)

            r = await self.store.get_room_event_before_stream_ordering(
                room_id,
                stream_ordering,
            )
            if not r:
                logger.warning(
                    "[purge] purging events not possible: No event found "
                    "(ts %i => stream_ordering %i)",
                    ts,
                    stream_ordering,
                )
                continue

            (stream, topo, _event_id) = r
            token = "t%d-%d" % (topo, stream)

            purge_id = random_string(16)

            self._purges_by_id[purge_id] = PurgeStatus()

            logger.info(
                "Starting purging events in room %s (purge_id %s)" % (room_id, purge_id)
            )

            # We want to purge everything, including local events, and to run the purge in
            # the background so that it's not blocking any other operation apart from
            # other purges in the same room.
            run_as_background_process(
                "_purge_history",
                self._purge_history,
                purge_id,
                room_id,
                token,
                True,
            )

    def start_purge_history(
        self, room_id: str, token: str, delete_local_events: bool = False
    ) -> str:
        """Start off a history purge on a room.

        Args:
            room_id: The room to purge from
            token: topological token to delete events before
            delete_local_events: True to delete local events as well as
                remote ones

        Returns:
            unique ID for this purge transaction.
        """
        if room_id in self._purges_in_progress_by_room:
            raise SynapseError(
                400, "History purge already in progress for %s" % (room_id,)
            )

        purge_id = random_string(16)

        # we log the purge_id here so that it can be tied back to the
        # request id in the log lines.
        logger.info("[purge] starting purge_id %s", purge_id)

        self._purges_by_id[purge_id] = PurgeStatus()
        run_as_background_process(
            "purge_history",
            self._purge_history,
            purge_id,
            room_id,
            token,
            delete_local_events,
        )
        return purge_id

    async def _purge_history(
        self, purge_id: str, room_id: str, token: str, delete_local_events: bool
    ) -> None:
        """Carry out a history purge on a room.

        Args:
            purge_id: The ID for this purge.
            room_id: The room to purge from
            token: topological token to delete events before
            delete_local_events: True to delete local events as well as remote ones
        """
        self._purges_in_progress_by_room.add(room_id)
        try:
            async with self.pagination_lock.write(room_id):
                await self._storage_controllers.purge_events.purge_history(
                    room_id, token, delete_local_events
                )
            logger.info("[purge] complete")
            self._purges_by_id[purge_id].status = PurgeStatus.STATUS_COMPLETE
        except Exception:
            f = Failure()
            logger.error(
                "[purge] failed", exc_info=(f.type, f.value, f.getTracebackObject())  # type: ignore
            )
            self._purges_by_id[purge_id].status = PurgeStatus.STATUS_FAILED
            self._purges_by_id[purge_id].error = f.getErrorMessage()
        finally:
            self._purges_in_progress_by_room.discard(room_id)

            # remove the purge from the list 24 hours after it completes
            def clear_purge() -> None:
                del self._purges_by_id[purge_id]

            self.hs.get_reactor().callLater(
                PaginationHandler.CLEAR_PURGE_AFTER_MS / 1000, clear_purge
            )

    def get_purge_status(self, purge_id: str) -> Optional[PurgeStatus]:
        """Get the current status of an active purge

        Args:
            purge_id: purge_id returned by start_purge_history
        """
        return self._purges_by_id.get(purge_id)

    def get_delete_status(self, delete_id: str) -> Optional[DeleteStatus]:
        """Get the current status of an active deleting

        Args:
            delete_id: delete_id returned by start_shutdown_and_purge_room
        """
        return self._delete_by_id.get(delete_id)

    def get_delete_ids_by_room(self, room_id: str) -> Optional[StrCollection]:
        """Get all active delete ids by room

        Args:
            room_id: room_id that is deleted
        """
        return self._delete_by_room.get(room_id)

    async def purge_room(self, room_id: str, force: bool = False) -> None:
        """Purge the given room from the database.
        This function is part the delete room v1 API.

        Args:
            room_id: room to be purged
            force: set true to skip checking for joined users.
        """
        logger.info(f"[purge room] purging {room_id}, force={force}")
        purge_start = time.time()
        async with self.pagination_lock.write(room_id):
            # first check that we have no users in this room
            if not force:
                joined = await self.store.is_host_joined(room_id, self._server_name)
                if joined:
                    raise SynapseError(400, "Users are still joined to this room")

            await self._storage_controllers.purge_events.purge_room(room_id)

        purge_end = time.time()
        logger.info(
            f"[purge room] purging {room_id} took {purge_end - purge_start} seconds"
        )
        purge_time.observe(purge_end - purge_start)

    @trace
    async def get_messages(
        self,
        requester: Requester,
        room_id: str,
        pagin_config: PaginationConfig,
        as_client_event: bool = True,
        event_filter: Optional[Filter] = None,
        use_admin_priviledge: bool = False,
    ) -> JsonDict:
        """Get messages in a room.

        Args:
            requester: The user requesting messages.
            room_id: The room they want messages from.
            pagin_config: The pagination config rules to apply, if any.
            as_client_event: True to get events in client-server format.
            event_filter: Filter to apply to results or None
            use_admin_priviledge: if `True`, return all events, regardless
                of whether `user` has access to them. To be used **ONLY**
                from the admin API.

        Returns:
            Pagination API results
        """
        if use_admin_priviledge:
            await assert_user_is_admin(self.auth, requester)

        user_id = requester.user.to_string()

        if pagin_config.from_token:
            from_token = pagin_config.from_token
        elif pagin_config.direction == Direction.FORWARDS:
            from_token = (
                await self.hs.get_event_sources().get_start_token_for_pagination(
                    room_id
                )
            )
        else:
            from_token = (
                await self.hs.get_event_sources().get_current_token_for_pagination(
                    room_id
                )
            )
            # We expect `/messages` to use historic pagination tokens by default but
            # `/messages` should still works with live tokens when manually provided.
            assert from_token.room_key.topological is not None

        room_token = from_token.room_key

        async with self.pagination_lock.read(room_id):
            (membership, member_event_id) = (None, None)
            if not use_admin_priviledge:
                (
                    membership,
                    member_event_id,
                ) = await self.auth.check_user_in_room_or_world_readable(
                    room_id, requester, allow_departed_users=True
                )

            if pagin_config.direction == Direction.BACKWARDS:
                # if we're going backwards, we might need to backfill. This
                # requires that we have a topo token.
                if room_token.topological:
                    curr_topo = room_token.topological
                else:
                    curr_topo = await self.store.get_current_topological_token(
                        room_id, room_token.stream
                    )

                if not use_admin_priviledge and membership == Membership.LEAVE:
                    # If they have left the room then clamp the token to be before
                    # they left the room, to save the effort of loading from the
                    # database.

                    # This is only None if the room is world_readable, in which
                    # case "JOIN" would have been returned.
                    assert member_event_id

                    leave_token = await self.store.get_topological_token_for_event(
                        member_event_id
                    )
                    assert leave_token.topological is not None

                    if leave_token.topological < curr_topo:
                        from_token = from_token.copy_and_replace(
                            StreamKeyType.ROOM, leave_token
                        )

                await self.hs.get_federation_handler().maybe_backfill(
                    room_id,
                    curr_topo,
                    limit=pagin_config.limit,
                )

            to_room_key = None
            if pagin_config.to_token:
                to_room_key = pagin_config.to_token.room_key

            events, next_key = await self.store.paginate_room_events(
                room_id=room_id,
                from_key=from_token.room_key,
                to_key=to_room_key,
                direction=pagin_config.direction,
                limit=pagin_config.limit,
                event_filter=event_filter,
            )

            next_token = from_token.copy_and_replace(StreamKeyType.ROOM, next_key)

        # if no events are returned from pagination, that implies
        # we have reached the end of the available events.
        # In that case we do not return end, to tell the client
        # there is no need for further queries.
        if not events:
            return {
                "chunk": [],
                "start": await from_token.to_string(self.store),
            }

        if event_filter:
            events = await event_filter.filter(events)

        if not use_admin_priviledge:
            events = await filter_events_for_client(
                self._storage_controllers,
                user_id,
                events,
                is_peeking=(member_event_id is None),
            )

        # if after the filter applied there are no more events
        # return immediately - but there might be more in next_token batch
        if not events:
            return {
                "chunk": [],
                "start": await from_token.to_string(self.store),
                "end": await next_token.to_string(self.store),
            }

        state = None
        if event_filter and event_filter.lazy_load_members and len(events) > 0:
            # TODO: remove redundant members

            # FIXME: we also care about invite targets etc.
            state_filter = StateFilter.from_types(
                (EventTypes.Member, event.sender) for event in events
            )

            state_ids = await self._state_storage_controller.get_state_ids_for_event(
                events[0].event_id, state_filter=state_filter
            )

            if state_ids:
                state_dict = await self.store.get_events(list(state_ids.values()))
                state = state_dict.values()

        aggregations = await self._relations_handler.get_bundled_aggregations(
            events, user_id
        )

        time_now = self.clock.time_msec()

        serialize_options = SerializeEventConfig(
            as_client_event=as_client_event, requester=requester
        )

        chunk = {
            "chunk": (
                self._event_serializer.serialize_events(
                    events,
                    time_now,
                    config=serialize_options,
                    bundle_aggregations=aggregations,
                )
            ),
            "start": await from_token.to_string(self.store),
            "end": await next_token.to_string(self.store),
        }

        if state:
            chunk["state"] = self._event_serializer.serialize_events(
                state, time_now, config=serialize_options
            )

        return chunk

    async def _shutdown_and_purge_room(
        self,
        delete_id: str,
        room_id: str,
        requester_user_id: str,
        new_room_user_id: Optional[str] = None,
        new_room_name: Optional[str] = None,
        message: Optional[str] = None,
        block: bool = False,
        purge: bool = True,
        force_purge: bool = False,
    ) -> None:
        """
        Shuts down and purges a room.

        See `RoomShutdownHandler.shutdown_room` for details of creation of the new room

        Args:
            delete_id: The ID for this delete.
            room_id: The ID of the room to shut down.
            requester_user_id:
                User who requested the action. Will be recorded as putting the room on the
                blocking list.
            new_room_user_id:
                If set, a new room will be created with this user ID
                as the creator and admin, and all users in the old room will be
                moved into that room. If not set, no new room will be created
                and the users will just be removed from the old room.
            new_room_name:
                A string representing the name of the room that new users will
                be invited to. Defaults to `Content Violation Notification`
            message:
                A string containing the first message that will be sent as
                `new_room_user_id` in the new room. Ideally this will clearly
                convey why the original room was shut down.
                Defaults to `Sharing illegal content on this server is not
                permitted and rooms in violation will be blocked.`
            block:
                If set to `true`, this room will be added to a blocking list,
                preventing future attempts to join the room. Defaults to `false`.
            purge:
                If set to `true`, purge the given room from the database.
            force_purge:
                If set to `true`, the room will be purged from database
                also if it fails to remove some users from room.

        Saves a `RoomShutdownHandler.ShutdownRoomResponse` in `DeleteStatus`:
        """

        self._purges_in_progress_by_room.add(room_id)
        try:
            async with self.pagination_lock.write(room_id):
                self._delete_by_id[delete_id].status = DeleteStatus.STATUS_SHUTTING_DOWN
                self._delete_by_id[
                    delete_id
                ].shutdown_room = await self._room_shutdown_handler.shutdown_room(
                    room_id=room_id,
                    requester_user_id=requester_user_id,
                    new_room_user_id=new_room_user_id,
                    new_room_name=new_room_name,
                    message=message,
                    block=block,
                )
                self._delete_by_id[delete_id].status = DeleteStatus.STATUS_PURGING

                if purge:
                    logger.info("starting purge room_id %s", room_id)

                    # first check that we have no users in this room
                    if not force_purge:
                        joined = await self.store.is_host_joined(
                            room_id, self._server_name
                        )
                        if joined:
                            raise SynapseError(
                                400, "Users are still joined to this room"
                            )

                    await self._storage_controllers.purge_events.purge_room(room_id)

            logger.info("purge complete for room_id %s", room_id)
            self._delete_by_id[delete_id].status = DeleteStatus.STATUS_COMPLETE
        except Exception:
            f = Failure()
            logger.error(
                "failed",
                exc_info=(f.type, f.value, f.getTracebackObject()),  # type: ignore
            )
            self._delete_by_id[delete_id].status = DeleteStatus.STATUS_FAILED
            self._delete_by_id[delete_id].error = f.getErrorMessage()
        finally:
            self._purges_in_progress_by_room.discard(room_id)

            # remove the delete from the list 24 hours after it completes
            def clear_delete() -> None:
                del self._delete_by_id[delete_id]
                self._delete_by_room[room_id].remove(delete_id)
                if not self._delete_by_room[room_id]:
                    del self._delete_by_room[room_id]

            self.hs.get_reactor().callLater(
                PaginationHandler.CLEAR_PURGE_AFTER_MS / 1000, clear_delete
            )

    def start_shutdown_and_purge_room(
        self,
        room_id: str,
        requester_user_id: str,
        new_room_user_id: Optional[str] = None,
        new_room_name: Optional[str] = None,
        message: Optional[str] = None,
        block: bool = False,
        purge: bool = True,
        force_purge: bool = False,
    ) -> str:
        """Start off shut down and purge on a room.

        Args:
            room_id: The ID of the room to shut down.
            requester_user_id:
                User who requested the action and put the room on the
                blocking list.
            new_room_user_id:
                If set, a new room will be created with this user ID
                as the creator and admin, and all users in the old room will be
                moved into that room. If not set, no new room will be created
                and the users will just be removed from the old room.
            new_room_name:
                A string representing the name of the room that new users will
                be invited to. Defaults to `Content Violation Notification`
            message:
                A string containing the first message that will be sent as
                `new_room_user_id` in the new room. Ideally this will clearly
                convey why the original room was shut down.
                Defaults to `Sharing illegal content on this server is not
                permitted and rooms in violation will be blocked.`
            block:
                If set to `true`, this room will be added to a blocking list,
                preventing future attempts to join the room. Defaults to `false`.
            purge:
                If set to `true`, purge the given room from the database.
            force_purge:
                If set to `true`, the room will be purged from database
                also if it fails to remove some users from room.

        Returns:
            unique ID for this delete transaction.
        """
        if room_id in self._purges_in_progress_by_room:
            raise SynapseError(
                400, "History purge already in progress for %s" % (room_id,)
            )

        # This check is double to `RoomShutdownHandler.shutdown_room`
        # But here the requester get a direct response / error with HTTP request
        # and do not have to check the purge status
        if new_room_user_id is not None:
            if not self.hs.is_mine_id(new_room_user_id):
                raise SynapseError(
                    400, "User must be our own: %s" % (new_room_user_id,)
                )

        delete_id = random_string(16)

        # we log the delete_id here so that it can be tied back to the
        # request id in the log lines.
        logger.info(
            "starting shutdown room_id %s with delete_id %s",
            room_id,
            delete_id,
        )

        self._delete_by_id[delete_id] = DeleteStatus()
        self._delete_by_room.setdefault(room_id, []).append(delete_id)
        run_as_background_process(
            "shutdown_and_purge_room",
            self._shutdown_and_purge_room,
            delete_id,
            room_id,
            requester_user_id,
            new_room_user_id,
            new_room_name,
            message,
            block,
            purge,
            force_purge,
        )
        return delete_id<|MERGE_RESOLUTION|>--- conflicted
+++ resolved
@@ -13,10 +13,7 @@
 # See the License for the specific language governing permissions and
 # limitations under the License.
 import logging
-<<<<<<< HEAD
 import time
-=======
->>>>>>> 9f7d6c6b
 from typing import TYPE_CHECKING, Dict, List, Optional, Set
 
 import attr
