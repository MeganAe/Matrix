# Copyright 2014 - 2016 OpenMarket Ltd
# Copyright 2017 - 2018 New Vector Ltd
#
# Licensed under the Apache License, Version 2.0 (the "License");
# you may not use this file except in compliance with the License.
# You may obtain a copy of the License at
#
#     http://www.apache.org/licenses/LICENSE-2.0
#
# Unless required by applicable law or agreed to in writing, software
# distributed under the License is distributed on an "AS IS" BASIS,
# WITHOUT WARRANTIES OR CONDITIONS OF ANY KIND, either express or implied.
# See the License for the specific language governing permissions and
# limitations under the License.
import logging
import time
from typing import TYPE_CHECKING, Collection, Dict, List, Optional, Set

import attr

from prometheus_client import Histogram
from twisted.python.failure import Failure

from synapse.api.constants import EventTypes, Membership
from synapse.api.errors import SynapseError
from synapse.api.filtering import Filter
from synapse.events.utils import SerializeEventConfig
from synapse.handlers.room import ShutdownRoomResponse
from synapse.metrics.background_process_metrics import run_as_background_process
from synapse.storage.state import StateFilter
from synapse.streams.config import PaginationConfig
from synapse.types import JsonDict, Requester, StreamKeyType
from synapse.util.async_helpers import ReadWriteLock
from synapse.util.stringutils import random_string
from synapse.visibility import filter_events_for_client

if TYPE_CHECKING:
    from synapse.server import HomeServer


logger = logging.getLogger(__name__)

purge_time = Histogram("room_purge_time", "Time taken to purge rooms (sec)")


@attr.s(slots=True, auto_attribs=True)
class PurgeStatus:
    """Object tracking the status of a purge request

    This class contains information on the progress of a purge request, for
    return by get_purge_status.
    """

    STATUS_ACTIVE = 0
    STATUS_COMPLETE = 1
    STATUS_FAILED = 2

    STATUS_TEXT = {
        STATUS_ACTIVE: "active",
        STATUS_COMPLETE: "complete",
        STATUS_FAILED: "failed",
    }

    # Save the error message if an error occurs
    error: str = ""

    # Tracks whether this request has completed. One of STATUS_{ACTIVE,COMPLETE,FAILED}.
    status: int = STATUS_ACTIVE

    def asdict(self) -> JsonDict:
        ret = {"status": PurgeStatus.STATUS_TEXT[self.status]}
        if self.error:
            ret["error"] = self.error
        return ret


@attr.s(slots=True, auto_attribs=True)
class DeleteStatus:
    """Object tracking the status of a delete room request

    This class contains information on the progress of a delete room request, for
    return by get_delete_status.
    """

    STATUS_PURGING = 0
    STATUS_COMPLETE = 1
    STATUS_FAILED = 2
    STATUS_SHUTTING_DOWN = 3

    STATUS_TEXT = {
        STATUS_PURGING: "purging",
        STATUS_COMPLETE: "complete",
        STATUS_FAILED: "failed",
        STATUS_SHUTTING_DOWN: "shutting_down",
    }

    # Tracks whether this request has completed.
    # One of STATUS_{PURGING,COMPLETE,FAILED,SHUTTING_DOWN}.
    status: int = STATUS_PURGING

    # Save the error message if an error occurs
    error: str = ""

    # Saves the result of an action to give it back to REST API
    shutdown_room: ShutdownRoomResponse = {
        "kicked_users": [],
        "failed_to_kick_users": [],
        "local_aliases": [],
        "new_room_id": None,
    }

    def asdict(self) -> JsonDict:
        ret = {
            "status": DeleteStatus.STATUS_TEXT[self.status],
            "shutdown_room": self.shutdown_room,
        }
        if self.error:
            ret["error"] = self.error
        return ret


class PaginationHandler:
    """Handles pagination and purge history requests.

    These are in the same handler due to the fact we need to block clients
    paginating during a purge.
    """

    # when to remove a completed deletion/purge from the results map
    CLEAR_PURGE_AFTER_MS = 1000 * 3600 * 24  # 24 hours

    def __init__(self, hs: "HomeServer"):
        self.hs = hs
        self.auth = hs.get_auth()
        self.store = hs.get_datastores().main
        self._storage_controllers = hs.get_storage_controllers()
        self._state_storage_controller = self._storage_controllers.state
        self.clock = hs.get_clock()
        self._server_name = hs.hostname
        self._room_shutdown_handler = hs.get_room_shutdown_handler()
        self._relations_handler = hs.get_relations_handler()

        self.pagination_lock = ReadWriteLock()
        # IDs of rooms in which there currently an active purge *or delete* operation.
        self._purges_in_progress_by_room: Set[str] = set()
        # map from purge id to PurgeStatus
        self._purges_by_id: Dict[str, PurgeStatus] = {}
        # map from purge id to DeleteStatus
        self._delete_by_id: Dict[str, DeleteStatus] = {}
        # map from room id to delete ids
        # Dict[`room_id`, List[`delete_id`]]
        self._delete_by_room: Dict[str, List[str]] = {}
        self._event_serializer = hs.get_event_client_serializer()

        self._retention_default_max_lifetime = (
            hs.config.retention.retention_default_max_lifetime
        )

        self._retention_allowed_lifetime_min = (
            hs.config.retention.retention_allowed_lifetime_min
        )
        self._retention_allowed_lifetime_max = (
            hs.config.retention.retention_allowed_lifetime_max
        )

        if (
            hs.config.worker.run_background_tasks
            and hs.config.retention.retention_enabled
        ):
            # Run the purge jobs described in the configuration file.
            for job in hs.config.retention.retention_purge_jobs:
                logger.info("Setting up purge job with config: %s", job)

                self.clock.looping_call(
                    run_as_background_process,
                    job.interval,
                    "purge_history_for_rooms_in_range",
                    self.purge_history_for_rooms_in_range,
                    job.shortest_max_lifetime,
                    job.longest_max_lifetime,
                )

    async def purge_history_for_rooms_in_range(
        self, min_ms: Optional[int], max_ms: Optional[int]
    ) -> None:
        """Purge outdated events from rooms within the given retention range.

        If a default retention policy is defined in the server's configuration and its
        'max_lifetime' is within this range, also targets rooms which don't have a
        retention policy.

        Args:
            min_ms: Duration in milliseconds that define the lower limit of
                the range to handle (exclusive). If None, it means that the range has no
                lower limit.
            max_ms: Duration in milliseconds that define the upper limit of
                the range to handle (inclusive). If None, it means that the range has no
                upper limit.
        """
        # We want the storage layer to include rooms with no retention policy in its
        # return value only if a default retention policy is defined in the server's
        # configuration and that policy's 'max_lifetime' is either lower (or equal) than
        # max_ms or higher than min_ms (or both).
        if self._retention_default_max_lifetime is not None:
            include_null = True

            if min_ms is not None and min_ms >= self._retention_default_max_lifetime:
                # The default max_lifetime is lower than (or equal to) min_ms.
                include_null = False

            if max_ms is not None and max_ms < self._retention_default_max_lifetime:
                # The default max_lifetime is higher than max_ms.
                include_null = False
        else:
            include_null = False

        logger.info(
            "[purge] Running purge job for %s < max_lifetime <= %s (include NULLs = %s)",
            min_ms,
            max_ms,
            include_null,
        )

        rooms = await self.store.get_rooms_for_retention_period_in_range(
            min_ms, max_ms, include_null
        )

        logger.debug("[purge] Rooms to purge: %s", rooms)

        for room_id, retention_policy in rooms.items():
            logger.info("[purge] Attempting to purge messages in room %s", room_id)

            if room_id in self._purges_in_progress_by_room:
                logger.warning(
                    "[purge] not purging room %s as there's an ongoing purge running"
                    " for this room",
                    room_id,
                )
                continue

            # If max_lifetime is None, it means that the room has no retention policy.
            # Given we only retrieve such rooms when there's a default retention policy
            # defined in the server's configuration, we can safely assume that's the
            # case and use it for this room.
            max_lifetime = (
                retention_policy.max_lifetime or self._retention_default_max_lifetime
            )

            # Cap the effective max_lifetime to be within the range allowed in the
            # config.
            # We do this in two steps:
            #   1. Make sure it's higher or equal to the minimum allowed value, and if
            #      it's not replace it with that value. This is because the server
            #      operator can be required to not delete information before a given
            #      time, e.g. to comply with freedom of information laws.
            #   2. Make sure the resulting value is lower or equal to the maximum allowed
            #      value, and if it's not replace it with that value. This is because the
            #      server operator can be required to delete any data after a specific
            #      amount of time.
            if self._retention_allowed_lifetime_min is not None:
                max_lifetime = max(self._retention_allowed_lifetime_min, max_lifetime)

            if self._retention_allowed_lifetime_max is not None:
                max_lifetime = min(max_lifetime, self._retention_allowed_lifetime_max)

            logger.debug("[purge] max_lifetime for room %s: %s", room_id, max_lifetime)

            # Figure out what token we should start purging at.
            ts = self.clock.time_msec() - max_lifetime

            stream_ordering = await self.store.find_first_stream_ordering_after_ts(ts)

            r = await self.store.get_room_event_before_stream_ordering(
                room_id,
                stream_ordering,
            )
            if not r:
                logger.warning(
                    "[purge] purging events not possible: No event found "
                    "(ts %i => stream_ordering %i)",
                    ts,
                    stream_ordering,
                )
                continue

            (stream, topo, _event_id) = r
            token = "t%d-%d" % (topo, stream)

            purge_id = random_string(16)

            self._purges_by_id[purge_id] = PurgeStatus()

            logger.info(
                "Starting purging events in room %s (purge_id %s)" % (room_id, purge_id)
            )

            # We want to purge everything, including local events, and to run the purge in
            # the background so that it's not blocking any other operation apart from
            # other purges in the same room.
            run_as_background_process(
                "_purge_history",
                self._purge_history,
                purge_id,
                room_id,
                token,
                True,
            )

    def start_purge_history(
        self, room_id: str, token: str, delete_local_events: bool = False
    ) -> str:
        """Start off a history purge on a room.

        Args:
            room_id: The room to purge from
            token: topological token to delete events before
            delete_local_events: True to delete local events as well as
                remote ones

        Returns:
            unique ID for this purge transaction.
        """
        if room_id in self._purges_in_progress_by_room:
            raise SynapseError(
                400, "History purge already in progress for %s" % (room_id,)
            )

        purge_id = random_string(16)

        # we log the purge_id here so that it can be tied back to the
        # request id in the log lines.
        logger.info("[purge] starting purge_id %s", purge_id)

        self._purges_by_id[purge_id] = PurgeStatus()
        run_as_background_process(
            "purge_history",
            self._purge_history,
            purge_id,
            room_id,
            token,
            delete_local_events,
        )
        return purge_id

    async def _purge_history(
        self, purge_id: str, room_id: str, token: str, delete_local_events: bool
    ) -> None:
        """Carry out a history purge on a room.

        Args:
            purge_id: The ID for this purge.
            room_id: The room to purge from
            token: topological token to delete events before
            delete_local_events: True to delete local events as well as remote ones
        """
        self._purges_in_progress_by_room.add(room_id)
        try:
            async with self.pagination_lock.write(room_id):
                await self._storage_controllers.purge_events.purge_history(
                    room_id, token, delete_local_events
                )
            logger.info("[purge] complete")
            self._purges_by_id[purge_id].status = PurgeStatus.STATUS_COMPLETE
        except Exception:
            f = Failure()
            logger.error(
                "[purge] failed", exc_info=(f.type, f.value, f.getTracebackObject())  # type: ignore
            )
            self._purges_by_id[purge_id].status = PurgeStatus.STATUS_FAILED
            self._purges_by_id[purge_id].error = f.getErrorMessage()
        finally:
            self._purges_in_progress_by_room.discard(room_id)

            # remove the purge from the list 24 hours after it completes
            def clear_purge() -> None:
                del self._purges_by_id[purge_id]

            self.hs.get_reactor().callLater(
                PaginationHandler.CLEAR_PURGE_AFTER_MS / 1000, clear_purge
            )

    def get_purge_status(self, purge_id: str) -> Optional[PurgeStatus]:
        """Get the current status of an active purge

        Args:
            purge_id: purge_id returned by start_purge_history
        """
        return self._purges_by_id.get(purge_id)

    def get_delete_status(self, delete_id: str) -> Optional[DeleteStatus]:
        """Get the current status of an active deleting

        Args:
            delete_id: delete_id returned by start_shutdown_and_purge_room
        """
        return self._delete_by_id.get(delete_id)

    def get_delete_ids_by_room(self, room_id: str) -> Optional[Collection[str]]:
        """Get all active delete ids by room

        Args:
            room_id: room_id that is deleted
        """
        return self._delete_by_room.get(room_id)

    async def purge_room(self, room_id: str, force: bool = False) -> None:
        """Purge the given room from the database.
        This function is part the delete room v1 API.

        Args:
            room_id: room to be purged
            force: set true to skip checking for joined users.
        """
        logger.info(f"[purge room] purging {room_id}, force={force}")
        purge_start = time.time()
        async with self.pagination_lock.write(room_id):
            # first check that we have no users in this room
            if not force:
                joined = await self.store.is_host_joined(room_id, self._server_name)
                if joined:
                    raise SynapseError(400, "Users are still joined to this room")

<<<<<<< HEAD
            await self.storage.purge_events.purge_room(room_id)
        purge_end = time.time()
        logger.info(
            f"[purge room] purging {room_id} took {purge_end - purge_start} seconds"
        )
        purge_time.observe(purge_end - purge_start)
=======
            await self._storage_controllers.purge_events.purge_room(room_id)
>>>>>>> b8bf6123

    async def get_messages(
        self,
        requester: Requester,
        room_id: str,
        pagin_config: PaginationConfig,
        as_client_event: bool = True,
        event_filter: Optional[Filter] = None,
    ) -> JsonDict:
        """Get messages in a room.

        Args:
            requester: The user requesting messages.
            room_id: The room they want messages from.
            pagin_config: The pagination config rules to apply, if any.
            as_client_event: True to get events in client-server format.
            event_filter: Filter to apply to results or None

        Returns:
            Pagination API results
        """
        user_id = requester.user.to_string()

        if pagin_config.from_token:
            from_token = pagin_config.from_token
        else:
            from_token = (
                await self.hs.get_event_sources().get_current_token_for_pagination(
                    room_id
                )
            )
            # We expect `/messages` to use historic pagination tokens by default but
            # `/messages` should still works with live tokens when manually provided.
            assert from_token.room_key.topological is not None

        if pagin_config.limit is None:
            # This shouldn't happen as we've set a default limit before this
            # gets called.
            raise Exception("limit not set")

        room_token = from_token.room_key

        async with self.pagination_lock.read(room_id):
            (
                membership,
                member_event_id,
            ) = await self.auth.check_user_in_room_or_world_readable(
                room_id, user_id, allow_departed_users=True
            )

            if pagin_config.direction == "b":
                # if we're going backwards, we might need to backfill. This
                # requires that we have a topo token.
                if room_token.topological:
                    curr_topo = room_token.topological
                else:
                    curr_topo = await self.store.get_current_topological_token(
                        room_id, room_token.stream
                    )

                if membership == Membership.LEAVE:
                    # If they have left the room then clamp the token to be before
                    # they left the room, to save the effort of loading from the
                    # database.

                    # This is only None if the room is world_readable, in which
                    # case "JOIN" would have been returned.
                    assert member_event_id

                    leave_token = await self.store.get_topological_token_for_event(
                        member_event_id
                    )
                    assert leave_token.topological is not None

                    if leave_token.topological < curr_topo:
                        from_token = from_token.copy_and_replace(
                            StreamKeyType.ROOM, leave_token
                        )

                await self.hs.get_federation_handler().maybe_backfill(
                    room_id,
                    curr_topo,
                    limit=pagin_config.limit,
                )

            to_room_key = None
            if pagin_config.to_token:
                to_room_key = pagin_config.to_token.room_key

            events, next_key = await self.store.paginate_room_events(
                room_id=room_id,
                from_key=from_token.room_key,
                to_key=to_room_key,
                direction=pagin_config.direction,
                limit=pagin_config.limit,
                event_filter=event_filter,
            )

            next_token = from_token.copy_and_replace(StreamKeyType.ROOM, next_key)

        # if no events are returned from pagination, that implies
        # we have reached the end of the available events.
        # In that case we do not return end, to tell the client
        # there is no need for further queries.
        if not events:
            return {
                "chunk": [],
                "start": await from_token.to_string(self.store),
            }

        if event_filter:
            events = await event_filter.filter(events)

        events = await filter_events_for_client(
            self._storage_controllers,
            user_id,
            events,
            is_peeking=(member_event_id is None),
        )

        # if after the filter applied there are no more events
        # return immediately - but there might be more in next_token batch
        if not events:
            return {
                "chunk": [],
                "start": await from_token.to_string(self.store),
                "end": await next_token.to_string(self.store),
            }

        state = None
        if event_filter and event_filter.lazy_load_members and len(events) > 0:
            # TODO: remove redundant members

            # FIXME: we also care about invite targets etc.
            state_filter = StateFilter.from_types(
                (EventTypes.Member, event.sender) for event in events
            )

            state_ids = await self._state_storage_controller.get_state_ids_for_event(
                events[0].event_id, state_filter=state_filter
            )

            if state_ids:
                state_dict = await self.store.get_events(list(state_ids.values()))
                state = state_dict.values()

        aggregations = await self._relations_handler.get_bundled_aggregations(
            events, user_id
        )

        time_now = self.clock.time_msec()

        serialize_options = SerializeEventConfig(as_client_event=as_client_event)

        chunk = {
            "chunk": (
                self._event_serializer.serialize_events(
                    events,
                    time_now,
                    config=serialize_options,
                    bundle_aggregations=aggregations,
                )
            ),
            "start": await from_token.to_string(self.store),
            "end": await next_token.to_string(self.store),
        }

        if state:
            chunk["state"] = self._event_serializer.serialize_events(
                state, time_now, config=serialize_options
            )

        return chunk

    async def _shutdown_and_purge_room(
        self,
        delete_id: str,
        room_id: str,
        requester_user_id: str,
        new_room_user_id: Optional[str] = None,
        new_room_name: Optional[str] = None,
        message: Optional[str] = None,
        block: bool = False,
        purge: bool = True,
        force_purge: bool = False,
    ) -> None:
        """
        Shuts down and purges a room.

        See `RoomShutdownHandler.shutdown_room` for details of creation of the new room

        Args:
            delete_id: The ID for this delete.
            room_id: The ID of the room to shut down.
            requester_user_id:
                User who requested the action. Will be recorded as putting the room on the
                blocking list.
            new_room_user_id:
                If set, a new room will be created with this user ID
                as the creator and admin, and all users in the old room will be
                moved into that room. If not set, no new room will be created
                and the users will just be removed from the old room.
            new_room_name:
                A string representing the name of the room that new users will
                be invited to. Defaults to `Content Violation Notification`
            message:
                A string containing the first message that will be sent as
                `new_room_user_id` in the new room. Ideally this will clearly
                convey why the original room was shut down.
                Defaults to `Sharing illegal content on this server is not
                permitted and rooms in violation will be blocked.`
            block:
                If set to `true`, this room will be added to a blocking list,
                preventing future attempts to join the room. Defaults to `false`.
            purge:
                If set to `true`, purge the given room from the database.
            force_purge:
                If set to `true`, the room will be purged from database
                also if it fails to remove some users from room.

        Saves a `RoomShutdownHandler.ShutdownRoomResponse` in `DeleteStatus`:
        """

        self._purges_in_progress_by_room.add(room_id)
        try:
            async with self.pagination_lock.write(room_id):
                self._delete_by_id[delete_id].status = DeleteStatus.STATUS_SHUTTING_DOWN
                self._delete_by_id[
                    delete_id
                ].shutdown_room = await self._room_shutdown_handler.shutdown_room(
                    room_id=room_id,
                    requester_user_id=requester_user_id,
                    new_room_user_id=new_room_user_id,
                    new_room_name=new_room_name,
                    message=message,
                    block=block,
                )
                self._delete_by_id[delete_id].status = DeleteStatus.STATUS_PURGING

                if purge:
                    logger.info("starting purge room_id %s", room_id)

                    # first check that we have no users in this room
                    if not force_purge:
                        joined = await self.store.is_host_joined(
                            room_id, self._server_name
                        )
                        if joined:
                            raise SynapseError(
                                400, "Users are still joined to this room"
                            )

                    await self._storage_controllers.purge_events.purge_room(room_id)

            logger.info("complete")
            self._delete_by_id[delete_id].status = DeleteStatus.STATUS_COMPLETE
        except Exception:
            f = Failure()
            logger.error(
                "failed",
                exc_info=(f.type, f.value, f.getTracebackObject()),  # type: ignore
            )
            self._delete_by_id[delete_id].status = DeleteStatus.STATUS_FAILED
            self._delete_by_id[delete_id].error = f.getErrorMessage()
        finally:
            self._purges_in_progress_by_room.discard(room_id)

            # remove the delete from the list 24 hours after it completes
            def clear_delete() -> None:
                del self._delete_by_id[delete_id]
                self._delete_by_room[room_id].remove(delete_id)
                if not self._delete_by_room[room_id]:
                    del self._delete_by_room[room_id]

            self.hs.get_reactor().callLater(
                PaginationHandler.CLEAR_PURGE_AFTER_MS / 1000, clear_delete
            )

    def start_shutdown_and_purge_room(
        self,
        room_id: str,
        requester_user_id: str,
        new_room_user_id: Optional[str] = None,
        new_room_name: Optional[str] = None,
        message: Optional[str] = None,
        block: bool = False,
        purge: bool = True,
        force_purge: bool = False,
    ) -> str:
        """Start off shut down and purge on a room.

        Args:
            room_id: The ID of the room to shut down.
            requester_user_id:
                User who requested the action and put the room on the
                blocking list.
            new_room_user_id:
                If set, a new room will be created with this user ID
                as the creator and admin, and all users in the old room will be
                moved into that room. If not set, no new room will be created
                and the users will just be removed from the old room.
            new_room_name:
                A string representing the name of the room that new users will
                be invited to. Defaults to `Content Violation Notification`
            message:
                A string containing the first message that will be sent as
                `new_room_user_id` in the new room. Ideally this will clearly
                convey why the original room was shut down.
                Defaults to `Sharing illegal content on this server is not
                permitted and rooms in violation will be blocked.`
            block:
                If set to `true`, this room will be added to a blocking list,
                preventing future attempts to join the room. Defaults to `false`.
            purge:
                If set to `true`, purge the given room from the database.
            force_purge:
                If set to `true`, the room will be purged from database
                also if it fails to remove some users from room.

        Returns:
            unique ID for this delete transaction.
        """
        if room_id in self._purges_in_progress_by_room:
            raise SynapseError(
                400, "History purge already in progress for %s" % (room_id,)
            )

        # This check is double to `RoomShutdownHandler.shutdown_room`
        # But here the requester get a direct response / error with HTTP request
        # and do not have to check the purge status
        if new_room_user_id is not None:
            if not self.hs.is_mine_id(new_room_user_id):
                raise SynapseError(
                    400, "User must be our own: %s" % (new_room_user_id,)
                )

        delete_id = random_string(16)

        # we log the delete_id here so that it can be tied back to the
        # request id in the log lines.
        logger.info(
            "starting shutdown room_id %s with delete_id %s",
            room_id,
            delete_id,
        )

        self._delete_by_id[delete_id] = DeleteStatus()
        self._delete_by_room.setdefault(room_id, []).append(delete_id)
        run_as_background_process(
            "shutdown_and_purge_room",
            self._shutdown_and_purge_room,
            delete_id,
            room_id,
            requester_user_id,
            new_room_user_id,
            new_room_name,
            message,
            block,
            purge,
            force_purge,
        )
        return delete_id<|MERGE_RESOLUTION|>--- conflicted
+++ resolved
@@ -420,16 +420,13 @@
                 if joined:
                     raise SynapseError(400, "Users are still joined to this room")
 
-<<<<<<< HEAD
-            await self.storage.purge_events.purge_room(room_id)
+            await self._storage_controllers.purge_events.purge_room(room_id)
+
         purge_end = time.time()
         logger.info(
             f"[purge room] purging {room_id} took {purge_end - purge_start} seconds"
         )
         purge_time.observe(purge_end - purge_start)
-=======
-            await self._storage_controllers.purge_events.purge_room(room_id)
->>>>>>> b8bf6123
 
     async def get_messages(
         self,
