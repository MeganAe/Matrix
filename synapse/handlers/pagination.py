# -*- coding: utf-8 -*-
# Copyright 2014 - 2016 OpenMarket Ltd
# Copyright 2017 - 2018 New Vector Ltd
#
# Licensed under the Apache License, Version 2.0 (the "License");
# you may not use this file except in compliance with the License.
# You may obtain a copy of the License at
#
#     http://www.apache.org/licenses/LICENSE-2.0
#
# Unless required by applicable law or agreed to in writing, software
# distributed under the License is distributed on an "AS IS" BASIS,
# WITHOUT WARRANTIES OR CONDITIONS OF ANY KIND, either express or implied.
# See the License for the specific language governing permissions and
# limitations under the License.
import logging

<<<<<<< HEAD
from six import iteritems

=======
from twisted.internet import defer
>>>>>>> 78960657
from twisted.python.failure import Failure

from synapse.api.constants import EventTypes, Membership
from synapse.api.errors import SynapseError
from synapse.logging.context import run_in_background
from synapse.metrics.background_process_metrics import run_as_background_process
from synapse.storage.state import StateFilter
from synapse.types import RoomStreamToken
from synapse.util.async_helpers import ReadWriteLock
from synapse.util.stringutils import random_string
from synapse.visibility import filter_events_for_client

logger = logging.getLogger(__name__)


class PurgeStatus(object):
    """Object tracking the status of a purge request

    This class contains information on the progress of a purge request, for
    return by get_purge_status.

    Attributes:
        status (int): Tracks whether this request has completed. One of
            STATUS_{ACTIVE,COMPLETE,FAILED}
    """

    STATUS_ACTIVE = 0
    STATUS_COMPLETE = 1
    STATUS_FAILED = 2

    STATUS_TEXT = {
        STATUS_ACTIVE: "active",
        STATUS_COMPLETE: "complete",
        STATUS_FAILED: "failed",
    }

    def __init__(self):
        self.status = PurgeStatus.STATUS_ACTIVE

    def asdict(self):
        return {"status": PurgeStatus.STATUS_TEXT[self.status]}


class PaginationHandler(object):
    """Handles pagination and purge history requests.

    These are in the same handler due to the fact we need to block clients
    paginating during a purge.
    """

    def __init__(self, hs):
        self.hs = hs
        self.auth = hs.get_auth()
        self.store = hs.get_datastore()
        self.storage = hs.get_storage()
        self.state_store = self.storage.state
        self.clock = hs.get_clock()
        self._server_name = hs.hostname

        self.pagination_lock = ReadWriteLock()
        self._purges_in_progress_by_room = set()
        # map from purge id to PurgeStatus
        self._purges_by_id = {}
        self._event_serializer = hs.get_event_client_serializer()

        self._retention_default_max_lifetime = hs.config.retention_default_max_lifetime

        if hs.config.retention_enabled:
            # Run the purge jobs described in the configuration file.
            for job in hs.config.retention_purge_jobs:
                logger.info("Setting up purge job with config: %s", job)

                self.clock.looping_call(
                    run_as_background_process,
                    job["interval"],
                    "purge_history_for_rooms_in_range",
                    self.purge_history_for_rooms_in_range,
                    job["shortest_max_lifetime"],
                    job["longest_max_lifetime"],
                )

    async def purge_history_for_rooms_in_range(self, min_ms, max_ms):
        """Purge outdated events from rooms within the given retention range.

        If a default retention policy is defined in the server's configuration and its
        'max_lifetime' is within this range, also targets rooms which don't have a
        retention policy.

        Args:
            min_ms (int|None): Duration in milliseconds that define the lower limit of
                the range to handle (exclusive). If None, it means that the range has no
                lower limit.
            max_ms (int|None): Duration in milliseconds that define the upper limit of
                the range to handle (inclusive). If None, it means that the range has no
                upper limit.
        """
        # We want the storage layer to to include rooms with no retention policy in its
        # return value only if a default retention policy is defined in the server's
        # configuration and that policy's 'max_lifetime' is either lower (or equal) than
        # max_ms or higher than min_ms (or both).
        if self._retention_default_max_lifetime is not None:
            include_null = True

            if min_ms is not None and min_ms >= self._retention_default_max_lifetime:
                # The default max_lifetime is lower than (or equal to) min_ms.
                include_null = False

            if max_ms is not None and max_ms < self._retention_default_max_lifetime:
                # The default max_lifetime is higher than max_ms.
                include_null = False
        else:
            include_null = False

        logger.info(
            "[purge] Running purge job for %s < max_lifetime <= %s (include NULLs = %s)",
            min_ms,
            max_ms,
            include_null,
        )

        rooms = await self.store.get_rooms_for_retention_period_in_range(
            min_ms, max_ms, include_null
        )

        logger.debug("[purge] Rooms to purge: %s", rooms)

        for room_id, retention_policy in rooms.items():
            logger.info("[purge] Attempting to purge messages in room %s", room_id)

            if room_id in self._purges_in_progress_by_room:
                logger.warning(
                    "[purge] not purging room %s as there's an ongoing purge running"
                    " for this room",
                    room_id,
                )
                continue

            max_lifetime = retention_policy["max_lifetime"]

            if max_lifetime is None:
                # If max_lifetime is None, it means that include_null equals True,
                # therefore we can safely assume that there is a default policy defined
                # in the server's configuration.
                max_lifetime = self._retention_default_max_lifetime

            # Figure out what token we should start purging at.
            ts = self.clock.time_msec() - max_lifetime

            stream_ordering = await self.store.find_first_stream_ordering_after_ts(ts)

            r = await self.store.get_room_event_before_stream_ordering(
                room_id, stream_ordering,
            )
            if not r:
                logger.warning(
                    "[purge] purging events not possible: No event found "
                    "(ts %i => stream_ordering %i)",
                    ts,
                    stream_ordering,
                )
                continue

            (stream, topo, _event_id) = r
            token = "t%d-%d" % (topo, stream)

            purge_id = random_string(16)

            self._purges_by_id[purge_id] = PurgeStatus()

            logger.info(
                "Starting purging events in room %s (purge_id %s)" % (room_id, purge_id)
            )

            # We want to purge everything, including local events, and to run the purge in
            # the background so that it's not blocking any other operation apart from
            # other purges in the same room.
            run_as_background_process(
                "_purge_history", self._purge_history, purge_id, room_id, token, True,
            )

    def start_purge_history(self, room_id, token, delete_local_events=False):
        """Start off a history purge on a room.

        Args:
            room_id (str): The room to purge from

            token (str): topological token to delete events before
            delete_local_events (bool): True to delete local events as well as
                remote ones

        Returns:
            str: unique ID for this purge transaction.
        """
        if room_id in self._purges_in_progress_by_room:
            raise SynapseError(
                400, "History purge already in progress for %s" % (room_id,)
            )

        purge_id = random_string(16)

        # we log the purge_id here so that it can be tied back to the
        # request id in the log lines.
        logger.info("[purge] starting purge_id %s", purge_id)

        self._purges_by_id[purge_id] = PurgeStatus()
        run_in_background(
            self._purge_history, purge_id, room_id, token, delete_local_events
        )
        return purge_id

    async def _purge_history(self, purge_id, room_id, token, delete_local_events):
        """Carry out a history purge on a room.

        Args:
            purge_id (str): The id for this purge
            room_id (str): The room to purge from
            token (str): topological token to delete events before
            delete_local_events (bool): True to delete local events as well as
                remote ones
        """
        self._purges_in_progress_by_room.add(room_id)
        try:
            with await self.pagination_lock.write(room_id):
                await self.storage.purge_events.purge_history(
                    room_id, token, delete_local_events
                )
            logger.info("[purge] complete")
            self._purges_by_id[purge_id].status = PurgeStatus.STATUS_COMPLETE
        except Exception:
            f = Failure()
            logger.error(
                "[purge] failed", exc_info=(f.type, f.value, f.getTracebackObject())
            )
            self._purges_by_id[purge_id].status = PurgeStatus.STATUS_FAILED
        finally:
            self._purges_in_progress_by_room.discard(room_id)

            # remove the purge from the list 24 hours after it completes
            def clear_purge():
                del self._purges_by_id[purge_id]

            self.hs.get_reactor().callLater(24 * 3600, clear_purge)

    def get_purge_status(self, purge_id):
        """Get the current status of an active purge

        Args:
            purge_id (str): purge_id returned by start_purge_history

        Returns:
            PurgeStatus|None
        """
        return self._purges_by_id.get(purge_id)

    async def purge_room(self, room_id):
        """Purge the given room from the database"""
        with (await self.pagination_lock.write(room_id)):
            # check we know about the room
            await self.store.get_room_version_id(room_id)

            # first check that we have no users in this room
            joined = await self.store.is_host_joined(room_id, self._server_name)

            if joined:
                raise SynapseError(400, "Users are still joined to this room")

            await self.storage.purge_events.purge_room(room_id)

    async def get_messages(
        self,
        requester,
        room_id=None,
        pagin_config=None,
        as_client_event=True,
        event_filter=None,
    ):
        """Get messages in a room.

        Args:
            requester (Requester): The user requesting messages.
            room_id (str): The room they want messages from.
            pagin_config (synapse.api.streams.PaginationConfig): The pagination
                config rules to apply, if any.
            as_client_event (bool): True to get events in client-server format.
            event_filter (Filter): Filter to apply to results or None
        Returns:
            dict: Pagination API results
        """
        user_id = requester.user.to_string()

        if pagin_config.from_token:
            room_token = pagin_config.from_token.room_key
        else:
            pagin_config.from_token = (
                await self.hs.get_event_sources().get_current_token_for_pagination()
            )
            room_token = pagin_config.from_token.room_key

        room_token = RoomStreamToken.parse(room_token)

        pagin_config.from_token = pagin_config.from_token.copy_and_replace(
            "room_key", str(room_token)
        )

        source_config = pagin_config.get_source_config("room")

        with (await self.pagination_lock.read(room_id)):
            (
                membership,
                member_event_id,
            ) = await self.auth.check_user_in_room_or_world_readable(
                room_id, user_id, allow_departed_users=True
            )

            if source_config.direction == "b":
                # if we're going backwards, we might need to backfill. This
                # requires that we have a topo token.
                if room_token.topological:
                    max_topo = room_token.topological
                else:
                    max_topo = await self.store.get_max_topological_token(
                        room_id, room_token.stream
                    )

                if membership == Membership.LEAVE:
                    # If they have left the room then clamp the token to be before
                    # they left the room, to save the effort of loading from the
                    # database.
                    leave_token = await self.store.get_topological_token_for_event(
                        member_event_id
                    )
                    leave_token = RoomStreamToken.parse(leave_token)
                    if leave_token.topological < max_topo:
                        source_config.from_key = str(leave_token)

                await self.hs.get_handlers().federation_handler.maybe_backfill(
                    room_id, max_topo
                )

            events, next_key = await self.store.paginate_room_events(
                room_id=room_id,
                from_key=source_config.from_key,
                to_key=source_config.to_key,
                direction=source_config.direction,
                limit=source_config.limit,
                event_filter=event_filter,
            )

            next_token = pagin_config.from_token.copy_and_replace("room_key", next_key)

        if events:
            if event_filter:
                events = event_filter.filter(events)

            events = await filter_events_for_client(
                self.storage, user_id, events, is_peeking=(member_event_id is None)
            )

        if not events:
            return {
                "chunk": [],
                "start": pagin_config.from_token.to_string(),
                "end": next_token.to_string(),
            }

        state = None
        if event_filter and event_filter.lazy_load_members() and len(events) > 0:
            # TODO: remove redundant members

            # FIXME: we also care about invite targets etc.
            state_filter = StateFilter.from_types(
                (EventTypes.Member, event.sender) for event in events
            )

            state_ids = await self.state_store.get_state_ids_for_event(
                events[0].event_id, state_filter=state_filter
            )

            if state_ids:
                state = await self.store.get_events(list(state_ids.values()))
                state = state.values()

        time_now = self.clock.time_msec()

        chunk = {
            "chunk": (
                await self._event_serializer.serialize_events(
                    events, time_now, as_client_event=as_client_event
                )
            ),
            "start": pagin_config.from_token.to_string(),
            "end": next_token.to_string(),
        }

        if state:
            chunk["state"] = await self._event_serializer.serialize_events(
                state, time_now, as_client_event=as_client_event
            )

        return chunk<|MERGE_RESOLUTION|>--- conflicted
+++ resolved
@@ -15,12 +15,6 @@
 # limitations under the License.
 import logging
 
-<<<<<<< HEAD
-from six import iteritems
-
-=======
-from twisted.internet import defer
->>>>>>> 78960657
 from twisted.python.failure import Failure
 
 from synapse.api.constants import EventTypes, Membership
