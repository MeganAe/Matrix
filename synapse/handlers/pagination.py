# Copyright 2014 - 2016 OpenMarket Ltd
# Copyright 2017 - 2018 New Vector Ltd
#
# Licensed under the Apache License, Version 2.0 (the "License");
# you may not use this file except in compliance with the License.
# You may obtain a copy of the License at
#
#     http://www.apache.org/licenses/LICENSE-2.0
#
# Unless required by applicable law or agreed to in writing, software
# distributed under the License is distributed on an "AS IS" BASIS,
# WITHOUT WARRANTIES OR CONDITIONS OF ANY KIND, either express or implied.
# See the License for the specific language governing permissions and
# limitations under the License.
import logging
import time
from typing import TYPE_CHECKING, Any, Collection, Dict, List, Optional, Set

import attr

from prometheus_client import Histogram
from twisted.python.failure import Failure

from synapse.api.constants import EventTypes, Membership
from synapse.api.errors import SynapseError
from synapse.api.filtering import Filter
from synapse.events.utils import SerializeEventConfig
from synapse.handlers.room import ShutdownRoomResponse
from synapse.metrics.background_process_metrics import run_as_background_process
from synapse.storage.state import StateFilter
from synapse.streams.config import PaginationConfig
from synapse.types import JsonDict, Requester
from synapse.util.async_helpers import ReadWriteLock
from synapse.util.stringutils import random_string
from synapse.visibility import filter_events_for_client

if TYPE_CHECKING:
    from synapse.server import HomeServer


logger = logging.getLogger(__name__)

purge_time = Histogram("room_purge_time", "Time taken to purge rooms (sec)")


@attr.s(slots=True, auto_attribs=True)
class PurgeStatus:
    """Object tracking the status of a purge request

    This class contains information on the progress of a purge request, for
    return by get_purge_status.
    """

    STATUS_ACTIVE = 0
    STATUS_COMPLETE = 1
    STATUS_FAILED = 2

    STATUS_TEXT = {
        STATUS_ACTIVE: "active",
        STATUS_COMPLETE: "complete",
        STATUS_FAILED: "failed",
    }

    # Save the error message if an error occurs
    error: str = ""

    # Tracks whether this request has completed. One of STATUS_{ACTIVE,COMPLETE,FAILED}.
    status: int = STATUS_ACTIVE

    def asdict(self) -> JsonDict:
        ret = {"status": PurgeStatus.STATUS_TEXT[self.status]}
        if self.error:
            ret["error"] = self.error
        return ret


@attr.s(slots=True, auto_attribs=True)
class DeleteStatus:
    """Object tracking the status of a delete room request

    This class contains information on the progress of a delete room request, for
    return by get_delete_status.
    """

    STATUS_PURGING = 0
    STATUS_COMPLETE = 1
    STATUS_FAILED = 2
    STATUS_SHUTTING_DOWN = 3

    STATUS_TEXT = {
        STATUS_PURGING: "purging",
        STATUS_COMPLETE: "complete",
        STATUS_FAILED: "failed",
        STATUS_SHUTTING_DOWN: "shutting_down",
    }

    # Tracks whether this request has completed.
    # One of STATUS_{PURGING,COMPLETE,FAILED,SHUTTING_DOWN}.
    status: int = STATUS_PURGING

    # Save the error message if an error occurs
    error: str = ""

    # Saves the result of an action to give it back to REST API
    shutdown_room: ShutdownRoomResponse = {
        "kicked_users": [],
        "failed_to_kick_users": [],
        "local_aliases": [],
        "new_room_id": None,
    }

    def asdict(self) -> JsonDict:
        ret = {
            "status": DeleteStatus.STATUS_TEXT[self.status],
            "shutdown_room": self.shutdown_room,
        }
        if self.error:
            ret["error"] = self.error
        return ret


class PaginationHandler:
    """Handles pagination and purge history requests.

    These are in the same handler due to the fact we need to block clients
    paginating during a purge.
    """

    # when to remove a completed deletion/purge from the results map
    CLEAR_PURGE_AFTER_MS = 1000 * 3600 * 24  # 24 hours

    def __init__(self, hs: "HomeServer"):
        self.hs = hs
        self.auth = hs.get_auth()
        self.store = hs.get_datastores().main
        self.storage = hs.get_storage()
        self.state_store = self.storage.state
        self.clock = hs.get_clock()
        self._server_name = hs.hostname
        self._room_shutdown_handler = hs.get_room_shutdown_handler()

        self.pagination_lock = ReadWriteLock()
        # IDs of rooms in which there currently an active purge *or delete* operation.
        self._purges_in_progress_by_room: Set[str] = set()
        # map from purge id to PurgeStatus
        self._purges_by_id: Dict[str, PurgeStatus] = {}
        # map from purge id to DeleteStatus
        self._delete_by_id: Dict[str, DeleteStatus] = {}
        # map from room id to delete ids
        # Dict[`room_id`, List[`delete_id`]]
        self._delete_by_room: Dict[str, List[str]] = {}
        self._event_serializer = hs.get_event_client_serializer()

        self._retention_default_max_lifetime = (
            hs.config.retention.retention_default_max_lifetime
        )

        self._retention_allowed_lifetime_min = (
            hs.config.retention.retention_allowed_lifetime_min
        )
        self._retention_allowed_lifetime_max = (
            hs.config.retention.retention_allowed_lifetime_max
        )

        if (
            hs.config.worker.run_background_tasks
            and hs.config.retention.retention_enabled
        ):
            # Run the purge jobs described in the configuration file.
            for job in hs.config.retention.retention_purge_jobs:
                logger.info("Setting up purge job with config: %s", job)

                self.clock.looping_call(
                    run_as_background_process,
                    job.interval,
                    "purge_history_for_rooms_in_range",
                    self.purge_history_for_rooms_in_range,
                    job.shortest_max_lifetime,
                    job.longest_max_lifetime,
                )

    async def purge_history_for_rooms_in_range(
        self, min_ms: Optional[int], max_ms: Optional[int]
    ) -> None:
        """Purge outdated events from rooms within the given retention range.

        If a default retention policy is defined in the server's configuration and its
        'max_lifetime' is within this range, also targets rooms which don't have a
        retention policy.

        Args:
            min_ms: Duration in milliseconds that define the lower limit of
                the range to handle (exclusive). If None, it means that the range has no
                lower limit.
            max_ms: Duration in milliseconds that define the upper limit of
                the range to handle (inclusive). If None, it means that the range has no
                upper limit.
        """
        # We want the storage layer to include rooms with no retention policy in its
        # return value only if a default retention policy is defined in the server's
        # configuration and that policy's 'max_lifetime' is either lower (or equal) than
        # max_ms or higher than min_ms (or both).
        if self._retention_default_max_lifetime is not None:
            include_null = True

            if min_ms is not None and min_ms >= self._retention_default_max_lifetime:
                # The default max_lifetime is lower than (or equal to) min_ms.
                include_null = False

            if max_ms is not None and max_ms < self._retention_default_max_lifetime:
                # The default max_lifetime is higher than max_ms.
                include_null = False
        else:
            include_null = False

        logger.info(
            "[purge] Running purge job for %s < max_lifetime <= %s (include NULLs = %s)",
            min_ms,
            max_ms,
            include_null,
        )

        rooms = await self.store.get_rooms_for_retention_period_in_range(
            min_ms, max_ms, include_null
        )

        logger.debug("[purge] Rooms to purge: %s", rooms)

        for room_id, retention_policy in rooms.items():
            logger.info("[purge] Attempting to purge messages in room %s", room_id)

            if room_id in self._purges_in_progress_by_room:
                logger.warning(
                    "[purge] not purging room %s as there's an ongoing purge running"
                    " for this room",
                    room_id,
                )
                continue

            # If max_lifetime is None, it means that the room has no retention policy.
            # Given we only retrieve such rooms when there's a default retention policy
            # defined in the server's configuration, we can safely assume that's the
            # case and use it for this room.
            max_lifetime = (
                retention_policy["max_lifetime"] or self._retention_default_max_lifetime
            )

            # Cap the effective max_lifetime to be within the range allowed in the
            # config.
            # We do this in two steps:
            #   1. Make sure it's higher or equal to the minimum allowed value, and if
            #      it's not replace it with that value. This is because the server
            #      operator can be required to not delete information before a given
            #      time, e.g. to comply with freedom of information laws.
            #   2. Make sure the resulting value is lower or equal to the maximum allowed
            #      value, and if it's not replace it with that value. This is because the
            #      server operator can be required to delete any data after a specific
            #      amount of time.
            if self._retention_allowed_lifetime_min is not None:
                max_lifetime = max(self._retention_allowed_lifetime_min, max_lifetime)

            if self._retention_allowed_lifetime_max is not None:
                max_lifetime = min(max_lifetime, self._retention_allowed_lifetime_max)

            logger.debug("[purge] max_lifetime for room %s: %s", room_id, max_lifetime)

            # Figure out what token we should start purging at.
            ts = self.clock.time_msec() - max_lifetime

            stream_ordering = await self.store.find_first_stream_ordering_after_ts(ts)

            r = await self.store.get_room_event_before_stream_ordering(
                room_id,
                stream_ordering,
            )
            if not r:
                logger.warning(
                    "[purge] purging events not possible: No event found "
                    "(ts %i => stream_ordering %i)",
                    ts,
                    stream_ordering,
                )
                continue

            (stream, topo, _event_id) = r
            token = "t%d-%d" % (topo, stream)

            purge_id = random_string(16)

            self._purges_by_id[purge_id] = PurgeStatus()

            logger.info(
                "Starting purging events in room %s (purge_id %s)" % (room_id, purge_id)
            )

            # We want to purge everything, including local events, and to run the purge in
            # the background so that it's not blocking any other operation apart from
            # other purges in the same room.
            run_as_background_process(
                "_purge_history",
                self._purge_history,
                purge_id,
                room_id,
                token,
                True,
            )

    def start_purge_history(
        self, room_id: str, token: str, delete_local_events: bool = False
    ) -> str:
        """Start off a history purge on a room.

        Args:
            room_id: The room to purge from
            token: topological token to delete events before
            delete_local_events: True to delete local events as well as
                remote ones

        Returns:
            unique ID for this purge transaction.
        """
        if room_id in self._purges_in_progress_by_room:
            raise SynapseError(
                400, "History purge already in progress for %s" % (room_id,)
            )

        purge_id = random_string(16)

        # we log the purge_id here so that it can be tied back to the
        # request id in the log lines.
        logger.info("[purge] starting purge_id %s", purge_id)

        self._purges_by_id[purge_id] = PurgeStatus()
        run_as_background_process(
            "purge_history",
            self._purge_history,
            purge_id,
            room_id,
            token,
            delete_local_events,
        )
        return purge_id

    async def _purge_history(
        self, purge_id: str, room_id: str, token: str, delete_local_events: bool
    ) -> None:
        """Carry out a history purge on a room.

        Args:
            purge_id: The ID for this purge.
            room_id: The room to purge from
            token: topological token to delete events before
            delete_local_events: True to delete local events as well as remote ones
        """
        self._purges_in_progress_by_room.add(room_id)
        try:
            async with self.pagination_lock.write(room_id):
                await self.storage.purge_events.purge_history(
                    room_id, token, delete_local_events
                )
            logger.info("[purge] complete")
            self._purges_by_id[purge_id].status = PurgeStatus.STATUS_COMPLETE
        except Exception:
            f = Failure()
            logger.error(
                "[purge] failed", exc_info=(f.type, f.value, f.getTracebackObject())  # type: ignore
            )
            self._purges_by_id[purge_id].status = PurgeStatus.STATUS_FAILED
            self._purges_by_id[purge_id].error = f.getErrorMessage()
        finally:
            self._purges_in_progress_by_room.discard(room_id)

            # remove the purge from the list 24 hours after it completes
            def clear_purge() -> None:
                del self._purges_by_id[purge_id]

            self.hs.get_reactor().callLater(
                PaginationHandler.CLEAR_PURGE_AFTER_MS / 1000, clear_purge
            )

    def get_purge_status(self, purge_id: str) -> Optional[PurgeStatus]:
        """Get the current status of an active purge

        Args:
            purge_id: purge_id returned by start_purge_history
        """
        return self._purges_by_id.get(purge_id)

    def get_delete_status(self, delete_id: str) -> Optional[DeleteStatus]:
        """Get the current status of an active deleting

        Args:
            delete_id: delete_id returned by start_shutdown_and_purge_room
        """
        return self._delete_by_id.get(delete_id)

    def get_delete_ids_by_room(self, room_id: str) -> Optional[Collection[str]]:
        """Get all active delete ids by room

        Args:
            room_id: room_id that is deleted
        """
        return self._delete_by_room.get(room_id)

    async def purge_room(self, room_id: str, force: bool = False) -> None:
        """Purge the given room from the database.
        This function is part the delete room v1 API.

        Args:
            room_id: room to be purged
            force: set true to skip checking for joined users.
        """
<<<<<<< HEAD
        logger.info(f"[purge room] purging {room_id}, force={force}")
        purge_start = time.time()
        with await self.pagination_lock.write(room_id):
=======
        async with self.pagination_lock.write(room_id):
>>>>>>> 6b26536a
            # first check that we have no users in this room
            if not force:
                joined = await self.store.is_host_joined(room_id, self._server_name)
                if joined:
                    raise SynapseError(400, "Users are still joined to this room")

            await self.storage.purge_events.purge_room(room_id)
        purge_end = time.time()
        logger.info(
            f"[purge room] purging {room_id} took {purge_end - purge_start} seconds"
        )
        purge_time.observe(purge_end - purge_start)

    async def get_messages(
        self,
        requester: Requester,
        room_id: str,
        pagin_config: PaginationConfig,
        as_client_event: bool = True,
        event_filter: Optional[Filter] = None,
    ) -> Dict[str, Any]:
        """Get messages in a room.

        Args:
            requester: The user requesting messages.
            room_id: The room they want messages from.
            pagin_config: The pagination config rules to apply, if any.
            as_client_event: True to get events in client-server format.
            event_filter: Filter to apply to results or None
        Returns:
            Pagination API results
        """
        user_id = requester.user.to_string()

        if pagin_config.from_token:
            from_token = pagin_config.from_token
        else:
            from_token = self.hs.get_event_sources().get_current_token_for_pagination()

        if pagin_config.limit is None:
            # This shouldn't happen as we've set a default limit before this
            # gets called.
            raise Exception("limit not set")

        room_token = from_token.room_key

        async with self.pagination_lock.read(room_id):
            (
                membership,
                member_event_id,
            ) = await self.auth.check_user_in_room_or_world_readable(
                room_id, user_id, allow_departed_users=True
            )

            if pagin_config.direction == "b":
                # if we're going backwards, we might need to backfill. This
                # requires that we have a topo token.
                if room_token.topological:
                    curr_topo = room_token.topological
                else:
                    curr_topo = await self.store.get_current_topological_token(
                        room_id, room_token.stream
                    )

                if membership == Membership.LEAVE:
                    # If they have left the room then clamp the token to be before
                    # they left the room, to save the effort of loading from the
                    # database.

                    # This is only None if the room is world_readable, in which
                    # case "JOIN" would have been returned.
                    assert member_event_id

                    leave_token = await self.store.get_topological_token_for_event(
                        member_event_id
                    )
                    assert leave_token.topological is not None

                    if leave_token.topological < curr_topo:
                        from_token = from_token.copy_and_replace(
                            "room_key", leave_token
                        )

                await self.hs.get_federation_handler().maybe_backfill(
                    room_id,
                    curr_topo,
                    limit=pagin_config.limit,
                )

            to_room_key = None
            if pagin_config.to_token:
                to_room_key = pagin_config.to_token.room_key

            events, next_key = await self.store.paginate_room_events(
                room_id=room_id,
                from_key=from_token.room_key,
                to_key=to_room_key,
                direction=pagin_config.direction,
                limit=pagin_config.limit,
                event_filter=event_filter,
            )

            next_token = from_token.copy_and_replace("room_key", next_key)

        if events:
            if event_filter:
                events = await event_filter.filter(events)

            events = await filter_events_for_client(
                self.storage, user_id, events, is_peeking=(member_event_id is None)
            )

        if not events:
            return {
                "chunk": [],
                "start": await from_token.to_string(self.store),
                "end": await next_token.to_string(self.store),
            }

        state = None
        if event_filter and event_filter.lazy_load_members and len(events) > 0:
            # TODO: remove redundant members

            # FIXME: we also care about invite targets etc.
            state_filter = StateFilter.from_types(
                (EventTypes.Member, event.sender) for event in events
            )

            state_ids = await self.state_store.get_state_ids_for_event(
                events[0].event_id, state_filter=state_filter
            )

            if state_ids:
                state_dict = await self.store.get_events(list(state_ids.values()))
                state = state_dict.values()

        aggregations = await self.store.get_bundled_aggregations(events, user_id)

        time_now = self.clock.time_msec()

        serialize_options = SerializeEventConfig(as_client_event=as_client_event)

        chunk = {
            "chunk": (
                self._event_serializer.serialize_events(
                    events,
                    time_now,
                    config=serialize_options,
                    bundle_aggregations=aggregations,
                )
            ),
            "start": await from_token.to_string(self.store),
            "end": await next_token.to_string(self.store),
        }

        if state:
            chunk["state"] = self._event_serializer.serialize_events(
                state, time_now, config=serialize_options
            )

        return chunk

    async def _shutdown_and_purge_room(
        self,
        delete_id: str,
        room_id: str,
        requester_user_id: str,
        new_room_user_id: Optional[str] = None,
        new_room_name: Optional[str] = None,
        message: Optional[str] = None,
        block: bool = False,
        purge: bool = True,
        force_purge: bool = False,
    ) -> None:
        """
        Shuts down and purges a room.

        See `RoomShutdownHandler.shutdown_room` for details of creation of the new room

        Args:
            delete_id: The ID for this delete.
            room_id: The ID of the room to shut down.
            requester_user_id:
                User who requested the action. Will be recorded as putting the room on the
                blocking list.
            new_room_user_id:
                If set, a new room will be created with this user ID
                as the creator and admin, and all users in the old room will be
                moved into that room. If not set, no new room will be created
                and the users will just be removed from the old room.
            new_room_name:
                A string representing the name of the room that new users will
                be invited to. Defaults to `Content Violation Notification`
            message:
                A string containing the first message that will be sent as
                `new_room_user_id` in the new room. Ideally this will clearly
                convey why the original room was shut down.
                Defaults to `Sharing illegal content on this server is not
                permitted and rooms in violation will be blocked.`
            block:
                If set to `true`, this room will be added to a blocking list,
                preventing future attempts to join the room. Defaults to `false`.
            purge:
                If set to `true`, purge the given room from the database.
            force_purge:
                If set to `true`, the room will be purged from database
                also if it fails to remove some users from room.

        Saves a `RoomShutdownHandler.ShutdownRoomResponse` in `DeleteStatus`:
        """

        self._purges_in_progress_by_room.add(room_id)
        try:
            async with self.pagination_lock.write(room_id):
                self._delete_by_id[delete_id].status = DeleteStatus.STATUS_SHUTTING_DOWN
                self._delete_by_id[
                    delete_id
                ].shutdown_room = await self._room_shutdown_handler.shutdown_room(
                    room_id=room_id,
                    requester_user_id=requester_user_id,
                    new_room_user_id=new_room_user_id,
                    new_room_name=new_room_name,
                    message=message,
                    block=block,
                )
                self._delete_by_id[delete_id].status = DeleteStatus.STATUS_PURGING

                if purge:
                    logger.info("starting purge room_id %s", room_id)

                    # first check that we have no users in this room
                    if not force_purge:
                        joined = await self.store.is_host_joined(
                            room_id, self._server_name
                        )
                        if joined:
                            raise SynapseError(
                                400, "Users are still joined to this room"
                            )

                    await self.storage.purge_events.purge_room(room_id)

            logger.info("complete")
            self._delete_by_id[delete_id].status = DeleteStatus.STATUS_COMPLETE
        except Exception:
            f = Failure()
            logger.error(
                "failed",
                exc_info=(f.type, f.value, f.getTracebackObject()),  # type: ignore
            )
            self._delete_by_id[delete_id].status = DeleteStatus.STATUS_FAILED
            self._delete_by_id[delete_id].error = f.getErrorMessage()
        finally:
            self._purges_in_progress_by_room.discard(room_id)

            # remove the delete from the list 24 hours after it completes
            def clear_delete() -> None:
                del self._delete_by_id[delete_id]
                self._delete_by_room[room_id].remove(delete_id)
                if not self._delete_by_room[room_id]:
                    del self._delete_by_room[room_id]

            self.hs.get_reactor().callLater(
                PaginationHandler.CLEAR_PURGE_AFTER_MS / 1000, clear_delete
            )

    def start_shutdown_and_purge_room(
        self,
        room_id: str,
        requester_user_id: str,
        new_room_user_id: Optional[str] = None,
        new_room_name: Optional[str] = None,
        message: Optional[str] = None,
        block: bool = False,
        purge: bool = True,
        force_purge: bool = False,
    ) -> str:
        """Start off shut down and purge on a room.

        Args:
            room_id: The ID of the room to shut down.
            requester_user_id:
                User who requested the action and put the room on the
                blocking list.
            new_room_user_id:
                If set, a new room will be created with this user ID
                as the creator and admin, and all users in the old room will be
                moved into that room. If not set, no new room will be created
                and the users will just be removed from the old room.
            new_room_name:
                A string representing the name of the room that new users will
                be invited to. Defaults to `Content Violation Notification`
            message:
                A string containing the first message that will be sent as
                `new_room_user_id` in the new room. Ideally this will clearly
                convey why the original room was shut down.
                Defaults to `Sharing illegal content on this server is not
                permitted and rooms in violation will be blocked.`
            block:
                If set to `true`, this room will be added to a blocking list,
                preventing future attempts to join the room. Defaults to `false`.
            purge:
                If set to `true`, purge the given room from the database.
            force_purge:
                If set to `true`, the room will be purged from database
                also if it fails to remove some users from room.

        Returns:
            unique ID for this delete transaction.
        """
        if room_id in self._purges_in_progress_by_room:
            raise SynapseError(
                400, "History purge already in progress for %s" % (room_id,)
            )

        # This check is double to `RoomShutdownHandler.shutdown_room`
        # But here the requester get a direct response / error with HTTP request
        # and do not have to check the purge status
        if new_room_user_id is not None:
            if not self.hs.is_mine_id(new_room_user_id):
                raise SynapseError(
                    400, "User must be our own: %s" % (new_room_user_id,)
                )

        delete_id = random_string(16)

        # we log the delete_id here so that it can be tied back to the
        # request id in the log lines.
        logger.info(
            "starting shutdown room_id %s with delete_id %s",
            room_id,
            delete_id,
        )

        self._delete_by_id[delete_id] = DeleteStatus()
        self._delete_by_room.setdefault(room_id, []).append(delete_id)
        run_as_background_process(
            "shutdown_and_purge_room",
            self._shutdown_and_purge_room,
            delete_id,
            room_id,
            requester_user_id,
            new_room_user_id,
            new_room_name,
            message,
            block,
            purge,
            force_purge,
        )
        return delete_id<|MERGE_RESOLUTION|>--- conflicted
+++ resolved
@@ -410,13 +410,9 @@
             room_id: room to be purged
             force: set true to skip checking for joined users.
         """
-<<<<<<< HEAD
         logger.info(f"[purge room] purging {room_id}, force={force}")
         purge_start = time.time()
-        with await self.pagination_lock.write(room_id):
-=======
         async with self.pagination_lock.write(room_id):
->>>>>>> 6b26536a
             # first check that we have no users in this room
             if not force:
                 joined = await self.store.is_host_joined(room_id, self._server_name)
