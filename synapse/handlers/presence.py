--- conflicted
+++ resolved
@@ -42,11 +42,8 @@
 
 import logging
 
-<<<<<<< HEAD
-=======
 from prometheus_client import Counter
 
->>>>>>> 235b5326
 logger = logging.getLogger(__name__)
 
 
@@ -327,13 +324,8 @@
             presence_updates_counter.inc(len(new_states))
 
             if to_notify:
-<<<<<<< HEAD
-                notified_presence_counter.inc_by(len(to_notify))
+                notified_presence_counter.inc(len(to_notify))
                 yield self._persist_and_notify(list(to_notify.values()))
-=======
-                notified_presence_counter.inc(len(to_notify))
-                yield self._persist_and_notify(to_notify.values())
->>>>>>> 235b5326
 
             self.unpersisted_users_changes |= set(s.user_id for s in new_states)
             self.unpersisted_users_changes -= set(to_notify.keys())
