--- conflicted
+++ resolved
@@ -247,15 +247,12 @@
                         address=address,
                     )
 
-<<<<<<< HEAD
                     yield self.profile_handler.set_displayname(
                         user, None, default_display_name, by_admin=True
                     )
 
-=======
                     # Successfully registered
                     break
->>>>>>> a6ebef1b
                 except SynapseError:
                     # if user id is taken, just generate another
                     user = None
