--- conflicted
+++ resolved
@@ -249,14 +249,7 @@
             elif default_display_name is None:
                 default_display_name = localpart
 
-<<<<<<< HEAD
-            token = None
-            if generate_token:
-                token = self._auth_handler.generate_access_token()
-            yield self.register_with_store(
-=======
             await self.register_with_store(
->>>>>>> fe604a02
                 user_id=user_id,
                 password_hash=password_hash,
                 was_guest=was_guest,
@@ -288,15 +281,8 @@
                 localpart = await self.store.generate_user_id()
                 user = UserID(localpart, self.hs.hostname)
                 user_id = user.to_string()
-<<<<<<< HEAD
-                yield self.check_user_id_not_appservice_exclusive(user_id)
-                if generate_token:
-                    token = self._auth_handler.generate_access_token()
-                if default_display_name is None:
-=======
                 self.check_user_id_not_appservice_exclusive(user_id)
                 if generate_display_name:
->>>>>>> fe604a02
                     default_display_name = localpart
                 try:
                     await self.register_with_store(
@@ -598,71 +584,6 @@
                     errcode=Codes.EXCLUSIVE,
                 )
 
-<<<<<<< HEAD
-    @defer.inlineCallbacks
-    def _generate_user_id(self, reseed=False):
-        if reseed or self._next_generated_user_id is None:
-            with (yield self._generate_user_id_linearizer.queue(())):
-                if reseed or self._next_generated_user_id is None:
-                    self._next_generated_user_id = (
-                        yield self.store.find_next_generated_user_id_localpart()
-                    )
-
-        id = self._next_generated_user_id
-        self._next_generated_user_id += 1
-        defer.returnValue(str(id))
-
-    @defer.inlineCallbacks
-    def _validate_captcha(self, ip_addr, private_key, challenge, response):
-        """Validates the captcha provided.
-
-        Used only by c/s api v1
-
-        Returns:
-            dict: Containing 'valid'(bool) and 'error_url'(str) if invalid.
-
-        """
-        response = yield self._submit_captcha(ip_addr, private_key, challenge, response)
-        # parse Google's response. Lovely format..
-        lines = response.split("\n")
-        json = {
-            "valid": lines[0] == "true",
-            "error_url": "http://www.recaptcha.net/recaptcha/api/challenge?"
-            + "error=%s" % lines[1],
-        }
-        defer.returnValue(json)
-
-    @defer.inlineCallbacks
-    def _submit_captcha(self, ip_addr, private_key, challenge, response):
-        """
-        Used only by c/s api v1
-        """
-        data = yield self.captcha_client.post_urlencoded_get_raw(
-            "http://www.recaptcha.net:80/recaptcha/api/verify",
-            args={
-                "privatekey": private_key,
-                "remoteip": ip_addr,
-                "challenge": challenge,
-                "response": response,
-            },
-        )
-        defer.returnValue(data)
-
-    @defer.inlineCallbacks
-    def get_or_register_3pid_guest(self, medium, address, inviter_user_id):
-        """Get a guest access token for a 3PID, creating a guest account if
-        one doesn't already exist.
-
-        Args:
-            medium (str)
-            address (str)
-            inviter_user_id (str): The user ID who is trying to invite the
-                3PID
-
-        Returns:
-            Deferred[(str, str)]: A 2-tuple of `(user_id, access_token)` of the
-            3PID guest account.
-=======
     async def check_registration_ratelimit(self, address: Optional[str]) -> None:
         """A simple helper method to check whether the registration rate limit has been hit
         for a given IP address
@@ -673,7 +594,6 @@
 
         Raises:
             LimitExceededError: If the rate limit has been exceeded.
->>>>>>> fe604a02
         """
         if not address:
             return
@@ -802,9 +722,7 @@
         )
         if is_guest:
             assert valid_until_ms is None
-            access_token = self.macaroon_gen.generate_access_token(
-                user_id, ["guest = true"]
-            )
+            access_token = self.macaroon_gen.generate_guest_access_token(user_id)
         else:
             access_token = await self._auth_handler.get_access_token_for_user_id(
                 user_id,
@@ -812,15 +730,6 @@
                 valid_until_ms=valid_until_ms,
                 is_appservice_ghost=is_appservice_ghost,
             )
-<<<<<<< HEAD
-            if is_guest:
-                access_token = self.macaroon_gen.generate_guest_access_token(user_id)
-            else:
-                access_token = yield self._auth_handler.get_access_token_for_user_id(
-                    user_id, device_id=device_id
-                )
-=======
->>>>>>> fe604a02
 
         return {"device_id": registered_device_id, "access_token": access_token}
 
