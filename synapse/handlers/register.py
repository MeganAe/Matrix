--- conflicted
+++ resolved
@@ -82,14 +82,10 @@
                 ReplicationPostRegisterActionsServlet.make_client(hs)
             )
         else:
-<<<<<<< HEAD
             device_handler = hs.get_device_handler()
             assert isinstance(device_handler, DeviceHandler)
             self.device_handler = device_handler
-=======
-            self.device_handler = hs.get_device_handler()
             self._register_device_client = self.register_device_inner
->>>>>>> e55bd0e1
             self.pusher_pool = hs.get_pusherpool()
 
         self.session_lifetime = hs.config.session_lifetime
