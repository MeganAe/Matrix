--- conflicted
+++ resolved
@@ -654,12 +654,6 @@
         Args:
             user_id (str): id of user
             threepid (object): m.login.msisdn auth response
-<<<<<<< HEAD
-            token (str): access_token for the user
-=======
-            bind_msisdn (bool): true if the client requested the msisdn to be
-                bound at the identity server
->>>>>>> b09d4436
         Returns:
             defer.Deferred:
         """
