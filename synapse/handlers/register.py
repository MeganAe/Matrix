# Copyright 2014 - 2016 OpenMarket Ltd
#
# Licensed under the Apache License, Version 2.0 (the "License");
# you may not use this file except in compliance with the License.
# You may obtain a copy of the License at
#
#     http://www.apache.org/licenses/LICENSE-2.0
#
# Unless required by applicable law or agreed to in writing, software
# distributed under the License is distributed on an "AS IS" BASIS,
# WITHOUT WARRANTIES OR CONDITIONS OF ANY KIND, either express or implied.
# See the License for the specific language governing permissions and
# limitations under the License.

"""Contains functions for registering clients."""

import logging
from typing import TYPE_CHECKING, Iterable, List, Optional, Tuple

from prometheus_client import Counter
from typing_extensions import TypedDict

from synapse import types
from synapse.api.constants import (
    MAX_USERID_LENGTH,
    EventContentFields,
    EventTypes,
    JoinRules,
    LoginType,
)
from synapse.api.errors import AuthError, Codes, ConsentNotGivenError, SynapseError
from synapse.appservice import ApplicationService
from synapse.config.server import is_threepid_reserved
from synapse.http.servlet import assert_params_in_dict
from synapse.replication.http.login import RegisterDeviceReplicationServlet
from synapse.replication.http.register import (
    ReplicationPostRegisterActionsServlet,
    ReplicationRegisterServlet,
)
from synapse.spam_checker_api import RegistrationBehaviour
from synapse.storage.state import StateFilter
from synapse.types import RoomAlias, UserID, create_requester

if TYPE_CHECKING:
    from synapse.server import HomeServer

logger = logging.getLogger(__name__)


registration_counter = Counter(
    "synapse_user_registrations_total",
    "Number of new users registered (since restart)",
    ["guest", "shadow_banned", "auth_provider"],
)

login_counter = Counter(
    "synapse_user_logins_total",
    "Number of user logins (since restart)",
    ["guest", "auth_provider"],
)


def init_counters_for_auth_provider(auth_provider_id: str) -> None:
    """Ensure the prometheus counters for the given auth provider are initialised

    This fixes a problem where the counters are not reported for a given auth provider
    until the user first logs in/registers.
    """
    for is_guest in (True, False):
        login_counter.labels(guest=is_guest, auth_provider=auth_provider_id)
        for shadow_banned in (True, False):
            registration_counter.labels(
                guest=is_guest,
                shadow_banned=shadow_banned,
                auth_provider=auth_provider_id,
            )


class LoginDict(TypedDict):
    device_id: str
    access_token: str
    valid_until_ms: Optional[int]
    refresh_token: Optional[str]


class RegistrationHandler:
    def __init__(self, hs: "HomeServer"):
        self.store = hs.get_datastore()
        self.clock = hs.get_clock()
        self.hs = hs
        self.auth = hs.get_auth()
        self._auth_handler = hs.get_auth_handler()
        self.profile_handler = hs.get_profile_handler()
        self.user_directory_handler = hs.get_user_directory_handler()
        self.identity_handler = self.hs.get_identity_handler()
        self.ratelimiter = hs.get_registration_ratelimiter()
        self.macaroon_gen = hs.get_macaroon_generator()
        self._account_validity_handler = hs.get_account_validity_handler()
        self._user_consent_version = self.hs.config.consent.user_consent_version
        self._server_notices_mxid = hs.config.servernotices.server_notices_mxid
        self._server_name = hs.hostname

        self.spam_checker = hs.get_spam_checker()

        if hs.config.worker.worker_app:
            self._register_client = ReplicationRegisterServlet.make_client(hs)
            self._register_device_client = RegisterDeviceReplicationServlet.make_client(
                hs
            )
            self._post_registration_client = (
                ReplicationPostRegisterActionsServlet.make_client(hs)
            )
        else:
            self.device_handler = hs.get_device_handler()
            self._register_device_client = self.register_device_inner
            self.pusher_pool = hs.get_pusherpool()

        self.session_lifetime = hs.config.registration.session_lifetime
<<<<<<< HEAD
        self.access_token_lifetime = hs.config.registration.access_token_lifetime
        self.refresh_token_lifetime = hs.config.registration.refresh_token_lifetime
=======
        self.refreshable_access_token_lifetime = (
            hs.config.registration.refreshable_access_token_lifetime
        )
>>>>>>> 7f9841bd

        init_counters_for_auth_provider("")

    async def check_username(
        self,
        localpart: str,
        guest_access_token: Optional[str] = None,
        assigned_user_id: Optional[str] = None,
    ) -> None:
        if types.contains_invalid_mxid_characters(localpart):
            raise SynapseError(
                400,
                "User ID can only contain characters a-z, 0-9, or '=_-./'",
                Codes.INVALID_USERNAME,
            )

        if not localpart:
            raise SynapseError(400, "User ID cannot be empty", Codes.INVALID_USERNAME)

        if localpart[0] == "_":
            raise SynapseError(
                400, "User ID may not begin with _", Codes.INVALID_USERNAME
            )

        user = UserID(localpart, self.hs.hostname)
        user_id = user.to_string()

        if assigned_user_id:
            if user_id == assigned_user_id:
                return
            else:
                raise SynapseError(
                    400,
                    "A different user ID has already been registered for this session",
                )

        self.check_user_id_not_appservice_exclusive(user_id)

        if len(user_id) > MAX_USERID_LENGTH:
            raise SynapseError(
                400,
                "User ID may not be longer than %s characters" % (MAX_USERID_LENGTH,),
                Codes.INVALID_USERNAME,
            )

        users = await self.store.get_users_by_id_case_insensitive(user_id)
        if users:
            if not guest_access_token:
                raise SynapseError(
                    400, "User ID already taken.", errcode=Codes.USER_IN_USE
                )
            user_data = await self.auth.get_user_by_access_token(guest_access_token)
            if (
                not user_data.is_guest
                or UserID.from_string(user_data.user_id).localpart != localpart
            ):
                raise AuthError(
                    403,
                    "Cannot register taken user ID without valid guest "
                    "credentials for that user.",
                    errcode=Codes.FORBIDDEN,
                )

        if guest_access_token is None:
            try:
                int(localpart)
                raise SynapseError(
                    400,
                    "Numeric user IDs are reserved for guest users.",
                    errcode=Codes.INVALID_USERNAME,
                )
            except ValueError:
                pass

    async def register_user(
        self,
        localpart: Optional[str] = None,
        password_hash: Optional[str] = None,
        guest_access_token: Optional[str] = None,
        make_guest: bool = False,
        admin: bool = False,
        threepid: Optional[dict] = None,
        user_type: Optional[str] = None,
        default_display_name: Optional[str] = None,
        address: Optional[str] = None,
        bind_emails: Optional[Iterable[str]] = None,
        by_admin: bool = False,
        user_agent_ips: Optional[List[Tuple[str, str]]] = None,
        auth_provider_id: Optional[str] = None,
    ) -> str:
        """Registers a new client on the server.

        Args:
            localpart: The local part of the user ID to register. If None,
              one will be generated.
            password_hash: The hashed password to assign to this user so they can
              login again. This can be None which means they cannot login again
              via a password (e.g. the user is an application service user).
            guest_access_token: The access token used when this was a guest
                account.
            make_guest: True if the the new user should be guest,
                false to add a regular user account.
            admin: True if the user should be registered as a server admin.
            threepid: The threepid used for registering, if any.
            user_type: type of user. One of the values from
              api.constants.UserTypes, or None for a normal user.
            default_display_name: if set, the new user's displayname
              will be set to this. Defaults to 'localpart'.
            address: the IP address used to perform the registration.
            bind_emails: list of emails to bind to this account.
            by_admin: True if this registration is being made via the
              admin api, otherwise False.
            user_agent_ips: Tuples of user-agents and IP addresses used
                during the registration process.
            auth_provider_id: The SSO IdP the user used, if any.
        Returns:
            The registered user_id.
        Raises:
            SynapseError if there was a problem registering.
        """
        bind_emails = bind_emails or []

        await self.check_registration_ratelimit(address)

        result = await self.spam_checker.check_registration_for_spam(
            threepid,
            localpart,
            user_agent_ips or [],
            auth_provider_id=auth_provider_id,
        )

        if result == RegistrationBehaviour.DENY:
            logger.info(
                "Blocked registration of %r",
                localpart,
            )
            # We return a 429 to make it not obvious that they've been
            # denied.
            raise SynapseError(429, "Rate limited")

        shadow_banned = result == RegistrationBehaviour.SHADOW_BAN
        if shadow_banned:
            logger.info(
                "Shadow banning registration of %r",
                localpart,
            )

        # do not check_auth_blocking if the call is coming through the Admin API
        if not by_admin:
            await self.auth.check_auth_blocking(threepid=threepid)

        if localpart is not None:
            await self.check_username(localpart, guest_access_token=guest_access_token)

            was_guest = guest_access_token is not None

            user = UserID(localpart, self.hs.hostname)
            user_id = user.to_string()

            if was_guest:
                # If the user was a guest then they already have a profile
                default_display_name = None

            elif default_display_name is None:
                default_display_name = localpart

            await self.register_with_store(
                user_id=user_id,
                password_hash=password_hash,
                was_guest=was_guest,
                make_guest=make_guest,
                create_profile_with_displayname=default_display_name,
                admin=admin,
                user_type=user_type,
                address=address,
                shadow_banned=shadow_banned,
            )

            profile = await self.store.get_profileinfo(localpart)
            await self.user_directory_handler.handle_local_profile_change(
                user_id, profile
            )

        else:
            # autogen a sequential user ID
            fail_count = 0
            # If a default display name is not given, generate one.
            generate_display_name = default_display_name is None
            # This breaks on successful registration *or* errors after 10 failures.
            while True:
                # Fail after being unable to find a suitable ID a few times
                if fail_count > 10:
                    raise SynapseError(500, "Unable to find a suitable guest user ID")

                localpart = await self.store.generate_user_id()
                user = UserID(localpart, self.hs.hostname)
                user_id = user.to_string()
                self.check_user_id_not_appservice_exclusive(user_id)
                if generate_display_name:
                    default_display_name = localpart
                try:
                    await self.register_with_store(
                        user_id=user_id,
                        password_hash=password_hash,
                        make_guest=make_guest,
                        create_profile_with_displayname=default_display_name,
                        address=address,
                        shadow_banned=shadow_banned,
                    )

                    # Successfully registered
                    break
                except SynapseError:
                    # if user id is taken, just generate another
                    fail_count += 1

        registration_counter.labels(
            guest=make_guest,
            shadow_banned=shadow_banned,
            auth_provider=(auth_provider_id or ""),
        ).inc()

        # If the user does not need to consent at registration, auto-join any
        # configured rooms.
        if not self.hs.config.consent.user_consent_at_registration:
            if (
                not self.hs.config.registration.auto_join_rooms_for_guests
                and make_guest
            ):
                logger.info(
                    "Skipping auto-join for %s because auto-join for guests is disabled",
                    user_id,
                )
            else:
                await self._auto_join_rooms(user_id)
        else:
            logger.info(
                "Skipping auto-join for %s because consent is required at registration",
                user_id,
            )

        # Bind any specified emails to this account
        current_time = self.hs.get_clock().time_msec()
        for email in bind_emails:
            # generate threepid dict
            threepid_dict = {
                "medium": "email",
                "address": email,
                "validated_at": current_time,
            }

            # Bind email to new account
            await self._register_email_threepid(user_id, threepid_dict, None)

        return user_id

    async def _create_and_join_rooms(self, user_id: str) -> None:
        """
        Create the auto-join rooms and join or invite the user to them.

        This should only be called when the first "real" user registers.

        Args:
            user_id: The user to join
        """
        # Getting the handlers during init gives a dependency loop.
        room_creation_handler = self.hs.get_room_creation_handler()
        room_member_handler = self.hs.get_room_member_handler()

        # Generate a stub for how the rooms will be configured.
        stub_config = {
            "preset": self.hs.config.registration.autocreate_auto_join_room_preset,
        }

        # If the configuration provides a user ID to create rooms with, use
        # that instead of the first user registered.
        requires_join = False
        if self.hs.config.registration.auto_join_user_id:
            fake_requester = create_requester(
                self.hs.config.registration.auto_join_user_id,
                authenticated_entity=self._server_name,
            )

            # If the room requires an invite, add the user to the list of invites.
            if self.hs.config.registration.auto_join_room_requires_invite:
                stub_config["invite"] = [user_id]

            # If the room is being created by a different user, the first user
            # registered needs to join it. Note that in the case of an invitation
            # being necessary this will occur after the invite was sent.
            requires_join = True
        else:
            fake_requester = create_requester(
                user_id, authenticated_entity=self._server_name
            )

        # Choose whether to federate the new room.
        if not self.hs.config.registration.autocreate_auto_join_rooms_federated:
            stub_config["creation_content"] = {EventContentFields.FEDERATE: False}

        for r in self.hs.config.registration.auto_join_rooms:
            logger.info("Auto-joining %s to %s", user_id, r)

            try:
                room_alias = RoomAlias.from_string(r)

                if self.hs.hostname != room_alias.domain:
                    # If the alias is remote, try to join the room. This might fail
                    # because the room might be invite only, but we don't have any local
                    # user in the room to invite this one with, so at this point that's
                    # the best we can do.
                    logger.info(
                        "Cannot automatically create room with alias %s as it isn't"
                        " local, trying to join the room instead",
                        r,
                    )

                    (
                        room,
                        remote_room_hosts,
                    ) = await room_member_handler.lookup_room_alias(room_alias)
                    room_id = room.to_string()

                    await room_member_handler.update_membership(
                        requester=create_requester(
                            user_id, authenticated_entity=self._server_name
                        ),
                        target=UserID.from_string(user_id),
                        room_id=room_id,
                        remote_room_hosts=remote_room_hosts,
                        action="join",
                        ratelimit=False,
                    )
                else:
                    # A shallow copy is OK here since the only key that is
                    # modified is room_alias_name.
                    config = stub_config.copy()
                    # create room expects the localpart of the room alias
                    config["room_alias_name"] = room_alias.localpart

                    info, _ = await room_creation_handler.create_room(
                        fake_requester,
                        config=config,
                        ratelimit=False,
                    )

                    # If the room does not require an invite, but another user
                    # created it, then ensure the first user joins it.
                    if requires_join:
                        await room_member_handler.update_membership(
                            requester=create_requester(
                                user_id, authenticated_entity=self._server_name
                            ),
                            target=UserID.from_string(user_id),
                            room_id=info["room_id"],
                            # Since it was just created, there are no remote hosts.
                            remote_room_hosts=[],
                            action="join",
                            ratelimit=False,
                        )
            except Exception as e:
                logger.error("Failed to join new user to %r: %r", r, e)

    async def _join_rooms(self, user_id: str) -> None:
        """
        Join or invite the user to the auto-join rooms.

        Args:
            user_id: The user to join
        """
        room_member_handler = self.hs.get_room_member_handler()

        for r in self.hs.config.registration.auto_join_rooms:
            logger.info("Auto-joining %s to %s", user_id, r)

            try:
                room_alias = RoomAlias.from_string(r)

                if RoomAlias.is_valid(r):
                    (
                        room,
                        remote_room_hosts,
                    ) = await room_member_handler.lookup_room_alias(room_alias)
                    room_id = room.to_string()
                else:
                    raise SynapseError(
                        400, "%s was not legal room ID or room alias" % (r,)
                    )

                # Calculate whether the room requires an invite or can be
                # joined directly. By default, we consider the room as requiring an
                # invite if the homeserver is in the room (unless told otherwise by the
                # join rules). Otherwise we consider it as being joinable, at the risk of
                # failing to join, but in this case there's little more we can do since
                # we don't have a local user in the room to craft up an invite with.
                requires_invite = await self.store.is_host_joined(
                    room_id,
                    self._server_name,
                )

                if requires_invite:
                    # If the server is in the room, check if the room is public.
                    state = await self.store.get_filtered_current_state_ids(
                        room_id, StateFilter.from_types([(EventTypes.JoinRules, "")])
                    )

                    event_id = state.get((EventTypes.JoinRules, ""))
                    if event_id:
                        join_rules_event = await self.store.get_event(
                            event_id, allow_none=True
                        )
                        if join_rules_event:
                            join_rule = join_rules_event.content.get("join_rule", None)
                            requires_invite = (
                                join_rule and join_rule != JoinRules.PUBLIC
                            )

                # Send the invite, if necessary.
                if requires_invite:
                    # If an invite is required, there must be a auto-join user ID.
                    assert self.hs.config.registration.auto_join_user_id

                    await room_member_handler.update_membership(
                        requester=create_requester(
                            self.hs.config.registration.auto_join_user_id,
                            authenticated_entity=self._server_name,
                        ),
                        target=UserID.from_string(user_id),
                        room_id=room_id,
                        remote_room_hosts=remote_room_hosts,
                        action="invite",
                        ratelimit=False,
                    )

                # Send the join.
                await room_member_handler.update_membership(
                    requester=create_requester(
                        user_id, authenticated_entity=self._server_name
                    ),
                    target=UserID.from_string(user_id),
                    room_id=room_id,
                    remote_room_hosts=remote_room_hosts,
                    action="join",
                    ratelimit=False,
                )

            except ConsentNotGivenError as e:
                # Technically not necessary to pull out this error though
                # moving away from bare excepts is a good thing to do.
                logger.error("Failed to join new user to %r: %r", r, e)
            except Exception as e:
                logger.error("Failed to join new user to %r: %r", r, e)

    async def _auto_join_rooms(self, user_id: str) -> None:
        """Automatically joins users to auto join rooms - creating the room in the first place
        if the user is the first to be created.

        Args:
            user_id: The user to join
        """
        # auto-join the user to any rooms we're supposed to dump them into

        # try to create the room if we're the first real user on the server. Note
        # that an auto-generated support or bot user is not a real user and will never be
        # the user to create the room
        should_auto_create_rooms = False
        is_real_user = await self.store.is_real_user(user_id)
        if self.hs.config.registration.autocreate_auto_join_rooms and is_real_user:
            count = await self.store.count_real_users()
            should_auto_create_rooms = count == 1

        if should_auto_create_rooms:
            await self._create_and_join_rooms(user_id)
        else:
            await self._join_rooms(user_id)

    async def post_consent_actions(self, user_id: str) -> None:
        """A series of registration actions that can only be carried out once consent
        has been granted

        Args:
            user_id: The user to join
        """
        await self._auto_join_rooms(user_id)

    async def appservice_register(self, user_localpart: str, as_token: str) -> str:
        user = UserID(user_localpart, self.hs.hostname)
        user_id = user.to_string()
        service = self.store.get_app_service_by_token(as_token)
        if not service:
            raise AuthError(403, "Invalid application service token.")
        if not service.is_interested_in_user(user_id):
            raise SynapseError(
                400,
                "Invalid user localpart for this application service.",
                errcode=Codes.EXCLUSIVE,
            )

        service_id = service.id if service.is_exclusive_user(user_id) else None

        self.check_user_id_not_appservice_exclusive(user_id, allowed_appservice=service)

        await self.register_with_store(
            user_id=user_id,
            password_hash="",
            appservice_id=service_id,
            create_profile_with_displayname=user.localpart,
        )
        return user_id

    def check_user_id_not_appservice_exclusive(
        self, user_id: str, allowed_appservice: Optional[ApplicationService] = None
    ) -> None:
        # don't allow people to register the server notices mxid
        if self._server_notices_mxid is not None:
            if user_id == self._server_notices_mxid:
                raise SynapseError(
                    400, "This user ID is reserved.", errcode=Codes.EXCLUSIVE
                )

        # valid user IDs must not clash with any user ID namespaces claimed by
        # application services.
        services = self.store.get_app_services()
        interested_services = [
            s
            for s in services
            if s.is_interested_in_user(user_id) and s != allowed_appservice
        ]
        for service in interested_services:
            if service.is_exclusive_user(user_id):
                raise SynapseError(
                    400,
                    "This user ID is reserved by an application service.",
                    errcode=Codes.EXCLUSIVE,
                )

    async def check_registration_ratelimit(self, address: Optional[str]) -> None:
        """A simple helper method to check whether the registration rate limit has been hit
        for a given IP address

        Args:
            address: the IP address used to perform the registration. If this is
                None, no ratelimiting will be performed.

        Raises:
            LimitExceededError: If the rate limit has been exceeded.
        """
        if not address:
            return

        await self.ratelimiter.ratelimit(None, address)

    async def register_with_store(
        self,
        user_id: str,
        password_hash: Optional[str] = None,
        was_guest: bool = False,
        make_guest: bool = False,
        appservice_id: Optional[str] = None,
        create_profile_with_displayname: Optional[str] = None,
        admin: bool = False,
        user_type: Optional[str] = None,
        address: Optional[str] = None,
        shadow_banned: bool = False,
    ) -> None:
        """Register user in the datastore.

        Args:
            user_id: The desired user ID to register.
            password_hash: Optional. The password hash for this user.
            was_guest: Optional. Whether this is a guest account being
                upgraded to a non-guest account.
            make_guest: True if the the new user should be guest,
                false to add a regular user account.
            appservice_id: The ID of the appservice registering the user.
            create_profile_with_displayname: Optionally create a
                profile for the user, setting their displayname to the given value
            admin: is an admin user?
            user_type: type of user. One of the values from
                api.constants.UserTypes, or None for a normal user.
            address: the IP address used to perform the registration.
            shadow_banned: Whether to shadow-ban the user
        """
        if self.hs.config.worker.worker_app:
            await self._register_client(
                user_id=user_id,
                password_hash=password_hash,
                was_guest=was_guest,
                make_guest=make_guest,
                appservice_id=appservice_id,
                create_profile_with_displayname=create_profile_with_displayname,
                admin=admin,
                user_type=user_type,
                address=address,
                shadow_banned=shadow_banned,
            )
        else:
            await self.store.register_user(
                user_id=user_id,
                password_hash=password_hash,
                was_guest=was_guest,
                make_guest=make_guest,
                appservice_id=appservice_id,
                create_profile_with_displayname=create_profile_with_displayname,
                admin=admin,
                user_type=user_type,
                shadow_banned=shadow_banned,
            )

            # Only call the account validity module(s) on the main process, to avoid
            # repeating e.g. database writes on all of the workers.
            await self._account_validity_handler.on_user_registration(user_id)

    async def register_device(
        self,
        user_id: str,
        device_id: Optional[str],
        initial_display_name: Optional[str],
        is_guest: bool = False,
        is_appservice_ghost: bool = False,
        auth_provider_id: Optional[str] = None,
        should_issue_refresh_token: bool = False,
    ) -> Tuple[str, str, Optional[int], Optional[str]]:
        """Register a device for a user and generate an access token.

        The access token will be limited by the homeserver's session_lifetime config.

        Args:
            user_id: full canonical @user:id
            device_id: The device ID to check, or None to generate a new one.
            initial_display_name: An optional display name for the device.
            is_guest: Whether this is a guest account
            auth_provider_id: The SSO IdP the user used, if any (just used for the
                prometheus metrics).
            should_issue_refresh_token: Whether it should also issue a refresh token
        Returns:
            Tuple of device ID, access token, access token expiration time and refresh token
        """
        res = await self._register_device_client(
            user_id=user_id,
            device_id=device_id,
            initial_display_name=initial_display_name,
            is_guest=is_guest,
            is_appservice_ghost=is_appservice_ghost,
            should_issue_refresh_token=should_issue_refresh_token,
        )

        login_counter.labels(
            guest=is_guest,
            auth_provider=(auth_provider_id or ""),
        ).inc()

        return (
            res["device_id"],
            res["access_token"],
            res["valid_until_ms"],
            res["refresh_token"],
        )

    async def register_device_inner(
        self,
        user_id: str,
        device_id: Optional[str],
        initial_display_name: Optional[str],
        is_guest: bool = False,
        is_appservice_ghost: bool = False,
        should_issue_refresh_token: bool = False,
    ) -> LoginDict:
        """Helper for register_device

        Does the bits that need doing on the main process. Not for use outside this
        class and RegisterDeviceReplicationServlet.
        """
        assert not self.hs.config.worker.worker_app
        valid_until_ms = None
        if self.session_lifetime is not None:
            if is_guest:
                raise Exception(
                    "session_lifetime is not currently implemented for guest access"
                )
            valid_until_ms = self.clock.time_msec() + self.session_lifetime

        refresh_token = None
        refresh_token_id = None

        registered_device_id = await self.device_handler.check_device_registered(
            user_id, device_id, initial_display_name
        )
        if is_guest:
            assert valid_until_ms is None
            access_token = self.macaroon_gen.generate_guest_access_token(user_id)
        else:
            if should_issue_refresh_token:
                now_ms = self.clock.time_msec()

                # Set the refresh token expiry time (if configured)
                refresh_token_expiry = None
                if self.refresh_token_lifetime is not None:
                    refresh_token_expiry = now_ms + self.refresh_token_lifetime

                # Set an ultimate session expiry time (if configured)
                ultimate_session_expiry_ts = None
                if self.session_lifetime is not None:
                    ultimate_session_expiry_ts = now_ms + self.session_lifetime

                # Set the expiry time of the refreshable access token
                valid_until_ms = now_ms + self.access_token_lifetime

                (
                    refresh_token,
                    refresh_token_id,
                ) = await self._auth_handler.create_refresh_token_for_user_id(
                    user_id,
                    device_id=registered_device_id,
                    expiry_ts=refresh_token_expiry,
                    ultimate_session_expiry_ts=ultimate_session_expiry_ts,
                )
<<<<<<< HEAD
=======
                valid_until_ms = (
                    self.clock.time_msec() + self.refreshable_access_token_lifetime
                )
>>>>>>> 7f9841bd

            access_token = await self._auth_handler.create_access_token_for_user_id(
                user_id,
                device_id=registered_device_id,
                valid_until_ms=valid_until_ms,
                is_appservice_ghost=is_appservice_ghost,
                refresh_token_id=refresh_token_id,
            )

        return {
            "device_id": registered_device_id,
            "access_token": access_token,
            "valid_until_ms": valid_until_ms,
            "refresh_token": refresh_token,
        }

    async def post_registration_actions(
        self, user_id: str, auth_result: dict, access_token: Optional[str]
    ) -> None:
        """A user has completed registration

        Args:
            user_id: The user ID that consented
            auth_result: The authenticated credentials of the newly registered user.
            access_token: The access token of the newly logged in device, or
                None if `inhibit_login` enabled.
        """
        # TODO: 3pid registration can actually happen on the workers. Consider
        # refactoring it.
        if self.hs.config.worker.worker_app:
            await self._post_registration_client(
                user_id=user_id, auth_result=auth_result, access_token=access_token
            )
            return

        if auth_result and LoginType.EMAIL_IDENTITY in auth_result:
            threepid = auth_result[LoginType.EMAIL_IDENTITY]
            # Necessary due to auth checks prior to the threepid being
            # written to the db
            if is_threepid_reserved(
                self.hs.config.server.mau_limits_reserved_threepids, threepid
            ):
                await self.store.upsert_monthly_active_user(user_id)

            await self._register_email_threepid(user_id, threepid, access_token)

        if auth_result and LoginType.MSISDN in auth_result:
            threepid = auth_result[LoginType.MSISDN]
            await self._register_msisdn_threepid(user_id, threepid)

        if auth_result and LoginType.TERMS in auth_result:
            # The terms type should only exist if consent is enabled.
            assert self._user_consent_version is not None
            await self._on_user_consented(user_id, self._user_consent_version)

    async def _on_user_consented(self, user_id: str, consent_version: str) -> None:
        """A user consented to the terms on registration

        Args:
            user_id: The user ID that consented.
            consent_version: version of the policy the user has consented to.
        """
        logger.info("%s has consented to the privacy policy", user_id)
        await self.store.user_set_consent_version(user_id, consent_version)
        await self.post_consent_actions(user_id)

    async def _register_email_threepid(
        self, user_id: str, threepid: dict, token: Optional[str]
    ) -> None:
        """Add an email address as a 3pid identifier

        Also adds an email pusher for the email address, if configured in the
        HS config

        Must be called on master.

        Args:
            user_id: id of user
            threepid: m.login.email.identity auth response
            token: access_token for the user, or None if not logged in.
        """
        reqd = ("medium", "address", "validated_at")
        if any(x not in threepid for x in reqd):
            # This will only happen if the ID server returns a malformed response
            logger.info("Can't add incomplete 3pid")
            return

        await self._auth_handler.add_threepid(
            user_id,
            threepid["medium"],
            threepid["address"],
            threepid["validated_at"],
        )

        # And we add an email pusher for them by default, but only
        # if email notifications are enabled (so people don't start
        # getting mail spam where they weren't before if email
        # notifs are set up on a homeserver)
        if (
            self.hs.config.email.email_enable_notifs
            and self.hs.config.email.email_notif_for_new_users
            and token
        ):
            # Pull the ID of the access token back out of the db
            # It would really make more sense for this to be passed
            # up when the access token is saved, but that's quite an
            # invasive change I'd rather do separately.
            user_tuple = await self.store.get_user_by_access_token(token)
            # The token better still exist.
            assert user_tuple
            token_id = user_tuple.token_id

            await self.pusher_pool.add_pusher(
                user_id=user_id,
                access_token=token_id,
                kind="email",
                app_id="m.email",
                app_display_name="Email Notifications",
                device_display_name=threepid["address"],
                pushkey=threepid["address"],
                lang=None,  # We don't know a user's language here
                data={},
            )

    async def _register_msisdn_threepid(self, user_id: str, threepid: dict) -> None:
        """Add a phone number as a 3pid identifier

        Must be called on master.

        Args:
            user_id: id of user
            threepid: m.login.msisdn auth response
        """
        try:
            assert_params_in_dict(threepid, ["medium", "address", "validated_at"])
        except SynapseError as ex:
            if ex.errcode == Codes.MISSING_PARAM:
                # This will only happen if the ID server returns a malformed response
                logger.info("Can't add incomplete 3pid")
                return None
            raise

        await self._auth_handler.add_threepid(
            user_id,
            threepid["medium"],
            threepid["address"],
            threepid["validated_at"],
        )<|MERGE_RESOLUTION|>--- conflicted
+++ resolved
@@ -116,14 +116,10 @@
             self.pusher_pool = hs.get_pusherpool()
 
         self.session_lifetime = hs.config.registration.session_lifetime
-<<<<<<< HEAD
-        self.access_token_lifetime = hs.config.registration.access_token_lifetime
-        self.refresh_token_lifetime = hs.config.registration.refresh_token_lifetime
-=======
         self.refreshable_access_token_lifetime = (
             hs.config.registration.refreshable_access_token_lifetime
         )
->>>>>>> 7f9841bd
+        self.refresh_token_lifetime = hs.config.registration.refresh_token_lifetime
 
         init_counters_for_auth_provider("")
 
@@ -830,7 +826,7 @@
                     ultimate_session_expiry_ts = now_ms + self.session_lifetime
 
                 # Set the expiry time of the refreshable access token
-                valid_until_ms = now_ms + self.access_token_lifetime
+                valid_until_ms = now_ms + self.refreshable_access_token_lifetime
 
                 (
                     refresh_token,
@@ -841,12 +837,6 @@
                     expiry_ts=refresh_token_expiry,
                     ultimate_session_expiry_ts=ultimate_session_expiry_ts,
                 )
-<<<<<<< HEAD
-=======
-                valid_until_ms = (
-                    self.clock.time_msec() + self.refreshable_access_token_lifetime
-                )
->>>>>>> 7f9841bd
 
             access_token = await self._auth_handler.create_access_token_for_user_id(
                 user_id,
