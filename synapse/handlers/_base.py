--- conflicted
+++ resolved
@@ -15,13 +15,8 @@
 
 import logging
 
-<<<<<<< HEAD
-=======
-from twisted.internet import defer
-
 import synapse.state
 import synapse.storage
->>>>>>> 649a7ead
 import synapse.types
 from synapse.api.constants import EventTypes, Membership
 from synapse.api.ratelimiting import Ratelimiter
