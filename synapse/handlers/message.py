# Copyright 2014-2016 OpenMarket Ltd
# Copyright 2017-2018 New Vector Ltd
# Copyright 2019-2020 The Matrix.org Foundation C.I.C.
# Copyrignt 2020 Sorunome
#
# Licensed under the Apache License, Version 2.0 (the "License");
# you may not use this file except in compliance with the License.
# You may obtain a copy of the License at
#
#     http://www.apache.org/licenses/LICENSE-2.0
#
# Unless required by applicable law or agreed to in writing, software
# distributed under the License is distributed on an "AS IS" BASIS,
# WITHOUT WARRANTIES OR CONDITIONS OF ANY KIND, either express or implied.
# See the License for the specific language governing permissions and
# limitations under the License.
import logging
import random
from http import HTTPStatus
from typing import TYPE_CHECKING, Any, Dict, List, Mapping, Optional, Tuple

from canonicaljson import encode_canonical_json

from twisted.internet.interfaces import IDelayedCall

from synapse import event_auth
from synapse.api.constants import (
    EventContentFields,
    EventTypes,
    GuestAccess,
    HistoryVisibility,
    Membership,
    RelationTypes,
    UserTypes,
)
from synapse.api.errors import (
    AuthError,
    Codes,
    ConsentNotGivenError,
    NotFoundError,
    ShadowBanError,
    SynapseError,
    UnstableSpecAuthError,
    UnsupportedRoomVersionError,
)
from synapse.api.room_versions import KNOWN_ROOM_VERSIONS
from synapse.api.urls import ConsentURIBuilder
from synapse.event_auth import validate_event_for_room_version
from synapse.events import EventBase, relation_from_event
from synapse.events.builder import EventBuilder
from synapse.events.snapshot import EventContext
from synapse.events.utils import maybe_upsert_event_field
from synapse.events.validator import EventValidator
from synapse.handlers.directory import DirectoryHandler
from synapse.logging import opentracing
from synapse.logging.context import make_deferred_yieldable, run_in_background
from synapse.metrics.background_process_metrics import run_as_background_process
from synapse.replication.http.send_event import ReplicationSendEventRestServlet
from synapse.replication.http.send_events import ReplicationSendEventsRestServlet
from synapse.storage.databases.main.events import PartialStateConflictError
from synapse.storage.databases.main.events_worker import EventRedactBehaviour
from synapse.types import (
    MutableStateMap,
    PersistedEventPosition,
    Requester,
    RoomAlias,
    StateMap,
    StreamToken,
    UserID,
    create_requester,
)
from synapse.types.state import StateFilter
from synapse.util import json_decoder, json_encoder, log_failure, unwrapFirstError
from synapse.util.async_helpers import Linearizer, gather_results
from synapse.util.caches.expiringcache import ExpiringCache
from synapse.util.metrics import measure_func
from synapse.visibility import get_effective_room_visibility_from_state

if TYPE_CHECKING:
    from synapse.events.third_party_rules import ThirdPartyEventRules
    from synapse.server import HomeServer

logger = logging.getLogger(__name__)


class MessageHandler:
    """Contains some read only APIs to get state about a room"""

    def __init__(self, hs: "HomeServer"):
        self.auth = hs.get_auth()
        self.clock = hs.get_clock()
        self.state = hs.get_state_handler()
        self.store = hs.get_datastores().main
        self._storage_controllers = hs.get_storage_controllers()
        self._state_storage_controller = self._storage_controllers.state
        self._event_serializer = hs.get_event_client_serializer()
        self._ephemeral_events_enabled = hs.config.server.enable_ephemeral_messages

        # The scheduled call to self._expire_event. None if no call is currently
        # scheduled.
        self._scheduled_expiry: Optional[IDelayedCall] = None

        if not hs.config.worker.worker_app:
            run_as_background_process(  # type: ignore[unused-awaitable]
                "_schedule_next_expiry", self._schedule_next_expiry
            )

    async def get_room_data(
        self,
        requester: Requester,
        room_id: str,
        event_type: str,
        state_key: str,
    ) -> Optional[EventBase]:
        """Get data from a room.

        Args:
            requester: The user who did the request.
            room_id
            event_type
            state_key
        Returns:
            The path data content.
        Raises:
            SynapseError or AuthError if the user is not in the room
        """
        (
            membership,
            membership_event_id,
        ) = await self.auth.check_user_in_room_or_world_readable(
            room_id, requester, allow_departed_users=True
        )

        if membership == Membership.JOIN:
            data = await self._storage_controllers.state.get_current_state_event(
                room_id, event_type, state_key
            )
        elif membership == Membership.LEAVE:
            key = (event_type, state_key)
            # If the membership is not JOIN, then the event ID should exist.
            assert (
                membership_event_id is not None
            ), "check_user_in_room_or_world_readable returned invalid data"
            room_state = await self._state_storage_controller.get_state_for_events(
                [membership_event_id], StateFilter.from_types([key])
            )
            data = room_state[membership_event_id].get(key)
        else:
            # check_user_in_room_or_world_readable, if it doesn't raise an AuthError, should
            # only ever return a Membership.JOIN/LEAVE object
            #
            # Safeguard in case it returned something else
            logger.error(
                "Attempted to retrieve data from a room for a user that has never been in it. "
                "This should not have happened."
            )
            raise UnstableSpecAuthError(
                403,
                "User not in room",
                errcode=Codes.NOT_JOINED,
            )

        return data

    async def get_state_events(
        self,
        requester: Requester,
        room_id: str,
        state_filter: Optional[StateFilter] = None,
        at_token: Optional[StreamToken] = None,
    ) -> List[dict]:
        """Retrieve all state events for a given room. If the user is
        joined to the room then return the current state. If the user has
        left the room return the state events from when they left. If an explicit
        'at' parameter is passed, return the state events as of that event, if
        visible.

        Args:
            requester: The user requesting state events.
            room_id: The room ID to get all state events from.
            state_filter: The state filter used to fetch state from the database.
            at_token: the stream token of the at which we are requesting
                the stats. If the user is not allowed to view the state as of that
                stream token, we raise a 403 SynapseError. If None, returns the current
                state based on the current_state_events table.
        Returns:
            A list of dicts representing state events. [{}, {}, {}]
        Raises:
            NotFoundError (404) if the at token does not yield an event

            AuthError (403) if the user doesn't have permission to view
            members of this room.
        """
        state_filter = state_filter or StateFilter.all()
        user_id = requester.user.to_string()

        if at_token:
            last_event_id = (
                await self.store.get_last_event_in_room_before_stream_ordering(
                    room_id,
                    end_token=at_token.room_key,
                )
            )

            if not last_event_id:
                raise NotFoundError("Can't find event for token %s" % (at_token,))

            if not await self._user_can_see_state_at_event(
                user_id, room_id, last_event_id
            ):
                raise AuthError(
                    403,
                    "User %s not allowed to view events in room %s at token %s"
                    % (user_id, room_id, at_token),
                )

            room_state_events = (
                await self._state_storage_controller.get_state_for_events(
                    [last_event_id], state_filter=state_filter
                )
            )
            room_state: Mapping[Any, EventBase] = room_state_events[last_event_id]
        else:
            (
                membership,
                membership_event_id,
            ) = await self.auth.check_user_in_room_or_world_readable(
                room_id, requester, allow_departed_users=True
            )

            if membership == Membership.JOIN:
                state_ids = await self._state_storage_controller.get_current_state_ids(
                    room_id, state_filter=state_filter
                )
                room_state = await self.store.get_events(state_ids.values())
            elif membership == Membership.LEAVE:
                # If the membership is not JOIN, then the event ID should exist.
                assert (
                    membership_event_id is not None
                ), "check_user_in_room_or_world_readable returned invalid data"
                room_state_events = (
                    await self._state_storage_controller.get_state_for_events(
                        [membership_event_id], state_filter=state_filter
                    )
                )
                room_state = room_state_events[membership_event_id]

        now = self.clock.time_msec()
        events = self._event_serializer.serialize_events(room_state.values(), now)
        return events

    async def _user_can_see_state_at_event(
        self, user_id: str, room_id: str, event_id: str
    ) -> bool:
        # check whether the user was in the room, and the history visibility,
        # at that time.
        state_map = await self._state_storage_controller.get_state_for_event(
            event_id,
            StateFilter.from_types(
                [
                    (EventTypes.Member, user_id),
                    (EventTypes.RoomHistoryVisibility, ""),
                ]
            ),
        )

        membership = None
        membership_event = state_map.get((EventTypes.Member, user_id))
        if membership_event:
            membership = membership_event.membership

        # if the user was a member of the room at the time of the event,
        # they can see it.
        if membership == Membership.JOIN:
            return True

        # otherwise, it depends on the history visibility.
        visibility = get_effective_room_visibility_from_state(state_map)

        if visibility == HistoryVisibility.JOINED:
            # we weren't a member at the time of the event, so we can't see this event.
            return False

        # otherwise *invited* is good enough
        if membership == Membership.INVITE:
            return True

        if visibility == HistoryVisibility.INVITED:
            # we weren't invited, so we can't see this event.
            return False

        if visibility == HistoryVisibility.WORLD_READABLE:
            return True

        # So it's SHARED, and the user was not a member at the time. The user cannot
        # see history, unless they have *subsequently* joined the room.
        #
        # XXX: if the user has subsequently joined and then left again,
        # ideally we would share history up to the point they left. But
        # we don't know when they left. We just treat it as though they
        # never joined, and restrict access.

        (
            current_membership,
            _,
        ) = await self.store.get_local_current_membership_for_user_in_room(
            user_id, event_id
        )
        return current_membership == Membership.JOIN

    async def get_joined_members(self, requester: Requester, room_id: str) -> dict:
        """Get all the joined members in the room and their profile information.

        If the user has left the room return the state events from when they left.

        Args:
            requester: The user requesting state events.
            room_id: The room ID to get all state events from.
        Returns:
            A dict of user_id to profile info
        """
        if not requester.app_service:
            # We check AS auth after fetching the room membership, as it
            # requires us to pull out all joined members anyway.
            membership, _ = await self.auth.check_user_in_room_or_world_readable(
                room_id, requester, allow_departed_users=True
            )
            if membership != Membership.JOIN:
                raise SynapseError(
                    code=403,
                    errcode=Codes.FORBIDDEN,
                    msg="Getting joined members while not being a current member of the room is forbidden.",
                )

        users_with_profile = (
            await self._state_storage_controller.get_users_in_room_with_profiles(
                room_id
            )
        )

        # If this is an AS, double check that they are allowed to see the members.
        # This can either be because the AS user is in the room or because there
        # is a user in the room that the AS is "interested in"
        if (
            requester.app_service
            and requester.user.to_string() not in users_with_profile
        ):
            for uid in users_with_profile:
                if requester.app_service.is_interested_in_user(uid):
                    break
            else:
                # Loop fell through, AS has no interested users in room
                raise UnstableSpecAuthError(
                    403,
                    "Appservice not in room",
                    errcode=Codes.NOT_JOINED,
                )

        return {
            user_id: {
                "avatar_url": profile.avatar_url,
                "display_name": profile.display_name,
            }
            for user_id, profile in users_with_profile.items()
        }

    def maybe_schedule_expiry(self, event: EventBase) -> None:
        """Schedule the expiry of an event if there's not already one scheduled,
        or if the one running is for an event that will expire after the provided
        timestamp.

        This function needs to invalidate the event cache, which is only possible on
        the master process, and therefore needs to be run on there.

        Args:
            event: The event to schedule the expiry of.
        """

        expiry_ts = event.content.get(EventContentFields.SELF_DESTRUCT_AFTER)
        if type(expiry_ts) is not int or event.is_state():
            return

        # _schedule_expiry_for_event won't actually schedule anything if there's already
        # a task scheduled for a timestamp that's sooner than the provided one.
        self._schedule_expiry_for_event(event.event_id, expiry_ts)

    async def _schedule_next_expiry(self) -> None:
        """Retrieve the ID and the expiry timestamp of the next event to be expired,
        and schedule an expiry task for it.

        If there's no event left to expire, set _expiry_scheduled to None so that a
        future call to save_expiry_ts can schedule a new expiry task.
        """
        # Try to get the expiry timestamp of the next event to expire.
        res = await self.store.get_next_event_to_expire()
        if res:
            event_id, expiry_ts = res
            self._schedule_expiry_for_event(event_id, expiry_ts)

    def _schedule_expiry_for_event(self, event_id: str, expiry_ts: int) -> None:
        """Schedule an expiry task for the provided event if there's not already one
        scheduled at a timestamp that's sooner than the provided one.

        Args:
            event_id: The ID of the event to expire.
            expiry_ts: The timestamp at which to expire the event.
        """
        if self._scheduled_expiry:
            # If the provided timestamp refers to a time before the scheduled time of the
            # next expiry task, cancel that task and reschedule it for this timestamp.
            next_scheduled_expiry_ts = self._scheduled_expiry.getTime() * 1000
            if expiry_ts < next_scheduled_expiry_ts:
                self._scheduled_expiry.cancel()
            else:
                return

        # Figure out how many seconds we need to wait before expiring the event.
        now_ms = self.clock.time_msec()
        delay = (expiry_ts - now_ms) / 1000

        # callLater doesn't support negative delays, so trim the delay to 0 if we're
        # in that case.
        if delay < 0:
            delay = 0

        logger.info("Scheduling expiry for event %s in %.3fs", event_id, delay)

        self._scheduled_expiry = self.clock.call_later(
            delay,
            run_as_background_process,
            "_expire_event",
            self._expire_event,
            event_id,
        )

    async def _expire_event(self, event_id: str) -> None:
        """Retrieve and expire an event that needs to be expired from the database.

        If the event doesn't exist in the database, log it and delete the expiry date
        from the database (so that we don't try to expire it again).
        """
        assert self._ephemeral_events_enabled

        self._scheduled_expiry = None

        logger.info("Expiring event %s", event_id)

        try:
            # Expire the event if we know about it. This function also deletes the expiry
            # date from the database in the same database transaction.
            await self.store.expire_event(event_id)
        except Exception as e:
            logger.error("Could not expire event %s: %r", event_id, e)

        # Schedule the expiry of the next event to expire.
        await self._schedule_next_expiry()


# The duration (in ms) after which rooms should be removed
# `_rooms_to_exclude_from_dummy_event_insertion` (with the effect that we will try
# to generate a dummy event for them once more)
#
_DUMMY_EVENT_ROOM_EXCLUSION_EXPIRY = 7 * 24 * 60 * 60 * 1000


class EventCreationHandler:
    def __init__(self, hs: "HomeServer"):
        self.hs = hs
        self.auth_blocking = hs.get_auth_blocking()
        self._event_auth_handler = hs.get_event_auth_handler()
        self.store = hs.get_datastores().main
        self._storage_controllers = hs.get_storage_controllers()
        self.state = hs.get_state_handler()
        self.clock = hs.get_clock()
        self.validator = EventValidator()
        self.profile_handler = hs.get_profile_handler()
        self.event_builder_factory = hs.get_event_builder_factory()
        self.server_name = hs.hostname
        self.notifier = hs.get_notifier()
        self.config = hs.config
        self.require_membership_for_aliases = (
            hs.config.server.require_membership_for_aliases
        )
        self._events_shard_config = self.config.worker.events_shard_config
        self._instance_name = hs.get_instance_name()
        self._notifier = hs.get_notifier()

        self.room_prejoin_state_types = self.hs.config.api.room_prejoin_state

        self.membership_types_to_include_profile_data_in = {
            Membership.JOIN,
            Membership.KNOCK,
        }
        if self.hs.config.server.include_profile_data_on_invite:
            self.membership_types_to_include_profile_data_in.add(Membership.INVITE)

        self.send_event = ReplicationSendEventRestServlet.make_client(hs)
        self.send_events = ReplicationSendEventsRestServlet.make_client(hs)

        self.request_ratelimiter = hs.get_request_ratelimiter()

        # We arbitrarily limit concurrent event creation for a room to 5.
        # This is to stop us from diverging history *too* much.
        self.limiter = Linearizer(max_count=5, name="room_event_creation_limit")

        self._bulk_push_rule_evaluator = hs.get_bulk_push_rule_evaluator()

        self.spam_checker = hs.get_spam_checker()
        self.third_party_event_rules: "ThirdPartyEventRules" = (
            self.hs.get_third_party_event_rules()
        )

        self._block_events_without_consent_error = (
            self.config.consent.block_events_without_consent_error
        )

        # we need to construct a ConsentURIBuilder here, as it checks that the necessary
        # config options, but *only* if we have a configuration for which we are
        # going to need it.
        if self._block_events_without_consent_error:
            self._consent_uri_builder = ConsentURIBuilder(self.config)

        # Rooms which should be excluded from dummy insertion. (For instance,
        # those without local users who can send events into the room).
        #
        # map from room id to time-of-last-attempt.
        #
        self._rooms_to_exclude_from_dummy_event_insertion: Dict[str, int] = {}
        # The number of forward extremeities before a dummy event is sent.
        self._dummy_events_threshold = hs.config.server.dummy_events_threshold

        if (
            self.config.worker.run_background_tasks
            and self.config.server.cleanup_extremities_with_dummy_events
        ):
            self.clock.looping_call(
                lambda: run_as_background_process(
                    "send_dummy_events_to_fill_extremities",
                    self._send_dummy_events_to_fill_extremities,
                ),
                5 * 60 * 1000,
            )

        self._message_handler = hs.get_message_handler()

        self._ephemeral_events_enabled = hs.config.server.enable_ephemeral_messages

        self._external_cache = hs.get_external_cache()

        # Stores the state groups we've recently added to the joined hosts
        # external cache. Note that the timeout must be significantly less than
        # the TTL on the external cache.
        self._external_cache_joined_hosts_updates: Optional[ExpiringCache] = None
        if self._external_cache.is_enabled():
            self._external_cache_joined_hosts_updates = ExpiringCache(
                "_external_cache_joined_hosts_updates",
                self.clock,
                expiry_ms=30 * 60 * 1000,
            )

    async def create_event(
        self,
        requester: Requester,
        event_dict: dict,
        txn_id: Optional[str] = None,
        allow_no_prev_events: bool = False,
        prev_event_ids: Optional[List[str]] = None,
        auth_event_ids: Optional[List[str]] = None,
        state_event_ids: Optional[List[str]] = None,
        require_consent: bool = True,
        outlier: bool = False,
        historical: bool = False,
        depth: Optional[int] = None,
        state_map: Optional[StateMap[str]] = None,
        for_batch: bool = False,
        current_state_group: Optional[int] = None,
    ) -> Tuple[EventBase, EventContext]:
        """
        Given a dict from a client, create a new event. If bool for_batch is true, will
        create an event using the prev_event_ids, and will create an event context for
        the event using the parameters state_map and current_state_group, thus these parameters
        must be provided in this case if for_batch is True. The subsequently created event
        and context are suitable for being batched up and bulk persisted to the database
        with other similarly created events.

        Creates an FrozenEvent object, filling out auth_events, prev_events,
        etc.

        Adds display names to Join membership events.

        Args:
            requester
            event_dict: An entire event
            txn_id
            allow_no_prev_events: Whether to allow this event to be created an empty
                list of prev_events. Normally this is prohibited just because most
                events should have a prev_event and we should only use this in special
                cases like MSC2716.
            prev_event_ids:
                the forward extremities to use as the prev_events for the
                new event.

                If None, they will be requested from the database.

            auth_event_ids:
                The event ids to use as the auth_events for the new event.
                Should normally be left as None, which will cause them to be calculated
                based on the room state at the prev_events.

                If non-None, prev_event_ids must also be provided.

            state_event_ids:
                The full state at a given event. This is used particularly by the MSC2716
                /batch_send endpoint. One use case is with insertion events which float at
                the beginning of a historical batch and don't have any `prev_events` to
                derive from; we add all of these state events as the explicit state so the
                rest of the historical batch can inherit the same state and state_group.
                This should normally be left as None, which will cause the auth_event_ids
                to be calculated based on the room state at the prev_events.

            require_consent: Whether to check if the requester has
                consented to the privacy policy.

            outlier: Indicates whether the event is an `outlier`, i.e. if
                it's from an arbitrary point and floating in the DAG as
                opposed to being inline with the current DAG.

            historical: Indicates whether the message is being inserted
                back in time around some existing events. This is used to skip
                a few checks and mark the event as backfilled.

            depth: Override the depth used to order the event in the DAG.
                Should normally be set to None, which will cause the depth to be calculated
                based on the prev_events.

            state_map: A state map of previously created events, used only when creating events
                for batch persisting

            for_batch: whether the event is being created for batch persisting to the db

            current_state_group: the current state group, used only for creating events for
                batch persisting

        Raises:
            ResourceLimitError if server is blocked to some resource being
            exceeded

        Returns:
            Tuple of created event, Context
        """
        await self.auth_blocking.check_auth_blocking(requester=requester)

        if event_dict["type"] == EventTypes.Create and event_dict["state_key"] == "":
            room_version_id = event_dict["content"]["room_version"]
            maybe_room_version_obj = KNOWN_ROOM_VERSIONS.get(room_version_id)
            if not maybe_room_version_obj:
                # this can happen if support is withdrawn for a room version
                raise UnsupportedRoomVersionError(room_version_id)
            room_version_obj = maybe_room_version_obj
        else:
            try:
                room_version_obj = await self.store.get_room_version(
                    event_dict["room_id"]
                )
            except NotFoundError:
                raise AuthError(403, "Unknown room")

        builder = self.event_builder_factory.for_room_version(
            room_version_obj, event_dict
        )

        self.validator.validate_builder(builder)

        if builder.type == EventTypes.Member:
            membership = builder.content.get("membership", None)
            target = UserID.from_string(builder.state_key)

            if membership in self.membership_types_to_include_profile_data_in:
                # If event doesn't include a display name, add one.
                profile = self.profile_handler
                content = builder.content

                try:
                    if "displayname" not in content:
                        displayname = await profile.get_displayname(target)
                        if displayname is not None:
                            content["displayname"] = displayname
                    if "avatar_url" not in content:
                        avatar_url = await profile.get_avatar_url(target)
                        if avatar_url is not None:
                            content["avatar_url"] = avatar_url
                except Exception as e:
                    logger.info(
                        "Failed to get profile information for %r: %s", target, e
                    )

        is_exempt = await self._is_exempt_from_privacy_policy(builder, requester)
        if require_consent and not is_exempt:
            await self.assert_accepted_privacy_policy(requester)

        if requester.access_token_id is not None:
            builder.internal_metadata.token_id = requester.access_token_id

        if txn_id is not None:
            builder.internal_metadata.txn_id = txn_id

        builder.internal_metadata.outlier = outlier

        builder.internal_metadata.historical = historical

        event, context = await self.create_new_client_event(
            builder=builder,
            requester=requester,
            allow_no_prev_events=allow_no_prev_events,
            prev_event_ids=prev_event_ids,
            auth_event_ids=auth_event_ids,
            state_event_ids=state_event_ids,
            depth=depth,
            state_map=state_map,
            for_batch=for_batch,
            current_state_group=current_state_group,
        )

        # In an ideal world we wouldn't need the second part of this condition. However,
        # this behaviour isn't spec'd yet, meaning we should be able to deactivate this
        # behaviour. Another reason is that this code is also evaluated each time a new
        # m.room.aliases event is created, which includes hitting a /directory route.
        # Therefore not including this condition here would render the similar one in
        # synapse.handlers.directory pointless.
        if builder.type == EventTypes.Aliases and self.require_membership_for_aliases:
            # Ideally we'd do the membership check in event_auth.check(), which
            # describes a spec'd algorithm for authenticating events received over
            # federation as well as those created locally. As of room v3, aliases events
            # can be created by users that are not in the room, therefore we have to
            # tolerate them in event_auth.check().
            if for_batch:
                assert state_map is not None
                prev_event_id = state_map.get((EventTypes.Member, event.sender))
            else:
                prev_state_ids = await context.get_prev_state_ids(
                    StateFilter.from_types([(EventTypes.Member, None)])
                )
                prev_event_id = prev_state_ids.get((EventTypes.Member, event.sender))
            prev_event = (
                await self.store.get_event(prev_event_id, allow_none=True)
                if prev_event_id
                else None
            )
            if not prev_event or prev_event.membership != Membership.JOIN:
                logger.warning(
                    (
                        "Attempt to send `m.room.aliases` in room %s by user %s but"
                        " membership is %s"
                    ),
                    event.room_id,
                    event.sender,
                    prev_event.membership if prev_event else None,
                )

                raise AuthError(
                    403, "You must be in the room to create an alias for it"
                )

        self.validator.validate_new(event, self.config)

        return event, context

    async def _is_exempt_from_privacy_policy(
        self, builder: EventBuilder, requester: Requester
    ) -> bool:
        """ "Determine if an event to be sent is exempt from having to consent
        to the privacy policy

        Args:
            builder: event being created
            requester: user requesting this event

        Returns:
            true if the event can be sent without the user consenting
        """
        # the only thing the user can do is join the server notices room.
        if builder.type == EventTypes.Member:
            membership = builder.content.get("membership", None)
            if membership == Membership.JOIN:
                return await self.store.is_server_notice_room(builder.room_id)
            elif membership == Membership.LEAVE:
                # the user is always allowed to leave (but not kick people)
                return builder.state_key == requester.user.to_string()
        return False

    async def assert_accepted_privacy_policy(self, requester: Requester) -> None:
        """Check if a user has accepted the privacy policy

        Called when the given user is about to do something that requires
        privacy consent. We see if the user is exempt and otherwise check that
        they have given consent. If they have not, a ConsentNotGiven error is
        raised.

        Args:
            requester: The user making the request

        Returns:
            Returns normally if the user has consented or is exempt

        Raises:
            ConsentNotGivenError: if the user has not given consent yet
        """
        if self._block_events_without_consent_error is None:
            return

        # exempt AS users from needing consent
        if requester.app_service is not None:
            return

        user_id = requester.authenticated_entity
        if not user_id.startswith("@"):
            # The authenticated entity might not be a user, e.g. if it's the
            # server puppetting the user.
            return

        user = UserID.from_string(user_id)

        # exempt the system notices user
        if (
            self.config.servernotices.server_notices_mxid is not None
            and user_id == self.config.servernotices.server_notices_mxid
        ):
            return

        u = await self.store.get_user_by_id(user_id)
        assert u is not None
        if u["user_type"] in (UserTypes.SUPPORT, UserTypes.BOT):
            # support and bot users are not required to consent
            return
        if u["appservice_id"] is not None:
            # users registered by an appservice are exempt
            return
        if u["consent_version"] == self.config.consent.user_consent_version:
            return

        consent_uri = self._consent_uri_builder.build_user_consent_uri(user.localpart)
        msg = self._block_events_without_consent_error % {"consent_uri": consent_uri}
        raise ConsentNotGivenError(msg=msg, consent_uri=consent_uri)

    async def deduplicate_state_event(
        self, event: EventBase, context: EventContext
    ) -> Optional[EventBase]:
        """
        Checks whether event is in the latest resolved state in context.

        Args:
            event: The event to check for duplication.
            context: The event context.

        Returns:
            The previous version of the event is returned, if it is found in the
            event context. Otherwise, None is returned.
        """
        if event.internal_metadata.is_outlier():
            # This can happen due to out of band memberships
            return None

        prev_state_ids = await context.get_prev_state_ids(
            StateFilter.from_types([(event.type, None)])
        )
        prev_event_id = prev_state_ids.get((event.type, event.state_key))
        if not prev_event_id:
            return None
        prev_event = await self.store.get_event(prev_event_id, allow_none=True)
        if not prev_event:
            return None

        if prev_event and event.user_id == prev_event.user_id:
            prev_content = encode_canonical_json(prev_event.content)
            next_content = encode_canonical_json(event.content)
            if prev_content == next_content:
                return prev_event
        return None

    async def get_event_from_transaction(
        self,
        requester: Requester,
        txn_id: str,
        room_id: str,
    ) -> Optional[EventBase]:
        """For the given transaction ID and room ID, check if there is a matching event.
        If so, fetch it and return it.

        Args:
            requester: The requester making the request in the context of which we want
                to fetch the event.
            txn_id: The transaction ID.
            room_id: The room ID.

        Returns:
            An event if one could be found, None otherwise.
        """
        if requester.access_token_id:
            existing_event_id = await self.store.get_event_id_from_transaction_id(
                room_id,
                requester.user.to_string(),
                requester.access_token_id,
                txn_id,
            )
            if existing_event_id:
                return await self.store.get_event(existing_event_id)

        return None

    async def create_and_send_nonmember_event(
        self,
        requester: Requester,
        event_dict: dict,
        allow_no_prev_events: bool = False,
        prev_event_ids: Optional[List[str]] = None,
        state_event_ids: Optional[List[str]] = None,
        ratelimit: bool = True,
        txn_id: Optional[str] = None,
        ignore_shadow_ban: bool = False,
        outlier: bool = False,
        historical: bool = False,
        depth: Optional[int] = None,
    ) -> Tuple[EventBase, int]:
        """
        Creates an event, then sends it.

        See self.create_event and self.handle_new_client_event.

        Args:
            requester: The requester sending the event.
            event_dict: An entire event.
            allow_no_prev_events: Whether to allow this event to be created an empty
                list of prev_events. Normally this is prohibited just because most
                events should have a prev_event and we should only use this in special
                cases like MSC2716.
            prev_event_ids:
                The event IDs to use as the prev events.
                Should normally be left as None to automatically request them
                from the database.
            state_event_ids:
                The full state at a given event. This is used particularly by the MSC2716
                /batch_send endpoint. One use case is with insertion events which float at
                the beginning of a historical batch and don't have any `prev_events` to
                derive from; we add all of these state events as the explicit state so the
                rest of the historical batch can inherit the same state and state_group.
                This should normally be left as None, which will cause the auth_event_ids
                to be calculated based on the room state at the prev_events.
            ratelimit: Whether to rate limit this send.
            txn_id: The transaction ID.
            ignore_shadow_ban: True if shadow-banned users should be allowed to
                send this event.
            outlier: Indicates whether the event is an `outlier`, i.e. if
                it's from an arbitrary point and floating in the DAG as
                opposed to being inline with the current DAG.
            historical: Indicates whether the message is being inserted
                back in time around some existing events. This is used to skip
                a few checks and mark the event as backfilled.
            depth: Override the depth used to order the event in the DAG.
                Should normally be set to None, which will cause the depth to be calculated
                based on the prev_events.

        Returns:
            The event, and its stream ordering (if deduplication happened,
            the previous, duplicate event).

        Raises:
            ShadowBanError if the requester has been shadow-banned.
        """

        if event_dict["type"] == EventTypes.Member:
            raise SynapseError(
                500, "Tried to send member event through non-member codepath"
            )

        if not ignore_shadow_ban and requester.shadow_banned:
            # We randomly sleep a bit just to annoy the requester.
            await self.clock.sleep(random.randint(1, 10))
            raise ShadowBanError()

        if ratelimit:
            await self.request_ratelimiter.ratelimit(requester, update=False)

        # We limit the number of concurrent event sends in a room so that we
        # don't fork the DAG too much. If we don't limit then we can end up in
        # a situation where event persistence can't keep up, causing
        # extremities to pile up, which in turn leads to state resolution
        # taking longer.
        async with self.limiter.queue(event_dict["room_id"]):
            if txn_id:
                event = await self.get_event_from_transaction(
                    requester, txn_id, event_dict["room_id"]
                )
                if event:
                    # we know it was persisted, so must have a stream ordering
                    assert event.internal_metadata.stream_ordering
                    return (
                        event,
                        event.internal_metadata.stream_ordering,
                    )

        # Try several times, it could fail with PartialStateConflictError
        # in handle_new_client_event, cf comment in except block.
        max_retries = 5
        for i in range(max_retries):
            try:
                event, context = await self.create_event(
                    requester,
                    event_dict,
                    txn_id=txn_id,
                    allow_no_prev_events=allow_no_prev_events,
                    prev_event_ids=prev_event_ids,
                    state_event_ids=state_event_ids,
                    outlier=outlier,
                    historical=historical,
                    depth=depth,
                )

                assert self.hs.is_mine_id(event.sender), "User must be our own: %s" % (
                    event.sender,
                )

                spam_check_result = await self.spam_checker.check_event_for_spam(event)
                if spam_check_result != self.spam_checker.NOT_SPAM:
                    if isinstance(spam_check_result, tuple):
                        try:
                            [code, dict] = spam_check_result
                            raise SynapseError(
                                403,
                                "This message had been rejected as probable spam",
                                code,
                                dict,
                            )
                        except ValueError:
                            logger.error(
                                "Spam-check module returned invalid error value. Expecting [code, dict], got %s",
                                spam_check_result,
                            )

                            raise SynapseError(
                                403,
                                "This message has been rejected as probable spam",
                                Codes.FORBIDDEN,
                            )

                    # Backwards compatibility: if the return value is not an error code, it
                    # means the module returned an error message to be included in the
                    # SynapseError (which is now deprecated).
                    raise SynapseError(
                        403,
                        spam_check_result,
                        Codes.FORBIDDEN,
                    )

                ev = await self.handle_new_client_event(
                    requester=requester,
                    events_and_context=[(event, context)],
                    ratelimit=ratelimit,
                    ignore_shadow_ban=ignore_shadow_ban,
                )

                break
            except PartialStateConflictError as e:
                # Persisting couldn't happen because the room got un-partial stated
                # in the meantime and context needs to be recomputed, so let's do so.
                if i == max_retries - 1:
                    raise e
                pass

        # we know it was persisted, so must have a stream ordering
        assert ev.internal_metadata.stream_ordering
        return ev, ev.internal_metadata.stream_ordering

    @measure_func("create_new_client_event")
    async def create_new_client_event(
        self,
        builder: EventBuilder,
        requester: Optional[Requester] = None,
        allow_no_prev_events: bool = False,
        prev_event_ids: Optional[List[str]] = None,
        auth_event_ids: Optional[List[str]] = None,
        state_event_ids: Optional[List[str]] = None,
        depth: Optional[int] = None,
        state_map: Optional[StateMap[str]] = None,
        for_batch: bool = False,
        current_state_group: Optional[int] = None,
    ) -> Tuple[EventBase, EventContext]:
        """Create a new event for a local client. If bool for_batch is true, will
        create an event using the prev_event_ids, and will create an event context for
        the event using the parameters state_map and current_state_group, thus these parameters
        must be provided in this case if for_batch is True. The subsequently created event
        and context are suitable for being batched up and bulk persisted to the database
        with other similarly created events.

        Args:
            builder:
            requester:
            allow_no_prev_events: Whether to allow this event to be created an empty
                list of prev_events. Normally this is prohibited just because most
                events should have a prev_event and we should only use this in special
                cases like MSC2716.
            prev_event_ids:
                the forward extremities to use as the prev_events for the
                new event.

                If None, they will be requested from the database.

            auth_event_ids:
                The event ids to use as the auth_events for the new event.
                Should normally be left as None, which will cause them to be calculated
                based on the room state at the prev_events.

            state_event_ids:
                The full state at a given event. This is used particularly by the MSC2716
                /batch_send endpoint. One use case is with insertion events which float at
                the beginning of a historical batch and don't have any `prev_events` to
                derive from; we add all of these state events as the explicit state so the
                rest of the historical batch can inherit the same state and state_group.
                This should normally be left as None, which will cause the auth_event_ids
                to be calculated based on the room state at the prev_events.

            depth: Override the depth used to order the event in the DAG.
                Should normally be set to None, which will cause the depth to be calculated
                based on the prev_events.

            state_map: A state map of previously created events, used only when creating events
                for batch persisting

            for_batch: whether the event is being created for batch persisting to the db

            current_state_group: the current state group, used only for creating events for
                batch persisting

        Returns:
            Tuple of created event, context
        """
        # Strip down the state_event_ids to only what we need to auth the event.
        # For example, we don't need extra m.room.member that don't match event.sender
        if state_event_ids is not None:
            # Do a quick check to make sure that prev_event_ids is present to
            # make the type-checking around `builder.build` happy.
            # prev_event_ids could be an empty array though.
            assert prev_event_ids is not None

            temp_event = await builder.build(
                prev_event_ids=prev_event_ids,
                auth_event_ids=state_event_ids,
                depth=depth,
            )
            state_events = await self.store.get_events_as_list(state_event_ids)
            # Create a StateMap[str]
            current_state_ids = {
                (e.type, e.state_key): e.event_id for e in state_events
            }
            # Actually strip down and only use the necessary auth events
            auth_event_ids = self._event_auth_handler.compute_auth_events(
                event=temp_event,
                current_state_ids=current_state_ids,
                for_verification=False,
            )

        if prev_event_ids is not None:
            assert (
                len(prev_event_ids) <= 10
            ), "Attempting to create an event with %i prev_events" % (
                len(prev_event_ids),
            )
        else:
            prev_event_ids = await self.store.get_prev_events_for_room(builder.room_id)

        # Do a quick sanity check here, rather than waiting until we've created the
        # event and then try to auth it (which fails with a somewhat confusing "No
        # create event in auth events")
        if allow_no_prev_events:
            # We allow events with no `prev_events` but it better have some `auth_events`
            assert (
                builder.type == EventTypes.Create
                # Allow an event to have empty list of prev_event_ids
                # only if it has auth_event_ids.
                or auth_event_ids
            ), "Attempting to create a non-m.room.create event with no prev_events or auth_event_ids"
        else:
            # we now ought to have some prev_events (unless it's a create event).
            assert (
                builder.type == EventTypes.Create or prev_event_ids
            ), "Attempting to create a non-m.room.create event with no prev_events"

        if for_batch:
            assert prev_event_ids is not None
            assert state_map is not None
            assert current_state_group is not None
            auth_ids = self._event_auth_handler.compute_auth_events(builder, state_map)
            event = await builder.build(
                prev_event_ids=prev_event_ids, auth_event_ids=auth_ids, depth=depth
            )
            context = await self.state.compute_event_context_for_batched(
                event, state_map, current_state_group
            )
        else:
            event = await builder.build(
                prev_event_ids=prev_event_ids,
                auth_event_ids=auth_event_ids,
                depth=depth,
            )

            # Pass on the outlier property from the builder to the event
            # after it is created
            if builder.internal_metadata.outlier:
                event.internal_metadata.outlier = True
                context = EventContext.for_outlier(self._storage_controllers)
            elif (
                event.type == EventTypes.MSC2716_INSERTION
                and state_event_ids
                and builder.internal_metadata.is_historical()
            ):
                # Add explicit state to the insertion event so it has state to derive
                # from even though it's floating with no `prev_events`. The rest of
                # the batch can derive from this state and state_group.
                #
                # TODO(faster_joins): figure out how this works, and make sure that the
                #   old state is complete.
                #   https://github.com/matrix-org/synapse/issues/13003
                metadata = await self.store.get_metadata_for_events(state_event_ids)

                state_map_for_event: MutableStateMap[str] = {}
                for state_id in state_event_ids:
                    data = metadata.get(state_id)
                    if data is None:
                        # We're trying to persist a new historical batch of events
                        # with the given state, e.g. via
                        # `RoomBatchSendEventRestServlet`. The state can be inferred
                        # by Synapse or set directly by the client.
                        #
                        # Either way, we should have persisted all the state before
                        # getting here.
                        raise Exception(
                            f"State event {state_id} not found in DB,"
                            " Synapse should have persisted it before using it."
                        )

                    if data.state_key is None:
                        raise Exception(
                            f"Trying to set non-state event {state_id} as state"
                        )

                    state_map_for_event[(data.event_type, data.state_key)] = state_id

                context = await self.state.compute_event_context(
                    event,
                    state_ids_before_event=state_map_for_event,
                    # TODO(faster_joins): check how MSC2716 works and whether we can have
                    #   partial state here
                    #   https://github.com/matrix-org/synapse/issues/13003
                    partial_state=False,
                )
            else:
                context = await self.state.compute_event_context(event)

        if requester:
            context.app_service = requester.app_service

        res, new_content = await self.third_party_event_rules.check_event_allowed(
            event, context
        )
        if res is False:
            logger.info(
                "Event %s forbidden by third-party rules",
                event,
            )
            raise SynapseError(
                403, "This event is not allowed in this context", Codes.FORBIDDEN
            )
        elif new_content is not None:
            # the third-party rules want to replace the event. We'll need to build a new
            # event.
            event, context = await self._rebuild_event_after_third_party_rules(
                new_content, event
            )

        self.validator.validate_new(event, self.config)
        await self._validate_event_relation(event)
        logger.debug("Created event %s", event.event_id)

        return event, context

    async def _validate_event_relation(self, event: EventBase) -> None:
        """
        Ensure the relation data on a new event is not bogus.

        Args:
            event: The event being created.

        Raises:
            SynapseError if the event is invalid.
        """

        relation = relation_from_event(event)
        if not relation:
            return

        parent_event = await self.store.get_event(relation.parent_id, allow_none=True)
        if parent_event:
            # And in the same room.
            if parent_event.room_id != event.room_id:
                raise SynapseError(400, "Relations must be in the same room")

        else:
            # There must be some reason that the client knows the event exists,
            # see if there are existing relations. If so, assume everything is fine.
            if not await self.store.event_is_target_of_relation(relation.parent_id):
                # Otherwise, the client can't know about the parent event!
                raise SynapseError(400, "Can't send relation to unknown event")

        # If this event is an annotation then we check that that the sender
        # can't annotate the same way twice (e.g. stops users from liking an
        # event multiple times).
        if relation.rel_type == RelationTypes.ANNOTATION:
            aggregation_key = relation.aggregation_key

            if aggregation_key is None:
                raise SynapseError(400, "Missing aggregation key")

            if len(aggregation_key) > 500:
                raise SynapseError(400, "Aggregation key is too long")

            already_exists = await self.store.has_user_annotated_event(
                relation.parent_id, event.type, aggregation_key, event.sender
            )
            if already_exists:
                raise SynapseError(400, "Can't send same reaction twice")

        # Don't attempt to start a thread if the parent event is a relation.
        elif relation.rel_type == RelationTypes.THREAD:
            if await self.store.event_includes_relation(relation.parent_id):
                raise SynapseError(
                    400, "Cannot start threads from an event with a relation"
                )

    @measure_func("handle_new_client_event")
    async def handle_new_client_event(
        self,
        requester: Requester,
        events_and_context: List[Tuple[EventBase, EventContext]],
        ratelimit: bool = True,
        extra_users: Optional[List[UserID]] = None,
        ignore_shadow_ban: bool = False,
    ) -> EventBase:
        """Processes new events. Please note that if batch persisting events, an error in
        handling any one of these events will result in all of the events being dropped.

        This includes deduplicating, checking auth, persisting,
        notifying users, sending to remote servers, etc.

        If called from a worker will hit out to the master process for final
        processing.

        Args:
            requester
            events_and_context: A list of one or more tuples of event, context to be persisted
            ratelimit
            extra_users: Any extra users to notify about event

            ignore_shadow_ban: True if shadow-banned users should be allowed to
                send this event.

        Return:
            If the event was deduplicated, the previous, duplicate, event. Otherwise,
            `event`.

        Raises:
            ShadowBanError if the requester has been shadow-banned.
            PartialStateConflictError if attempting to persist a partial state event in
                a room that has been un-partial stated.
        """
        extra_users = extra_users or []

        for event, context in events_and_context:
            # we don't apply shadow-banning to membership events here. Invites are blocked
            # higher up the stack, and we allow shadow-banned users to send join and leave
            # events as normal.
            if (
                event.type != EventTypes.Member
                and not ignore_shadow_ban
                and requester.shadow_banned
            ):
                # We randomly sleep a bit just to annoy the requester.
                await self.clock.sleep(random.randint(1, 10))
                raise ShadowBanError()

            if event.is_state():
                prev_event = await self.deduplicate_state_event(event, context)
                if prev_event is not None:
                    logger.info(
                        "Not bothering to persist state event %s duplicated by %s",
                        event.event_id,
                        prev_event.event_id,
                    )
                    return prev_event

            if event.internal_metadata.is_out_of_band_membership():
                # the only sort of out-of-band-membership events we expect to see here are
                # invite rejections and rescinded knocks that we have generated ourselves.
                assert event.type == EventTypes.Member
                assert event.content["membership"] == Membership.LEAVE
            else:
                try:
                    validate_event_for_room_version(event)
                    # If we are persisting a batch of events the event(s) needed to auth the
                    # current event may be part of the batch and will not be in the DB yet
                    event_id_to_event = {e.event_id: e for e, _ in events_and_context}
                    batched_auth_events = {}
                    for event_id in event.auth_event_ids():
                        auth_event = event_id_to_event.get(event_id)
                        if auth_event:
                            batched_auth_events[event_id] = auth_event
                    await self._event_auth_handler.check_auth_rules_from_context(
                        event, batched_auth_events
                    )
                except AuthError as err:
                    logger.warning("Denying new event %r because %s", event, err)
                    raise err

            # Ensure that we can round trip before trying to persist in db
            try:
                dump = json_encoder.encode(event.content)
                json_decoder.decode(dump)
            except Exception:
                logger.exception("Failed to encode content: %r", event.content)
                raise

        # We now persist the event (and update the cache in parallel, since we
        # don't want to block on it).
        event, context = events_and_context[0]
        result, _ = await make_deferred_yieldable(
            gather_results(
                (
                    run_in_background(
                        self._persist_events,
                        requester=requester,
                        events_and_context=events_and_context,
                        ratelimit=ratelimit,
                        extra_users=extra_users,
                    ),
                    run_in_background(
                        self.cache_joined_hosts_for_events, events_and_context
                    ).addErrback(log_failure, "cache_joined_hosts_for_event failed"),
                ),
                consumeErrors=True,
            )
        ).addErrback(unwrapFirstError)

        return result

    async def _persist_events(
        self,
        requester: Requester,
        events_and_context: List[Tuple[EventBase, EventContext]],
        ratelimit: bool = True,
        extra_users: Optional[List[UserID]] = None,
    ) -> EventBase:
        """Actually persists new events. Should only be called by
        `handle_new_client_event`, and see its docstring for documentation of
        the arguments. Please note that if batch persisting events, an error in
        handling any one of these events will result in all of the events being dropped.

        PartialStateConflictError: if attempting to persist a partial state event in
            a room that has been un-partial stated.
        """

        await self._bulk_push_rule_evaluator.action_for_events_by_user(
            events_and_context
        )

        try:
            # If we're a worker we need to hit out to the master.
            first_event, _ = events_and_context[0]
            writer_instance = self._events_shard_config.get_instance(
                first_event.room_id
            )
            if writer_instance != self._instance_name:
                try:
                    result = await self.send_events(
                        instance_name=writer_instance,
                        events_and_context=events_and_context,
                        store=self.store,
                        requester=requester,
                        ratelimit=ratelimit,
                        extra_users=extra_users,
                    )
                except SynapseError as e:
                    if e.code == HTTPStatus.CONFLICT:
                        raise PartialStateConflictError()
                    raise
                stream_id = result["stream_id"]
                event_id = result["event_id"]

                # If we batch persisted events we return the last persisted event, otherwise
                # we return the one event that was persisted
                event, _ = events_and_context[-1]

                if event_id != event.event_id:
                    # If we get a different event back then it means that its
                    # been de-duplicated, so we replace the given event with the
                    # one already persisted.
                    event = await self.store.get_event(event_id)
                else:
                    # If we newly persisted the event then we need to update its
                    # stream_ordering entry manually (as it was persisted on
                    # another worker).
                    event.internal_metadata.stream_ordering = stream_id
                return event

            event = await self.persist_and_notify_client_events(
                requester,
                events_and_context,
                ratelimit=ratelimit,
                extra_users=extra_users,
            )

            return event
        except Exception:
            for event, _ in events_and_context:
                # Ensure that we actually remove the entries in the push actions
                # staging area, if we calculated them.
                await self.store.remove_push_actions_from_staging(event.event_id)
            raise

    async def cache_joined_hosts_for_events(
        self, events_and_context: List[Tuple[EventBase, EventContext]]
    ) -> None:
        """Precalculate the joined hosts at each of the given events, when using Redis, so that
        external federation senders don't have to recalculate it themselves.
        """

        if not self._external_cache.is_enabled():
            return

        # If external cache is enabled we should always have this.
        assert self._external_cache_joined_hosts_updates is not None

        for event, event_context in events_and_context:
            if event_context.partial_state:
                # To populate the cache for a partial-state event, we either have to
                # block until full state, which the code below does, or change the
                # meaning of cache values to be the list of hosts to which we plan to
                # send events and calculate that instead.
                #
                # The federation senders don't use the external cache when sending
                # events in partial-state rooms anyway, so let's not bother populating
                # the cache.
                continue

            # We actually store two mappings, event ID -> prev state group,
            # state group -> joined hosts, which is much more space efficient
            # than event ID -> joined hosts.
            #
            # Note: We have to cache event ID -> prev state group, as we don't
            # store that in the DB.
            #
            # Note: We set the state group -> joined hosts cache if it hasn't been
            # set for a while, so that the expiry time is reset.

            state_entry = await self.state.resolve_state_groups_for_events(
                event.room_id, event_ids=event.prev_event_ids()
            )

            if state_entry.state_group:
                await self._external_cache.set(
                    "event_to_prev_state_group",
                    event.event_id,
                    state_entry.state_group,
                    expiry_ms=60 * 60 * 1000,
                )

                if state_entry.state_group in self._external_cache_joined_hosts_updates:
                    return

                state = await state_entry.get_state(
                    self._storage_controllers.state, StateFilter.all()
                )
                with opentracing.start_active_span("get_joined_hosts"):
                    joined_hosts = await self.store.get_joined_hosts(
                        event.room_id, state, state_entry
                    )

                # Note that the expiry times must be larger than the expiry time in
                # _external_cache_joined_hosts_updates.
                await self._external_cache.set(
                    "get_joined_hosts",
                    str(state_entry.state_group),
                    list(joined_hosts),
                    expiry_ms=60 * 60 * 1000,
                )

                self._external_cache_joined_hosts_updates[
                    state_entry.state_group
                ] = None

    async def _validate_canonical_alias(
        self,
        directory_handler: DirectoryHandler,
        room_alias_str: str,
        expected_room_id: str,
    ) -> None:
        """
        Ensure that the given room alias points to the expected room ID.

        Args:
            directory_handler: The directory handler object.
            room_alias_str: The room alias to check.
            expected_room_id: The room ID that the alias should point to.
        """
        room_alias = RoomAlias.from_string(room_alias_str)
        try:
            mapping = await directory_handler.get_association(room_alias)
        except SynapseError as e:
            # Turn M_NOT_FOUND errors into M_BAD_ALIAS errors.
            if e.errcode == Codes.NOT_FOUND:
                raise SynapseError(
                    400,
                    "Room alias %s does not point to the room" % (room_alias_str,),
                    Codes.BAD_ALIAS,
                )
            raise

        if mapping["room_id"] != expected_room_id:
            raise SynapseError(
                400,
                "Room alias %s does not point to the room" % (room_alias_str,),
                Codes.BAD_ALIAS,
            )

    async def persist_and_notify_client_events(
        self,
        requester: Requester,
        events_and_context: List[Tuple[EventBase, EventContext]],
        ratelimit: bool = True,
        extra_users: Optional[List[UserID]] = None,
    ) -> EventBase:
        """Called when we have fully built the events, have already
        calculated the push actions for the events, and checked auth.

        This should only be run on the instance in charge of persisting events.

        Please note that if batch persisting events, an error in
        handling any one of these events will result in all of the events being dropped.

        Returns:
            The persisted event, if one event is passed in, or the last event in the
            list in the case of batch persisting. If only one event was persisted, the
            returned event may be different than the given event if it was de-duplicated
            (e.g. because we had already persisted an event with the same transaction ID.)

        Raises:
            PartialStateConflictError: if attempting to persist a partial state event in
                a room that has been un-partial stated.
        """
        extra_users = extra_users or []

        for event, context in events_and_context:
            assert self._events_shard_config.should_handle(
                self._instance_name, event.room_id
            )

            if ratelimit:
                # We check if this is a room admin redacting an event so that we
                # can apply different ratelimiting. We do this by simply checking
                # it's not a self-redaction (to avoid having to look up whether the
                # user is actually admin or not).
                is_admin_redaction = False
                if event.type == EventTypes.Redaction:
                    assert event.redacts is not None

                    original_event = await self.store.get_event(
                        event.redacts,
                        redact_behaviour=EventRedactBehaviour.as_is,
                        get_prev_content=False,
                        allow_rejected=False,
                        allow_none=True,
                    )

                    is_admin_redaction = bool(
                        original_event and event.sender != original_event.sender
                    )

                await self.request_ratelimiter.ratelimit(
                    requester, is_admin_redaction=is_admin_redaction
                )

            # run checks/actions on event based on type
            if event.type == EventTypes.Member and event.membership == Membership.JOIN:
                (
                    current_membership,
                    _,
                ) = await self.store.get_local_current_membership_for_user_in_room(
                    event.state_key, event.room_id
                )
                if current_membership != Membership.JOIN:
                    self._notifier.notify_user_joined_room(
                        event.event_id, event.room_id
                    )

            await self._maybe_kick_guest_users(event, context)

            if event.type == EventTypes.CanonicalAlias:
                # Validate a newly added alias or newly added alt_aliases.

                original_alias = None
                original_alt_aliases: object = []

                original_event_id = event.unsigned.get("replaces_state")
                if original_event_id:
                    original_alias_event = await self.store.get_event(original_event_id)

                    if original_alias_event:
                        original_alias = original_alias_event.content.get("alias", None)
                        original_alt_aliases = original_alias_event.content.get(
                            "alt_aliases", []
                        )

                # Check the alias is currently valid (if it has changed).
                room_alias_str = event.content.get("alias", None)
                directory_handler = self.hs.get_directory_handler()
                if room_alias_str and room_alias_str != original_alias:
                    await self._validate_canonical_alias(
                        directory_handler, room_alias_str, event.room_id
                    )

                # Check that alt_aliases is the proper form.
                alt_aliases = event.content.get("alt_aliases", [])
                if not isinstance(alt_aliases, (list, tuple)):
                    raise SynapseError(
                        400,
                        "The alt_aliases property must be a list.",
                        Codes.INVALID_PARAM,
                    )

                # If the old version of alt_aliases is of an unknown form,
                # completely replace it.
                if not isinstance(original_alt_aliases, (list, tuple)):
                    # TODO: check that the original_alt_aliases' entries are all strings
                    original_alt_aliases = []

                # Check that each alias is currently valid.
                new_alt_aliases = set(alt_aliases) - set(original_alt_aliases)
                if new_alt_aliases:
                    for alias_str in new_alt_aliases:
                        await self._validate_canonical_alias(
                            directory_handler, alias_str, event.room_id
                        )

            federation_handler = self.hs.get_federation_handler()

            if event.type == EventTypes.Member:
                if event.content["membership"] == Membership.INVITE:
                    maybe_upsert_event_field(
                        event,
                        event.unsigned,
                        "invite_room_state",
                        await self.store.get_stripped_room_state_from_event_context(
                            context,
                            self.room_prejoin_state_types,
                            membership_user_id=event.sender,
                        ),
                    )

                    invitee = UserID.from_string(event.state_key)
                    if not self.hs.is_mine(invitee):
                        # TODO: Can we add signature from remote server in a nicer
                        # way? If we have been invited by a remote server, we need
                        # to get them to sign the event.

                        returned_invite = await federation_handler.send_invite(
                            invitee.domain, event
                        )
                        event.unsigned.pop("room_state", None)

                        # TODO: Make sure the signatures actually are correct.
                        event.signatures.update(returned_invite.signatures)

                if event.content["membership"] == Membership.KNOCK:
                    maybe_upsert_event_field(
                        event,
                        event.unsigned,
                        "knock_room_state",
                        await self.store.get_stripped_room_state_from_event_context(
                            context,
                            self.room_prejoin_state_types,
                        ),
                    )

            if event.type == EventTypes.Redaction:
                assert event.redacts is not None

                original_event = await self.store.get_event(
                    event.redacts,
                    redact_behaviour=EventRedactBehaviour.as_is,
                    get_prev_content=False,
                    allow_rejected=False,
                    allow_none=True,
                )

                room_version = await self.store.get_room_version_id(event.room_id)
                room_version_obj = KNOWN_ROOM_VERSIONS[room_version]

                # we can make some additional checks now if we have the original event.
                if original_event:
                    if original_event.type == EventTypes.Create:
                        raise AuthError(403, "Redacting create events is not permitted")

                    if original_event.room_id != event.room_id:
                        raise SynapseError(
                            400, "Cannot redact event from a different room"
                        )

                    if original_event.type == EventTypes.ServerACL:
                        raise AuthError(
                            403, "Redacting server ACL events is not permitted"
                        )

                    # Add a little safety stop-gap to prevent people from trying to
                    # redact MSC2716 related events when they're in a room version
                    # which does not support it yet. We allow people to use MSC2716
                    # events in existing room versions but only from the room
                    # creator since it does not require any changes to the auth
                    # rules and in effect, the redaction algorithm . In the
                    # supported room version, we add the `historical` power level to
                    # auth the MSC2716 related events and adjust the redaction
                    # algorthim to keep the `historical` field around (redacting an
                    # event should only strip fields which don't affect the
                    # structural protocol level).
                    is_msc2716_event = (
                        original_event.type == EventTypes.MSC2716_INSERTION
                        or original_event.type == EventTypes.MSC2716_BATCH
                        or original_event.type == EventTypes.MSC2716_MARKER
                    )
                    if not room_version_obj.msc2716_historical and is_msc2716_event:
                        raise AuthError(
                            403,
                            "Redacting MSC2716 events is not supported in this room version",
                        )

                event_types = event_auth.auth_types_for_event(event.room_version, event)
                prev_state_ids = await context.get_prev_state_ids(
                    StateFilter.from_types(event_types)
                )

                auth_events_ids = self._event_auth_handler.compute_auth_events(
                    event, prev_state_ids, for_verification=True
                )
                auth_events_map = await self.store.get_events(auth_events_ids)
                auth_events = {
                    (e.type, e.state_key): e for e in auth_events_map.values()
                }

                if event_auth.check_redaction(
                    room_version_obj, event, auth_events=auth_events
                ):
                    # this user doesn't have 'redact' rights, so we need to do some more
                    # checks on the original event. Let's start by checking the original
                    # event exists.
                    if not original_event:
                        raise NotFoundError(
                            "Could not find event %s" % (event.redacts,)
                        )

                    if event.user_id != original_event.user_id:
                        raise AuthError(
                            403, "You don't have permission to redact events"
                        )

                    # all the checks are done.
                    event.internal_metadata.recheck_redaction = False

            if event.type == EventTypes.Create:
                prev_state_ids = await context.get_prev_state_ids()
                if prev_state_ids:
                    raise AuthError(403, "Changing the room create event is forbidden")

            if event.type == EventTypes.MSC2716_INSERTION:
                room_version = await self.store.get_room_version_id(event.room_id)
                room_version_obj = KNOWN_ROOM_VERSIONS[room_version]

                create_event = await self.store.get_create_event_for_room(event.room_id)
                room_creator = create_event.content.get(EventContentFields.ROOM_CREATOR)

                # Only check an insertion event if the room version
                # supports it or the event is from the room creator.
                if room_version_obj.msc2716_historical or (
                    self.config.experimental.msc2716_enabled
                    and event.sender == room_creator
                ):
                    next_batch_id = event.content.get(
                        EventContentFields.MSC2716_NEXT_BATCH_ID
                    )
                    conflicting_insertion_event_id = None
                    if next_batch_id:
                        conflicting_insertion_event_id = (
                            await self.store.get_insertion_event_id_by_batch_id(
                                event.room_id, next_batch_id
                            )
                        )
                    if conflicting_insertion_event_id is not None:
                        # The current insertion event that we're processing is invalid
                        # because an insertion event already exists in the room with the
                        # same next_batch_id. We can't allow multiple because the batch
                        # pointing will get weird, e.g. we can't determine which insertion
                        # event the batch event is pointing to.
                        raise SynapseError(
                            HTTPStatus.BAD_REQUEST,
                            "Another insertion event already exists with the same next_batch_id",
                            errcode=Codes.INVALID_PARAM,
                        )

            # Mark any `m.historical` messages as backfilled so they don't appear
            # in `/sync` and have the proper decrementing `stream_ordering` as we import
            backfilled = False
            if event.internal_metadata.is_historical():
                backfilled = True

        assert self._storage_controllers.persistence is not None
        (
            persisted_events,
            max_stream_token,
        ) = await self._storage_controllers.persistence.persist_events(
            events_and_context, backfilled=backfilled
        )

        events_and_pos = []
        for event in persisted_events:
            if self._ephemeral_events_enabled:
                # If there's an expiry timestamp on the event, schedule its expiry.
                self._message_handler.maybe_schedule_expiry(event)

            stream_ordering = event.internal_metadata.stream_ordering
            assert stream_ordering is not None
            pos = PersistedEventPosition(self._instance_name, stream_ordering)
            events_and_pos.append((event, pos))

            if event.type == EventTypes.Message:
                # We don't want to block sending messages on any presence code. This
                # matters as sometimes presence code can take a while.
<<<<<<< HEAD
                run_in_background(self._bump_active_time, requester.user)  # type: ignore[unused-awaitable]
=======
                run_as_background_process(
                    "bump_presence_active_time", self._bump_active_time, requester.user
                )
>>>>>>> 6e6edea6

        async def _notify() -> None:
            try:
                await self.notifier.on_new_room_events(
                    events_and_pos, max_stream_token, extra_users=extra_users
                )
            except Exception:
                logger.exception("Error notifying about new room events")

        run_in_background(_notify)  # type: ignore[unused-awaitable]

        return persisted_events[-1]

    async def _maybe_kick_guest_users(
        self, event: EventBase, context: EventContext
    ) -> None:
        if event.type != EventTypes.GuestAccess:
            return

        guest_access = event.content.get(EventContentFields.GUEST_ACCESS)
        if guest_access == GuestAccess.CAN_JOIN:
            return

        current_state_ids = await context.get_current_state_ids()

        # since this is a client-generated event, it cannot be an outlier and we must
        # therefore have the state ids.
        assert current_state_ids is not None
        current_state_dict = await self.store.get_events(
            list(current_state_ids.values())
        )
        current_state = list(current_state_dict.values())
        logger.info("maybe_kick_guest_users %r", current_state)
        await self.hs.get_room_member_handler().kick_guest_users(current_state)

    async def _bump_active_time(self, user: UserID) -> None:
        try:
            presence = self.hs.get_presence_handler()
            await presence.bump_presence_active_time(user)
        except Exception:
            logger.exception("Error bumping presence active time")

    async def _send_dummy_events_to_fill_extremities(self) -> None:
        """Background task to send dummy events into rooms that have a large
        number of extremities
        """
        self._expire_rooms_to_exclude_from_dummy_event_insertion()
        room_ids = await self.store.get_rooms_with_many_extremities(
            min_count=self._dummy_events_threshold,
            limit=5,
            room_id_filter=self._rooms_to_exclude_from_dummy_event_insertion.keys(),
        )

        for room_id in room_ids:
            dummy_event_sent = await self._send_dummy_event_for_room(room_id)

            if not dummy_event_sent:
                # Did not find a valid user in the room, so remove from future attempts
                # Exclusion is time limited, so the room will be rechecked in the future
                # dependent on _DUMMY_EVENT_ROOM_EXCLUSION_EXPIRY
                logger.info(
                    "Failed to send dummy event into room %s. Will exclude it from "
                    "future attempts until cache expires" % (room_id,)
                )
                now = self.clock.time_msec()
                self._rooms_to_exclude_from_dummy_event_insertion[room_id] = now

    async def _send_dummy_event_for_room(self, room_id: str) -> bool:
        """Attempt to send a dummy event for the given room.

        Args:
            room_id: room to try to send an event from

        Returns:
            True if a dummy event was successfully sent. False if no user was able
            to send an event.
        """

        # For each room we need to find a joined member we can use to send
        # the dummy event with.
        members = await self.store.get_local_users_in_room(room_id)
        for user_id in members:
            requester = create_requester(user_id, authenticated_entity=self.server_name)
            try:
                # Try several times, it could fail with PartialStateConflictError
                # in handle_new_client_event, cf comment in except block.
                max_retries = 5
                for i in range(max_retries):
                    try:
                        event, context = await self.create_event(
                            requester,
                            {
                                "type": EventTypes.Dummy,
                                "content": {},
                                "room_id": room_id,
                                "sender": user_id,
                            },
                        )

                        event.internal_metadata.proactively_send = False

                        # Since this is a dummy-event it is OK if it is sent by a
                        # shadow-banned user.
                        await self.handle_new_client_event(
                            requester,
                            events_and_context=[(event, context)],
                            ratelimit=False,
                            ignore_shadow_ban=True,
                        )

                        break
                    except PartialStateConflictError as e:
                        # Persisting couldn't happen because the room got un-partial stated
                        # in the meantime and context needs to be recomputed, so let's do so.
                        if i == max_retries - 1:
                            raise e
                        pass
                return True
            except AuthError:
                logger.info(
                    "Failed to send dummy event into room %s for user %s due to "
                    "lack of power. Will try another user" % (room_id, user_id)
                )
        return False

    def _expire_rooms_to_exclude_from_dummy_event_insertion(self) -> None:
        expire_before = self.clock.time_msec() - _DUMMY_EVENT_ROOM_EXCLUSION_EXPIRY
        to_expire = set()
        for room_id, time in self._rooms_to_exclude_from_dummy_event_insertion.items():
            if time < expire_before:
                to_expire.add(room_id)
        for room_id in to_expire:
            logger.debug(
                "Expiring room id %s from dummy event insertion exclusion cache",
                room_id,
            )
            del self._rooms_to_exclude_from_dummy_event_insertion[room_id]

    async def _rebuild_event_after_third_party_rules(
        self, third_party_result: dict, original_event: EventBase
    ) -> Tuple[EventBase, EventContext]:
        # the third_party_event_rules want to replace the event.
        # we do some basic checks, and then return the replacement event and context.

        # Construct a new EventBuilder and validate it, which helps with the
        # rest of these checks.
        try:
            builder = self.event_builder_factory.for_room_version(
                original_event.room_version, third_party_result
            )
            self.validator.validate_builder(builder)
        except SynapseError as e:
            raise Exception(
                "Third party rules module created an invalid event: " + e.msg,
            )

        immutable_fields = [
            # changing the room is going to break things: we've already checked that the
            # room exists, and are holding a concurrency limiter token for that room.
            # Also, we might need to use a different room version.
            "room_id",
            # changing the type or state key might work, but we'd need to check that the
            # calling functions aren't making assumptions about them.
            "type",
            "state_key",
        ]

        for k in immutable_fields:
            if getattr(builder, k, None) != original_event.get(k):
                raise Exception(
                    "Third party rules module created an invalid event: "
                    "cannot change field " + k
                )

        # check that the new sender belongs to this HS
        if not self.hs.is_mine_id(builder.sender):
            raise Exception(
                "Third party rules module created an invalid event: "
                "invalid sender " + builder.sender
            )

        # copy over the original internal metadata
        for k, v in original_event.internal_metadata.get_dict().items():
            setattr(builder.internal_metadata, k, v)

        # modules can send new state events, so we re-calculate the auth events just in
        # case.
        prev_event_ids = await self.store.get_prev_events_for_room(builder.room_id)

        event = await builder.build(
            prev_event_ids=prev_event_ids,
            auth_event_ids=None,
        )

        # we rebuild the event context, to be on the safe side. If nothing else,
        # delta_ids might need an update.
        context = await self.state.compute_event_context(event)
        return event, context<|MERGE_RESOLUTION|>--- conflicted
+++ resolved
@@ -1939,13 +1939,9 @@
             if event.type == EventTypes.Message:
                 # We don't want to block sending messages on any presence code. This
                 # matters as sometimes presence code can take a while.
-<<<<<<< HEAD
-                run_in_background(self._bump_active_time, requester.user)  # type: ignore[unused-awaitable]
-=======
                 run_as_background_process(
                     "bump_presence_active_time", self._bump_active_time, requester.user
                 )
->>>>>>> 6e6edea6
 
         async def _notify() -> None:
             try:
