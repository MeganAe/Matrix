# Copyright 2014-2016 OpenMarket Ltd
# Copyright 2017-2018 New Vector Ltd
# Copyright 2019-2020 The Matrix.org Foundation C.I.C.
# Copyrignt 2020 Sorunome
#
# Licensed under the Apache License, Version 2.0 (the "License");
# you may not use this file except in compliance with the License.
# You may obtain a copy of the License at
#
#     http://www.apache.org/licenses/LICENSE-2.0
#
# Unless required by applicable law or agreed to in writing, software
# distributed under the License is distributed on an "AS IS" BASIS,
# WITHOUT WARRANTIES OR CONDITIONS OF ANY KIND, either express or implied.
# See the License for the specific language governing permissions and
# limitations under the License.
import logging
import random
from http import HTTPStatus
from typing import TYPE_CHECKING, Any, Dict, List, Mapping, Optional, Tuple

from canonicaljson import encode_canonical_json

from twisted.internet.interfaces import IDelayedCall

from synapse import event_auth
from synapse.api.constants import (
    EventContentFields,
    EventTypes,
    GuestAccess,
    HistoryVisibility,
    Membership,
    RelationTypes,
    UserTypes,
)
from synapse.api.errors import (
    AuthError,
    Codes,
    ConsentNotGivenError,
    NotFoundError,
    ShadowBanError,
    SynapseError,
    UnsupportedRoomVersionError,
)
from synapse.api.room_versions import KNOWN_ROOM_VERSIONS, RoomVersions
from synapse.api.urls import ConsentURIBuilder
from synapse.event_auth import validate_event_for_room_version
from synapse.events import EventBase, relation_from_event
from synapse.events.builder import EventBuilder
from synapse.events.snapshot import EventContext
from synapse.events.validator import EventValidator
from synapse.handlers.directory import DirectoryHandler
from synapse.logging.context import make_deferred_yieldable, run_in_background
from synapse.metrics.background_process_metrics import run_as_background_process
from synapse.replication.http.send_event import ReplicationSendEventRestServlet
from synapse.storage.databases.main.events_worker import EventRedactBehaviour
from synapse.storage.state import StateFilter
from synapse.types import (
    MutableStateMap,
    Requester,
    RoomAlias,
    StreamToken,
    UserID,
    create_requester,
)
from synapse.util import json_decoder, json_encoder, log_failure, unwrapFirstError
from synapse.util.async_helpers import Linearizer, gather_results
from synapse.util.caches.expiringcache import ExpiringCache
from synapse.util.metrics import measure_func
from synapse.visibility import get_effective_room_visibility_from_state

if TYPE_CHECKING:
    from synapse.events.third_party_rules import ThirdPartyEventRules
    from synapse.server import HomeServer

logger = logging.getLogger(__name__)


class MessageHandler:
    """Contains some read only APIs to get state about a room"""

    def __init__(self, hs: "HomeServer"):
        self.auth = hs.get_auth()
        self.clock = hs.get_clock()
        self.state = hs.get_state_handler()
        self.store = hs.get_datastores().main
        self._storage_controllers = hs.get_storage_controllers()
        self._state_storage_controller = self._storage_controllers.state
        self._event_serializer = hs.get_event_client_serializer()
        self._ephemeral_events_enabled = hs.config.server.enable_ephemeral_messages

        # The scheduled call to self._expire_event. None if no call is currently
        # scheduled.
        self._scheduled_expiry: Optional[IDelayedCall] = None

        if not hs.config.worker.worker_app:
            run_as_background_process(
                "_schedule_next_expiry", self._schedule_next_expiry
            )

    async def get_room_data(
        self,
        user_id: str,
        room_id: str,
        event_type: str,
        state_key: str,
    ) -> Optional[EventBase]:
        """Get data from a room.

        Args:
            user_id
            room_id
            event_type
            state_key
        Returns:
            The path data content.
        Raises:
            SynapseError or AuthError if the user is not in the room
        """
        (
            membership,
            membership_event_id,
        ) = await self.auth.check_user_in_room_or_world_readable(
            room_id, user_id, allow_departed_users=True
        )

        if membership == Membership.JOIN:
            data = await self._storage_controllers.state.get_current_state_event(
                room_id, event_type, state_key
            )
        elif membership == Membership.LEAVE:
            key = (event_type, state_key)
            # If the membership is not JOIN, then the event ID should exist.
            assert (
                membership_event_id is not None
            ), "check_user_in_room_or_world_readable returned invalid data"
            room_state = await self._state_storage_controller.get_state_for_events(
                [membership_event_id], StateFilter.from_types([key])
            )
            data = room_state[membership_event_id].get(key)
        else:
            # check_user_in_room_or_world_readable, if it doesn't raise an AuthError, should
            # only ever return a Membership.JOIN/LEAVE object
            #
            # Safeguard in case it returned something else
            logger.error(
                "Attempted to retrieve data from a room for a user that has never been in it. "
                "This should not have happened."
            )
            raise SynapseError(403, "User not in room", errcode=Codes.FORBIDDEN)

        return data

    async def get_state_events(
        self,
        user_id: str,
        room_id: str,
        state_filter: Optional[StateFilter] = None,
        at_token: Optional[StreamToken] = None,
        is_guest: bool = False,
    ) -> List[dict]:
        """Retrieve all state events for a given room. If the user is
        joined to the room then return the current state. If the user has
        left the room return the state events from when they left. If an explicit
        'at' parameter is passed, return the state events as of that event, if
        visible.

        Args:
            user_id: The user requesting state events.
            room_id: The room ID to get all state events from.
            state_filter: The state filter used to fetch state from the database.
            at_token: the stream token of the at which we are requesting
                the stats. If the user is not allowed to view the state as of that
                stream token, we raise a 403 SynapseError. If None, returns the current
                state based on the current_state_events table.
            is_guest: whether this user is a guest
        Returns:
            A list of dicts representing state events. [{}, {}, {}]
        Raises:
            NotFoundError (404) if the at token does not yield an event

            AuthError (403) if the user doesn't have permission to view
            members of this room.
        """
        state_filter = state_filter or StateFilter.all()

        if at_token:
            last_event_id = (
                await self.store.get_last_event_in_room_before_stream_ordering(
                    room_id,
                    end_token=at_token.room_key,
                )
            )

            if not last_event_id:
                raise NotFoundError("Can't find event for token %s" % (at_token,))

            if not await self._user_can_see_state_at_event(
                user_id, room_id, last_event_id
            ):
                raise AuthError(
                    403,
                    "User %s not allowed to view events in room %s at token %s"
                    % (user_id, room_id, at_token),
                )

            room_state_events = (
                await self._state_storage_controller.get_state_for_events(
                    [last_event_id], state_filter=state_filter
                )
            )
            room_state: Mapping[Any, EventBase] = room_state_events[last_event_id]
        else:
            (
                membership,
                membership_event_id,
            ) = await self.auth.check_user_in_room_or_world_readable(
                room_id, user_id, allow_departed_users=True
            )

            if membership == Membership.JOIN:
                state_ids = await self._state_storage_controller.get_current_state_ids(
                    room_id, state_filter=state_filter
                )
                room_state = await self.store.get_events(state_ids.values())
            elif membership == Membership.LEAVE:
                # If the membership is not JOIN, then the event ID should exist.
                assert (
                    membership_event_id is not None
                ), "check_user_in_room_or_world_readable returned invalid data"
                room_state_events = (
                    await self._state_storage_controller.get_state_for_events(
                        [membership_event_id], state_filter=state_filter
                    )
                )
                room_state = room_state_events[membership_event_id]

        now = self.clock.time_msec()
        events = self._event_serializer.serialize_events(room_state.values(), now)
        return events

    async def _user_can_see_state_at_event(
        self, user_id: str, room_id: str, event_id: str
    ) -> bool:
        # check whether the user was in the room, and the history visibility,
        # at that time.
        state_map = await self._state_storage_controller.get_state_for_event(
            event_id,
            StateFilter.from_types(
                [
                    (EventTypes.Member, user_id),
                    (EventTypes.RoomHistoryVisibility, ""),
                ]
            ),
        )

        membership = None
        membership_event = state_map.get((EventTypes.Member, user_id))
        if membership_event:
            membership = membership_event.membership

        # if the user was a member of the room at the time of the event,
        # they can see it.
        if membership == Membership.JOIN:
            return True

        # otherwise, it depends on the history visibility.
        visibility = get_effective_room_visibility_from_state(state_map)

        if visibility == HistoryVisibility.JOINED:
            # we weren't a member at the time of the event, so we can't see this event.
            return False

        # otherwise *invited* is good enough
        if membership == Membership.INVITE:
            return True

        if visibility == HistoryVisibility.INVITED:
            # we weren't invited, so we can't see this event.
            return False

        if visibility == HistoryVisibility.WORLD_READABLE:
            return True

        # So it's SHARED, and the user was not a member at the time. The user cannot
        # see history, unless they have *subsequently* joined the room.
        #
        # XXX: if the user has subsequently joined and then left again,
        # ideally we would share history up to the point they left. But
        # we don't know when they left. We just treat it as though they
        # never joined, and restrict access.

        (
            current_membership,
            _,
        ) = await self.store.get_local_current_membership_for_user_in_room(
            user_id, event_id
        )
        return current_membership == Membership.JOIN

    async def get_joined_members(self, requester: Requester, room_id: str) -> dict:
        """Get all the joined members in the room and their profile information.

        If the user has left the room return the state events from when they left.

        Args:
            requester: The user requesting state events.
            room_id: The room ID to get all state events from.
        Returns:
            A dict of user_id to profile info
        """
        user_id = requester.user.to_string()
        if not requester.app_service:
            # We check AS auth after fetching the room membership, as it
            # requires us to pull out all joined members anyway.
            membership, _ = await self.auth.check_user_in_room_or_world_readable(
                room_id, user_id, allow_departed_users=True
            )
            if membership != Membership.JOIN:
                raise NotImplementedError(
                    "Getting joined members after leaving is not implemented"
                )

        users_with_profile = await self.store.get_users_in_room_with_profiles(room_id)

        # If this is an AS, double check that they are allowed to see the members.
        # This can either be because the AS user is in the room or because there
        # is a user in the room that the AS is "interested in"
        if requester.app_service and user_id not in users_with_profile:
            for uid in users_with_profile:
                if requester.app_service.is_interested_in_user(uid):
                    break
            else:
                # Loop fell through, AS has no interested users in room
                raise AuthError(403, "Appservice not in room")

        return {
            user_id: {
                "avatar_url": profile.avatar_url,
                "display_name": profile.display_name,
            }
            for user_id, profile in users_with_profile.items()
        }

    def maybe_schedule_expiry(self, event: EventBase) -> None:
        """Schedule the expiry of an event if there's not already one scheduled,
        or if the one running is for an event that will expire after the provided
        timestamp.

        This function needs to invalidate the event cache, which is only possible on
        the master process, and therefore needs to be run on there.

        Args:
            event: The event to schedule the expiry of.
        """

        expiry_ts = event.content.get(EventContentFields.SELF_DESTRUCT_AFTER)
        if not isinstance(expiry_ts, int) or event.is_state():
            return

        # _schedule_expiry_for_event won't actually schedule anything if there's already
        # a task scheduled for a timestamp that's sooner than the provided one.
        self._schedule_expiry_for_event(event.event_id, expiry_ts)

    async def _schedule_next_expiry(self) -> None:
        """Retrieve the ID and the expiry timestamp of the next event to be expired,
        and schedule an expiry task for it.

        If there's no event left to expire, set _expiry_scheduled to None so that a
        future call to save_expiry_ts can schedule a new expiry task.
        """
        # Try to get the expiry timestamp of the next event to expire.
        res = await self.store.get_next_event_to_expire()
        if res:
            event_id, expiry_ts = res
            self._schedule_expiry_for_event(event_id, expiry_ts)

    def _schedule_expiry_for_event(self, event_id: str, expiry_ts: int) -> None:
        """Schedule an expiry task for the provided event if there's not already one
        scheduled at a timestamp that's sooner than the provided one.

        Args:
            event_id: The ID of the event to expire.
            expiry_ts: The timestamp at which to expire the event.
        """
        if self._scheduled_expiry:
            # If the provided timestamp refers to a time before the scheduled time of the
            # next expiry task, cancel that task and reschedule it for this timestamp.
            next_scheduled_expiry_ts = self._scheduled_expiry.getTime() * 1000
            if expiry_ts < next_scheduled_expiry_ts:
                self._scheduled_expiry.cancel()
            else:
                return

        # Figure out how many seconds we need to wait before expiring the event.
        now_ms = self.clock.time_msec()
        delay = (expiry_ts - now_ms) / 1000

        # callLater doesn't support negative delays, so trim the delay to 0 if we're
        # in that case.
        if delay < 0:
            delay = 0

        logger.info("Scheduling expiry for event %s in %.3fs", event_id, delay)

        self._scheduled_expiry = self.clock.call_later(
            delay,
            run_as_background_process,
            "_expire_event",
            self._expire_event,
            event_id,
        )

    async def _expire_event(self, event_id: str) -> None:
        """Retrieve and expire an event that needs to be expired from the database.

        If the event doesn't exist in the database, log it and delete the expiry date
        from the database (so that we don't try to expire it again).
        """
        assert self._ephemeral_events_enabled

        self._scheduled_expiry = None

        logger.info("Expiring event %s", event_id)

        try:
            # Expire the event if we know about it. This function also deletes the expiry
            # date from the database in the same database transaction.
            await self.store.expire_event(event_id)
        except Exception as e:
            logger.error("Could not expire event %s: %r", event_id, e)

        # Schedule the expiry of the next event to expire.
        await self._schedule_next_expiry()


# The duration (in ms) after which rooms should be removed
# `_rooms_to_exclude_from_dummy_event_insertion` (with the effect that we will try
# to generate a dummy event for them once more)
#
_DUMMY_EVENT_ROOM_EXCLUSION_EXPIRY = 7 * 24 * 60 * 60 * 1000


class EventCreationHandler:
    def __init__(self, hs: "HomeServer"):
        self.hs = hs
        self.auth = hs.get_auth()
        self._event_auth_handler = hs.get_event_auth_handler()
        self.store = hs.get_datastores().main
        self._storage_controllers = hs.get_storage_controllers()
        self.state = hs.get_state_handler()
        self.clock = hs.get_clock()
        self.validator = EventValidator()
        self.profile_handler = hs.get_profile_handler()
        self.event_builder_factory = hs.get_event_builder_factory()
        self.server_name = hs.hostname
        self.notifier = hs.get_notifier()
        self.config = hs.config
        self.require_membership_for_aliases = (
            hs.config.server.require_membership_for_aliases
        )
        self._events_shard_config = self.config.worker.events_shard_config
        self._instance_name = hs.get_instance_name()

        self.room_prejoin_state_types = self.hs.config.api.room_prejoin_state

        self.membership_types_to_include_profile_data_in = {
            Membership.JOIN,
            Membership.KNOCK,
        }
        if self.hs.config.server.include_profile_data_on_invite:
            self.membership_types_to_include_profile_data_in.add(Membership.INVITE)

        self.send_event = ReplicationSendEventRestServlet.make_client(hs)

        self.request_ratelimiter = hs.get_request_ratelimiter()

        # We arbitrarily limit concurrent event creation for a room to 5.
        # This is to stop us from diverging history *too* much.
        self.limiter = Linearizer(max_count=5, name="room_event_creation_limit")

        self._bulk_push_rule_evaluator = hs.get_bulk_push_rule_evaluator()

        self.spam_checker = hs.get_spam_checker()
        self.third_party_event_rules: "ThirdPartyEventRules" = (
            self.hs.get_third_party_event_rules()
        )

        self._block_events_without_consent_error = (
            self.config.consent.block_events_without_consent_error
        )

        # we need to construct a ConsentURIBuilder here, as it checks that the necessary
        # config options, but *only* if we have a configuration for which we are
        # going to need it.
        if self._block_events_without_consent_error:
            self._consent_uri_builder = ConsentURIBuilder(self.config)

        # Rooms which should be excluded from dummy insertion. (For instance,
        # those without local users who can send events into the room).
        #
        # map from room id to time-of-last-attempt.
        #
        self._rooms_to_exclude_from_dummy_event_insertion: Dict[str, int] = {}
        # The number of forward extremeities before a dummy event is sent.
        self._dummy_events_threshold = hs.config.server.dummy_events_threshold

        if (
            self.config.worker.run_background_tasks
            and self.config.server.cleanup_extremities_with_dummy_events
        ):
            self.clock.looping_call(
                lambda: run_as_background_process(
                    "send_dummy_events_to_fill_extremities",
                    self._send_dummy_events_to_fill_extremities,
                ),
                5 * 60 * 1000,
            )

        self._message_handler = hs.get_message_handler()

        self._ephemeral_events_enabled = hs.config.server.enable_ephemeral_messages

        self._external_cache = hs.get_external_cache()

        # Stores the state groups we've recently added to the joined hosts
        # external cache. Note that the timeout must be significantly less than
        # the TTL on the external cache.
        self._external_cache_joined_hosts_updates: Optional[ExpiringCache] = None
        if self._external_cache.is_enabled():
            self._external_cache_joined_hosts_updates = ExpiringCache(
                "_external_cache_joined_hosts_updates",
                self.clock,
                expiry_ms=30 * 60 * 1000,
            )

    async def create_event(
        self,
        requester: Requester,
        event_dict: dict,
        txn_id: Optional[str] = None,
        allow_no_prev_events: bool = False,
        prev_event_ids: Optional[List[str]] = None,
        auth_event_ids: Optional[List[str]] = None,
        state_event_ids: Optional[List[str]] = None,
        require_consent: bool = True,
        outlier: bool = False,
        historical: bool = False,
        depth: Optional[int] = None,
    ) -> Tuple[EventBase, EventContext]:
        """
        Given a dict from a client, create a new event.

        Creates an FrozenEvent object, filling out auth_events, prev_events,
        etc.

        Adds display names to Join membership events.

        Args:
            requester
            event_dict: An entire event
            txn_id
            allow_no_prev_events: Whether to allow this event to be created an empty
                list of prev_events. Normally this is prohibited just because most
                events should have a prev_event and we should only use this in special
                cases like MSC2716.
            prev_event_ids:
                the forward extremities to use as the prev_events for the
                new event.

                If None, they will be requested from the database.

            auth_event_ids:
                The event ids to use as the auth_events for the new event.
                Should normally be left as None, which will cause them to be calculated
                based on the room state at the prev_events.

                If non-None, prev_event_ids must also be provided.

            state_event_ids:
                The full state at a given event. This is used particularly by the MSC2716
                /batch_send endpoint. One use case is with insertion events which float at
                the beginning of a historical batch and don't have any `prev_events` to
                derive from; we add all of these state events as the explicit state so the
                rest of the historical batch can inherit the same state and state_group.
                This should normally be left as None, which will cause the auth_event_ids
                to be calculated based on the room state at the prev_events.

            require_consent: Whether to check if the requester has
                consented to the privacy policy.

            outlier: Indicates whether the event is an `outlier`, i.e. if
                it's from an arbitrary point and floating in the DAG as
                opposed to being inline with the current DAG.
            historical: Indicates whether the message is being inserted
                back in time around some existing events. This is used to skip
                a few checks and mark the event as backfilled.
            depth: Override the depth used to order the event in the DAG.
                Should normally be set to None, which will cause the depth to be calculated
                based on the prev_events.

        Raises:
            ResourceLimitError if server is blocked to some resource being
            exceeded
        Returns:
            Tuple of created event, Context
        """
        await self.auth.check_auth_blocking(requester=requester)

        if event_dict["type"] == EventTypes.Create and event_dict["state_key"] == "":
            room_version_id = event_dict["content"]["room_version"]
            maybe_room_version_obj = KNOWN_ROOM_VERSIONS.get(room_version_id)
            if not maybe_room_version_obj:
                # this can happen if support is withdrawn for a room version
                raise UnsupportedRoomVersionError(room_version_id)
            room_version_obj = maybe_room_version_obj
        else:
            try:
                room_version_obj = await self.store.get_room_version(
                    event_dict["room_id"]
                )
            except NotFoundError:
                raise AuthError(403, "Unknown room")

        builder = self.event_builder_factory.for_room_version(
            room_version_obj, event_dict
        )

        self.validator.validate_builder(builder)

        if builder.type == EventTypes.Member:
            membership = builder.content.get("membership", None)
            target = UserID.from_string(builder.state_key)

            if membership in self.membership_types_to_include_profile_data_in:
                # If event doesn't include a display name, add one.
                profile = self.profile_handler
                content = builder.content

                try:
                    if "displayname" not in content:
                        displayname = await profile.get_displayname(target)
                        if displayname is not None:
                            content["displayname"] = displayname
                    if "avatar_url" not in content:
                        avatar_url = await profile.get_avatar_url(target)
                        if avatar_url is not None:
                            content["avatar_url"] = avatar_url
                except Exception as e:
                    logger.info(
                        "Failed to get profile information for %r: %s", target, e
                    )

        is_exempt = await self._is_exempt_from_privacy_policy(builder, requester)
        if require_consent and not is_exempt:
            await self.assert_accepted_privacy_policy(requester)

        if requester.access_token_id is not None:
            builder.internal_metadata.token_id = requester.access_token_id

        if txn_id is not None:
            builder.internal_metadata.txn_id = txn_id

        builder.internal_metadata.outlier = outlier

        builder.internal_metadata.historical = historical

        event, context = await self.create_new_client_event(
            builder=builder,
            requester=requester,
            allow_no_prev_events=allow_no_prev_events,
            prev_event_ids=prev_event_ids,
            auth_event_ids=auth_event_ids,
            state_event_ids=state_event_ids,
            depth=depth,
        )

        # In an ideal world we wouldn't need the second part of this condition. However,
        # this behaviour isn't spec'd yet, meaning we should be able to deactivate this
        # behaviour. Another reason is that this code is also evaluated each time a new
        # m.room.aliases event is created, which includes hitting a /directory route.
        # Therefore not including this condition here would render the similar one in
        # synapse.handlers.directory pointless.
        if builder.type == EventTypes.Aliases and self.require_membership_for_aliases:
            # Ideally we'd do the membership check in event_auth.check(), which
            # describes a spec'd algorithm for authenticating events received over
            # federation as well as those created locally. As of room v3, aliases events
            # can be created by users that are not in the room, therefore we have to
            # tolerate them in event_auth.check().
            prev_state_ids = await context.get_prev_state_ids(
                StateFilter.from_types([(EventTypes.Member, None)])
            )
            prev_event_id = prev_state_ids.get((EventTypes.Member, event.sender))
            prev_event = (
                await self.store.get_event(prev_event_id, allow_none=True)
                if prev_event_id
                else None
            )
            if not prev_event or prev_event.membership != Membership.JOIN:
                logger.warning(
                    (
                        "Attempt to send `m.room.aliases` in room %s by user %s but"
                        " membership is %s"
                    ),
                    event.room_id,
                    event.sender,
                    prev_event.membership if prev_event else None,
                )

                raise AuthError(
                    403, "You must be in the room to create an alias for it"
                )

        self.validator.validate_new(event, self.config)

        return event, context

    async def _is_exempt_from_privacy_policy(
        self, builder: EventBuilder, requester: Requester
    ) -> bool:
        """ "Determine if an event to be sent is exempt from having to consent
        to the privacy policy

        Args:
            builder: event being created
            requester: user requesting this event

        Returns:
            true if the event can be sent without the user consenting
        """
        # the only thing the user can do is join the server notices room.
        if builder.type == EventTypes.Member:
            membership = builder.content.get("membership", None)
            if membership == Membership.JOIN:
                return await self._is_server_notices_room(builder.room_id)
            elif membership == Membership.LEAVE:
                # the user is always allowed to leave (but not kick people)
                return builder.state_key == requester.user.to_string()
        return False

    async def _is_server_notices_room(self, room_id: str) -> bool:
        if self.config.servernotices.server_notices_mxid is None:
            return False
        user_ids = await self.store.get_users_in_room(room_id)
        return self.config.servernotices.server_notices_mxid in user_ids

    async def assert_accepted_privacy_policy(self, requester: Requester) -> None:
        """Check if a user has accepted the privacy policy

        Called when the given user is about to do something that requires
        privacy consent. We see if the user is exempt and otherwise check that
        they have given consent. If they have not, a ConsentNotGiven error is
        raised.

        Args:
            requester: The user making the request

        Returns:
            Returns normally if the user has consented or is exempt

        Raises:
            ConsentNotGivenError: if the user has not given consent yet
        """
        if self._block_events_without_consent_error is None:
            return

        # exempt AS users from needing consent
        if requester.app_service is not None:
            return

        user_id = requester.authenticated_entity
        if not user_id.startswith("@"):
            # The authenticated entity might not be a user, e.g. if it's the
            # server puppetting the user.
            return

        user = UserID.from_string(user_id)

        # exempt the system notices user
        if (
            self.config.servernotices.server_notices_mxid is not None
            and user_id == self.config.servernotices.server_notices_mxid
        ):
            return

        u = await self.store.get_user_by_id(user_id)
        assert u is not None
        if u["user_type"] in (UserTypes.SUPPORT, UserTypes.BOT):
            # support and bot users are not required to consent
            return
        if u["appservice_id"] is not None:
            # users registered by an appservice are exempt
            return
        if u["consent_version"] == self.config.consent.user_consent_version:
            return

        consent_uri = self._consent_uri_builder.build_user_consent_uri(user.localpart)
        msg = self._block_events_without_consent_error % {"consent_uri": consent_uri}
        raise ConsentNotGivenError(msg=msg, consent_uri=consent_uri)

    async def deduplicate_state_event(
        self, event: EventBase, context: EventContext
    ) -> Optional[EventBase]:
        """
        Checks whether event is in the latest resolved state in context.

        Args:
            event: The event to check for duplication.
            context: The event context.

        Returns:
            The previous version of the event is returned, if it is found in the
            event context. Otherwise, None is returned.
        """
        if event.internal_metadata.is_outlier():
            # This can happen due to out of band memberships
            return None

        prev_state_ids = await context.get_prev_state_ids(
            StateFilter.from_types([(event.type, None)])
        )
        prev_event_id = prev_state_ids.get((event.type, event.state_key))
        if not prev_event_id:
            return None
        prev_event = await self.store.get_event(prev_event_id, allow_none=True)
        if not prev_event:
            return None

        if prev_event and event.user_id == prev_event.user_id:
            prev_content = encode_canonical_json(prev_event.content)
            next_content = encode_canonical_json(event.content)
            if prev_content == next_content:
                return prev_event
        return None

    async def create_and_send_nonmember_event(
        self,
        requester: Requester,
        event_dict: dict,
        allow_no_prev_events: bool = False,
        prev_event_ids: Optional[List[str]] = None,
        state_event_ids: Optional[List[str]] = None,
        ratelimit: bool = True,
        txn_id: Optional[str] = None,
        ignore_shadow_ban: bool = False,
        outlier: bool = False,
        historical: bool = False,
        depth: Optional[int] = None,
    ) -> Tuple[EventBase, int]:
        """
        Creates an event, then sends it.

        See self.create_event and self.handle_new_client_event.

        Args:
            requester: The requester sending the event.
            event_dict: An entire event.
            allow_no_prev_events: Whether to allow this event to be created an empty
                list of prev_events. Normally this is prohibited just because most
                events should have a prev_event and we should only use this in special
                cases like MSC2716.
            prev_event_ids:
                The event IDs to use as the prev events.
                Should normally be left as None to automatically request them
                from the database.
            state_event_ids:
                The full state at a given event. This is used particularly by the MSC2716
                /batch_send endpoint. One use case is with insertion events which float at
                the beginning of a historical batch and don't have any `prev_events` to
                derive from; we add all of these state events as the explicit state so the
                rest of the historical batch can inherit the same state and state_group.
                This should normally be left as None, which will cause the auth_event_ids
                to be calculated based on the room state at the prev_events.
            ratelimit: Whether to rate limit this send.
            txn_id: The transaction ID.
            ignore_shadow_ban: True if shadow-banned users should be allowed to
                send this event.
            outlier: Indicates whether the event is an `outlier`, i.e. if
                it's from an arbitrary point and floating in the DAG as
                opposed to being inline with the current DAG.
            historical: Indicates whether the message is being inserted
                back in time around some existing events. This is used to skip
                a few checks and mark the event as backfilled.
            depth: Override the depth used to order the event in the DAG.
                Should normally be set to None, which will cause the depth to be calculated
                based on the prev_events.

        Returns:
            The event, and its stream ordering (if deduplication happened,
            the previous, duplicate event).

        Raises:
            ShadowBanError if the requester has been shadow-banned.
        """

        if event_dict["type"] == EventTypes.Member:
            raise SynapseError(
                500, "Tried to send member event through non-member codepath"
            )

        if not ignore_shadow_ban and requester.shadow_banned:
            # We randomly sleep a bit just to annoy the requester.
            await self.clock.sleep(random.randint(1, 10))
            raise ShadowBanError()

        # We limit the number of concurrent event sends in a room so that we
        # don't fork the DAG too much. If we don't limit then we can end up in
        # a situation where event persistence can't keep up, causing
        # extremities to pile up, which in turn leads to state resolution
        # taking longer.
        async with self.limiter.queue(event_dict["room_id"]):
            if txn_id and requester.access_token_id:
                existing_event_id = await self.store.get_event_id_from_transaction_id(
                    event_dict["room_id"],
                    requester.user.to_string(),
                    requester.access_token_id,
                    txn_id,
                )
                if existing_event_id:
                    event = await self.store.get_event(existing_event_id)
                    # we know it was persisted, so must have a stream ordering
                    assert event.internal_metadata.stream_ordering
                    return event, event.internal_metadata.stream_ordering

            event, context = await self.create_event(
                requester,
                event_dict,
                txn_id=txn_id,
                allow_no_prev_events=allow_no_prev_events,
                prev_event_ids=prev_event_ids,
                state_event_ids=state_event_ids,
                outlier=outlier,
                historical=historical,
                depth=depth,
            )

            assert self.hs.is_mine_id(event.sender), "User must be our own: %s" % (
                event.sender,
            )

            spam_check_result = await self.spam_checker.check_event_for_spam(event)
            if spam_check_result != self.spam_checker.NOT_SPAM:
                if isinstance(spam_check_result, tuple):
                    try:
                        [code, dict] = spam_check_result
                        raise SynapseError(
                            403,
                            "This message had been rejected as probable spam",
                            code,
                            dict,
                        )
                    except ValueError:
                        logger.error(
                            "Spam-check module returned invalid error value. Expecting [code, dict], got %s",
                            spam_check_result,
                        )
                        spam_check_result = Codes.FORBIDDEN

                if isinstance(spam_check_result, Codes):
                    raise SynapseError(
                        403,
                        "This message has been rejected as probable spam",
                        spam_check_result,
                    )

                # Backwards compatibility: if the return value is not an error code, it
                # means the module returned an error message to be included in the
                # SynapseError (which is now deprecated).
                raise SynapseError(
                    403,
                    spam_check_result,
                    Codes.FORBIDDEN,
                )

            ev = await self.handle_new_client_event(
                requester=requester,
                event=event,
                context=context,
                ratelimit=ratelimit,
                ignore_shadow_ban=ignore_shadow_ban,
            )

        # we know it was persisted, so must have a stream ordering
        assert ev.internal_metadata.stream_ordering
        return ev, ev.internal_metadata.stream_ordering

    @measure_func("create_new_client_event")
    async def create_new_client_event(
        self,
        builder: EventBuilder,
        requester: Optional[Requester] = None,
        allow_no_prev_events: bool = False,
        prev_event_ids: Optional[List[str]] = None,
        auth_event_ids: Optional[List[str]] = None,
        state_event_ids: Optional[List[str]] = None,
        depth: Optional[int] = None,
    ) -> Tuple[EventBase, EventContext]:
        """Create a new event for a local client

        Args:
            builder:
            requester:
            allow_no_prev_events: Whether to allow this event to be created an empty
                list of prev_events. Normally this is prohibited just because most
                events should have a prev_event and we should only use this in special
                cases like MSC2716.
            prev_event_ids:
                the forward extremities to use as the prev_events for the
                new event.

                If None, they will be requested from the database.

            auth_event_ids:
                The event ids to use as the auth_events for the new event.
                Should normally be left as None, which will cause them to be calculated
                based on the room state at the prev_events.

            state_event_ids:
                The full state at a given event. This is used particularly by the MSC2716
                /batch_send endpoint. One use case is with insertion events which float at
                the beginning of a historical batch and don't have any `prev_events` to
                derive from; we add all of these state events as the explicit state so the
                rest of the historical batch can inherit the same state and state_group.
                This should normally be left as None, which will cause the auth_event_ids
                to be calculated based on the room state at the prev_events.

            depth: Override the depth used to order the event in the DAG.
                Should normally be set to None, which will cause the depth to be calculated
                based on the prev_events.

        Returns:
            Tuple of created event, context
        """
        # Strip down the state_event_ids to only what we need to auth the event.
        # For example, we don't need extra m.room.member that don't match event.sender
        if state_event_ids is not None:
            # Do a quick check to make sure that prev_event_ids is present to
            # make the type-checking around `builder.build` happy.
            # prev_event_ids could be an empty array though.
            assert prev_event_ids is not None

            temp_event = await builder.build(
                prev_event_ids=prev_event_ids,
                auth_event_ids=state_event_ids,
                depth=depth,
            )
            state_events = await self.store.get_events_as_list(state_event_ids)
            # Create a StateMap[str]
            state_map = {(e.type, e.state_key): e.event_id for e in state_events}
            # Actually strip down and only use the necessary auth events
            auth_event_ids = self._event_auth_handler.compute_auth_events(
                event=temp_event,
                current_state_ids=state_map,
                for_verification=False,
            )

        if prev_event_ids is not None:
            assert (
                len(prev_event_ids) <= 10
            ), "Attempting to create an event with %i prev_events" % (
                len(prev_event_ids),
            )
        else:
            prev_event_ids = await self.store.get_prev_events_for_room(builder.room_id)

        # Do a quick sanity check here, rather than waiting until we've created the
        # event and then try to auth it (which fails with a somewhat confusing "No
        # create event in auth events")
        if allow_no_prev_events:
            # We allow events with no `prev_events` but it better have some `auth_events`
            assert (
                builder.type == EventTypes.Create
                # Allow an event to have empty list of prev_event_ids
                # only if it has auth_event_ids.
                or auth_event_ids
            ), "Attempting to create a non-m.room.create event with no prev_events or auth_event_ids"
        else:
            # we now ought to have some prev_events (unless it's a create event).
            assert (
                builder.type == EventTypes.Create or prev_event_ids
            ), "Attempting to create a non-m.room.create event with no prev_events"

        event = await builder.build(
            prev_event_ids=prev_event_ids,
            auth_event_ids=auth_event_ids,
            depth=depth,
        )

        # Pass on the outlier property from the builder to the event
        # after it is created
        if builder.internal_metadata.outlier:
            event.internal_metadata.outlier = True
            context = EventContext.for_outlier(self._storage_controllers)
        elif (
            event.type == EventTypes.MSC2716_INSERTION
            and state_event_ids
            and builder.internal_metadata.is_historical()
        ):
            # Add explicit state to the insertion event so it has state to derive
            # from even though it's floating with no `prev_events`. The rest of
            # the batch can derive from this state and state_group.
            #
            # TODO(faster_joins): figure out how this works, and make sure that the
            #   old state is complete.
            metadata = await self.store.get_metadata_for_events(state_event_ids)

            state_map_for_event: MutableStateMap[str] = {}
            for state_id in state_event_ids:
                data = metadata.get(state_id)
                if data is None:
                    # We're trying to persist a new historical batch of events
                    # with the given state, e.g. via
                    # `RoomBatchSendEventRestServlet`. The state can be inferred
                    # by Synapse or set directly by the client.
                    #
                    # Either way, we should have persisted all the state before
                    # getting here.
                    raise Exception(
                        f"State event {state_id} not found in DB,"
                        " Synapse should have persisted it before using it."
                    )

                if data.state_key is None:
                    raise Exception(
                        f"Trying to set non-state event {state_id} as state"
                    )

                state_map_for_event[(data.event_type, data.state_key)] = state_id

            context = await self.state.compute_event_context(
                event,
                state_ids_before_event=state_map_for_event,
            )
        else:
            context = await self.state.compute_event_context(event)

        if requester:
            context.app_service = requester.app_service

        res, new_content = await self.third_party_event_rules.check_event_allowed(
            event, context
        )
        if res is False:
            logger.info(
                "Event %s forbidden by third-party rules",
                event,
            )
            raise SynapseError(
                403, "This event is not allowed in this context", Codes.FORBIDDEN
            )
        elif new_content is not None:
            # the third-party rules want to replace the event. We'll need to build a new
            # event.
            event, context = await self._rebuild_event_after_third_party_rules(
                new_content, event
            )

        self.validator.validate_new(event, self.config)
        await self._validate_event_relation(event)
        logger.debug("Created event %s", event.event_id)

        return event, context

    async def _validate_event_relation(self, event: EventBase) -> None:
        """
        Ensure the relation data on a new event is not bogus.

        Args:
            event: The event being created.

        Raises:
            SynapseError if the event is invalid.
        """

        relation = relation_from_event(event)
        if not relation:
            return

        parent_event = await self.store.get_event(relation.parent_id, allow_none=True)
        if parent_event:
            # And in the same room.
            if parent_event.room_id != event.room_id:
                raise SynapseError(400, "Relations must be in the same room")

        else:
            # There must be some reason that the client knows the event exists,
            # see if there are existing relations. If so, assume everything is fine.
            if not await self.store.event_is_target_of_relation(relation.parent_id):
                # Otherwise, the client can't know about the parent event!
                raise SynapseError(400, "Can't send relation to unknown event")

        # If this event is an annotation then we check that that the sender
        # can't annotate the same way twice (e.g. stops users from liking an
        # event multiple times).
        if relation.rel_type == RelationTypes.ANNOTATION:
            aggregation_key = relation.aggregation_key

            if aggregation_key is None:
                raise SynapseError(400, "Missing aggregation key")

            if len(aggregation_key) > 500:
                raise SynapseError(400, "Aggregation key is too long")

            already_exists = await self.store.has_user_annotated_event(
                relation.parent_id, event.type, aggregation_key, event.sender
            )
            if already_exists:
                raise SynapseError(400, "Can't send same reaction twice")

        # Don't attempt to start a thread if the parent event is a relation.
        elif relation.rel_type == RelationTypes.THREAD:
            if await self.store.event_includes_relation(relation.parent_id):
                raise SynapseError(
                    400, "Cannot start threads from an event with a relation"
                )

    @measure_func("handle_new_client_event")
    async def handle_new_client_event(
        self,
        requester: Requester,
        event: EventBase,
        context: EventContext,
        ratelimit: bool = True,
        extra_users: Optional[List[UserID]] = None,
        ignore_shadow_ban: bool = False,
        dont_notify: bool = False,
    ) -> EventBase:
        """Processes a new event.

        This includes deduplicating, checking auth, persisting,
        notifying users, sending to remote servers, etc.

        If called from a worker will hit out to the master process for final
        processing.

        Args:
            requester
            event
            context
            ratelimit
            extra_users: Any extra users to notify about event

            ignore_shadow_ban: True if shadow-banned users should be allowed to
                send this event.

            dont_notify

        Return:
            If the event was deduplicated, the previous, duplicate, event. Otherwise,
            `event`.

        Raises:
            ShadowBanError if the requester has been shadow-banned.
        """
        extra_users = extra_users or []

        # we don't apply shadow-banning to membership events here. Invites are blocked
        # higher up the stack, and we allow shadow-banned users to send join and leave
        # events as normal.
        if (
            event.type != EventTypes.Member
            and not ignore_shadow_ban
            and requester.shadow_banned
        ):
            # We randomly sleep a bit just to annoy the requester.
            await self.clock.sleep(random.randint(1, 10))
            raise ShadowBanError()

        if event.is_state():
            prev_event = await self.deduplicate_state_event(event, context)
            if prev_event is not None:
                logger.info(
                    "Not bothering to persist state event %s duplicated by %s",
                    event.event_id,
                    prev_event.event_id,
                )
                return prev_event

        if event.is_state() and (event.type, event.state_key) == (
            EventTypes.Create,
            "",
        ):
            room_version_id = event.content.get(
                "room_version", RoomVersions.V1.identifier
            )
            maybe_room_version_obj = KNOWN_ROOM_VERSIONS.get(room_version_id)
            if not maybe_room_version_obj:
                raise UnsupportedRoomVersionError(
                    "Attempt to create a room with unsupported room version %s"
                    % (room_version_id,)
                )
            room_version_obj = maybe_room_version_obj
        else:
            room_version_obj = await self.store.get_room_version(event.room_id)

        if event.internal_metadata.is_out_of_band_membership():
            # the only sort of out-of-band-membership events we expect to see here are
            # invite rejections and rescinded knocks that we have generated ourselves.
            assert event.type == EventTypes.Member
            assert event.content["membership"] == Membership.LEAVE
        else:
            try:
                validate_event_for_room_version(room_version_obj, event)
                await self._event_auth_handler.check_auth_rules_from_context(
                    room_version_obj, event, context
                )
            except AuthError as err:
                logger.warning("Denying new event %r because %s", event, err)
                raise err

        # Ensure that we can round trip before trying to persist in db
        try:
            dump = json_encoder.encode(event.content)
            json_decoder.decode(dump)
        except Exception:
            logger.exception("Failed to encode content: %r", event.content)
            raise

        # We now persist the event (and update the cache in parallel, since we
        # don't want to block on it).
        result, _ = await make_deferred_yieldable(
            gather_results(
                (
                    run_in_background(
                        self._persist_event,
                        requester=requester,
                        event=event,
                        context=context,
                        ratelimit=ratelimit,
                        extra_users=extra_users,
                        dont_notify=dont_notify,
                    ),
                    run_in_background(
                        self.cache_joined_hosts_for_event, event, context
                    ).addErrback(log_failure, "cache_joined_hosts_for_event failed"),
                ),
                consumeErrors=True,
            )
        ).addErrback(unwrapFirstError)

        return result

    async def _persist_event(
        self,
        requester: Requester,
        event: EventBase,
        context: EventContext,
        ratelimit: bool = True,
        extra_users: Optional[List[UserID]] = None,
        dont_notify: bool = False,
    ) -> EventBase:
        """Actually persists the event. Should only be called by
        `handle_new_client_event`, and see its docstring for documentation of
        the arguments.
        """

        # Skip push notification actions for historical messages
        # because we don't want to notify people about old history back in time.
        # The historical messages also do not have the proper `context.current_state_ids`
        # and `state_groups` because they have `prev_events` that aren't persisted yet
        # (historical messages persisted in reverse-chronological order).
<<<<<<< HEAD
        if not event.internal_metadata.is_historical() and not event.content.get(EventContentFields.MSC2716_HISTORICAL):
            await self.action_generator.handle_push_actions_for_event(event, context)
=======
        if not event.internal_metadata.is_historical():
            await self._bulk_push_rule_evaluator.action_for_event_by_user(
                event, context
            )
>>>>>>> b8bf6123

        try:
            # If we're a worker we need to hit out to the master.
            writer_instance = self._events_shard_config.get_instance(event.room_id)
            if writer_instance != self._instance_name:
                result = await self.send_event(
                    instance_name=writer_instance,
                    event_id=event.event_id,
                    store=self.store,
                    requester=requester,
                    event=event,
                    context=context,
                    ratelimit=ratelimit,
                    extra_users=extra_users,
                    dont_notify=dont_notify,
                )
                stream_id = result["stream_id"]
                event_id = result["event_id"]
                if event_id != event.event_id:
                    # If we get a different event back then it means that its
                    # been de-duplicated, so we replace the given event with the
                    # one already persisted.
                    event = await self.store.get_event(event_id)
                else:
                    # If we newly persisted the event then we need to update its
                    # stream_ordering entry manually (as it was persisted on
                    # another worker).
                    event.internal_metadata.stream_ordering = stream_id
                return event

            event = await self.persist_and_notify_client_event(
                requester, event, context, ratelimit=ratelimit, extra_users=extra_users, dont_notify=dont_notify,
            )

            return event
        except Exception:
            # Ensure that we actually remove the entries in the push actions
            # staging area, if we calculated them.
            await self.store.remove_push_actions_from_staging(event.event_id)
            raise

    async def cache_joined_hosts_for_event(
        self, event: EventBase, context: EventContext
    ) -> None:
        """Precalculate the joined hosts at the event, when using Redis, so that
        external federation senders don't have to recalculate it themselves.
        """

        if not self._external_cache.is_enabled():
            return

        # If external cache is enabled we should always have this.
        assert self._external_cache_joined_hosts_updates is not None

        # We actually store two mappings, event ID -> prev state group,
        # state group -> joined hosts, which is much more space efficient
        # than event ID -> joined hosts.
        #
        # Note: We have to cache event ID -> prev state group, as we don't
        # store that in the DB.
        #
        # Note: We set the state group -> joined hosts cache if it hasn't been
        # set for a while, so that the expiry time is reset.

        state_entry = await self.state.resolve_state_groups_for_events(
            event.room_id, event_ids=event.prev_event_ids()
        )

        if state_entry.state_group:
            await self._external_cache.set(
                "event_to_prev_state_group",
                event.event_id,
                state_entry.state_group,
                expiry_ms=60 * 60 * 1000,
            )

            if state_entry.state_group in self._external_cache_joined_hosts_updates:
                return

            joined_hosts = await self.store.get_joined_hosts(event.room_id, state_entry)

            # Note that the expiry times must be larger than the expiry time in
            # _external_cache_joined_hosts_updates.
            await self._external_cache.set(
                "get_joined_hosts",
                str(state_entry.state_group),
                list(joined_hosts),
                expiry_ms=60 * 60 * 1000,
            )

            self._external_cache_joined_hosts_updates[state_entry.state_group] = None

    async def _validate_canonical_alias(
        self,
        directory_handler: DirectoryHandler,
        room_alias_str: str,
        expected_room_id: str,
    ) -> None:
        """
        Ensure that the given room alias points to the expected room ID.

        Args:
            directory_handler: The directory handler object.
            room_alias_str: The room alias to check.
            expected_room_id: The room ID that the alias should point to.
        """
        room_alias = RoomAlias.from_string(room_alias_str)
        try:
            mapping = await directory_handler.get_association(room_alias)
        except SynapseError as e:
            # Turn M_NOT_FOUND errors into M_BAD_ALIAS errors.
            if e.errcode == Codes.NOT_FOUND:
                raise SynapseError(
                    400,
                    "Room alias %s does not point to the room" % (room_alias_str,),
                    Codes.BAD_ALIAS,
                )
            raise

        if mapping["room_id"] != expected_room_id:
            raise SynapseError(
                400,
                "Room alias %s does not point to the room" % (room_alias_str,),
                Codes.BAD_ALIAS,
            )

    async def persist_and_notify_client_event(
        self,
        requester: Requester,
        event: EventBase,
        context: EventContext,
        ratelimit: bool = True,
        extra_users: Optional[List[UserID]] = None,
        dont_notify: bool = False,
    ) -> EventBase:
        """Called when we have fully built the event, have already
        calculated the push actions for the event, and checked auth.

        This should only be run on the instance in charge of persisting events.

        Returns:
            The persisted event. This may be different than the given event if
            it was de-duplicated (e.g. because we had already persisted an
            event with the same transaction ID.)
        """
        extra_users = extra_users or []

        assert self._storage_controllers.persistence is not None
        assert self._events_shard_config.should_handle(
            self._instance_name, event.room_id
        )

        if ratelimit:
            # We check if this is a room admin redacting an event so that we
            # can apply different ratelimiting. We do this by simply checking
            # it's not a self-redaction (to avoid having to look up whether the
            # user is actually admin or not).
            is_admin_redaction = False
            if event.type == EventTypes.Redaction:
                assert event.redacts is not None

                original_event = await self.store.get_event(
                    event.redacts,
                    redact_behaviour=EventRedactBehaviour.as_is,
                    get_prev_content=False,
                    allow_rejected=False,
                    allow_none=True,
                )

                is_admin_redaction = bool(
                    original_event and event.sender != original_event.sender
                )

            await self.request_ratelimiter.ratelimit(
                requester, is_admin_redaction=is_admin_redaction
            )

        await self._maybe_kick_guest_users(event, context)

        if event.type == EventTypes.CanonicalAlias:
            # Validate a newly added alias or newly added alt_aliases.

            original_alias = None
            original_alt_aliases: object = []

            original_event_id = event.unsigned.get("replaces_state")
            if original_event_id:
                original_event = await self.store.get_event(original_event_id)

                if original_event:
                    original_alias = original_event.content.get("alias", None)
                    original_alt_aliases = original_event.content.get("alt_aliases", [])

            # Check the alias is currently valid (if it has changed).
            room_alias_str = event.content.get("alias", None)
            directory_handler = self.hs.get_directory_handler()
            if room_alias_str and room_alias_str != original_alias:
                await self._validate_canonical_alias(
                    directory_handler, room_alias_str, event.room_id
                )

            # Check that alt_aliases is the proper form.
            alt_aliases = event.content.get("alt_aliases", [])
            if not isinstance(alt_aliases, (list, tuple)):
                raise SynapseError(
                    400, "The alt_aliases property must be a list.", Codes.INVALID_PARAM
                )

            # If the old version of alt_aliases is of an unknown form,
            # completely replace it.
            if not isinstance(original_alt_aliases, (list, tuple)):
                # TODO: check that the original_alt_aliases' entries are all strings
                original_alt_aliases = []

            # Check that each alias is currently valid.
            new_alt_aliases = set(alt_aliases) - set(original_alt_aliases)
            if new_alt_aliases:
                for alias_str in new_alt_aliases:
                    await self._validate_canonical_alias(
                        directory_handler, alias_str, event.room_id
                    )

        federation_handler = self.hs.get_federation_handler()

        if event.type == EventTypes.Member:
            if event.content["membership"] == Membership.INVITE:
                if not event.internal_metadata.outlier:
                    event.unsigned[
                        "invite_room_state"
                    ] = await self.store.get_stripped_room_state_from_event_context(
                        context,
                        self.room_prejoin_state_types,
                        membership_user_id=event.sender,
                    )

                invitee = UserID.from_string(event.state_key)
                if not self.hs.is_mine(invitee):
                    # TODO: Can we add signature from remote server in a nicer
                    # way? If we have been invited by a remote server, we need
                    # to get them to sign the event.

                    returned_invite = await federation_handler.send_invite(
                        invitee.domain, event
                    )
                    event.unsigned.pop("room_state", None)

                    # TODO: Make sure the signatures actually are correct.
                    event.signatures.update(returned_invite.signatures)

            if event.content["membership"] == Membership.KNOCK:
                if not event.internal_metadata.outlier:
                    event.unsigned[
                        "knock_room_state"
                    ] = await self.store.get_stripped_room_state_from_event_context(
                        context,
                        self.room_prejoin_state_types,
                    )

        if event.type == EventTypes.Redaction:
            assert event.redacts is not None

            original_event = await self.store.get_event(
                event.redacts,
                redact_behaviour=EventRedactBehaviour.as_is,
                get_prev_content=False,
                allow_rejected=False,
                allow_none=True,
            )

            room_version = await self.store.get_room_version_id(event.room_id)
            room_version_obj = KNOWN_ROOM_VERSIONS[room_version]

            # we can make some additional checks now if we have the original event.
            if original_event:
                if original_event.type == EventTypes.Create:
                    raise AuthError(403, "Redacting create events is not permitted")

                if original_event.room_id != event.room_id:
                    raise SynapseError(400, "Cannot redact event from a different room")

                if original_event.type == EventTypes.ServerACL:
                    raise AuthError(403, "Redacting server ACL events is not permitted")

                # Add a little safety stop-gap to prevent people from trying to
                # redact MSC2716 related events when they're in a room version
                # which does not support it yet. We allow people to use MSC2716
                # events in existing room versions but only from the room
                # creator since it does not require any changes to the auth
                # rules and in effect, the redaction algorithm . In the
                # supported room version, we add the `historical` power level to
                # auth the MSC2716 related events and adjust the redaction
                # algorthim to keep the `historical` field around (redacting an
                # event should only strip fields which don't affect the
                # structural protocol level).
                is_msc2716_event = (
                    original_event.type == EventTypes.MSC2716_INSERTION
                    or original_event.type == EventTypes.MSC2716_BATCH
                    or original_event.type == EventTypes.MSC2716_MARKER
                )
                if not room_version_obj.msc2716_historical and is_msc2716_event:
                    raise AuthError(
                        403,
                        "Redacting MSC2716 events is not supported in this room version",
                    )

            event_types = event_auth.auth_types_for_event(event.room_version, event)
            prev_state_ids = await context.get_prev_state_ids(
                StateFilter.from_types(event_types)
            )

            auth_events_ids = self._event_auth_handler.compute_auth_events(
                event, prev_state_ids, for_verification=True
            )
            auth_events_map = await self.store.get_events(auth_events_ids)
            auth_events = {(e.type, e.state_key): e for e in auth_events_map.values()}

            if event_auth.check_redaction(
                room_version_obj, event, auth_events=auth_events
            ):
                # this user doesn't have 'redact' rights, so we need to do some more
                # checks on the original event. Let's start by checking the original
                # event exists.
                if not original_event:
                    raise NotFoundError("Could not find event %s" % (event.redacts,))

                if event.user_id != original_event.user_id:
                    raise AuthError(403, "You don't have permission to redact events")

                # all the checks are done.
                event.internal_metadata.recheck_redaction = False

        if event.type == EventTypes.Create:
            prev_state_ids = await context.get_prev_state_ids()
            if prev_state_ids:
                raise AuthError(403, "Changing the room create event is forbidden")

        if event.type == EventTypes.MSC2716_INSERTION:
            room_version = await self.store.get_room_version_id(event.room_id)
            room_version_obj = KNOWN_ROOM_VERSIONS[room_version]

            create_event = await self.store.get_create_event_for_room(event.room_id)
            room_creator = create_event.content.get(EventContentFields.ROOM_CREATOR)

            # Only check an insertion event if the room version
            # supports it or the event is from the room creator.
            if room_version_obj.msc2716_historical or (
                self.config.experimental.msc2716_enabled
                and event.sender == room_creator
            ):
                next_batch_id = event.content.get(
                    EventContentFields.MSC2716_NEXT_BATCH_ID
                )
                conflicting_insertion_event_id = None
                if next_batch_id:
                    conflicting_insertion_event_id = (
                        await self.store.get_insertion_event_id_by_batch_id(
                            event.room_id, next_batch_id
                        )
                    )
                if conflicting_insertion_event_id is not None:
                    # The current insertion event that we're processing is invalid
                    # because an insertion event already exists in the room with the
                    # same next_batch_id. We can't allow multiple because the batch
                    # pointing will get weird, e.g. we can't determine which insertion
                    # event the batch event is pointing to.
                    raise SynapseError(
                        HTTPStatus.BAD_REQUEST,
                        "Another insertion event already exists with the same next_batch_id",
                        errcode=Codes.INVALID_PARAM,
                    )

        # Mark any `m.historical` messages as backfilled so they don't appear
        # in `/sync` and have the proper decrementing `stream_ordering` as we import
        backfilled = False
        if event.internal_metadata.is_historical():
            backfilled = True

        # Note that this returns the event that was persisted, which may not be
        # the same as we passed in if it was deduplicated due transaction IDs.
        (
            event,
            event_pos,
            max_stream_token,
        ) = await self._storage_controllers.persistence.persist_event(
            event, context=context, backfilled=backfilled
        )

        if self._ephemeral_events_enabled:
            # If there's an expiry timestamp on the event, schedule its expiry.
            self._message_handler.maybe_schedule_expiry(event)

        if dont_notify:
            # Skip notifying clients, this is used for Beeper's custom
            # batch sending of non-historical messages.
            return event

        async def _notify() -> None:
            try:
                await self.notifier.on_new_room_event(
                    event, event_pos, max_stream_token, extra_users=extra_users
                )
            except Exception:
                logger.exception(
                    "Error notifying about new room event %s",
                    event.event_id,
                )

        run_in_background(_notify)

        if event.type == EventTypes.Message:
            # We don't want to block sending messages on any presence code. This
            # matters as sometimes presence code can take a while.
            run_in_background(self._bump_active_time, requester.user)

        return event

    async def _maybe_kick_guest_users(
        self, event: EventBase, context: EventContext
    ) -> None:
        if event.type != EventTypes.GuestAccess:
            return

        guest_access = event.content.get(EventContentFields.GUEST_ACCESS)
        if guest_access == GuestAccess.CAN_JOIN:
            return

        current_state_ids = await context.get_current_state_ids()

        # since this is a client-generated event, it cannot be an outlier and we must
        # therefore have the state ids.
        assert current_state_ids is not None
        current_state_dict = await self.store.get_events(
            list(current_state_ids.values())
        )
        current_state = list(current_state_dict.values())
        logger.info("maybe_kick_guest_users %r", current_state)
        await self.hs.get_room_member_handler().kick_guest_users(current_state)

    async def _bump_active_time(self, user: UserID) -> None:
        try:
            presence = self.hs.get_presence_handler()
            await presence.bump_presence_active_time(user)
        except Exception:
            logger.exception("Error bumping presence active time")

    async def _send_dummy_events_to_fill_extremities(self) -> None:
        """Background task to send dummy events into rooms that have a large
        number of extremities
        """
        self._expire_rooms_to_exclude_from_dummy_event_insertion()
        room_ids = await self.store.get_rooms_with_many_extremities(
            min_count=self._dummy_events_threshold,
            limit=5,
            room_id_filter=self._rooms_to_exclude_from_dummy_event_insertion.keys(),
        )

        for room_id in room_ids:
            dummy_event_sent = await self._send_dummy_event_for_room(room_id)

            if not dummy_event_sent:
                # Did not find a valid user in the room, so remove from future attempts
                # Exclusion is time limited, so the room will be rechecked in the future
                # dependent on _DUMMY_EVENT_ROOM_EXCLUSION_EXPIRY
                logger.info(
                    "Failed to send dummy event into room %s. Will exclude it from "
                    "future attempts until cache expires" % (room_id,)
                )
                now = self.clock.time_msec()
                self._rooms_to_exclude_from_dummy_event_insertion[room_id] = now

    async def _send_dummy_event_for_room(self, room_id: str) -> bool:
        """Attempt to send a dummy event for the given room.

        Args:
            room_id: room to try to send an event from

        Returns:
            True if a dummy event was successfully sent. False if no user was able
            to send an event.
        """

        # For each room we need to find a joined member we can use to send
        # the dummy event with.
        latest_event_ids = await self.store.get_prev_events_for_room(room_id)
        members = await self.state.get_current_users_in_room(
            room_id, latest_event_ids=latest_event_ids
        )
        for user_id in members:
            if not self.hs.is_mine_id(user_id):
                continue
            requester = create_requester(user_id, authenticated_entity=self.server_name)
            try:
                event, context = await self.create_event(
                    requester,
                    {
                        "type": EventTypes.Dummy,
                        "content": {},
                        "room_id": room_id,
                        "sender": user_id,
                    },
                    prev_event_ids=latest_event_ids,
                )

                event.internal_metadata.proactively_send = False

                # Since this is a dummy-event it is OK if it is sent by a
                # shadow-banned user.
                await self.handle_new_client_event(
                    requester,
                    event,
                    context,
                    ratelimit=False,
                    ignore_shadow_ban=True,
                )
                return True
            except AuthError:
                logger.info(
                    "Failed to send dummy event into room %s for user %s due to "
                    "lack of power. Will try another user" % (room_id, user_id)
                )
        return False

    def _expire_rooms_to_exclude_from_dummy_event_insertion(self) -> None:
        expire_before = self.clock.time_msec() - _DUMMY_EVENT_ROOM_EXCLUSION_EXPIRY
        to_expire = set()
        for room_id, time in self._rooms_to_exclude_from_dummy_event_insertion.items():
            if time < expire_before:
                to_expire.add(room_id)
        for room_id in to_expire:
            logger.debug(
                "Expiring room id %s from dummy event insertion exclusion cache",
                room_id,
            )
            del self._rooms_to_exclude_from_dummy_event_insertion[room_id]

    async def _rebuild_event_after_third_party_rules(
        self, third_party_result: dict, original_event: EventBase
    ) -> Tuple[EventBase, EventContext]:
        # the third_party_event_rules want to replace the event.
        # we do some basic checks, and then return the replacement event and context.

        # Construct a new EventBuilder and validate it, which helps with the
        # rest of these checks.
        try:
            builder = self.event_builder_factory.for_room_version(
                original_event.room_version, third_party_result
            )
            self.validator.validate_builder(builder)
        except SynapseError as e:
            raise Exception(
                "Third party rules module created an invalid event: " + e.msg,
            )

        immutable_fields = [
            # changing the room is going to break things: we've already checked that the
            # room exists, and are holding a concurrency limiter token for that room.
            # Also, we might need to use a different room version.
            "room_id",
            # changing the type or state key might work, but we'd need to check that the
            # calling functions aren't making assumptions about them.
            "type",
            "state_key",
        ]

        for k in immutable_fields:
            if getattr(builder, k, None) != original_event.get(k):
                raise Exception(
                    "Third party rules module created an invalid event: "
                    "cannot change field " + k
                )

        # check that the new sender belongs to this HS
        if not self.hs.is_mine_id(builder.sender):
            raise Exception(
                "Third party rules module created an invalid event: "
                "invalid sender " + builder.sender
            )

        # copy over the original internal metadata
        for k, v in original_event.internal_metadata.get_dict().items():
            setattr(builder.internal_metadata, k, v)

        # modules can send new state events, so we re-calculate the auth events just in
        # case.
        prev_event_ids = await self.store.get_prev_events_for_room(builder.room_id)

        event = await builder.build(
            prev_event_ids=prev_event_ids,
            auth_event_ids=None,
        )

        # we rebuild the event context, to be on the safe side. If nothing else,
        # delta_ids might need an update.
        context = await self.state.compute_event_context(event)
        return event, context<|MERGE_RESOLUTION|>--- conflicted
+++ resolved
@@ -1359,15 +1359,10 @@
         # The historical messages also do not have the proper `context.current_state_ids`
         # and `state_groups` because they have `prev_events` that aren't persisted yet
         # (historical messages persisted in reverse-chronological order).
-<<<<<<< HEAD
         if not event.internal_metadata.is_historical() and not event.content.get(EventContentFields.MSC2716_HISTORICAL):
-            await self.action_generator.handle_push_actions_for_event(event, context)
-=======
-        if not event.internal_metadata.is_historical():
             await self._bulk_push_rule_evaluator.action_for_event_by_user(
                 event, context
             )
->>>>>>> b8bf6123
 
         try:
             # If we're a worker we need to hit out to the master.
