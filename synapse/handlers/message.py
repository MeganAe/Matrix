--- conflicted
+++ resolved
@@ -389,11 +389,12 @@
 
         self.room_invite_state_types = self.hs.config.room_invite_state_types
 
-        self.membership_types_to_include_profile_data_in = (
-            {Membership.JOIN, Membership.INVITE}
-            if self.hs.config.include_profile_data_on_invite
-            else {Membership.JOIN}
-        )
+        self.membership_types_to_include_profile_data_in = {
+            Membership.JOIN,
+            Membership.KNOCK,
+        }
+        if self.hs.config.include_profile_data_on_invite:
+            self.membership_types_to_include_profile_data_in.add(Membership.INVITE)
 
         self.send_event = ReplicationSendEventRestServlet.make_client(hs)
 
@@ -508,11 +509,7 @@
             membership = builder.content.get("membership", None)
             target = UserID.from_string(builder.state_key)
 
-<<<<<<< HEAD
-            if membership in {Membership.JOIN, Membership.INVITE, Membership.KNOCK}:
-=======
             if membership in self.membership_types_to_include_profile_data_in:
->>>>>>> 2566dc57
                 # If event doesn't include a display name, add one.
                 profile = self.profile_handler
                 content = builder.content
