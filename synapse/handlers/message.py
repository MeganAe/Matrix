--- conflicted
+++ resolved
@@ -1379,20 +1379,13 @@
         # The historical messages also do not have the proper `context.current_state_ids`
         # and `state_groups` because they have `prev_events` that aren't persisted yet
         # (historical messages persisted in reverse-chronological order).
-<<<<<<< HEAD
         if not event.internal_metadata.is_historical() and not event.content.get(
             EventContentFields.MSC2716_HISTORICAL
         ):
-            await self._bulk_push_rule_evaluator.action_for_event_by_user(
-                event, context
-            )
-=======
-        if not event.internal_metadata.is_historical():
             with opentracing.start_active_span("calculate_push_actions"):
                 await self._bulk_push_rule_evaluator.action_for_event_by_user(
                     event, context
                 )
->>>>>>> 738c1172
 
         try:
             # If we're a worker we need to hit out to the master.
