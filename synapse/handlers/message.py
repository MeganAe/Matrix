--- conflicted
+++ resolved
@@ -1022,15 +1022,12 @@
             and state_event_ids
             and builder.internal_metadata.is_historical()
         ):
-<<<<<<< HEAD
             # Add explicit state to the insertion event so the rest of the batch
             # can inherit the same state and state_group
-            old_state = await self.store.get_events_as_list(state_event_ids)
-=======
+            #
             # TODO(faster_joins): figure out how this works, and make sure that the
             #   old state is complete.
-            old_state = await self.store.get_events_as_list(full_state_ids_at_event)
->>>>>>> 00a67f83
+            old_state = await self.store.get_events_as_list(state_event_ids)
             context = await self.state.compute_event_context(event, old_state=old_state)
         else:
             context = await self.state.compute_event_context(event)
