--- conflicted
+++ resolved
@@ -502,15 +502,8 @@
 
         self.request_ratelimiter = hs.get_request_ratelimiter()
 
-<<<<<<< HEAD
-        # We arbitrarily limit concurrent event creation for a room to 5.
-        # This is to stop us from diverging history *too* much.
-        # Beeper: limit changed from 5 -> 1, see:
-        # https://mau.dev/maunium/synapse/-/commit/d4ec0b6762852ce2e7e9a741db57ad459922c5a3
-=======
         # We limit concurrent event creation for a room to 1. This prevents state resolution
         # from occurring when sending bursts of events to a local room
->>>>>>> 9f7d6c6b
         self.limiter = Linearizer(max_count=1, name="room_event_creation_limit")
 
         self._bulk_push_rule_evaluator = hs.get_bulk_push_rule_evaluator()
@@ -1578,7 +1571,6 @@
 
         # If external cache is enabled we should always have this.
         assert self._external_cache_joined_hosts_updates is not None
-<<<<<<< HEAD
 
         for event, event_context in events_and_context:
             # Beeper hack: we don't need joined hosts for bridged events because
@@ -1586,10 +1578,6 @@
             if event.sender.startswith("@_"):
                 return
 
-=======
-
-        for event, event_context in events_and_context:
->>>>>>> 9f7d6c6b
             if event_context.partial_state:
                 # To populate the cache for a partial-state event, we either have to
                 # block until full state, which the code below does, or change the
