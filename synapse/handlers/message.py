--- conflicted
+++ resolved
@@ -635,67 +635,6 @@
         msg = self._block_events_without_consent_error % {"consent_uri": consent_uri}
         raise ConsentNotGivenError(msg=msg, consent_uri=consent_uri)
 
-<<<<<<< HEAD
-    async def send_nonmember_event(
-        self,
-        requester: Requester,
-        event: EventBase,
-        context: EventContext,
-        ratelimit: bool = True,
-        ignore_shadow_ban: bool = False,
-    ) -> Tuple[EventBase, int]:
-        """
-        Persists and notifies local clients and federation of an event.
-
-        Args:
-            requester: The requester sending the event.
-            event: The event to send.
-            context: The context of the event.
-            ratelimit: Whether to rate limit this send.
-            ignore_shadow_ban: True if shadow-banned users should be allowed to
-                send this event.
-
-        Returns:
-            The event and stream_id of the persisted event. The returned event
-            may not match the given event if it was deduplicated due to an
-            existing event matching the transaction ID.
-
-        Raises:
-            ShadowBanError if the requester has been shadow-banned.
-        """
-        if event.type == EventTypes.Member:
-            raise SynapseError(
-                500, "Tried to send member event through non-member codepath"
-            )
-
-        if not ignore_shadow_ban and requester.shadow_banned:
-            # We randomly sleep a bit just to annoy the requester.
-            await self.clock.sleep(random.randint(1, 10))
-            raise ShadowBanError()
-
-        user = UserID.from_string(event.sender)
-
-        assert self.hs.is_mine(user), "User must be our own: %s" % (user,)
-
-        if event.is_state():
-            prev_event = await self.deduplicate_state_event(event, context)
-            if prev_event is not None:
-                logger.info(
-                    "Not bothering to persist state event %s duplicated by %s",
-                    event.event_id,
-                    prev_event.event_id,
-                )
-                return (
-                    prev_event,
-                    prev_event.internal_metadata.stream_ordering,
-                )
-
-        return await self.handle_new_client_event(
-            requester=requester, event=event, context=context, ratelimit=ratelimit
-        )
-
-=======
->>>>>>> b460a088
     async def deduplicate_state_event(
         self, event: EventBase, context: EventContext
     ) -> Optional[EventBase]:
@@ -747,14 +686,8 @@
                 send this event.
 
         Returns:
-<<<<<<< HEAD
-            The event and stream_id of the persisted event. The returned event
-            may not match the given event if it was deduplicated due to an
-            existing event matching the transaction ID.
-=======
-            The event, and its stream ordering (if state event deduplication happened,
+            The event, and its stream ordering (if deduplication happened,
             the previous, duplicate event).
->>>>>>> b460a088
 
         Raises:
             ShadowBanError if the requester has been shadow-banned.
@@ -782,6 +715,8 @@
                 )
                 if existing_event_id:
                     event = await self.store.get_event(existing_event_id)
+                    # we know it was persisted, so must have a stream ordering
+                    assert event.internal_metadata.stream_ordering
                     return event, event.internal_metadata.stream_ordering
 
             event, context = await self.create_event(
@@ -798,17 +733,10 @@
                     spam_error = "Spam is not permitted here"
                 raise SynapseError(403, spam_error, Codes.FORBIDDEN)
 
-<<<<<<< HEAD
-            event, stream_id = await self.send_nonmember_event(
-                requester,
-                event,
-                context,
-=======
             ev = await self.handle_new_client_event(
                 requester=requester,
                 event=event,
                 context=context,
->>>>>>> b460a088
                 ratelimit=ratelimit,
                 ignore_shadow_ban=ignore_shadow_ban,
             )
@@ -889,16 +817,11 @@
         context: EventContext,
         ratelimit: bool = True,
         extra_users: List[UserID] = [],
-<<<<<<< HEAD
-    ) -> Tuple[EventBase, int]:
-        """Processes a new event. This includes checking auth, persisting it,
-=======
         ignore_shadow_ban: bool = False,
     ) -> EventBase:
         """Processes a new event.
 
         This includes deduplicating, checking auth, persisting,
->>>>>>> b460a088
         notifying users, sending to remote servers, etc.
 
         If called from a worker will hit out to the master process for final
@@ -911,12 +834,6 @@
             ratelimit
             extra_users: Any extra users to notify about event
 
-<<<<<<< HEAD
-        Returns:
-            The event and stream_id of the persisted event. The returned event
-            may not match the given event if it was deduplicated due to an
-            existing event matching the transaction ID.
-=======
             ignore_shadow_ban: True if shadow-banned users should be allowed to
                 send this event.
 
@@ -926,7 +843,6 @@
 
         Raises:
             ShadowBanError if the requester has been shadow-banned.
->>>>>>> b460a088
         """
 
         # we don't apply shadow-banning to membership events here. Invites are blocked
@@ -1007,22 +923,15 @@
                 event_id = result["event_id"]
                 if event_id != event.event_id:
                     event = await self.store.get_event(event_id)
-                event.internal_metadata.stream_ordering = stream_id
-<<<<<<< HEAD
-                return event, stream_id
-=======
+                else:
+                    event.internal_metadata.stream_ordering = stream_id
                 return event
->>>>>>> b460a088
 
             event, stream_id = await self.persist_and_notify_client_event(
                 requester, event, context, ratelimit=ratelimit, extra_users=extra_users
             )
 
-<<<<<<< HEAD
-            return event, stream_id
-=======
             return event
->>>>>>> b460a088
         except Exception:
             # Ensure that we actually remove the entries in the push actions
             # staging area, if we calculated them.
