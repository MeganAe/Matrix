--- conflicted
+++ resolved
@@ -1307,19 +1307,6 @@
 
         # We now persist the event (and update the cache in parallel, since we
         # don't want to block on it).
-<<<<<<< HEAD
-        result, _ = await make_deferred_yieldable(
-            gather_results(
-                (
-                    run_in_background(
-                        self._persist_event,
-                        requester=requester,
-                        event=event,
-                        context=context,
-                        ratelimit=ratelimit,
-                        extra_users=extra_users,
-                        dont_notify=dont_notify,
-=======
         try:
             result, _ = await make_deferred_yieldable(
                 gather_results(
@@ -1331,13 +1318,13 @@
                             context=context,
                             ratelimit=ratelimit,
                             extra_users=extra_users,
+                            dont_notify=dont_notify,
                         ),
                         run_in_background(
                             self.cache_joined_hosts_for_event, event, context
                         ).addErrback(
                             log_failure, "cache_joined_hosts_for_event failed"
                         ),
->>>>>>> 93740cae
                     ),
                     consumeErrors=True,
                 )
@@ -1386,19 +1373,6 @@
             # If we're a worker we need to hit out to the master.
             writer_instance = self._events_shard_config.get_instance(event.room_id)
             if writer_instance != self._instance_name:
-<<<<<<< HEAD
-                result = await self.send_event(
-                    instance_name=writer_instance,
-                    event_id=event.event_id,
-                    store=self.store,
-                    requester=requester,
-                    event=event,
-                    context=context,
-                    ratelimit=ratelimit,
-                    extra_users=extra_users,
-                    dont_notify=dont_notify,
-                )
-=======
                 try:
                     result = await self.send_event(
                         instance_name=writer_instance,
@@ -1409,12 +1383,12 @@
                         context=context,
                         ratelimit=ratelimit,
                         extra_users=extra_users,
+                        dont_notify=dont_notify,
                     )
                 except SynapseError as e:
                     if e.code == HTTPStatus.CONFLICT:
                         raise PartialStateConflictError()
                     raise
->>>>>>> 93740cae
                 stream_id = result["stream_id"]
                 event_id = result["event_id"]
                 if event_id != event.event_id:
