# Copyright 2014-2016 OpenMarket Ltd
# Copyright 2017-2018 New Vector Ltd
# Copyright 2019-2020 The Matrix.org Foundation C.I.C.
# Copyrignt 2020 Sorunome
#
# Licensed under the Apache License, Version 2.0 (the "License");
# you may not use this file except in compliance with the License.
# You may obtain a copy of the License at
#
#     http://www.apache.org/licenses/LICENSE-2.0
#
# Unless required by applicable law or agreed to in writing, software
# distributed under the License is distributed on an "AS IS" BASIS,
# WITHOUT WARRANTIES OR CONDITIONS OF ANY KIND, either express or implied.
# See the License for the specific language governing permissions and
# limitations under the License.
import logging
import random
from http import HTTPStatus
from typing import TYPE_CHECKING, Any, Dict, List, Mapping, Optional, Tuple

from canonicaljson import encode_canonical_json

from twisted.internet.interfaces import IDelayedCall

from synapse import event_auth
from synapse.api.constants import (
    EventContentFields,
    EventTypes,
    GuestAccess,
    HistoryVisibility,
    Membership,
    RelationTypes,
    UserTypes,
)
from synapse.api.errors import (
    AuthError,
    Codes,
    ConsentNotGivenError,
    LimitExceededError,
    NotFoundError,
    ShadowBanError,
    SynapseError,
    UnstableSpecAuthError,
    UnsupportedRoomVersionError,
)
from synapse.api.room_versions import KNOWN_ROOM_VERSIONS
from synapse.api.urls import ConsentURIBuilder
from synapse.event_auth import validate_event_for_room_version
from synapse.events import EventBase, relation_from_event
from synapse.events.builder import EventBuilder
from synapse.events.snapshot import EventContext
from synapse.events.validator import EventValidator
from synapse.handlers.directory import DirectoryHandler
from synapse.logging import opentracing
from synapse.logging.context import make_deferred_yieldable, run_in_background
from synapse.metrics.background_process_metrics import run_as_background_process
from synapse.replication.http.send_event import ReplicationSendEventRestServlet
from synapse.replication.http.send_events import ReplicationSendEventsRestServlet
from synapse.storage.databases.main.events import PartialStateConflictError
from synapse.storage.databases.main.events_worker import EventRedactBehaviour
from synapse.storage.state import StateFilter
from synapse.types import (
    MutableStateMap,
    PersistedEventPosition,
    Requester,
    RoomAlias,
    StateMap,
    StreamToken,
    UserID,
    create_requester,
)
from synapse.util import json_decoder, json_encoder, log_failure, unwrapFirstError
from synapse.util.async_helpers import Linearizer, gather_results
from synapse.util.caches.expiringcache import ExpiringCache
from synapse.util.metrics import measure_func
from synapse.visibility import get_effective_room_visibility_from_state

if TYPE_CHECKING:
    from synapse.events.third_party_rules import ThirdPartyEventRules
    from synapse.server import HomeServer

logger = logging.getLogger(__name__)


class MessageHandler:
    """Contains some read only APIs to get state about a room"""

    def __init__(self, hs: "HomeServer"):
        self.auth = hs.get_auth()
        self.clock = hs.get_clock()
        self.state = hs.get_state_handler()
        self.store = hs.get_datastores().main
        self._storage_controllers = hs.get_storage_controllers()
        self._state_storage_controller = self._storage_controllers.state
        self._event_serializer = hs.get_event_client_serializer()
        self._ephemeral_events_enabled = hs.config.server.enable_ephemeral_messages

        # The scheduled call to self._expire_event. None if no call is currently
        # scheduled.
        self._scheduled_expiry: Optional[IDelayedCall] = None

        if not hs.config.worker.worker_app:
            run_as_background_process(
                "_schedule_next_expiry", self._schedule_next_expiry
            )

    async def get_room_data(
        self,
        requester: Requester,
        room_id: str,
        event_type: str,
        state_key: str,
    ) -> Optional[EventBase]:
        """Get data from a room.

        Args:
            requester: The user who did the request.
            room_id
            event_type
            state_key
        Returns:
            The path data content.
        Raises:
            SynapseError or AuthError if the user is not in the room
        """
        (
            membership,
            membership_event_id,
        ) = await self.auth.check_user_in_room_or_world_readable(
            room_id, requester, allow_departed_users=True
        )

        if membership == Membership.JOIN:
            data = await self._storage_controllers.state.get_current_state_event(
                room_id, event_type, state_key
            )
        elif membership == Membership.LEAVE:
            key = (event_type, state_key)
            # If the membership is not JOIN, then the event ID should exist.
            assert (
                membership_event_id is not None
            ), "check_user_in_room_or_world_readable returned invalid data"
            room_state = await self._state_storage_controller.get_state_for_events(
                [membership_event_id], StateFilter.from_types([key])
            )
            data = room_state[membership_event_id].get(key)
        else:
            # check_user_in_room_or_world_readable, if it doesn't raise an AuthError, should
            # only ever return a Membership.JOIN/LEAVE object
            #
            # Safeguard in case it returned something else
            logger.error(
                "Attempted to retrieve data from a room for a user that has never been in it. "
                "This should not have happened."
            )
            raise UnstableSpecAuthError(
                403,
                "User not in room",
                errcode=Codes.NOT_JOINED,
            )

        return data

    async def get_state_events(
        self,
        requester: Requester,
        room_id: str,
        state_filter: Optional[StateFilter] = None,
        at_token: Optional[StreamToken] = None,
    ) -> List[dict]:
        """Retrieve all state events for a given room. If the user is
        joined to the room then return the current state. If the user has
        left the room return the state events from when they left. If an explicit
        'at' parameter is passed, return the state events as of that event, if
        visible.

        Args:
            requester: The user requesting state events.
            room_id: The room ID to get all state events from.
            state_filter: The state filter used to fetch state from the database.
            at_token: the stream token of the at which we are requesting
                the stats. If the user is not allowed to view the state as of that
                stream token, we raise a 403 SynapseError. If None, returns the current
                state based on the current_state_events table.
        Returns:
            A list of dicts representing state events. [{}, {}, {}]
        Raises:
            NotFoundError (404) if the at token does not yield an event

            AuthError (403) if the user doesn't have permission to view
            members of this room.
        """
        state_filter = state_filter or StateFilter.all()
        user_id = requester.user.to_string()

        if at_token:
            last_event_id = (
                await self.store.get_last_event_in_room_before_stream_ordering(
                    room_id,
                    end_token=at_token.room_key,
                )
            )

            if not last_event_id:
                raise NotFoundError("Can't find event for token %s" % (at_token,))

            if not await self._user_can_see_state_at_event(
                user_id, room_id, last_event_id
            ):
                raise AuthError(
                    403,
                    "User %s not allowed to view events in room %s at token %s"
                    % (user_id, room_id, at_token),
                )

            room_state_events = (
                await self._state_storage_controller.get_state_for_events(
                    [last_event_id], state_filter=state_filter
                )
            )
            room_state: Mapping[Any, EventBase] = room_state_events[last_event_id]
        else:
            (
                membership,
                membership_event_id,
            ) = await self.auth.check_user_in_room_or_world_readable(
                room_id, requester, allow_departed_users=True
            )

            if membership == Membership.JOIN:
                state_ids = await self._state_storage_controller.get_current_state_ids(
                    room_id, state_filter=state_filter
                )
                room_state = await self.store.get_events(state_ids.values())
            elif membership == Membership.LEAVE:
                # If the membership is not JOIN, then the event ID should exist.
                assert (
                    membership_event_id is not None
                ), "check_user_in_room_or_world_readable returned invalid data"
                room_state_events = (
                    await self._state_storage_controller.get_state_for_events(
                        [membership_event_id], state_filter=state_filter
                    )
                )
                room_state = room_state_events[membership_event_id]

        now = self.clock.time_msec()
        events = self._event_serializer.serialize_events(room_state.values(), now)
        return events

    async def _user_can_see_state_at_event(
        self, user_id: str, room_id: str, event_id: str
    ) -> bool:
        # check whether the user was in the room, and the history visibility,
        # at that time.
        state_map = await self._state_storage_controller.get_state_for_event(
            event_id,
            StateFilter.from_types(
                [
                    (EventTypes.Member, user_id),
                    (EventTypes.RoomHistoryVisibility, ""),
                ]
            ),
        )

        membership = None
        membership_event = state_map.get((EventTypes.Member, user_id))
        if membership_event:
            membership = membership_event.membership

        # if the user was a member of the room at the time of the event,
        # they can see it.
        if membership == Membership.JOIN:
            return True

        # otherwise, it depends on the history visibility.
        visibility = get_effective_room_visibility_from_state(state_map)

        if visibility == HistoryVisibility.JOINED:
            # we weren't a member at the time of the event, so we can't see this event.
            return False

        # otherwise *invited* is good enough
        if membership == Membership.INVITE:
            return True

        if visibility == HistoryVisibility.INVITED:
            # we weren't invited, so we can't see this event.
            return False

        if visibility == HistoryVisibility.WORLD_READABLE:
            return True

        # So it's SHARED, and the user was not a member at the time. The user cannot
        # see history, unless they have *subsequently* joined the room.
        #
        # XXX: if the user has subsequently joined and then left again,
        # ideally we would share history up to the point they left. But
        # we don't know when they left. We just treat it as though they
        # never joined, and restrict access.

        (
            current_membership,
            _,
        ) = await self.store.get_local_current_membership_for_user_in_room(
            user_id, event_id
        )
        return current_membership == Membership.JOIN

    async def get_joined_members(self, requester: Requester, room_id: str) -> dict:
        """Get all the joined members in the room and their profile information.

        If the user has left the room return the state events from when they left.

        Args:
            requester: The user requesting state events.
            room_id: The room ID to get all state events from.
        Returns:
            A dict of user_id to profile info
        """
        if not requester.app_service:
            # We check AS auth after fetching the room membership, as it
            # requires us to pull out all joined members anyway.
            membership, _ = await self.auth.check_user_in_room_or_world_readable(
                room_id, requester, allow_departed_users=True
            )
            if membership != Membership.JOIN:
                raise SynapseError(
                    code=403,
                    errcode=Codes.FORBIDDEN,
                    msg="Getting joined members while not being a current member of the room is forbidden.",
                )

        users_with_profile = (
            await self._state_storage_controller.get_users_in_room_with_profiles(
                room_id
            )
        )

        # If this is an AS, double check that they are allowed to see the members.
        # This can either be because the AS user is in the room or because there
        # is a user in the room that the AS is "interested in"
        if (
            requester.app_service
            and requester.user.to_string() not in users_with_profile
        ):
            for uid in users_with_profile:
                if requester.app_service.is_interested_in_user(uid):
                    break
            else:
                # Loop fell through, AS has no interested users in room
                raise UnstableSpecAuthError(
                    403,
                    "Appservice not in room",
                    errcode=Codes.NOT_JOINED,
                )

        return {
            user_id: {
                "avatar_url": profile.avatar_url,
                "display_name": profile.display_name,
            }
            for user_id, profile in users_with_profile.items()
        }

    def maybe_schedule_expiry(self, event: EventBase) -> None:
        """Schedule the expiry of an event if there's not already one scheduled,
        or if the one running is for an event that will expire after the provided
        timestamp.

        This function needs to invalidate the event cache, which is only possible on
        the master process, and therefore needs to be run on there.

        Args:
            event: The event to schedule the expiry of.
        """

        expiry_ts = event.content.get(EventContentFields.SELF_DESTRUCT_AFTER)
        if not isinstance(expiry_ts, int) or event.is_state():
            return

        # _schedule_expiry_for_event won't actually schedule anything if there's already
        # a task scheduled for a timestamp that's sooner than the provided one.
        self._schedule_expiry_for_event(event.event_id, expiry_ts)

    async def _schedule_next_expiry(self) -> None:
        """Retrieve the ID and the expiry timestamp of the next event to be expired,
        and schedule an expiry task for it.

        If there's no event left to expire, set _expiry_scheduled to None so that a
        future call to save_expiry_ts can schedule a new expiry task.
        """
        # Try to get the expiry timestamp of the next event to expire.
        res = await self.store.get_next_event_to_expire()
        if res:
            event_id, expiry_ts = res
            self._schedule_expiry_for_event(event_id, expiry_ts)

    def _schedule_expiry_for_event(self, event_id: str, expiry_ts: int) -> None:
        """Schedule an expiry task for the provided event if there's not already one
        scheduled at a timestamp that's sooner than the provided one.

        Args:
            event_id: The ID of the event to expire.
            expiry_ts: The timestamp at which to expire the event.
        """
        if self._scheduled_expiry:
            # If the provided timestamp refers to a time before the scheduled time of the
            # next expiry task, cancel that task and reschedule it for this timestamp.
            next_scheduled_expiry_ts = self._scheduled_expiry.getTime() * 1000
            if expiry_ts < next_scheduled_expiry_ts:
                self._scheduled_expiry.cancel()
            else:
                return

        # Figure out how many seconds we need to wait before expiring the event.
        now_ms = self.clock.time_msec()
        delay = (expiry_ts - now_ms) / 1000

        # callLater doesn't support negative delays, so trim the delay to 0 if we're
        # in that case.
        if delay < 0:
            delay = 0

        logger.info("Scheduling expiry for event %s in %.3fs", event_id, delay)

        self._scheduled_expiry = self.clock.call_later(
            delay,
            run_as_background_process,
            "_expire_event",
            self._expire_event,
            event_id,
        )

    async def _expire_event(self, event_id: str) -> None:
        """Retrieve and expire an event that needs to be expired from the database.

        If the event doesn't exist in the database, log it and delete the expiry date
        from the database (so that we don't try to expire it again).
        """
        assert self._ephemeral_events_enabled

        self._scheduled_expiry = None

        logger.info("Expiring event %s", event_id)

        try:
            # Expire the event if we know about it. This function also deletes the expiry
            # date from the database in the same database transaction.
            await self.store.expire_event(event_id)
        except Exception as e:
            logger.error("Could not expire event %s: %r", event_id, e)

        # Schedule the expiry of the next event to expire.
        await self._schedule_next_expiry()


# The duration (in ms) after which rooms should be removed
# `_rooms_to_exclude_from_dummy_event_insertion` (with the effect that we will try
# to generate a dummy event for them once more)
#
_DUMMY_EVENT_ROOM_EXCLUSION_EXPIRY = 7 * 24 * 60 * 60 * 1000


class EventCreationHandler:
    def __init__(self, hs: "HomeServer"):
        self.hs = hs
        self.auth_blocking = hs.get_auth_blocking()
        self._event_auth_handler = hs.get_event_auth_handler()
        self.store = hs.get_datastores().main
        self._storage_controllers = hs.get_storage_controllers()
        self.state = hs.get_state_handler()
        self.clock = hs.get_clock()
        self.validator = EventValidator()
        self.profile_handler = hs.get_profile_handler()
        self.event_builder_factory = hs.get_event_builder_factory()
        self.server_name = hs.hostname
        self.notifier = hs.get_notifier()
        self.config = hs.config
        self.require_membership_for_aliases = (
            hs.config.server.require_membership_for_aliases
        )
        self._events_shard_config = self.config.worker.events_shard_config
        self._instance_name = hs.get_instance_name()
        self._notifier = hs.get_notifier()

        self.room_prejoin_state_types = self.hs.config.api.room_prejoin_state

        self.membership_types_to_include_profile_data_in = {
            Membership.JOIN,
            Membership.KNOCK,
        }
        if self.hs.config.server.include_profile_data_on_invite:
            self.membership_types_to_include_profile_data_in.add(Membership.INVITE)

        self.send_event = ReplicationSendEventRestServlet.make_client(hs)
        self.send_events = ReplicationSendEventsRestServlet.make_client(hs)

        self.request_ratelimiter = hs.get_request_ratelimiter()

        # We arbitrarily limit concurrent event creation for a room to 5.
        # This is to stop us from diverging history *too* much.
        # Beeper: limit changed from 5 -> 1, see:
        # https://mau.dev/maunium/synapse/-/commit/d4ec0b6762852ce2e7e9a741db57ad459922c5a3
        self.limiter = Linearizer(max_count=1, name="room_event_creation_limit")

        self._bulk_push_rule_evaluator = hs.get_bulk_push_rule_evaluator()

        self.spam_checker = hs.get_spam_checker()
        self.third_party_event_rules: "ThirdPartyEventRules" = (
            self.hs.get_third_party_event_rules()
        )

        self._block_events_without_consent_error = (
            self.config.consent.block_events_without_consent_error
        )

        # we need to construct a ConsentURIBuilder here, as it checks that the necessary
        # config options, but *only* if we have a configuration for which we are
        # going to need it.
        if self._block_events_without_consent_error:
            self._consent_uri_builder = ConsentURIBuilder(self.config)

        # Rooms which should be excluded from dummy insertion. (For instance,
        # those without local users who can send events into the room).
        #
        # map from room id to time-of-last-attempt.
        #
        self._rooms_to_exclude_from_dummy_event_insertion: Dict[str, int] = {}
        # The number of forward extremeities before a dummy event is sent.
        self._dummy_events_threshold = hs.config.server.dummy_events_threshold

        if (
            self.config.worker.run_background_tasks
            and self.config.server.cleanup_extremities_with_dummy_events
        ):
            self.clock.looping_call(
                lambda: run_as_background_process(
                    "send_dummy_events_to_fill_extremities",
                    self._send_dummy_events_to_fill_extremities,
                ),
                5 * 60 * 1000,
            )

        self._message_handler = hs.get_message_handler()

        self._ephemeral_events_enabled = hs.config.server.enable_ephemeral_messages

        self._external_cache = hs.get_external_cache()

        # Stores the state groups we've recently added to the joined hosts
        # external cache. Note that the timeout must be significantly less than
        # the TTL on the external cache.
        self._external_cache_joined_hosts_updates: Optional[ExpiringCache] = None
        if self._external_cache.is_enabled():
            self._external_cache_joined_hosts_updates = ExpiringCache(
                "_external_cache_joined_hosts_updates",
                self.clock,
                expiry_ms=30 * 60 * 1000,
            )

    async def create_event(
        self,
        requester: Requester,
        event_dict: dict,
        txn_id: Optional[str] = None,
        allow_no_prev_events: bool = False,
        prev_event_ids: Optional[List[str]] = None,
        auth_event_ids: Optional[List[str]] = None,
        state_event_ids: Optional[List[str]] = None,
        require_consent: bool = True,
        outlier: bool = False,
        historical: bool = False,
        depth: Optional[int] = None,
        state_map: Optional[StateMap[str]] = None,
        for_batch: bool = False,
        current_state_group: Optional[int] = None,
    ) -> Tuple[EventBase, EventContext]:
        """
        Given a dict from a client, create a new event. If bool for_batch is true, will
        create an event using the prev_event_ids, and will create an event context for
        the event using the parameters state_map and current_state_group, thus these parameters
        must be provided in this case if for_batch is True. The subsequently created event
        and context are suitable for being batched up and bulk persisted to the database
        with other similarly created events.

        Creates an FrozenEvent object, filling out auth_events, prev_events,
        etc.

        Adds display names to Join membership events.

        Args:
            requester
            event_dict: An entire event
            txn_id
            allow_no_prev_events: Whether to allow this event to be created an empty
                list of prev_events. Normally this is prohibited just because most
                events should have a prev_event and we should only use this in special
                cases like MSC2716.
            prev_event_ids:
                the forward extremities to use as the prev_events for the
                new event.

                If None, they will be requested from the database.

            auth_event_ids:
                The event ids to use as the auth_events for the new event.
                Should normally be left as None, which will cause them to be calculated
                based on the room state at the prev_events.

                If non-None, prev_event_ids must also be provided.

            state_event_ids:
                The full state at a given event. This is used particularly by the MSC2716
                /batch_send endpoint. One use case is with insertion events which float at
                the beginning of a historical batch and don't have any `prev_events` to
                derive from; we add all of these state events as the explicit state so the
                rest of the historical batch can inherit the same state and state_group.
                This should normally be left as None, which will cause the auth_event_ids
                to be calculated based on the room state at the prev_events.

            require_consent: Whether to check if the requester has
                consented to the privacy policy.

            outlier: Indicates whether the event is an `outlier`, i.e. if
                it's from an arbitrary point and floating in the DAG as
                opposed to being inline with the current DAG.

            historical: Indicates whether the message is being inserted
                back in time around some existing events. This is used to skip
                a few checks and mark the event as backfilled.

            depth: Override the depth used to order the event in the DAG.
                Should normally be set to None, which will cause the depth to be calculated
                based on the prev_events.

            state_map: A state map of previously created events, used only when creating events
                for batch persisting

            for_batch: whether the event is being created for batch persisting to the db

            current_state_group: the current state group, used only for creating events for
                batch persisting

        Raises:
            ResourceLimitError if server is blocked to some resource being
            exceeded

        Returns:
            Tuple of created event, Context
        """
        await self.auth_blocking.check_auth_blocking(requester=requester)

        if event_dict["type"] == EventTypes.Create and event_dict["state_key"] == "":
            room_version_id = event_dict["content"]["room_version"]
            maybe_room_version_obj = KNOWN_ROOM_VERSIONS.get(room_version_id)
            if not maybe_room_version_obj:
                # this can happen if support is withdrawn for a room version
                raise UnsupportedRoomVersionError(room_version_id)
            room_version_obj = maybe_room_version_obj
        else:
            try:
                room_version_obj = await self.store.get_room_version(
                    event_dict["room_id"]
                )
            except NotFoundError:
                raise AuthError(403, "Unknown room")

        builder = self.event_builder_factory.for_room_version(
            room_version_obj, event_dict
        )

        self.validator.validate_builder(builder)

        if builder.type == EventTypes.Member:
            membership = builder.content.get("membership", None)
            target = UserID.from_string(builder.state_key)

            if membership in self.membership_types_to_include_profile_data_in:
                # If event doesn't include a display name, add one.
                profile = self.profile_handler
                content = builder.content

                try:
                    if "displayname" not in content:
                        displayname = await profile.get_displayname(target)
                        if displayname is not None:
                            content["displayname"] = displayname
                    if "avatar_url" not in content:
                        avatar_url = await profile.get_avatar_url(target)
                        if avatar_url is not None:
                            content["avatar_url"] = avatar_url
                except Exception as e:
                    logger.info(
                        "Failed to get profile information for %r: %s", target, e
                    )

        is_exempt = await self._is_exempt_from_privacy_policy(builder, requester)
        if require_consent and not is_exempt:
            await self.assert_accepted_privacy_policy(requester)

        if requester.access_token_id is not None:
            builder.internal_metadata.token_id = requester.access_token_id

        if txn_id is not None:
            builder.internal_metadata.txn_id = txn_id

        builder.internal_metadata.outlier = outlier

        builder.internal_metadata.historical = historical

        event, context = await self.create_new_client_event(
            builder=builder,
            requester=requester,
            allow_no_prev_events=allow_no_prev_events,
            prev_event_ids=prev_event_ids,
            auth_event_ids=auth_event_ids,
            state_event_ids=state_event_ids,
            depth=depth,
            state_map=state_map,
            for_batch=for_batch,
            current_state_group=current_state_group,
        )

        # In an ideal world we wouldn't need the second part of this condition. However,
        # this behaviour isn't spec'd yet, meaning we should be able to deactivate this
        # behaviour. Another reason is that this code is also evaluated each time a new
        # m.room.aliases event is created, which includes hitting a /directory route.
        # Therefore not including this condition here would render the similar one in
        # synapse.handlers.directory pointless.
        if builder.type == EventTypes.Aliases and self.require_membership_for_aliases:
            # Ideally we'd do the membership check in event_auth.check(), which
            # describes a spec'd algorithm for authenticating events received over
            # federation as well as those created locally. As of room v3, aliases events
            # can be created by users that are not in the room, therefore we have to
            # tolerate them in event_auth.check().
            if for_batch:
                assert state_map is not None
                prev_event_id = state_map.get((EventTypes.Member, event.sender))
            else:
                prev_state_ids = await context.get_prev_state_ids(
                    StateFilter.from_types([(EventTypes.Member, None)])
                )
                prev_event_id = prev_state_ids.get((EventTypes.Member, event.sender))
            prev_event = (
                await self.store.get_event(prev_event_id, allow_none=True)
                if prev_event_id
                else None
            )
            if not prev_event or prev_event.membership != Membership.JOIN:
                logger.warning(
                    (
                        "Attempt to send `m.room.aliases` in room %s by user %s but"
                        " membership is %s"
                    ),
                    event.room_id,
                    event.sender,
                    prev_event.membership if prev_event else None,
                )

                raise AuthError(
                    403, "You must be in the room to create an alias for it"
                )

        self.validator.validate_new(event, self.config)

        return event, context

    async def _is_exempt_from_privacy_policy(
        self, builder: EventBuilder, requester: Requester
    ) -> bool:
        """ "Determine if an event to be sent is exempt from having to consent
        to the privacy policy

        Args:
            builder: event being created
            requester: user requesting this event

        Returns:
            true if the event can be sent without the user consenting
        """
        # the only thing the user can do is join the server notices room.
        if builder.type == EventTypes.Member:
            membership = builder.content.get("membership", None)
            if membership == Membership.JOIN:
                return await self.store.is_server_notice_room(builder.room_id)
            elif membership == Membership.LEAVE:
                # the user is always allowed to leave (but not kick people)
                return builder.state_key == requester.user.to_string()
        return False

    async def assert_accepted_privacy_policy(self, requester: Requester) -> None:
        """Check if a user has accepted the privacy policy

        Called when the given user is about to do something that requires
        privacy consent. We see if the user is exempt and otherwise check that
        they have given consent. If they have not, a ConsentNotGiven error is
        raised.

        Args:
            requester: The user making the request

        Returns:
            Returns normally if the user has consented or is exempt

        Raises:
            ConsentNotGivenError: if the user has not given consent yet
        """
        if self._block_events_without_consent_error is None:
            return

        # exempt AS users from needing consent
        if requester.app_service is not None:
            return

        user_id = requester.authenticated_entity
        if not user_id.startswith("@"):
            # The authenticated entity might not be a user, e.g. if it's the
            # server puppetting the user.
            return

        user = UserID.from_string(user_id)

        # exempt the system notices user
        if (
            self.config.servernotices.server_notices_mxid is not None
            and user_id == self.config.servernotices.server_notices_mxid
        ):
            return

        u = await self.store.get_user_by_id(user_id)
        assert u is not None
        if u["user_type"] in (UserTypes.SUPPORT, UserTypes.BOT):
            # support and bot users are not required to consent
            return
        if u["appservice_id"] is not None:
            # users registered by an appservice are exempt
            return
        if u["consent_version"] == self.config.consent.user_consent_version:
            return

        consent_uri = self._consent_uri_builder.build_user_consent_uri(user.localpart)
        msg = self._block_events_without_consent_error % {"consent_uri": consent_uri}
        raise ConsentNotGivenError(msg=msg, consent_uri=consent_uri)

    async def deduplicate_state_event(
        self, event: EventBase, context: EventContext
    ) -> Optional[EventBase]:
        """
        Checks whether event is in the latest resolved state in context.

        Args:
            event: The event to check for duplication.
            context: The event context.

        Returns:
            The previous version of the event is returned, if it is found in the
            event context. Otherwise, None is returned.
        """
        if event.internal_metadata.is_outlier():
            # This can happen due to out of band memberships
            return None

        prev_state_ids = await context.get_prev_state_ids(
            StateFilter.from_types([(event.type, None)])
        )
        prev_event_id = prev_state_ids.get((event.type, event.state_key))
        if not prev_event_id:
            return None
        prev_event = await self.store.get_event(prev_event_id, allow_none=True)
        if not prev_event:
            return None

        if prev_event and event.user_id == prev_event.user_id:
            prev_content = encode_canonical_json(prev_event.content)
            next_content = encode_canonical_json(event.content)
            if prev_content == next_content:
                return prev_event
        return None

    async def create_and_send_nonmember_event(
        self,
        requester: Requester,
        event_dict: dict,
        allow_no_prev_events: bool = False,
        prev_event_ids: Optional[List[str]] = None,
        state_event_ids: Optional[List[str]] = None,
        ratelimit: bool = True,
        txn_id: Optional[str] = None,
        ignore_shadow_ban: bool = False,
        outlier: bool = False,
        historical: bool = False,
        depth: Optional[int] = None,
    ) -> Tuple[EventBase, int]:
        """
        Creates an event, then sends it.

        See self.create_event and self.handle_new_client_event.

        Args:
            requester: The requester sending the event.
            event_dict: An entire event.
            allow_no_prev_events: Whether to allow this event to be created an empty
                list of prev_events. Normally this is prohibited just because most
                events should have a prev_event and we should only use this in special
                cases like MSC2716.
            prev_event_ids:
                The event IDs to use as the prev events.
                Should normally be left as None to automatically request them
                from the database.
            state_event_ids:
                The full state at a given event. This is used particularly by the MSC2716
                /batch_send endpoint. One use case is with insertion events which float at
                the beginning of a historical batch and don't have any `prev_events` to
                derive from; we add all of these state events as the explicit state so the
                rest of the historical batch can inherit the same state and state_group.
                This should normally be left as None, which will cause the auth_event_ids
                to be calculated based on the room state at the prev_events.
            ratelimit: Whether to rate limit this send.
            txn_id: The transaction ID.
            ignore_shadow_ban: True if shadow-banned users should be allowed to
                send this event.
            outlier: Indicates whether the event is an `outlier`, i.e. if
                it's from an arbitrary point and floating in the DAG as
                opposed to being inline with the current DAG.
            historical: Indicates whether the message is being inserted
                back in time around some existing events. This is used to skip
                a few checks and mark the event as backfilled.
            depth: Override the depth used to order the event in the DAG.
                Should normally be set to None, which will cause the depth to be calculated
                based on the prev_events.

        Returns:
            The event, and its stream ordering (if deduplication happened,
            the previous, duplicate event).

        Raises:
            ShadowBanError if the requester has been shadow-banned.
        """

        if event_dict["type"] == EventTypes.Member:
            raise SynapseError(
                500, "Tried to send member event through non-member codepath"
            )

        if not ignore_shadow_ban and requester.shadow_banned:
            # We randomly sleep a bit just to annoy the requester.
            await self.clock.sleep(random.randint(1, 10))
            raise ShadowBanError()

        if ratelimit:
            await self.request_ratelimiter.ratelimit(requester, update=False)

        # We limit the number of concurrent event sends in a room so that we
        # don't fork the DAG too much. If we don't limit then we can end up in
        # a situation where event persistence can't keep up, causing
        # extremities to pile up, which in turn leads to state resolution
        # taking longer.
        async with self.limiter.queue(event_dict["room_id"]):
            if txn_id and requester.access_token_id:
                existing_event_id = await self.store.get_event_id_from_transaction_id(
                    event_dict["room_id"],
                    requester.user.to_string(),
                    requester.access_token_id,
                    txn_id,
                )
                if existing_event_id:
                    event = await self.store.get_event(existing_event_id)
                    # we know it was persisted, so must have a stream ordering
                    assert event.internal_metadata.stream_ordering
                    return event, event.internal_metadata.stream_ordering

            event, context = await self.create_event(
                requester,
                event_dict,
                txn_id=txn_id,
                allow_no_prev_events=allow_no_prev_events,
                prev_event_ids=prev_event_ids,
                state_event_ids=state_event_ids,
                outlier=outlier,
                historical=historical,
                depth=depth,
            )

            assert self.hs.is_mine_id(event.sender), "User must be our own: %s" % (
                event.sender,
            )

            spam_check_result = await self.spam_checker.check_event_for_spam(event)
            if spam_check_result != self.spam_checker.NOT_SPAM:
                if isinstance(spam_check_result, tuple):
                    try:
                        [code, dict] = spam_check_result
                        raise SynapseError(
                            403,
                            "This message had been rejected as probable spam",
                            code,
                            dict,
                        )
                    except ValueError:
                        logger.error(
                            "Spam-check module returned invalid error value. Expecting [code, dict], got %s",
                            spam_check_result,
                        )

                        raise SynapseError(
                            403,
                            "This message has been rejected as probable spam",
                            Codes.FORBIDDEN,
                        )

                # Backwards compatibility: if the return value is not an error code, it
                # means the module returned an error message to be included in the
                # SynapseError (which is now deprecated).
                raise SynapseError(
                    403,
                    spam_check_result,
                    Codes.FORBIDDEN,
                )

            ev = await self.handle_new_client_event(
                requester=requester,
                events_and_context=[(event, context)],
                ratelimit=ratelimit,
                ignore_shadow_ban=ignore_shadow_ban,
            )

        # we know it was persisted, so must have a stream ordering
        assert ev.internal_metadata.stream_ordering
        return ev, ev.internal_metadata.stream_ordering

    @measure_func("create_new_client_event")
    async def create_new_client_event(
        self,
        builder: EventBuilder,
        requester: Optional[Requester] = None,
        allow_no_prev_events: bool = False,
        prev_event_ids: Optional[List[str]] = None,
        auth_event_ids: Optional[List[str]] = None,
        state_event_ids: Optional[List[str]] = None,
        depth: Optional[int] = None,
        state_map: Optional[StateMap[str]] = None,
        for_batch: bool = False,
        current_state_group: Optional[int] = None,
    ) -> Tuple[EventBase, EventContext]:
        """Create a new event for a local client. If bool for_batch is true, will
        create an event using the prev_event_ids, and will create an event context for
        the event using the parameters state_map and current_state_group, thus these parameters
        must be provided in this case if for_batch is True. The subsequently created event
        and context are suitable for being batched up and bulk persisted to the database
        with other similarly created events.

        Args:
            builder:
            requester:
            allow_no_prev_events: Whether to allow this event to be created an empty
                list of prev_events. Normally this is prohibited just because most
                events should have a prev_event and we should only use this in special
                cases like MSC2716.
            prev_event_ids:
                the forward extremities to use as the prev_events for the
                new event.

                If None, they will be requested from the database.

            auth_event_ids:
                The event ids to use as the auth_events for the new event.
                Should normally be left as None, which will cause them to be calculated
                based on the room state at the prev_events.

            state_event_ids:
                The full state at a given event. This is used particularly by the MSC2716
                /batch_send endpoint. One use case is with insertion events which float at
                the beginning of a historical batch and don't have any `prev_events` to
                derive from; we add all of these state events as the explicit state so the
                rest of the historical batch can inherit the same state and state_group.
                This should normally be left as None, which will cause the auth_event_ids
                to be calculated based on the room state at the prev_events.

            depth: Override the depth used to order the event in the DAG.
                Should normally be set to None, which will cause the depth to be calculated
                based on the prev_events.

            state_map: A state map of previously created events, used only when creating events
                for batch persisting

            for_batch: whether the event is being created for batch persisting to the db

            current_state_group: the current state group, used only for creating events for
                batch persisting

        Returns:
            Tuple of created event, context
        """
        # Strip down the state_event_ids to only what we need to auth the event.
        # For example, we don't need extra m.room.member that don't match event.sender
        if state_event_ids is not None:
            # Do a quick check to make sure that prev_event_ids is present to
            # make the type-checking around `builder.build` happy.
            # prev_event_ids could be an empty array though.
            assert prev_event_ids is not None

            temp_event = await builder.build(
                prev_event_ids=prev_event_ids,
                auth_event_ids=state_event_ids,
                depth=depth,
            )
            state_events = await self.store.get_events_as_list(state_event_ids)
            # Create a StateMap[str]
            state_map = {(e.type, e.state_key): e.event_id for e in state_events}
            # Actually strip down and only use the necessary auth events
            auth_event_ids = self._event_auth_handler.compute_auth_events(
                event=temp_event,
                current_state_ids=state_map,
                for_verification=False,
            )

        if prev_event_ids is not None:
            assert (
                len(prev_event_ids) <= 10
            ), "Attempting to create an event with %i prev_events" % (
                len(prev_event_ids),
            )
        else:
            prev_event_ids = await self.store.get_prev_events_for_room(builder.room_id)

        # Do a quick sanity check here, rather than waiting until we've created the
        # event and then try to auth it (which fails with a somewhat confusing "No
        # create event in auth events")
        if allow_no_prev_events:
            # We allow events with no `prev_events` but it better have some `auth_events`
            assert (
                builder.type == EventTypes.Create
                # Allow an event to have empty list of prev_event_ids
                # only if it has auth_event_ids.
                or auth_event_ids
            ), "Attempting to create a non-m.room.create event with no prev_events or auth_event_ids"
        else:
            # we now ought to have some prev_events (unless it's a create event).
            assert (
                builder.type == EventTypes.Create or prev_event_ids
            ), "Attempting to create a non-m.room.create event with no prev_events"

        if for_batch:
            assert prev_event_ids is not None
            assert state_map is not None
            assert current_state_group is not None
            auth_ids = self._event_auth_handler.compute_auth_events(builder, state_map)
            event = await builder.build(
                prev_event_ids=prev_event_ids, auth_event_ids=auth_ids, depth=depth
            )
            context = await self.state.compute_event_context_for_batched(
                event, state_map, current_state_group
            )
        else:
            event = await builder.build(
                prev_event_ids=prev_event_ids,
                auth_event_ids=auth_event_ids,
                depth=depth,
            )

            # Pass on the outlier property from the builder to the event
            # after it is created
            if builder.internal_metadata.outlier:
                event.internal_metadata.outlier = True
                context = EventContext.for_outlier(self._storage_controllers)
            elif (
                event.type == EventTypes.MSC2716_INSERTION
                and state_event_ids
                and builder.internal_metadata.is_historical()
            ):
                # Add explicit state to the insertion event so it has state to derive
                # from even though it's floating with no `prev_events`. The rest of
                # the batch can derive from this state and state_group.
                #
                # TODO(faster_joins): figure out how this works, and make sure that the
                #   old state is complete.
                #   https://github.com/matrix-org/synapse/issues/13003
                metadata = await self.store.get_metadata_for_events(state_event_ids)

                state_map_for_event: MutableStateMap[str] = {}
                for state_id in state_event_ids:
                    data = metadata.get(state_id)
                    if data is None:
                        # We're trying to persist a new historical batch of events
                        # with the given state, e.g. via
                        # `RoomBatchSendEventRestServlet`. The state can be inferred
                        # by Synapse or set directly by the client.
                        #
                        # Either way, we should have persisted all the state before
                        # getting here.
                        raise Exception(
                            f"State event {state_id} not found in DB,"
                            " Synapse should have persisted it before using it."
                        )

                    if data.state_key is None:
                        raise Exception(
                            f"Trying to set non-state event {state_id} as state"
                        )

                    state_map_for_event[(data.event_type, data.state_key)] = state_id

                context = await self.state.compute_event_context(
                    event,
                    state_ids_before_event=state_map_for_event,
                    # TODO(faster_joins): check how MSC2716 works and whether we can have
                    #   partial state here
                    #   https://github.com/matrix-org/synapse/issues/13003
                    partial_state=False,
                )
            else:
                context = await self.state.compute_event_context(event)

        if requester:
            context.app_service = requester.app_service

        res, new_content = await self.third_party_event_rules.check_event_allowed(
            event, context
        )
        if res is False:
            logger.info(
                "Event %s forbidden by third-party rules",
                event,
            )
            raise SynapseError(
                403, "This event is not allowed in this context", Codes.FORBIDDEN
            )
        elif new_content is not None:
            # the third-party rules want to replace the event. We'll need to build a new
            # event.
            event, context = await self._rebuild_event_after_third_party_rules(
                new_content, event
            )

        self.validator.validate_new(event, self.config)
        await self._validate_event_relation(event)
        logger.debug("Created event %s", event.event_id)

        return event, context

    async def _validate_event_relation(self, event: EventBase) -> None:
        """
        Ensure the relation data on a new event is not bogus.

        Args:
            event: The event being created.

        Raises:
            SynapseError if the event is invalid.
        """

        relation = relation_from_event(event)
        if not relation:
            return

        parent_event = await self.store.get_event(relation.parent_id, allow_none=True)
        if parent_event:
            # And in the same room.
            if parent_event.room_id != event.room_id:
                raise SynapseError(400, "Relations must be in the same room")

        else:
            # There must be some reason that the client knows the event exists,
            # see if there are existing relations. If so, assume everything is fine.
            if not await self.store.event_is_target_of_relation(relation.parent_id):
                # Otherwise, the client can't know about the parent event!
                raise SynapseError(400, "Can't send relation to unknown event")

        # If this event is an annotation then we check that that the sender
        # can't annotate the same way twice (e.g. stops users from liking an
        # event multiple times).
        if relation.rel_type == RelationTypes.ANNOTATION:
            aggregation_key = relation.aggregation_key

            if aggregation_key is None:
                raise SynapseError(400, "Missing aggregation key")

            if len(aggregation_key) > 500:
                raise SynapseError(400, "Aggregation key is too long")

            already_exists = await self.store.has_user_annotated_event(
                relation.parent_id, event.type, aggregation_key, event.sender
            )
            if already_exists:
                raise SynapseError(400, "Can't send same reaction twice")

        # Don't attempt to start a thread if the parent event is a relation.
        elif relation.rel_type == RelationTypes.THREAD:
            if await self.store.event_includes_relation(relation.parent_id):
                raise SynapseError(
                    400, "Cannot start threads from an event with a relation"
                )

    @measure_func("handle_new_client_event")
    async def handle_new_client_event(
        self,
        requester: Requester,
        events_and_context: List[Tuple[EventBase, EventContext]],
        ratelimit: bool = True,
        extra_users: Optional[List[UserID]] = None,
        ignore_shadow_ban: bool = False,
        dont_notify: bool = False,
    ) -> EventBase:
        """Processes new events. Please note that if batch persisting events, an error in
        handling any one of these events will result in all of the events being dropped.

        This includes deduplicating, checking auth, persisting,
        notifying users, sending to remote servers, etc.

        If called from a worker will hit out to the master process for final
        processing.

        Args:
            requester
            events_and_context: A list of one or more tuples of event, context to be persisted
            ratelimit
            extra_users: Any extra users to notify about event

            ignore_shadow_ban: True if shadow-banned users should be allowed to
                send this event.

            dont_notify

        Return:
            If the event was deduplicated, the previous, duplicate, event. Otherwise,
            `event`.

        Raises:
            ShadowBanError if the requester has been shadow-banned.
            SynapseError(503) if attempting to persist a partial state event in
                a room that has been un-partial stated.
        """
        extra_users = extra_users or []

        for event, context in events_and_context:
            # we don't apply shadow-banning to membership events here. Invites are blocked
            # higher up the stack, and we allow shadow-banned users to send join and leave
            # events as normal.
            if (
                event.type != EventTypes.Member
                and not ignore_shadow_ban
                and requester.shadow_banned
            ):
                # We randomly sleep a bit just to annoy the requester.
                await self.clock.sleep(random.randint(1, 10))
                raise ShadowBanError()

            if event.is_state():
                prev_event = await self.deduplicate_state_event(event, context)
                if prev_event is not None:
                    logger.info(
                        "Not bothering to persist state event %s duplicated by %s",
                        event.event_id,
                        prev_event.event_id,
                    )
                    return prev_event

            if event.internal_metadata.is_out_of_band_membership():
                # the only sort of out-of-band-membership events we expect to see here are
                # invite rejections and rescinded knocks that we have generated ourselves.
                assert event.type == EventTypes.Member
                assert event.content["membership"] == Membership.LEAVE
            else:
                try:
                    validate_event_for_room_version(event)
                    await self._event_auth_handler.check_auth_rules_from_context(
                        event, context
                    )
                except AuthError as err:
                    logger.warning("Denying new event %r because %s", event, err)
                    raise err

            # Ensure that we can round trip before trying to persist in db
            try:
                dump = json_encoder.encode(event.content)
                json_decoder.decode(dump)
            except Exception:
                logger.exception("Failed to encode content: %r", event.content)
                raise

        # We now persist the event (and update the cache in parallel, since we
        # don't want to block on it).
        event, context = events_and_context[0]
        try:
            result, _ = await make_deferred_yieldable(
                gather_results(
                    (
                        run_in_background(
                            self._persist_events,
                            requester=requester,
                            events_and_context=events_and_context,
                            ratelimit=ratelimit,
                            extra_users=extra_users,
                            dont_notify=dont_notify,
                        ),
                        run_in_background(
                            self.cache_joined_hosts_for_event, event, context
                        ).addErrback(
                            log_failure, "cache_joined_hosts_for_event failed"
                        ),
                    ),
                    consumeErrors=True,
                )
            ).addErrback(unwrapFirstError)
        except PartialStateConflictError as e:
            # The event context needs to be recomputed.
            # Turn the error into a 429, as a hint to the client to try again.
            logger.info(
                "Room %s was un-partial stated while persisting client event.",
                event.room_id,
            )
            raise LimitExceededError(msg=e.msg, errcode=e.errcode, retry_after_ms=0)

        return result

    async def _persist_events(
        self,
        requester: Requester,
        events_and_context: List[Tuple[EventBase, EventContext]],
        ratelimit: bool = True,
        extra_users: Optional[List[UserID]] = None,
        dont_notify: bool = False,
    ) -> EventBase:
        """Actually persists new events. Should only be called by
        `handle_new_client_event`, and see its docstring for documentation of
        the arguments. Please note that if batch persisting events, an error in
        handling any one of these events will result in all of the events being dropped.

        PartialStateConflictError: if attempting to persist a partial state event in
            a room that has been un-partial stated.
        """

<<<<<<< HEAD
        # Skip push notification actions for historical messages
        # because we don't want to notify people about old history back in time.
        # The historical messages also do not have the proper `context.current_state_ids`
        # and `state_groups` because they have `prev_events` that aren't persisted yet
        # (historical messages persisted in reverse-chronological order).
        if not event.internal_metadata.is_historical() and not event.content.get(
            EventContentFields.MSC2716_HISTORICAL
        ):
            with opentracing.start_active_span("calculate_push_actions"):
                await self._bulk_push_rule_evaluator.action_for_event_by_user(
                    event, context
                )
=======
        for event, context in events_and_context:
            # Skip push notification actions for historical messages
            # because we don't want to notify people about old history back in time.
            # The historical messages also do not have the proper `context.current_state_ids`
            # and `state_groups` because they have `prev_events` that aren't persisted yet
            # (historical messages persisted in reverse-chronological order).
            if not event.internal_metadata.is_historical():
                with opentracing.start_active_span("calculate_push_actions"):
                    await self._bulk_push_rule_evaluator.action_for_event_by_user(
                        event, context
                    )
>>>>>>> 6b097a3e

        try:
            # If we're a worker we need to hit out to the master.
            first_event, _ = events_and_context[0]
            writer_instance = self._events_shard_config.get_instance(
                first_event.room_id
            )
            if writer_instance != self._instance_name:
                try:
                    result = await self.send_events(
                        instance_name=writer_instance,
                        events_and_context=events_and_context,
                        store=self.store,
                        requester=requester,
                        ratelimit=ratelimit,
                        extra_users=extra_users,
                        dont_notify=dont_notify,
                    )
                except SynapseError as e:
                    if e.code == HTTPStatus.CONFLICT:
                        raise PartialStateConflictError()
                    raise
                stream_id = result["stream_id"]
                event_id = result["event_id"]

                # If we batch persisted events we return the last persisted event, otherwise
                # we return the one event that was persisted
                event, _ = events_and_context[-1]

                if event_id != event.event_id:
                    # If we get a different event back then it means that its
                    # been de-duplicated, so we replace the given event with the
                    # one already persisted.
                    event = await self.store.get_event(event_id)
                else:
                    # If we newly persisted the event then we need to update its
                    # stream_ordering entry manually (as it was persisted on
                    # another worker).
                    event.internal_metadata.stream_ordering = stream_id
                return event

<<<<<<< HEAD
            event = await self.persist_and_notify_client_event(
                requester,
                event,
                context,
                ratelimit=ratelimit,
                extra_users=extra_users,
                dont_notify=dont_notify,
=======
            event = await self.persist_and_notify_client_events(
                requester,
                events_and_context,
                ratelimit=ratelimit,
                extra_users=extra_users,
>>>>>>> 6b097a3e
            )

            return event
        except Exception:
            for event, _ in events_and_context:
                # Ensure that we actually remove the entries in the push actions
                # staging area, if we calculated them.
                await self.store.remove_push_actions_from_staging(event.event_id)
            raise

    async def cache_joined_hosts_for_event(
        self, event: EventBase, context: EventContext
    ) -> None:
        """Precalculate the joined hosts at the event, when using Redis, so that
        external federation senders don't have to recalculate it themselves.
        """

        if not self._external_cache.is_enabled():
            return

        # Beeper hack: we don't need joined hosts for bridged events because
        # we don't federate them.
        if event.sender.startswith("@_"):
            return

        # If external cache is enabled we should always have this.
        assert self._external_cache_joined_hosts_updates is not None

        # We actually store two mappings, event ID -> prev state group,
        # state group -> joined hosts, which is much more space efficient
        # than event ID -> joined hosts.
        #
        # Note: We have to cache event ID -> prev state group, as we don't
        # store that in the DB.
        #
        # Note: We set the state group -> joined hosts cache if it hasn't been
        # set for a while, so that the expiry time is reset.

        state_entry = await self.state.resolve_state_groups_for_events(
            event.room_id, event_ids=event.prev_event_ids()
        )

        if state_entry.state_group:
            await self._external_cache.set(
                "event_to_prev_state_group",
                event.event_id,
                state_entry.state_group,
                expiry_ms=60 * 60 * 1000,
            )

            if state_entry.state_group in self._external_cache_joined_hosts_updates:
                return

            state = await state_entry.get_state(
                self._storage_controllers.state, StateFilter.all()
            )
            with opentracing.start_active_span("get_joined_hosts"):
                joined_hosts = await self.store.get_joined_hosts(
                    event.room_id, state, state_entry
                )

            # Note that the expiry times must be larger than the expiry time in
            # _external_cache_joined_hosts_updates.
            await self._external_cache.set(
                "get_joined_hosts",
                str(state_entry.state_group),
                list(joined_hosts),
                expiry_ms=60 * 60 * 1000,
            )

            self._external_cache_joined_hosts_updates[state_entry.state_group] = None

    async def _validate_canonical_alias(
        self,
        directory_handler: DirectoryHandler,
        room_alias_str: str,
        expected_room_id: str,
    ) -> None:
        """
        Ensure that the given room alias points to the expected room ID.

        Args:
            directory_handler: The directory handler object.
            room_alias_str: The room alias to check.
            expected_room_id: The room ID that the alias should point to.
        """
        room_alias = RoomAlias.from_string(room_alias_str)
        try:
            mapping = await directory_handler.get_association(room_alias)
        except SynapseError as e:
            # Turn M_NOT_FOUND errors into M_BAD_ALIAS errors.
            if e.errcode == Codes.NOT_FOUND:
                raise SynapseError(
                    400,
                    "Room alias %s does not point to the room" % (room_alias_str,),
                    Codes.BAD_ALIAS,
                )
            raise

        if mapping["room_id"] != expected_room_id:
            raise SynapseError(
                400,
                "Room alias %s does not point to the room" % (room_alias_str,),
                Codes.BAD_ALIAS,
            )

    async def persist_and_notify_client_events(
        self,
        requester: Requester,
        events_and_context: List[Tuple[EventBase, EventContext]],
        ratelimit: bool = True,
        extra_users: Optional[List[UserID]] = None,
        dont_notify: bool = False,
    ) -> EventBase:
        """Called when we have fully built the events, have already
        calculated the push actions for the events, and checked auth.

        This should only be run on the instance in charge of persisting events.

        Please note that if batch persisting events, an error in
        handling any one of these events will result in all of the events being dropped.

        Returns:
            The persisted event, if one event is passed in, or the last event in the
            list in the case of batch persisting. If only one event was persisted, the
            returned event may be different than the given event if it was de-duplicated
            (e.g. because we had already persisted an event with the same transaction ID.)

        Raises:
            PartialStateConflictError: if attempting to persist a partial state event in
                a room that has been un-partial stated.
        """
        extra_users = extra_users or []

        for event, context in events_and_context:
            assert self._events_shard_config.should_handle(
                self._instance_name, event.room_id
            )

            if ratelimit:
                # We check if this is a room admin redacting an event so that we
                # can apply different ratelimiting. We do this by simply checking
                # it's not a self-redaction (to avoid having to look up whether the
                # user is actually admin or not).
                is_admin_redaction = False
                if event.type == EventTypes.Redaction:
                    assert event.redacts is not None

                    original_event = await self.store.get_event(
                        event.redacts,
                        redact_behaviour=EventRedactBehaviour.as_is,
                        get_prev_content=False,
                        allow_rejected=False,
                        allow_none=True,
                    )

                    is_admin_redaction = bool(
                        original_event and event.sender != original_event.sender
                    )

                await self.request_ratelimiter.ratelimit(
                    requester, is_admin_redaction=is_admin_redaction
                )

            # run checks/actions on event based on type
            if event.type == EventTypes.Member and event.membership == Membership.JOIN:
                (
                    current_membership,
                    _,
                ) = await self.store.get_local_current_membership_for_user_in_room(
                    event.state_key, event.room_id
                )
                if current_membership != Membership.JOIN:
                    self._notifier.notify_user_joined_room(
                        event.event_id, event.room_id
                    )

            await self._maybe_kick_guest_users(event, context)

            if event.type == EventTypes.CanonicalAlias:
                # Validate a newly added alias or newly added alt_aliases.

                original_alias = None
                original_alt_aliases: object = []

                original_event_id = event.unsigned.get("replaces_state")
                if original_event_id:
                    original_alias_event = await self.store.get_event(original_event_id)

                    if original_alias_event:
                        original_alias = original_alias_event.content.get("alias", None)
                        original_alt_aliases = original_alias_event.content.get(
                            "alt_aliases", []
                        )

                # Check the alias is currently valid (if it has changed).
                room_alias_str = event.content.get("alias", None)
                directory_handler = self.hs.get_directory_handler()
                if room_alias_str and room_alias_str != original_alias:
                    await self._validate_canonical_alias(
                        directory_handler, room_alias_str, event.room_id
                    )

                # Check that alt_aliases is the proper form.
                alt_aliases = event.content.get("alt_aliases", [])
                if not isinstance(alt_aliases, (list, tuple)):
                    raise SynapseError(
                        400,
                        "The alt_aliases property must be a list.",
                        Codes.INVALID_PARAM,
                    )

                # If the old version of alt_aliases is of an unknown form,
                # completely replace it.
                if not isinstance(original_alt_aliases, (list, tuple)):
                    # TODO: check that the original_alt_aliases' entries are all strings
                    original_alt_aliases = []

                # Check that each alias is currently valid.
                new_alt_aliases = set(alt_aliases) - set(original_alt_aliases)
                if new_alt_aliases:
                    for alias_str in new_alt_aliases:
                        await self._validate_canonical_alias(
                            directory_handler, alias_str, event.room_id
                        )

            federation_handler = self.hs.get_federation_handler()

            if event.type == EventTypes.Member:
                if event.content["membership"] == Membership.INVITE:
                    event.unsigned[
                        "invite_room_state"
                    ] = await self.store.get_stripped_room_state_from_event_context(
                        context,
                        self.room_prejoin_state_types,
                        membership_user_id=event.sender,
                    )

                    invitee = UserID.from_string(event.state_key)
                    if not self.hs.is_mine(invitee):
                        # TODO: Can we add signature from remote server in a nicer
                        # way? If we have been invited by a remote server, we need
                        # to get them to sign the event.

<<<<<<< HEAD
        if event.type == EventTypes.Member:
            if event.content["membership"] == Membership.INVITE:
                if not event.internal_metadata.outlier:
                    event.unsigned[
                        "invite_room_state"
                    ] = await self.store.get_stripped_room_state_from_event_context(
                        context,
                        self.room_prejoin_state_types,
                        membership_user_id=event.sender,
                    )
=======
                        returned_invite = await federation_handler.send_invite(
                            invitee.domain, event
                        )
                        event.unsigned.pop("room_state", None)
>>>>>>> 6b097a3e

                        # TODO: Make sure the signatures actually are correct.
                        event.signatures.update(returned_invite.signatures)

                if event.content["membership"] == Membership.KNOCK:
                    event.unsigned[
                        "knock_room_state"
                    ] = await self.store.get_stripped_room_state_from_event_context(
                        context,
                        self.room_prejoin_state_types,
                    )

            if event.type == EventTypes.Redaction:
                assert event.redacts is not None

<<<<<<< HEAD
            if event.content["membership"] == Membership.KNOCK:
                if not event.internal_metadata.outlier:
                    event.unsigned[
                        "knock_room_state"
                    ] = await self.store.get_stripped_room_state_from_event_context(
                        context,
                        self.room_prejoin_state_types,
                    )
=======
                original_event = await self.store.get_event(
                    event.redacts,
                    redact_behaviour=EventRedactBehaviour.as_is,
                    get_prev_content=False,
                    allow_rejected=False,
                    allow_none=True,
                )
>>>>>>> 6b097a3e

                room_version = await self.store.get_room_version_id(event.room_id)
                room_version_obj = KNOWN_ROOM_VERSIONS[room_version]

                # we can make some additional checks now if we have the original event.
                if original_event:
                    if original_event.type == EventTypes.Create:
                        raise AuthError(403, "Redacting create events is not permitted")

                    if original_event.room_id != event.room_id:
                        raise SynapseError(
                            400, "Cannot redact event from a different room"
                        )

                    if original_event.type == EventTypes.ServerACL:
                        raise AuthError(
                            403, "Redacting server ACL events is not permitted"
                        )

                    # Add a little safety stop-gap to prevent people from trying to
                    # redact MSC2716 related events when they're in a room version
                    # which does not support it yet. We allow people to use MSC2716
                    # events in existing room versions but only from the room
                    # creator since it does not require any changes to the auth
                    # rules and in effect, the redaction algorithm . In the
                    # supported room version, we add the `historical` power level to
                    # auth the MSC2716 related events and adjust the redaction
                    # algorthim to keep the `historical` field around (redacting an
                    # event should only strip fields which don't affect the
                    # structural protocol level).
                    is_msc2716_event = (
                        original_event.type == EventTypes.MSC2716_INSERTION
                        or original_event.type == EventTypes.MSC2716_BATCH
                        or original_event.type == EventTypes.MSC2716_MARKER
                    )
                    if not room_version_obj.msc2716_historical and is_msc2716_event:
                        raise AuthError(
                            403,
                            "Redacting MSC2716 events is not supported in this room version",
                        )

                event_types = event_auth.auth_types_for_event(event.room_version, event)
                prev_state_ids = await context.get_prev_state_ids(
                    StateFilter.from_types(event_types)
                )

                auth_events_ids = self._event_auth_handler.compute_auth_events(
                    event, prev_state_ids, for_verification=True
                )
                auth_events_map = await self.store.get_events(auth_events_ids)
                auth_events = {
                    (e.type, e.state_key): e for e in auth_events_map.values()
                }

                if event_auth.check_redaction(
                    room_version_obj, event, auth_events=auth_events
                ):
                    # this user doesn't have 'redact' rights, so we need to do some more
                    # checks on the original event. Let's start by checking the original
                    # event exists.
                    if not original_event:
                        raise NotFoundError(
                            "Could not find event %s" % (event.redacts,)
                        )

                    if event.user_id != original_event.user_id:
                        raise AuthError(
                            403, "You don't have permission to redact events"
                        )

                    # all the checks are done.
                    event.internal_metadata.recheck_redaction = False

            if event.type == EventTypes.Create:
                prev_state_ids = await context.get_prev_state_ids()
                if prev_state_ids:
                    raise AuthError(403, "Changing the room create event is forbidden")

            if event.type == EventTypes.MSC2716_INSERTION:
                room_version = await self.store.get_room_version_id(event.room_id)
                room_version_obj = KNOWN_ROOM_VERSIONS[room_version]

                create_event = await self.store.get_create_event_for_room(event.room_id)
                room_creator = create_event.content.get(EventContentFields.ROOM_CREATOR)

                # Only check an insertion event if the room version
                # supports it or the event is from the room creator.
                if room_version_obj.msc2716_historical or (
                    self.config.experimental.msc2716_enabled
                    and event.sender == room_creator
                ):
                    next_batch_id = event.content.get(
                        EventContentFields.MSC2716_NEXT_BATCH_ID
                    )
                    conflicting_insertion_event_id = None
                    if next_batch_id:
                        conflicting_insertion_event_id = (
                            await self.store.get_insertion_event_id_by_batch_id(
                                event.room_id, next_batch_id
                            )
                        )
                    if conflicting_insertion_event_id is not None:
                        # The current insertion event that we're processing is invalid
                        # because an insertion event already exists in the room with the
                        # same next_batch_id. We can't allow multiple because the batch
                        # pointing will get weird, e.g. we can't determine which insertion
                        # event the batch event is pointing to.
                        raise SynapseError(
                            HTTPStatus.BAD_REQUEST,
                            "Another insertion event already exists with the same next_batch_id",
                            errcode=Codes.INVALID_PARAM,
                        )

            # Mark any `m.historical` messages as backfilled so they don't appear
            # in `/sync` and have the proper decrementing `stream_ordering` as we import
            backfilled = False
            if event.internal_metadata.is_historical():
                backfilled = True

        assert self._storage_controllers.persistence is not None
        (
            persisted_events,
            max_stream_token,
        ) = await self._storage_controllers.persistence.persist_events(
            events_and_context, backfilled=backfilled
        )

        for event in persisted_events:
            if self._ephemeral_events_enabled:
                # If there's an expiry timestamp on the event, schedule its expiry.
                self._message_handler.maybe_schedule_expiry(event)

<<<<<<< HEAD
        if dont_notify:
            # Skip notifying clients, this is used for Beeper's custom
            # batch sending of non-historical messages.
            return event

        async def _notify() -> None:
            try:
                await self.notifier.on_new_room_event(
                    event, event_pos, max_stream_token, extra_users=extra_users
                )
            except Exception:
                logger.exception(
                    "Error notifying about new room event %s",
                    event.event_id,
                )
=======
            stream_ordering = event.internal_metadata.stream_ordering
            assert stream_ordering is not None
            pos = PersistedEventPosition(self._instance_name, stream_ordering)

            async def _notify() -> None:
                try:
                    await self.notifier.on_new_room_event(
                        event, pos, max_stream_token, extra_users=extra_users
                    )
                except Exception:
                    logger.exception(
                        "Error notifying about new room event %s",
                        event.event_id,
                    )
>>>>>>> 6b097a3e

            run_in_background(_notify)

            if event.type == EventTypes.Message:
                # We don't want to block sending messages on any presence code. This
                # matters as sometimes presence code can take a while.
                run_in_background(self._bump_active_time, requester.user)

        return persisted_events[-1]

    async def _maybe_kick_guest_users(
        self, event: EventBase, context: EventContext
    ) -> None:
        if event.type != EventTypes.GuestAccess:
            return

        guest_access = event.content.get(EventContentFields.GUEST_ACCESS)
        if guest_access == GuestAccess.CAN_JOIN:
            return

        current_state_ids = await context.get_current_state_ids()

        # since this is a client-generated event, it cannot be an outlier and we must
        # therefore have the state ids.
        assert current_state_ids is not None
        current_state_dict = await self.store.get_events(
            list(current_state_ids.values())
        )
        current_state = list(current_state_dict.values())
        logger.info("maybe_kick_guest_users %r", current_state)
        await self.hs.get_room_member_handler().kick_guest_users(current_state)

    async def _bump_active_time(self, user: UserID) -> None:
        try:
            presence = self.hs.get_presence_handler()
            await presence.bump_presence_active_time(user)
        except Exception:
            logger.exception("Error bumping presence active time")

    async def _send_dummy_events_to_fill_extremities(self) -> None:
        """Background task to send dummy events into rooms that have a large
        number of extremities
        """
        self._expire_rooms_to_exclude_from_dummy_event_insertion()
        room_ids = await self.store.get_rooms_with_many_extremities(
            min_count=self._dummy_events_threshold,
            limit=5,
            room_id_filter=self._rooms_to_exclude_from_dummy_event_insertion.keys(),
        )

        for room_id in room_ids:
            dummy_event_sent = await self._send_dummy_event_for_room(room_id)

            if not dummy_event_sent:
                # Did not find a valid user in the room, so remove from future attempts
                # Exclusion is time limited, so the room will be rechecked in the future
                # dependent on _DUMMY_EVENT_ROOM_EXCLUSION_EXPIRY
                logger.info(
                    "Failed to send dummy event into room %s. Will exclude it from "
                    "future attempts until cache expires" % (room_id,)
                )
                now = self.clock.time_msec()
                self._rooms_to_exclude_from_dummy_event_insertion[room_id] = now

    async def _send_dummy_event_for_room(self, room_id: str) -> bool:
        """Attempt to send a dummy event for the given room.

        Args:
            room_id: room to try to send an event from

        Returns:
            True if a dummy event was successfully sent. False if no user was able
            to send an event.
        """

        # For each room we need to find a joined member we can use to send
        # the dummy event with.
        members = await self.store.get_local_users_in_room(room_id)
        for user_id in members:
            requester = create_requester(user_id, authenticated_entity=self.server_name)
            try:
                event, context = await self.create_event(
                    requester,
                    {
                        "type": EventTypes.Dummy,
                        "content": {},
                        "room_id": room_id,
                        "sender": user_id,
                    },
                )

                event.internal_metadata.proactively_send = False

                # Since this is a dummy-event it is OK if it is sent by a
                # shadow-banned user.
                await self.handle_new_client_event(
                    requester,
                    events_and_context=[(event, context)],
                    ratelimit=False,
                    ignore_shadow_ban=True,
                )
                return True
            except AuthError:
                logger.info(
                    "Failed to send dummy event into room %s for user %s due to "
                    "lack of power. Will try another user" % (room_id, user_id)
                )
        return False

    def _expire_rooms_to_exclude_from_dummy_event_insertion(self) -> None:
        expire_before = self.clock.time_msec() - _DUMMY_EVENT_ROOM_EXCLUSION_EXPIRY
        to_expire = set()
        for room_id, time in self._rooms_to_exclude_from_dummy_event_insertion.items():
            if time < expire_before:
                to_expire.add(room_id)
        for room_id in to_expire:
            logger.debug(
                "Expiring room id %s from dummy event insertion exclusion cache",
                room_id,
            )
            del self._rooms_to_exclude_from_dummy_event_insertion[room_id]

    async def _rebuild_event_after_third_party_rules(
        self, third_party_result: dict, original_event: EventBase
    ) -> Tuple[EventBase, EventContext]:
        # the third_party_event_rules want to replace the event.
        # we do some basic checks, and then return the replacement event and context.

        # Construct a new EventBuilder and validate it, which helps with the
        # rest of these checks.
        try:
            builder = self.event_builder_factory.for_room_version(
                original_event.room_version, third_party_result
            )
            self.validator.validate_builder(builder)
        except SynapseError as e:
            raise Exception(
                "Third party rules module created an invalid event: " + e.msg,
            )

        immutable_fields = [
            # changing the room is going to break things: we've already checked that the
            # room exists, and are holding a concurrency limiter token for that room.
            # Also, we might need to use a different room version.
            "room_id",
            # changing the type or state key might work, but we'd need to check that the
            # calling functions aren't making assumptions about them.
            "type",
            "state_key",
        ]

        for k in immutable_fields:
            if getattr(builder, k, None) != original_event.get(k):
                raise Exception(
                    "Third party rules module created an invalid event: "
                    "cannot change field " + k
                )

        # check that the new sender belongs to this HS
        if not self.hs.is_mine_id(builder.sender):
            raise Exception(
                "Third party rules module created an invalid event: "
                "invalid sender " + builder.sender
            )

        # copy over the original internal metadata
        for k, v in original_event.internal_metadata.get_dict().items():
            setattr(builder.internal_metadata, k, v)

        # modules can send new state events, so we re-calculate the auth events just in
        # case.
        prev_event_ids = await self.store.get_prev_events_for_room(builder.room_id)

        event = await builder.build(
            prev_event_ids=prev_event_ids,
            auth_event_ids=None,
        )

        # we rebuild the event context, to be on the safe side. If nothing else,
        # delta_ids might need an update.
        context = await self.state.compute_event_context(event)
        return event, context<|MERGE_RESOLUTION|>--- conflicted
+++ resolved
@@ -1432,32 +1432,19 @@
             a room that has been un-partial stated.
         """
 
-<<<<<<< HEAD
-        # Skip push notification actions for historical messages
-        # because we don't want to notify people about old history back in time.
-        # The historical messages also do not have the proper `context.current_state_ids`
-        # and `state_groups` because they have `prev_events` that aren't persisted yet
-        # (historical messages persisted in reverse-chronological order).
-        if not event.internal_metadata.is_historical() and not event.content.get(
-            EventContentFields.MSC2716_HISTORICAL
-        ):
-            with opentracing.start_active_span("calculate_push_actions"):
-                await self._bulk_push_rule_evaluator.action_for_event_by_user(
-                    event, context
-                )
-=======
         for event, context in events_and_context:
             # Skip push notification actions for historical messages
             # because we don't want to notify people about old history back in time.
             # The historical messages also do not have the proper `context.current_state_ids`
             # and `state_groups` because they have `prev_events` that aren't persisted yet
             # (historical messages persisted in reverse-chronological order).
-            if not event.internal_metadata.is_historical():
+            if not event.internal_metadata.is_historical() and not event.content.get(
+                EventContentFields.MSC2716_HISTORICAL
+            ):
                 with opentracing.start_active_span("calculate_push_actions"):
                     await self._bulk_push_rule_evaluator.action_for_event_by_user(
                         event, context
                     )
->>>>>>> 6b097a3e
 
         try:
             # If we're a worker we need to hit out to the master.
@@ -1499,21 +1486,12 @@
                     event.internal_metadata.stream_ordering = stream_id
                 return event
 
-<<<<<<< HEAD
-            event = await self.persist_and_notify_client_event(
-                requester,
-                event,
-                context,
-                ratelimit=ratelimit,
-                extra_users=extra_users,
-                dont_notify=dont_notify,
-=======
             event = await self.persist_and_notify_client_events(
                 requester,
                 events_and_context,
                 ratelimit=ratelimit,
                 extra_users=extra_users,
->>>>>>> 6b097a3e
+                dont_notify=dont_notify,
             )
 
             return event
@@ -1758,23 +1736,10 @@
                         # way? If we have been invited by a remote server, we need
                         # to get them to sign the event.
 
-<<<<<<< HEAD
-        if event.type == EventTypes.Member:
-            if event.content["membership"] == Membership.INVITE:
-                if not event.internal_metadata.outlier:
-                    event.unsigned[
-                        "invite_room_state"
-                    ] = await self.store.get_stripped_room_state_from_event_context(
-                        context,
-                        self.room_prejoin_state_types,
-                        membership_user_id=event.sender,
-                    )
-=======
                         returned_invite = await federation_handler.send_invite(
                             invitee.domain, event
                         )
                         event.unsigned.pop("room_state", None)
->>>>>>> 6b097a3e
 
                         # TODO: Make sure the signatures actually are correct.
                         event.signatures.update(returned_invite.signatures)
@@ -1790,16 +1755,6 @@
             if event.type == EventTypes.Redaction:
                 assert event.redacts is not None
 
-<<<<<<< HEAD
-            if event.content["membership"] == Membership.KNOCK:
-                if not event.internal_metadata.outlier:
-                    event.unsigned[
-                        "knock_room_state"
-                    ] = await self.store.get_stripped_room_state_from_event_context(
-                        context,
-                        self.room_prejoin_state_types,
-                    )
-=======
                 original_event = await self.store.get_event(
                     event.redacts,
                     redact_behaviour=EventRedactBehaviour.as_is,
@@ -1807,7 +1762,6 @@
                     allow_rejected=False,
                     allow_none=True,
                 )
->>>>>>> 6b097a3e
 
                 room_version = await self.store.get_room_version_id(event.room_id)
                 room_version_obj = KNOWN_ROOM_VERSIONS[room_version]
@@ -1940,23 +1894,16 @@
                 # If there's an expiry timestamp on the event, schedule its expiry.
                 self._message_handler.maybe_schedule_expiry(event)
 
-<<<<<<< HEAD
-        if dont_notify:
-            # Skip notifying clients, this is used for Beeper's custom
-            # batch sending of non-historical messages.
-            return event
-
-        async def _notify() -> None:
-            try:
-                await self.notifier.on_new_room_event(
-                    event, event_pos, max_stream_token, extra_users=extra_users
-                )
-            except Exception:
-                logger.exception(
-                    "Error notifying about new room event %s",
-                    event.event_id,
-                )
-=======
+            if event.type == EventTypes.Message:
+                # We don't want to block sending messages on any presence code. This
+                # matters as sometimes presence code can take a while.
+                run_in_background(self._bump_active_time, requester.user)
+
+            if dont_notify:
+                # Skip notifying clients, this is used for Beeper's custom
+                # batch sending of non-historical messages.
+                continue
+
             stream_ordering = event.internal_metadata.stream_ordering
             assert stream_ordering is not None
             pos = PersistedEventPosition(self._instance_name, stream_ordering)
@@ -1971,14 +1918,8 @@
                         "Error notifying about new room event %s",
                         event.event_id,
                     )
->>>>>>> 6b097a3e
 
             run_in_background(_notify)
-
-            if event.type == EventTypes.Message:
-                # We don't want to block sending messages on any presence code. This
-                # matters as sometimes presence code can take a while.
-                run_in_background(self._bump_active_time, requester.user)
 
         return persisted_events[-1]
 
