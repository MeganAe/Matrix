--- conflicted
+++ resolved
@@ -175,17 +175,9 @@
         state_filter = state_filter or StateFilter.all()
 
         if at_token:
-<<<<<<< HEAD
-            last_events, _ = await self.store.get_recent_events_for_room(
-                room_id,
-                end_token=at_token.room_key,
-                limit=1,
-                order_by="stream",
-=======
             last_event = await self.store.get_last_event_in_room_before_stream_ordering(
                 room_id,
                 end_token=at_token.room_key,
->>>>>>> 3a8ee229
             )
 
             if not last_event:
