--- conflicted
+++ resolved
@@ -674,11 +674,7 @@
                     event.event_id,
                     prev_event.event_id,
                 )
-<<<<<<< HEAD
-                return await self.store.get_stream_token_for_event(prev_event.event_id)
-=======
                 return await self.store.get_stream_id_for_event(prev_event.event_id)
->>>>>>> acfb7c3b
 
         return await self.handle_new_client_event(
             requester=requester, event=event, context=context, ratelimit=ratelimit
