--- conflicted
+++ resolved
@@ -1440,25 +1440,9 @@
             a room that has been un-partial stated.
         """
 
-<<<<<<< HEAD
-        for event, context in events_and_context:
-            # Skip push notification actions for historical messages
-            # because we don't want to notify people about old history back in time.
-            # The historical messages also do not have the proper `context.current_state_ids`
-            # and `state_groups` because they have `prev_events` that aren't persisted yet
-            # (historical messages persisted in reverse-chronological order).
-            if not event.internal_metadata.is_historical() and not event.content.get(
-                EventContentFields.MSC2716_HISTORICAL
-            ):
-                with opentracing.start_active_span("calculate_push_actions"):
-                    await self._bulk_push_rule_evaluator.action_for_event_by_user(
-                        event, context
-                    )
-=======
         await self._bulk_push_rule_evaluator.action_for_events_by_user(
             events_and_context
         )
->>>>>>> f0dec49f
 
         try:
             # If we're a worker we need to hit out to the master.
@@ -1527,18 +1511,13 @@
             if not self._external_cache.is_enabled():
                 return
 
-<<<<<<< HEAD
-        # Beeper hack: we don't need joined hosts for bridged events because
-        # we don't federate them.
-        if event.sender.startswith("@_"):
-            return
-
-        # If external cache is enabled we should always have this.
-        assert self._external_cache_joined_hosts_updates is not None
-=======
+            # Beeper hack: we don't need joined hosts for bridged events because
+            # we don't federate them.
+            if event.sender.startswith("@_"):
+                return
+
             # If external cache is enabled we should always have this.
             assert self._external_cache_joined_hosts_updates is not None
->>>>>>> f0dec49f
 
             # We actually store two mappings, event ID -> prev state group,
             # state group -> joined hosts, which is much more space efficient
@@ -1932,8 +1911,6 @@
             pos = PersistedEventPosition(self._instance_name, stream_ordering)
             events_and_pos.append((event, pos))
 
-<<<<<<< HEAD
-=======
             if event.type == EventTypes.Message:
                 # We don't want to block sending messages on any presence code. This
                 # matters as sometimes presence code can take a while.
@@ -1949,7 +1926,6 @@
 
         run_in_background(_notify)
 
->>>>>>> f0dec49f
         return persisted_events[-1]
 
     async def _maybe_kick_guest_users(
