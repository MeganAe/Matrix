--- conflicted
+++ resolved
@@ -405,54 +405,4 @@
         new_avatar = event.content.get("avatar_url")
 
         if prev_name != new_name or prev_avatar != new_avatar:
-<<<<<<< HEAD
-            yield self.store.update_profile_in_user_dir(
-                user_id, new_name, new_avatar, room_id
-            )
-=======
-            yield self.store.update_profile_in_user_dir(user_id, new_name, new_avatar)
-
-    @defer.inlineCallbacks
-    def _get_key_change(self, prev_event_id, event_id, key_name, public_value):
-        """Given two events check if the `key_name` field in content changed
-        from not matching `public_value` to doing so.
-
-        For example, check if `history_visibility` (`key_name`) changed from
-        `shared` to `world_readable` (`public_value`).
-
-        Returns:
-            None if the field in the events either both match `public_value`
-            or if neither do, i.e. there has been no change.
-            True if it didnt match `public_value` but now does
-            False if it did match `public_value` but now doesn't
-        """
-        prev_event = None
-        event = None
-        if prev_event_id:
-            prev_event = yield self.store.get_event(prev_event_id, allow_none=True)
-
-        if event_id:
-            event = yield self.store.get_event(event_id, allow_none=True)
-
-        if not event and not prev_event:
-            logger.debug("Neither event exists: %r %r", prev_event_id, event_id)
-            defer.returnValue(None)
-
-        prev_value = None
-        value = None
-
-        if prev_event:
-            prev_value = prev_event.content.get(key_name)
-
-        if event:
-            value = event.content.get(key_name)
-
-        logger.debug("prev_value: %r -> value: %r", prev_value, value)
-
-        if value == public_value and prev_value != public_value:
-            defer.returnValue(True)
-        elif value != public_value and prev_value == public_value:
-            defer.returnValue(False)
-        else:
-            defer.returnValue(None)
->>>>>>> 4aa0b707
+            yield self.store.update_profile_in_user_dir(user_id, new_name, new_avatar)