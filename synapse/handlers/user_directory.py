--- conflicted
+++ resolved
@@ -246,21 +246,6 @@
                         continue
 
                     if change is MatchChange.now_true:  # The user joined
-<<<<<<< HEAD
-                        event = await self.store.get_event(event_id, allow_none=True)
-                        # It isn't expected for this event to not exist, but we
-                        # don't want the entire background process to break.
-                        logger.error(f"DMR: event_id={event_id}, event={event}")
-                        if event is None:
-                            continue
-
-                        profile = ProfileInfo(
-                            avatar_url=event.content.get("avatar_url"),
-                            display_name=event.content.get("displayname"),
-                        )
-
-                        await self._handle_new_user(room_id, state_key, profile)
-=======
                         # This may be the first time we've seen a remote user. If
                         # so, ensure we have a directory entry for them. (We don't
                         # need to do this for local users: their directory entry
@@ -270,7 +255,6 @@
                                 state_key, event_id
                             )
                         await self._track_user_joined_room(room_id, state_key)
->>>>>>> 406f7bfa
                     else:  # The user left
                         await self._handle_remove_user(room_id, state_key)
             else:
@@ -353,9 +337,6 @@
         the user directory. The caller is responsible for making sure they're
         remote.
         """
-<<<<<<< HEAD
-        logger.error("Adding new user to dir, %r", user_id)
-=======
         event = await self.store.get_event(event_id, allow_none=True)
         # It isn't expected for this event to not exist, but we
         # don't want the entire background process to break.
@@ -363,7 +344,6 @@
             return
 
         logger.debug("Adding new user to dir, %r", user_id)
->>>>>>> 406f7bfa
 
         await self.store.update_profile_in_user_dir(
             user_id, event.content.get("displayname"), event.content.get("avatar_url")
