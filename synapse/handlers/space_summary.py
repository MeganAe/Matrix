# Copyright 2021 The Matrix.org Foundation C.I.C.
#
# Licensed under the Apache License, Version 2.0 (the "License");
# you may not use this file except in compliance with the License.
# You may obtain a copy of the License at
#
#     http://www.apache.org/licenses/LICENSE-2.0
#
# Unless required by applicable law or agreed to in writing, software
# distributed under the License is distributed on an "AS IS" BASIS,
# WITHOUT WARRANTIES OR CONDITIONS OF ANY KIND, either express or implied.
# See the License for the specific language governing permissions and
# limitations under the License.

import itertools
import logging
import re
from collections import deque
from typing import (
    TYPE_CHECKING,
    Deque,
    Dict,
    Iterable,
    List,
    Optional,
    Sequence,
    Set,
    Tuple,
)

import attr

<<<<<<< HEAD
from synapse.api.constants import EventTypes, RoomTypes
=======
from synapse.api.constants import (
    EventContentFields,
    EventTypes,
    HistoryVisibility,
    JoinRules,
    Membership,
    RoomTypes,
)
from synapse.api.errors import AuthError, Codes, SynapseError
>>>>>>> 98a3355d
from synapse.events import EventBase
from synapse.events.utils import format_event_for_client_v2
from synapse.handlers.room_summary import RoomSummaryMixin
from synapse.types import JsonDict
from synapse.util.caches.response_cache import ResponseCache
from synapse.util.stringutils import random_string

if TYPE_CHECKING:
    from synapse.server import HomeServer

logger = logging.getLogger(__name__)

# number of rooms to return. We'll stop once we hit this limit.
MAX_ROOMS = 50

# max number of events to return per room.
MAX_ROOMS_PER_SPACE = 50

# max number of federation servers to hit per room
MAX_SERVERS_PER_SPACE = 3


<<<<<<< HEAD
class SpaceSummaryHandler(RoomSummaryMixin):
=======
@attr.s(slots=True, frozen=True, auto_attribs=True)
class _PaginationKey:
    """The key used to find unique pagination session."""

    # The first three entries match the request parameters (and cannot change
    # during a pagination session).
    room_id: str
    suggested_only: bool
    max_depth: Optional[int]
    # The randomly generated token.
    token: str


@attr.s(slots=True, frozen=True, auto_attribs=True)
class _PaginationSession:
    """The information that is stored for pagination."""

    # The time the pagination session was created, in milliseconds.
    creation_time_ms: int
    # The queue of rooms which are still to process.
    room_queue: Deque["_RoomQueueEntry"]
    # A set of rooms which have been processed.
    processed_rooms: Set[str]


class SpaceSummaryHandler:
    # The time a pagination session remains valid for.
    _PAGINATION_SESSION_VALIDITY_PERIOD_MS = 5 * 60 * 1000

>>>>>>> 98a3355d
    def __init__(self, hs: "HomeServer"):
        super().__init__(hs)
        self._clock = hs.get_clock()
<<<<<<< HEAD
        self._auth = hs.get_auth()
=======
        self._event_auth_handler = hs.get_event_auth_handler()
        self._store = hs.get_datastore()
>>>>>>> 98a3355d
        self._event_serializer = hs.get_event_client_serializer()
        self._server_name = hs.hostname
        self._federation_client = hs.get_federation_client()

        # A map of query information to the current pagination state.
        #
        # TODO Allow for multiple workers to share this data.
        # TODO Expire pagination tokens.
        self._pagination_sessions: Dict[_PaginationKey, _PaginationSession] = {}

        # If a user tries to fetch the same page multiple times in quick succession,
        # only process the first attempt and return its result to subsequent requests.
        self._pagination_response_cache: ResponseCache[
            Tuple[str, bool, Optional[int], Optional[int], Optional[str]]
        ] = ResponseCache(
            hs.get_clock(),
            "get_room_hierarchy",
        )

    def _expire_pagination_sessions(self):
        """Expire pagination session which are old."""
        expire_before = (
            self._clock.time_msec() - self._PAGINATION_SESSION_VALIDITY_PERIOD_MS
        )
        to_expire = []

        for key, value in self._pagination_sessions.items():
            if value.creation_time_ms < expire_before:
                to_expire.append(key)

        for key in to_expire:
            logger.debug("Expiring pagination session id %s", key)
            del self._pagination_sessions[key]

    async def get_space_summary(
        self,
        requester: str,
        room_id: str,
        suggested_only: bool = False,
        max_rooms_per_space: Optional[int] = None,
    ) -> JsonDict:
        """
        Implementation of the space summary C-S API

        Args:
            requester:  user id of the user making this request

            room_id: room id to start the summary at

            suggested_only: whether we should only return children with the "suggested"
                flag set.

            max_rooms_per_space: an optional limit on the number of child rooms we will
                return. This does not apply to the root room (ie, room_id), and
                is overridden by MAX_ROOMS_PER_SPACE.

        Returns:
            summary dict to return
        """
        # First of all, check that the room is accessible.
        if not await self._is_local_room_accessible(room_id, requester):
            raise AuthError(
                403,
                "User %s not in room %s, and room previews are disabled"
                % (requester, room_id),
            )

        # the queue of rooms to process
        room_queue = deque((_RoomQueueEntry(room_id, ()),))

        # rooms we have already processed
        processed_rooms: Set[str] = set()

        # events we have already processed. We don't necessarily have their event ids,
        # so instead we key on (room id, state key)
        processed_events: Set[Tuple[str, str]] = set()

        rooms_result: List[JsonDict] = []
        events_result: List[JsonDict] = []

        while room_queue and len(rooms_result) < MAX_ROOMS:
            queue_entry = room_queue.popleft()
            room_id = queue_entry.room_id
            if room_id in processed_rooms:
                # already done this room
                continue

            logger.debug("Processing room %s", room_id)

            is_in_room = await self._store.is_host_joined(room_id, self._server_name)

            # The client-specified max_rooms_per_space limit doesn't apply to the
            # room_id specified in the request, so we ignore it if this is the
            # first room we are processing.
            max_children = max_rooms_per_space if processed_rooms else None

            if is_in_room:
                room_entry = await self._summarize_local_room(
                    requester, None, room_id, suggested_only, max_children
                )

                events: Sequence[JsonDict] = []
                if room_entry:
                    rooms_result.append(room_entry.room)
                    events = room_entry.children

                logger.debug(
                    "Query of local room %s returned events %s",
                    room_id,
                    ["%s->%s" % (ev["room_id"], ev["state_key"]) for ev in events],
                )
            else:
                fed_rooms = await self._summarize_remote_room(
                    queue_entry,
                    suggested_only,
                    max_children,
                    exclude_rooms=processed_rooms,
                )

                # The results over federation might include rooms that the we,
                # as the requesting server, are allowed to see, but the requesting
                # user is not permitted see.
                #
                # Filter the returned results to only what is accessible to the user.
                events = []
<<<<<<< HEAD
                for room in fed_rooms:
                    fed_room_id = room.get("room_id")
                    if not fed_room_id or not isinstance(fed_room_id, str):
                        continue

                    include_room = await self.requester_can_see_room_entry(
                        room, requester
                    )

                    # Finally, if this isn't the requested room, check ourselves
                    # if we can access the room.
                    if not include_room and fed_room_id != queue_entry.room_id:
                        include_room = await self._auth.is_room_accessible(
                            room_id, requester, None
                        )
=======
                for room_entry in fed_rooms:
                    room = room_entry.room
                    fed_room_id = room_entry.room_id

                    # The user can see the room, include it!
                    if await self._is_remote_room_accessible(
                        requester, fed_room_id, room
                    ):
                        # Before returning to the client, remove the allowed_room_ids
                        # and allowed_spaces keys.
                        room.pop("allowed_room_ids", None)
                        room.pop("allowed_spaces", None)
>>>>>>> 98a3355d

                        rooms_result.append(room)
                        events.extend(room_entry.children)

                    # All rooms returned don't need visiting again (even if the user
                    # didn't have access to them).
                    processed_rooms.add(fed_room_id)

                logger.debug(
                    "Query of %s returned rooms %s, events %s",
                    room_id,
                    [room_entry.room.get("room_id") for room_entry in fed_rooms],
                    ["%s->%s" % (ev["room_id"], ev["state_key"]) for ev in events],
                )

            # the room we queried may or may not have been returned, but don't process
            # it again, anyway.
            processed_rooms.add(room_id)

            # XXX: is it ok that we blindly iterate through any events returned by
            #   a remote server, whether or not they actually link to any rooms in our
            #   tree?
            for ev in events:
                # remote servers might return events we have already processed
                # (eg, Dendrite returns inward pointers as well as outward ones), so
                # we need to filter them out, to avoid returning duplicate links to the
                # client.
                ev_key = (ev["room_id"], ev["state_key"])
                if ev_key in processed_events:
                    continue
                events_result.append(ev)

                # add the child to the queue. we have already validated
                # that the vias are a list of server names.
                room_queue.append(
                    _RoomQueueEntry(ev["state_key"], ev["content"]["via"])
                )
                processed_events.add(ev_key)

<<<<<<< HEAD
        # Before returning to the client, remove the allowed_room_ids key for any
        # rooms.
        for room in rooms_result:
            room.pop("allowed_room_ids", None)

=======
>>>>>>> 98a3355d
        return {"rooms": rooms_result, "events": events_result}

    async def get_room_hierarchy(
        self,
        requester: str,
        requested_room_id: str,
        suggested_only: bool = False,
        max_depth: Optional[int] = None,
        limit: Optional[int] = None,
        from_token: Optional[str] = None,
    ) -> JsonDict:
        """
        Implementation of the room hierarchy C-S API.

        Args:
            requester: The user ID of the user making this request.
            requested_room_id: The room ID to start the hierarchy at (the "root" room).
            suggested_only: Whether we should only return children with the "suggested"
                flag set.
            max_depth: The maximum depth in the tree to explore, must be a
                non-negative integer.

                0 would correspond to just the root room, 1 would include just
                the root room's children, etc.
            limit: An optional limit on the number of rooms to return per
                page. Must be a positive integer.
            from_token: An optional pagination token.

        Returns:
            The JSON hierarchy dictionary.
        """
        # If a user tries to fetch the same page multiple times in quick succession,
        # only process the first attempt and return its result to subsequent requests.
        #
        # This is due to the pagination process mutating internal state, attempting
        # to process multiple requests for the same page will result in errors.
        return await self._pagination_response_cache.wrap(
            (requested_room_id, suggested_only, max_depth, limit, from_token),
            self._get_room_hierarchy,
            requester,
            requested_room_id,
            suggested_only,
            max_depth,
            limit,
            from_token,
        )

    async def _get_room_hierarchy(
        self,
        requester: str,
        requested_room_id: str,
        suggested_only: bool = False,
        max_depth: Optional[int] = None,
        limit: Optional[int] = None,
        from_token: Optional[str] = None,
    ) -> JsonDict:
        """See docstring for SpaceSummaryHandler.get_room_hierarchy."""

        # First of all, check that the room is accessible.
        if not await self._is_local_room_accessible(requested_room_id, requester):
            raise AuthError(
                403,
                "User %s not in room %s, and room previews are disabled"
                % (requester, requested_room_id),
            )

        # If this is continuing a previous session, pull the persisted data.
        if from_token:
            self._expire_pagination_sessions()

            pagination_key = _PaginationKey(
                requested_room_id, suggested_only, max_depth, from_token
            )
            if pagination_key not in self._pagination_sessions:
                raise SynapseError(400, "Unknown pagination token", Codes.INVALID_PARAM)

            # Load the previous state.
            pagination_session = self._pagination_sessions[pagination_key]
            room_queue = pagination_session.room_queue
            processed_rooms = pagination_session.processed_rooms
        else:
            # the queue of rooms to process
            room_queue = deque((_RoomQueueEntry(requested_room_id, ()),))

            # Rooms we have already processed.
            processed_rooms = set()

        rooms_result: List[JsonDict] = []

        # Cap the limit to a server-side maximum.
        if limit is None:
            limit = MAX_ROOMS
        else:
            limit = min(limit, MAX_ROOMS)

        # Iterate through the queue until we reach the limit or run out of
        # rooms to include.
        while room_queue and len(rooms_result) < limit:
            queue_entry = room_queue.popleft()
            room_id = queue_entry.room_id
            current_depth = queue_entry.depth
            if room_id in processed_rooms:
                # already done this room
                continue

            logger.debug("Processing room %s", room_id)

            is_in_room = await self._store.is_host_joined(room_id, self._server_name)
            if is_in_room:
                room_entry = await self._summarize_local_room(
                    requester,
                    None,
                    room_id,
                    suggested_only,
                    # TODO Handle max children.
                    max_children=None,
                )

                if room_entry:
                    rooms_result.append(room_entry.as_json())

                    # Add the child to the queue. We have already validated
                    # that the vias are a list of server names.
                    #
                    # If the current depth is the maximum depth, do not queue
                    # more entries.
                    if max_depth is None or current_depth < max_depth:
                        room_queue.extendleft(
                            _RoomQueueEntry(
                                ev["state_key"], ev["content"]["via"], current_depth + 1
                            )
                            for ev in reversed(room_entry.children)
                        )

                processed_rooms.add(room_id)
            else:
                # TODO Federation.
                pass

        result: JsonDict = {"rooms": rooms_result}

        # If there's additional data, generate a pagination token (and persist state).
        if room_queue:
            next_batch = random_string(24)
            result["next_batch"] = next_batch
            pagination_key = _PaginationKey(
                requested_room_id, suggested_only, max_depth, next_batch
            )
            self._pagination_sessions[pagination_key] = _PaginationSession(
                self._clock.time_msec(), room_queue, processed_rooms
            )

        return result

    async def federation_space_summary(
        self,
        origin: str,
        room_id: str,
        suggested_only: bool,
        max_rooms_per_space: Optional[int],
        exclude_rooms: Iterable[str],
    ) -> JsonDict:
        """
        Implementation of the space summary Federation API

        Args:
            origin: The server requesting the spaces summary.

            room_id: room id to start the summary at

            suggested_only: whether we should only return children with the "suggested"
                flag set.

            max_rooms_per_space: an optional limit on the number of child rooms we will
                return. Unlike the C-S API, this applies to the root room (room_id).
                It is clipped to MAX_ROOMS_PER_SPACE.

            exclude_rooms: a list of rooms to skip over (presumably because the
                calling server has already seen them).

        Returns:
            summary dict to return
        """
        # the queue of rooms to process
        room_queue = deque((room_id,))

        # the set of rooms that we should not walk further. Initialise it with the
        # excluded-rooms list; we will add other rooms as we process them so that
        # we do not loop.
        processed_rooms: Set[str] = set(exclude_rooms)

        rooms_result: List[JsonDict] = []
        events_result: List[JsonDict] = []

        while room_queue and len(rooms_result) < MAX_ROOMS:
            room_id = room_queue.popleft()
            if room_id in processed_rooms:
                # already done this room
                continue

            room_entry = await self._summarize_local_room(
                None, origin, room_id, suggested_only, max_rooms_per_space
            )

            processed_rooms.add(room_id)

            if room_entry:
                rooms_result.append(room_entry.room)
                events_result.extend(room_entry.children)

                # add any children to the queue
                room_queue.extend(
                    edge_event["state_key"] for edge_event in room_entry.children
                )

        return {"rooms": rooms_result, "events": events_result}

    async def _summarize_local_room(
        self,
        requester: Optional[str],
        origin: Optional[str],
        room_id: str,
        suggested_only: bool,
        max_children: Optional[int],
    ) -> Optional["_RoomEntry"]:
        """
        Generate a room entry and a list of event entries for a given room.

        Args:
            requester:
                The user requesting the summary, if it is a local request. None
                if this is a federation request.
            origin:
                The server requesting the summary, if it is a federation request.
                None if this is a local request.
            room_id: The room ID to summarize.
            suggested_only: True if only suggested children should be returned.
                Otherwise, all children are returned.
            max_children:
                The maximum number of children rooms to include. This is capped
                to a server-set limit.

        Returns:
            A room entry if the room should be returned. None, otherwise.
        """
<<<<<<< HEAD
        if not await self._auth.is_room_accessible(room_id, requester, origin):
            return None, ()

        room_entry = await self.build_room_entry(room_id)
=======
        if not await self._is_local_room_accessible(room_id, requester, origin):
            return None

        room_entry = await self._build_room_entry(room_id, for_federation=bool(origin))
>>>>>>> 98a3355d

        # If the room is not a space, return just the room information.
        if room_entry.get("room_type") != RoomTypes.SPACE:
            return _RoomEntry(room_id, room_entry)

        # Otherwise, look for child rooms/spaces.
        child_events = await self._get_child_events(room_id)

        if suggested_only:
            # we only care about suggested children
            child_events = filter(_is_suggested_child_event, child_events)

        if max_children is None or max_children > MAX_ROOMS_PER_SPACE:
            max_children = MAX_ROOMS_PER_SPACE

        now = self._clock.time_msec()
        events_result: List[JsonDict] = []
        for edge_event in itertools.islice(child_events, max_children):
            events_result.append(
                await self._event_serializer.serialize_event(
                    edge_event,
                    time_now=now,
                    event_format=format_event_for_client_v2,
                )
            )

        return _RoomEntry(room_id, room_entry, events_result)

    async def _summarize_remote_room(
        self,
        room: "_RoomQueueEntry",
        suggested_only: bool,
        max_children: Optional[int],
        exclude_rooms: Iterable[str],
    ) -> Iterable["_RoomEntry"]:
        """
        Request room entries and a list of event entries for a given room by querying a remote server.

        Args:
            room: The room to summarize.
            suggested_only: True if only suggested children should be returned.
                Otherwise, all children are returned.
            max_children:
                The maximum number of children rooms to include. This is capped
                to a server-set limit.
            exclude_rooms:
                Rooms IDs which do not need to be summarized.

        Returns:
            An iterable of room entries.
        """
        room_id = room.room_id
        logger.info("Requesting summary for %s via %s", room_id, room.via)

        # we need to make the exclusion list json-serialisable
        exclude_rooms = list(exclude_rooms)

        via = itertools.islice(room.via, MAX_SERVERS_PER_SPACE)
        try:
            res = await self._federation_client.get_space_summary(
                via,
                room_id,
                suggested_only=suggested_only,
                max_rooms_per_space=max_children,
                exclude_rooms=exclude_rooms,
            )
        except Exception as e:
            logger.warning(
                "Unable to get summary of %s via federation: %s",
                room_id,
                e,
                exc_info=logger.isEnabledFor(logging.DEBUG),
            )
            return ()

        # Group the events by their room.
        children_by_room: Dict[str, List[JsonDict]] = {}
        for ev in res.events:
            if ev.event_type == EventTypes.SpaceChild:
                children_by_room.setdefault(ev.room_id, []).append(ev.data)

        # Generate the final results.
        results = []
        for fed_room in res.rooms:
            fed_room_id = fed_room.get("room_id")
            if not fed_room_id or not isinstance(fed_room_id, str):
                continue

            results.append(
                _RoomEntry(
                    fed_room_id,
                    fed_room,
                    children_by_room.get(fed_room_id, []),
                )
            )

<<<<<<< HEAD
=======
        return results

    async def _is_local_room_accessible(
        self, room_id: str, requester: Optional[str], origin: Optional[str] = None
    ) -> bool:
        """
        Calculate whether the room should be shown in the spaces summary.

        It should be included if:

        * The requester is joined or can join the room (per MSC3173).
        * The origin server has any user that is joined or can join the room.
        * The history visibility is set to world readable.

        Args:
            room_id: The room ID to summarize.
            requester:
                The user requesting the summary, if it is a local request. None
                if this is a federation request.
            origin:
                The server requesting the summary, if it is a federation request.
                None if this is a local request.

        Returns:
             True if the room should be included in the spaces summary.
        """
        state_ids = await self._store.get_current_state_ids(room_id)

        # If there's no state for the room, it isn't known.
        if not state_ids:
            # The user might have a pending invite for the room.
            if requester and await self._store.get_invite_for_local_user_in_room(
                requester, room_id
            ):
                return True

            logger.info("room %s is unknown, omitting from summary", room_id)
            return False

        room_version = await self._store.get_room_version(room_id)

        # Include the room if it has join rules of public or knock.
        join_rules_event_id = state_ids.get((EventTypes.JoinRules, ""))
        if join_rules_event_id:
            join_rules_event = await self._store.get_event(join_rules_event_id)
            join_rule = join_rules_event.content.get("join_rule")
            if join_rule == JoinRules.PUBLIC or (
                room_version.msc2403_knocking and join_rule == JoinRules.KNOCK
            ):
                return True

        # Include the room if it is peekable.
        hist_vis_event_id = state_ids.get((EventTypes.RoomHistoryVisibility, ""))
        if hist_vis_event_id:
            hist_vis_ev = await self._store.get_event(hist_vis_event_id)
            hist_vis = hist_vis_ev.content.get("history_visibility")
            if hist_vis == HistoryVisibility.WORLD_READABLE:
                return True

        # Otherwise we need to check information specific to the user or server.

        # If we have an authenticated requesting user, check if they are a member
        # of the room (or can join the room).
        if requester:
            member_event_id = state_ids.get((EventTypes.Member, requester), None)

            # If they're in the room they can see info on it.
            if member_event_id:
                member_event = await self._store.get_event(member_event_id)
                if member_event.membership in (Membership.JOIN, Membership.INVITE):
                    return True

            # Otherwise, check if they should be allowed access via membership in a space.
            if await self._event_auth_handler.has_restricted_join_rules(
                state_ids, room_version
            ):
                allowed_rooms = (
                    await self._event_auth_handler.get_rooms_that_allow_join(state_ids)
                )
                if await self._event_auth_handler.is_user_in_rooms(
                    allowed_rooms, requester
                ):
                    return True

        # If this is a request over federation, check if the host is in the room or
        # has a user who could join the room.
        elif origin:
            if await self._event_auth_handler.check_host_in_room(
                room_id, origin
            ) or await self._store.is_host_invited(room_id, origin):
                return True

            # Alternately, if the host has a user in any of the spaces specified
            # for access, then the host can see this room (and should do filtering
            # if the requester cannot see it).
            if await self._event_auth_handler.has_restricted_join_rules(
                state_ids, room_version
            ):
                allowed_rooms = (
                    await self._event_auth_handler.get_rooms_that_allow_join(state_ids)
                )
                for space_id in allowed_rooms:
                    if await self._event_auth_handler.check_host_in_room(
                        space_id, origin
                    ):
                        return True

        logger.info(
            "room %s is unpeekable and requester %s is not a member / not allowed to join, omitting from summary",
            room_id,
            requester or origin,
        )
        return False

    async def _is_remote_room_accessible(
        self, requester: str, room_id: str, room: JsonDict
    ) -> bool:
        """
        Calculate whether the room received over federation should be shown in the spaces summary.

        It should be included if:

        * The requester is joined or can join the room (per MSC3173).
        * The history visibility is set to world readable.

        Note that the local server is not in the requested room (which is why the
        remote call was made in the first place), but the user could have access
        due to an invite, etc.

        Args:
            requester: The user requesting the summary.
            room_id: The room ID returned over federation.
            room: The summary of the child room returned over federation.

        Returns:
            True if the room should be included in the spaces summary.
        """
        # The API doesn't return the room version so assume that a
        # join rule of knock is valid.
        if (
            room.get("join_rules") in (JoinRules.PUBLIC, JoinRules.KNOCK)
            or room.get("world_readable") is True
        ):
            return True

        # Check if the user is a member of any of the allowed spaces
        # from the response.
        allowed_rooms = room.get("allowed_room_ids") or room.get("allowed_spaces")
        if allowed_rooms and isinstance(allowed_rooms, list):
            if await self._event_auth_handler.is_user_in_rooms(
                allowed_rooms, requester
            ):
                return True

        # Finally, check locally if we can access the room. The user might
        # already be in the room (if it was a child room), or there might be a
        # pending invite, etc.
        return await self._is_local_room_accessible(room_id, requester)

    async def _build_room_entry(self, room_id: str, for_federation: bool) -> JsonDict:
        """
        Generate en entry suitable for the 'rooms' list in the summary response.

        Args:
            room_id: The room ID to summarize.
            for_federation: True if this is a summary requested over federation
                (which includes additional fields).

        Returns:
            The JSON dictionary for the room.
        """
        stats = await self._store.get_room_with_stats(room_id)

        # currently this should be impossible because we call
        # _is_local_room_accessible on the room before we get here, so
        # there should always be an entry
        assert stats is not None, "unable to retrieve stats for %s" % (room_id,)

        current_state_ids = await self._store.get_current_state_ids(room_id)
        create_event = await self._store.get_event(
            current_state_ids[(EventTypes.Create, "")]
        )

        entry = {
            "room_id": stats["room_id"],
            "name": stats["name"],
            "topic": stats["topic"],
            "canonical_alias": stats["canonical_alias"],
            "num_joined_members": stats["joined_members"],
            "avatar_url": stats["avatar"],
            "join_rules": stats["join_rules"],
            "world_readable": (
                stats["history_visibility"] == HistoryVisibility.WORLD_READABLE
            ),
            "guest_can_join": stats["guest_access"] == "can_join",
            "creation_ts": create_event.origin_server_ts,
            "room_type": create_event.content.get(EventContentFields.ROOM_TYPE),
        }

        # Federation requests need to provide additional information so the
        # requested server is able to filter the response appropriately.
        if for_federation:
            room_version = await self._store.get_room_version(room_id)
            if await self._event_auth_handler.has_restricted_join_rules(
                current_state_ids, room_version
            ):
                allowed_rooms = (
                    await self._event_auth_handler.get_rooms_that_allow_join(
                        current_state_ids
                    )
                )
                if allowed_rooms:
                    entry["allowed_room_ids"] = allowed_rooms
                    # TODO Remove this key once the API is stable.
                    entry["allowed_spaces"] = allowed_rooms

        # Filter out Nones – rather omit the field altogether
        room_entry = {k: v for k, v in entry.items() if v is not None}

        return room_entry

>>>>>>> 98a3355d
    async def _get_child_events(self, room_id: str) -> Iterable[EventBase]:
        """
        Get the child events for a given room.

        The returned results are sorted for stability.

        Args:
            room_id: The room id to get the children of.

        Returns:
            An iterable of sorted child events.
        """

        # look for child rooms/spaces.
        current_state_ids = await self._store.get_current_state_ids(room_id)

        events = await self._store.get_events_as_list(
            [
                event_id
                for key, event_id in current_state_ids.items()
                if key[0] == EventTypes.SpaceChild
            ]
        )

        # filter out any events without a "via" (which implies it has been redacted),
        # and order to ensure we return stable results.
        return sorted(filter(_has_valid_via, events), key=_child_events_comparison_key)


@attr.s(frozen=True, slots=True, auto_attribs=True)
class _RoomQueueEntry:
    room_id: str
    via: Sequence[str]
    depth: int = 0


@attr.s(frozen=True, slots=True, auto_attribs=True)
class _RoomEntry:
    room_id: str
    # The room summary for this room.
    room: JsonDict
    # An iterable of the sorted, stripped children events for children of this room.
    #
    # This may not include all children.
    children: Sequence[JsonDict] = ()

    def as_json(self) -> JsonDict:
        result = dict(self.room)
        result["children_state"] = self.children
        return result


def _has_valid_via(e: EventBase) -> bool:
    via = e.content.get("via")
    if not via or not isinstance(via, Sequence):
        return False
    for v in via:
        if not isinstance(v, str):
            logger.debug("Ignoring edge event %s with invalid via entry", e.event_id)
            return False
    return True


def _is_suggested_child_event(edge_event: EventBase) -> bool:
    suggested = edge_event.content.get("suggested")
    if isinstance(suggested, bool) and suggested:
        return True
    logger.debug("Ignorning not-suggested child %s", edge_event.state_key)
    return False


# Order may only contain characters in the range of \x20 (space) to \x7E (~) inclusive.
_INVALID_ORDER_CHARS_RE = re.compile(r"[^\x20-\x7E]")


def _child_events_comparison_key(child: EventBase) -> Tuple[bool, Optional[str], str]:
    """
    Generate a value for comparing two child events for ordering.

    The rules for ordering are supposed to be:

    1. The 'order' key, if it is valid.
    2. The 'origin_server_ts' of the 'm.room.create' event.
    3. The 'room_id'.

    But we skip step 2 since we may not have any state from the room.

    Args:
        child: The event for generating a comparison key.

    Returns:
        The comparison key as a tuple of:
            False if the ordering is valid.
            The ordering field.
            The room ID.
    """
    order = child.content.get("order")
    # If order is not a string or doesn't meet the requirements, ignore it.
    if not isinstance(order, str):
        order = None
    elif len(order) > 50 or _INVALID_ORDER_CHARS_RE.search(order):
        order = None

    # Items without an order come last.
    return (order is None, order, child.room_id)<|MERGE_RESOLUTION|>--- conflicted
+++ resolved
@@ -30,9 +30,6 @@
 
 import attr
 
-<<<<<<< HEAD
-from synapse.api.constants import EventTypes, RoomTypes
-=======
 from synapse.api.constants import (
     EventContentFields,
     EventTypes,
@@ -42,10 +39,8 @@
     RoomTypes,
 )
 from synapse.api.errors import AuthError, Codes, SynapseError
->>>>>>> 98a3355d
 from synapse.events import EventBase
 from synapse.events.utils import format_event_for_client_v2
-from synapse.handlers.room_summary import RoomSummaryMixin
 from synapse.types import JsonDict
 from synapse.util.caches.response_cache import ResponseCache
 from synapse.util.stringutils import random_string
@@ -65,9 +60,6 @@
 MAX_SERVERS_PER_SPACE = 3
 
 
-<<<<<<< HEAD
-class SpaceSummaryHandler(RoomSummaryMixin):
-=======
 @attr.s(slots=True, frozen=True, auto_attribs=True)
 class _PaginationKey:
     """The key used to find unique pagination session."""
@@ -97,16 +89,10 @@
     # The time a pagination session remains valid for.
     _PAGINATION_SESSION_VALIDITY_PERIOD_MS = 5 * 60 * 1000
 
->>>>>>> 98a3355d
     def __init__(self, hs: "HomeServer"):
-        super().__init__(hs)
         self._clock = hs.get_clock()
-<<<<<<< HEAD
-        self._auth = hs.get_auth()
-=======
         self._event_auth_handler = hs.get_event_auth_handler()
         self._store = hs.get_datastore()
->>>>>>> 98a3355d
         self._event_serializer = hs.get_event_client_serializer()
         self._server_name = hs.hostname
         self._federation_client = hs.get_federation_client()
@@ -232,23 +218,6 @@
                 #
                 # Filter the returned results to only what is accessible to the user.
                 events = []
-<<<<<<< HEAD
-                for room in fed_rooms:
-                    fed_room_id = room.get("room_id")
-                    if not fed_room_id or not isinstance(fed_room_id, str):
-                        continue
-
-                    include_room = await self.requester_can_see_room_entry(
-                        room, requester
-                    )
-
-                    # Finally, if this isn't the requested room, check ourselves
-                    # if we can access the room.
-                    if not include_room and fed_room_id != queue_entry.room_id:
-                        include_room = await self._auth.is_room_accessible(
-                            room_id, requester, None
-                        )
-=======
                 for room_entry in fed_rooms:
                     room = room_entry.room
                     fed_room_id = room_entry.room_id
@@ -261,7 +230,6 @@
                         # and allowed_spaces keys.
                         room.pop("allowed_room_ids", None)
                         room.pop("allowed_spaces", None)
->>>>>>> 98a3355d
 
                         rooms_result.append(room)
                         events.extend(room_entry.children)
@@ -301,14 +269,6 @@
                 )
                 processed_events.add(ev_key)
 
-<<<<<<< HEAD
-        # Before returning to the client, remove the allowed_room_ids key for any
-        # rooms.
-        for room in rooms_result:
-            room.pop("allowed_room_ids", None)
-
-=======
->>>>>>> 98a3355d
         return {"rooms": rooms_result, "events": events_result}
 
     async def get_room_hierarchy(
@@ -554,17 +514,10 @@
         Returns:
             A room entry if the room should be returned. None, otherwise.
         """
-<<<<<<< HEAD
-        if not await self._auth.is_room_accessible(room_id, requester, origin):
-            return None, ()
-
-        room_entry = await self.build_room_entry(room_id)
-=======
         if not await self._is_local_room_accessible(room_id, requester, origin):
             return None
 
         room_entry = await self._build_room_entry(room_id, for_federation=bool(origin))
->>>>>>> 98a3355d
 
         # If the room is not a space, return just the room information.
         if room_entry.get("room_type") != RoomTypes.SPACE:
@@ -661,8 +614,6 @@
                 )
             )
 
-<<<<<<< HEAD
-=======
         return results
 
     async def _is_local_room_accessible(
@@ -884,7 +835,6 @@
 
         return room_entry
 
->>>>>>> 98a3355d
     async def _get_child_events(self, room_id: str) -> Iterable[EventBase]:
         """
         Get the child events for a given room.
