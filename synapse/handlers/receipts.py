--- conflicted
+++ resolved
@@ -138,12 +138,8 @@
         return True
 
     async def received_client_receipt(
-<<<<<<< HEAD
-        self, room_id: str, receipt_type: str, user_id: str, event_id: str,
+        self, room_id: str, receipt_type: str, user_id: str, event_id: str, hidden: bool,
         extra_content: Optional[JsonDict] = None,
-=======
-        self, room_id: str, receipt_type: str, user_id: str, event_id: str, hidden: bool
->>>>>>> 9f7c0382
     ) -> None:
         """Called when a client tells us a local user has read up to the given
         event_id in the room.
@@ -153,11 +149,7 @@
             receipt_type=receipt_type,
             user_id=user_id,
             event_ids=[event_id],
-<<<<<<< HEAD
-            data={"ts": int(self.clock.time_msec()), **(extra_content or {})},
-=======
-            data={"ts": int(self.clock.time_msec()), "hidden": hidden},
->>>>>>> 9f7c0382
+            data={"ts": int(self.clock.time_msec()), "hidden": hidden, **(extra_content or {})},
         )
 
         is_new = await self._handle_new_receipts([receipt])
