--- conflicted
+++ resolved
@@ -263,7 +263,13 @@
             connections["devices"][""]["sessions"][0]["connections"]
         )
 
-<<<<<<< HEAD
+        # Get all account data the user has global and in rooms
+        global_data = await self._store.get_global_account_data_for_user(user_id)
+        by_room_data = await self._store.get_room_account_data_for_user(user_id)
+        writer.write_account_data("global", global_data)
+        for room_id in by_room_data:
+            writer.write_account_data(room_id, by_room_data[room_id])
+
         # Get all media ids the user has
         limit = 100
         start = 0
@@ -278,14 +284,6 @@
             if (start + limit) >= total:
                 break
             start += limit
-=======
-        # Get all account data the user has global and in rooms
-        global_data = await self._store.get_global_account_data_for_user(user_id)
-        by_room_data = await self._store.get_room_account_data_for_user(user_id)
-        writer.write_account_data("global", global_data)
-        for room_id in by_room_data:
-            writer.write_account_data(room_id, by_room_data[room_id])
->>>>>>> 7ee7f493
 
         return writer.finished()
 
@@ -365,7 +363,18 @@
         raise NotImplementedError()
 
     @abc.abstractmethod
-<<<<<<< HEAD
+    def write_account_data(
+        self, file_name: str, account_data: Mapping[str, JsonDict]
+    ) -> None:
+        """Write the account data of a user.
+
+        Args:
+            file_name: file name to write data
+            account_data: mapping of global or room account_data
+        """
+        raise NotImplementedError()
+
+    @abc.abstractmethod
     def write_media_id(self, media_id: str, media_metadata: JsonDict) -> None:
         """Write the media's metadata of a user.
         Exports only the metadata, as this can be fetched from the database via
@@ -376,18 +385,6 @@
             media_id: ID of the media.
             media_metadata: Metadata of one media file.
         """
-=======
-    def write_account_data(
-        self, file_name: str, account_data: Mapping[str, JsonDict]
-    ) -> None:
-        """Write the account data of a user.
-
-        Args:
-            file_name: file name to write data
-            account_data: mapping of global or room account_data
-        """
-        raise NotImplementedError()
->>>>>>> 7ee7f493
 
     @abc.abstractmethod
     def finished(self) -> Any:
