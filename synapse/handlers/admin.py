--- conflicted
+++ resolved
@@ -18,11 +18,13 @@
 
 from synapse.api.constants import Direction, Membership
 from synapse.events import EventBase
-<<<<<<< HEAD
-from synapse.types import JsonMapping, RoomStreamToken, StateMap, UserID
-=======
-from synapse.types import JsonDict, RoomStreamToken, StateMap, UserID, UserInfo
->>>>>>> e9e2904e
+from synapse.types import (
+    JsonMapping,
+    RoomStreamToken,
+    StateMap,
+    UserID,
+    UserInfo,
+)
 from synapse.visibility import filter_events_for_client
 
 if TYPE_CHECKING:
