# -*- coding: utf-8 -*-
# Copyright 2014-2016 OpenMarket Ltd
#
# Licensed under the Apache License, Version 2.0 (the "License");
# you may not use this file except in compliance with the License.
# You may obtain a copy of the License at
#
#     http://www.apache.org/licenses/LICENSE-2.0
#
# Unless required by applicable law or agreed to in writing, software
# distributed under the License is distributed on an "AS IS" BASIS,
# WITHOUT WARRANTIES OR CONDITIONS OF ANY KIND, either express or implied.
# See the License for the specific language governing permissions and
# limitations under the License.

import logging
<<<<<<< HEAD
from typing import Optional
=======
from typing import List
>>>>>>> d386f2f3

from synapse.api.constants import Membership
from synapse.events import FrozenEvent
from synapse.types import RoomStreamToken, StateMap
from synapse.visibility import filter_events_for_client

from ._base import BaseHandler

logger = logging.getLogger(__name__)


class AdminHandler(BaseHandler):
    def __init__(self, hs):
        super(AdminHandler, self).__init__(hs)

        self.storage = hs.get_storage()
        self.state_store = self.storage.state

    async def get_whois(self, user):
        connections = []

        sessions = await self.store.get_user_ip_and_agents(user)
        for session in sessions:
            connections.append(
                {
                    "ip": session["ip"],
                    "last_seen": session["last_seen"],
                    "user_agent": session["user_agent"],
                }
            )

        ret = {
            "user_id": user.to_string(),
            "devices": {"": {"sessions": [{"connections": connections}]}},
        }

        return ret

    async def get_user(self, user):
        """Function to get user details"""
        ret = await self.store.get_user_by_id(user.to_string())
        if ret:
            profile = await self.store.get_profileinfo(user.localpart)
            ret["displayname"] = profile.display_name
            ret["avatar_url"] = profile.avatar_url
        return ret

    async def get_users(self):
        """Function to retrieve a list of users in users table.

        Args:
        Returns:
            defer.Deferred: resolves to list[dict[str, Any]]
        """
        ret = await self.store.get_users()

        return ret

    async def get_users_paginate(self, start, limit, name, guests, deactivated):
        """Function to retrieve a paginated list of users from
        users list. This will return a json list of users.

        Args:
            start (int): start number to begin the query from
            limit (int): number of rows to retrieve
            name (string): filter for user names
            guests (bool): whether to in include guest users
            deactivated (bool): whether to include deactivated users
        Returns:
            defer.Deferred: resolves to json list[dict[str, Any]]
        """
        ret = await self.store.get_users_paginate(
            start, limit, name, guests, deactivated
        )

        return ret

    async def get_rooms_paginate(
        self,
        start: int,
        limit: int,
        order_by: str,
        reverse_order: bool,
        search_term: Optional[str],
    ):
        """Function to retrieve a paginated list of rooms as json.

        Args:
            start: offset in the list
            limit: maximum amount of rooms to retrieve
            order_by: the sort order of the returned list. valid values:
                * alphabetical (default)
                * size
            reverse_order: whether to reverse the room list
            search_term: a string to filter room names by
        Returns:
            defer.Deferred: a json list[dict[str, Any]]
        """
        return await self.store.get_rooms_paginate(
            start, limit, order_by, reverse_order, search_term
        )

    async def search_users(self, term):
        """Function to search users list for one or more users with
        the matched term.

        Args:
            term (str): search term
        Returns:
            defer.Deferred: resolves to list[dict[str, Any]]
        """
        ret = await self.store.search_users(term)

        return ret

    def get_user_server_admin(self, user):
        """
        Get the admin bit on a user.

        Args:
            user_id (UserID): the (necessarily local) user to manipulate
        """
        return self.store.is_server_admin(user)

    def set_user_server_admin(self, user, admin):
        """
        Set the admin bit on a user.

        Args:
            user_id (UserID): the (necessarily local) user to manipulate
            admin (bool): whether or not the user should be an admin of this server
        """
        return self.store.set_server_admin(user, admin)

    async def export_user_data(self, user_id, writer):
        """Write all data we have on the user to the given writer.

        Args:
            user_id (str)
            writer (ExfiltrationWriter)

        Returns:
            defer.Deferred: Resolves when all data for a user has been written.
            The returned value is that returned by `writer.finished()`.
        """
        # Get all rooms the user is in or has been in
        rooms = await self.store.get_rooms_for_local_user_where_membership_is(
            user_id,
            membership_list=(
                Membership.JOIN,
                Membership.LEAVE,
                Membership.BAN,
                Membership.INVITE,
            ),
        )

        # We only try and fetch events for rooms the user has been in. If
        # they've been e.g. invited to a room without joining then we handle
        # those seperately.
        rooms_user_has_been_in = await self.store.get_rooms_user_has_been_in(user_id)

        for index, room in enumerate(rooms):
            room_id = room.room_id

            logger.info(
                "[%s] Handling room %s, %d/%d", user_id, room_id, index + 1, len(rooms)
            )

            forgotten = await self.store.did_forget(user_id, room_id)
            if forgotten:
                logger.info("[%s] User forgot room %d, ignoring", user_id, room_id)
                continue

            if room_id not in rooms_user_has_been_in:
                # If we haven't been in the rooms then the filtering code below
                # won't return anything, so we need to handle these cases
                # explicitly.

                if room.membership == Membership.INVITE:
                    event_id = room.event_id
                    invite = await self.store.get_event(event_id, allow_none=True)
                    if invite:
                        invited_state = invite.unsigned["invite_room_state"]
                        writer.write_invite(room_id, invite, invited_state)

                continue

            # We only want to bother fetching events up to the last time they
            # were joined. We estimate that point by looking at the
            # stream_ordering of the last membership if it wasn't a join.
            if room.membership == Membership.JOIN:
                stream_ordering = self.store.get_room_max_stream_ordering()
            else:
                stream_ordering = room.stream_ordering

            from_key = str(RoomStreamToken(0, 0))
            to_key = str(RoomStreamToken(None, stream_ordering))

            written_events = set()  # Events that we've processed in this room

            # We need to track gaps in the events stream so that we can then
            # write out the state at those events. We do this by keeping track
            # of events whose prev events we haven't seen.

            # Map from event ID to prev events that haven't been processed,
            # dict[str, set[str]].
            event_to_unseen_prevs = {}

            # The reverse mapping to above, i.e. map from unseen event to events
            # that have the unseen event in their prev_events, i.e. the unseen
            # events "children". dict[str, set[str]]
            unseen_to_child_events = {}

            # We fetch events in the room the user could see by fetching *all*
            # events that we have and then filtering, this isn't the most
            # efficient method perhaps but it does guarantee we get everything.
            while True:
                events, _ = await self.store.paginate_room_events(
                    room_id, from_key, to_key, limit=100, direction="f"
                )
                if not events:
                    break

                from_key = events[-1].internal_metadata.after

                events = await filter_events_for_client(self.storage, user_id, events)

                writer.write_events(room_id, events)

                # Update the extremity tracking dicts
                for event in events:
                    # Check if we have any prev events that haven't been
                    # processed yet, and add those to the appropriate dicts.
                    unseen_events = set(event.prev_event_ids()) - written_events
                    if unseen_events:
                        event_to_unseen_prevs[event.event_id] = unseen_events
                        for unseen in unseen_events:
                            unseen_to_child_events.setdefault(unseen, set()).add(
                                event.event_id
                            )

                    # Now check if this event is an unseen prev event, if so
                    # then we remove this event from the appropriate dicts.
                    for child_id in unseen_to_child_events.pop(event.event_id, []):
                        event_to_unseen_prevs[child_id].discard(event.event_id)

                    written_events.add(event.event_id)

                logger.info(
                    "Written %d events in room %s", len(written_events), room_id
                )

            # Extremities are the events who have at least one unseen prev event.
            extremities = (
                event_id
                for event_id, unseen_prevs in event_to_unseen_prevs.items()
                if unseen_prevs
            )
            for event_id in extremities:
                if not event_to_unseen_prevs[event_id]:
                    continue
                state = await self.state_store.get_state_for_event(event_id)
                writer.write_state(room_id, event_id, state)

        return writer.finished()


class ExfiltrationWriter(object):
    """Interface used to specify how to write exported data.
    """

    def write_events(self, room_id: str, events: List[FrozenEvent]):
        """Write a batch of events for a room.
        """
        pass

    def write_state(self, room_id: str, event_id: str, state: StateMap[FrozenEvent]):
        """Write the state at the given event in the room.

        This only gets called for backward extremities rather than for each
        event.
        """
        pass

    def write_invite(self, room_id: str, event: FrozenEvent, state: StateMap[dict]):
        """Write an invite for the room, with associated invite state.

        Args:
            room_id
            event
            state: A subset of the state at the
                invite, with a subset of the event keys (type, state_key
                content and sender)
        """

    def finished(self):
        """Called when all data has succesfully been exported and written.

        This functions return value is passed to the caller of
        `export_user_data`.
        """
        pass<|MERGE_RESOLUTION|>--- conflicted
+++ resolved
@@ -14,11 +14,7 @@
 # limitations under the License.
 
 import logging
-<<<<<<< HEAD
-from typing import Optional
-=======
-from typing import List
->>>>>>> d386f2f3
+from typing import Optional, List
 
 from synapse.api.constants import Membership
 from synapse.events import FrozenEvent
