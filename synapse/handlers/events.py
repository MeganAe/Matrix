# -*- coding: utf-8 -*-
# Copyright 2014-2016 OpenMarket Ltd
#
# Licensed under the Apache License, Version 2.0 (the "License");
# you may not use this file except in compliance with the License.
# You may obtain a copy of the License at
#
#     http://www.apache.org/licenses/LICENSE-2.0
#
# Unless required by applicable law or agreed to in writing, software
# distributed under the License is distributed on an "AS IS" BASIS,
# WITHOUT WARRANTIES OR CONDITIONS OF ANY KIND, either express or implied.
# See the License for the specific language governing permissions and
# limitations under the License.

import logging
import random
from typing import TYPE_CHECKING, Iterable, List, Optional

from synapse.api.constants import EventTypes, Membership
from synapse.api.errors import AuthError, SynapseError
from synapse.events import EventBase
from synapse.handlers.presence import format_user_presence_state
from synapse.logging.utils import log_function
from synapse.streams.config import PaginationConfig
from synapse.types import JsonDict, UserID
from synapse.visibility import filter_events_for_client

from ._base import BaseHandler

if TYPE_CHECKING:
    from synapse.server import HomeServer


logger = logging.getLogger(__name__)


class EventStreamHandler(BaseHandler):
    def __init__(self, hs: "HomeServer"):
        super(EventStreamHandler, self).__init__(hs)

<<<<<<< HEAD
=======
        self.distributor = hs.get_distributor()
        self.distributor.declare("started_user_eventstream")
        self.distributor.declare("stopped_user_eventstream")

>>>>>>> e3512984
        self.clock = hs.get_clock()

        self.notifier = hs.get_notifier()
        self.state = hs.get_state_handler()
        self._server_notices_sender = hs.get_server_notices_sender()
        self._event_serializer = hs.get_event_client_serializer()

    @log_function
    async def get_stream(
        self,
        auth_user_id: str,
        pagin_config: PaginationConfig,
        timeout: int = 0,
        as_client_event: bool = True,
        affect_presence: bool = True,
        room_id: Optional[str] = None,
        is_guest: bool = False,
    ) -> JsonDict:
        """Fetches the events stream for a given user.
        """

        if room_id:
            blocked = await self.store.is_room_blocked(room_id)
            if blocked:
                raise SynapseError(403, "This room has been blocked on this server")

        # send any outstanding server notices to the user.
        await self._server_notices_sender.on_user_syncing(auth_user_id)

        auth_user = UserID.from_string(auth_user_id)
        presence_handler = self.hs.get_presence_handler()

        context = await presence_handler.user_syncing(
            auth_user_id, affect_presence=affect_presence
        )
        with context:
            if timeout:
                # If they've set a timeout set a minimum limit.
                timeout = max(timeout, 500)

                # Add some randomness to this value to try and mitigate against
                # thundering herds on restart.
                timeout = random.randint(int(timeout * 0.9), int(timeout * 1.1))

            events, tokens = await self.notifier.get_events_for(
                auth_user,
                pagin_config,
                timeout,
                is_guest=is_guest,
                explicit_room_id=room_id,
            )

            time_now = self.clock.time_msec()

            # When the user joins a new room, or another user joins a currently
            # joined room, we need to send down presence for those users.
            to_add = []  # type: List[JsonDict]
            for event in events:
                if not isinstance(event, EventBase):
                    continue
                if event.type == EventTypes.Member:
                    if event.membership != Membership.JOIN:
                        continue
                    # Send down presence.
                    if event.state_key == auth_user_id:
                        # Send down presence for everyone in the room.
                        users = await self.state.get_current_users_in_room(
                            event.room_id
                        )  # type: Iterable[str]
                    else:
                        users = [event.state_key]

                    states = await presence_handler.get_states(users)
                    to_add.extend(
                        {
                            "type": EventTypes.Presence,
                            "content": format_user_presence_state(state, time_now),
                        }
                        for state in states
                    )

            events.extend(to_add)

            chunks = await self._event_serializer.serialize_events(
                events,
                time_now,
                as_client_event=as_client_event,
                # We don't bundle "live" events, as otherwise clients
                # will end up double counting annotations.
                bundle_aggregations=False,
            )

            chunk = {
                "chunk": chunks,
                "start": tokens[0].to_string(),
                "end": tokens[1].to_string(),
            }

            return chunk


class EventHandler(BaseHandler):
    def __init__(self, hs: "HomeServer"):
        super(EventHandler, self).__init__(hs)
        self.storage = hs.get_storage()

    async def get_event(
        self, user: UserID, room_id: Optional[str], event_id: str
    ) -> Optional[EventBase]:
        """Retrieve a single specified event.

        Args:
            user: The user requesting the event
            room_id: The expected room id. We'll return None if the
                event's room does not match.
            event_id: The event ID to obtain.
        Returns:
            An event, or None if there is no event matching this ID.
        Raises:
            SynapseError if there was a problem retrieving this event, or
            AuthError if the user does not have the rights to inspect this
            event.
        """
        event = await self.store.get_event(event_id, check_room_id=room_id)

        if not event:
            return None

        users = await self.store.get_users_in_room(event.room_id)
        is_peeking = user.to_string() not in users

        filtered = await filter_events_for_client(
            self.storage, user.to_string(), [event], is_peeking=is_peeking
        )

        if not filtered:
            raise AuthError(403, "You don't have permission to access that event.")

        return event<|MERGE_RESOLUTION|>--- conflicted
+++ resolved
@@ -39,13 +39,6 @@
     def __init__(self, hs: "HomeServer"):
         super(EventStreamHandler, self).__init__(hs)
 
-<<<<<<< HEAD
-=======
-        self.distributor = hs.get_distributor()
-        self.distributor.declare("started_user_eventstream")
-        self.distributor.declare("stopped_user_eventstream")
-
->>>>>>> e3512984
         self.clock = hs.get_clock()
 
         self.notifier = hs.get_notifier()
