# -*- coding: utf-8 -*-
# Copyright 2014 - 2016 OpenMarket Ltd
# Copyright 2017 Vector Creations Ltd
#
# Licensed under the Apache License, Version 2.0 (the "License");
# you may not use this file except in compliance with the License.
# You may obtain a copy of the License at
#
#     http://www.apache.org/licenses/LICENSE-2.0
#
# Unless required by applicable law or agreed to in writing, software
# distributed under the License is distributed on an "AS IS" BASIS,
# WITHOUT WARRANTIES OR CONDITIONS OF ANY KIND, either express or implied.
# See the License for the specific language governing permissions and
# limitations under the License.
import logging
import time
import unicodedata
import urllib.parse
from typing import Any, Callable, Dict, Iterable, List, Optional, Tuple, Union

import attr
import bcrypt  # type: ignore[import]
import pymacaroons

from synapse.api.constants import LoginType
from synapse.api.errors import (
    AuthError,
    Codes,
    InteractiveAuthIncompleteError,
    LoginError,
    StoreError,
    SynapseError,
    UserDeactivatedError,
)
from synapse.api.ratelimiting import Ratelimiter
from synapse.handlers.ui_auth import INTERACTIVE_AUTH_CHECKERS
from synapse.handlers.ui_auth.checkers import UserInteractiveAuthChecker
from synapse.http.server import finish_request, respond_with_html
from synapse.http.site import SynapseRequest
from synapse.logging.context import defer_to_thread
from synapse.metrics.background_process_metrics import run_as_background_process
from synapse.module_api import ModuleApi
from synapse.push.mailer import load_jinja2_templates
from synapse.types import Requester, UserID
<<<<<<< HEAD
=======
from synapse.util import stringutils as stringutils
>>>>>>> 43726783
from synapse.util.threepids import canonicalise_email

from ._base import BaseHandler

logger = logging.getLogger(__name__)


class AuthHandler(BaseHandler):
    SESSION_EXPIRE_MS = 48 * 60 * 60 * 1000

    def __init__(self, hs):
        """
        Args:
            hs (synapse.server.HomeServer):
        """
        super(AuthHandler, self).__init__(hs)

        self.checkers = {}  # type: Dict[str, UserInteractiveAuthChecker]
        for auth_checker_class in INTERACTIVE_AUTH_CHECKERS:
            inst = auth_checker_class(hs)
            if inst.is_enabled():
                self.checkers[inst.AUTH_TYPE] = inst  # type: ignore

        self.bcrypt_rounds = hs.config.bcrypt_rounds

        account_handler = ModuleApi(hs, self)
        self.password_providers = [
            module(config=config, account_handler=account_handler)
            for module, config in hs.config.password_providers
        ]

        logger.info("Extra password_providers: %r", self.password_providers)

        self.hs = hs  # FIXME better possibility to access registrationHandler later?
        self.macaroon_gen = hs.get_macaroon_generator()
        self._password_enabled = hs.config.password_enabled
        self._sso_enabled = (
            hs.config.cas_enabled or hs.config.saml2_enabled or hs.config.oidc_enabled
        )

        # we keep this as a list despite the O(N^2) implication so that we can
        # keep PASSWORD first and avoid confusing clients which pick the first
        # type in the list. (NB that the spec doesn't require us to do so and
        # clients which favour types that they don't understand over those that
        # they do are technically broken)
        login_types = []
        if self._password_enabled:
            login_types.append(LoginType.PASSWORD)
        for provider in self.password_providers:
            if hasattr(provider, "get_supported_login_types"):
                for t in provider.get_supported_login_types().keys():
                    if t not in login_types:
                        login_types.append(t)
        self._supported_login_types = login_types
        # Login types and UI Auth types have a heavy overlap, but are not
        # necessarily identical. Login types have SSO (and other login types)
        # added in the rest layer, see synapse.rest.client.v1.login.LoginRestServerlet.on_GET.
        ui_auth_types = login_types.copy()
        if self._sso_enabled:
            ui_auth_types.append(LoginType.SSO)
        self._supported_ui_auth_types = ui_auth_types

        # Ratelimiter for failed auth during UIA. Uses same ratelimit config
        # as per `rc_login.failed_attempts`.
        self._failed_uia_attempts_ratelimiter = Ratelimiter(
            clock=self.clock,
            rate_hz=self.hs.config.rc_login_failed_attempts.per_second,
            burst_count=self.hs.config.rc_login_failed_attempts.burst_count,
        )

        self._clock = self.hs.get_clock()

        # Expire old UI auth sessions after a period of time.
        if hs.config.worker_app is None:
            self._clock.looping_call(
                run_as_background_process,
                5 * 60 * 1000,
                "expire_old_sessions",
                self._expire_old_sessions,
            )

        # Load the SSO HTML templates.

        # The following template is shown to the user during a client login via SSO,
        # after the SSO completes and before redirecting them back to their client.
        # It notifies the user they are about to give access to their matrix account
        # to the client.
        self._sso_redirect_confirm_template = load_jinja2_templates(
            hs.config.sso_template_dir, ["sso_redirect_confirm.html"],
        )[0]
        # The following template is shown during user interactive authentication
        # in the fallback auth scenario. It notifies the user that they are
        # authenticating for an operation to occur on their account.
        self._sso_auth_confirm_template = load_jinja2_templates(
            hs.config.sso_template_dir, ["sso_auth_confirm.html"],
        )[0]
        # The following template is shown after a successful user interactive
        # authentication session. It tells the user they can close the window.
        self._sso_auth_success_template = hs.config.sso_auth_success_template
        # The following template is shown during the SSO authentication process if
        # the account is deactivated.
        self._sso_account_deactivated_template = (
            hs.config.sso_account_deactivated_template
        )

        self._server_name = hs.config.server_name

        # cast to tuple for use with str.startswith
        self._whitelisted_sso_clients = tuple(hs.config.sso_client_whitelist)

    async def validate_user_via_ui_auth(
        self,
        requester: Requester,
        request: SynapseRequest,
        request_body: Dict[str, Any],
        clientip: str,
        description: str,
    ) -> dict:
        """
        Checks that the user is who they claim to be, via a UI auth.

        This is used for things like device deletion and password reset where
        the user already has a valid access token, but we want to double-check
        that it isn't stolen by re-authenticating them.

        Args:
            requester: The user, as given by the access token

            request: The request sent by the client.

            request_body: The body of the request sent by the client

            clientip: The IP address of the client.

            description: A human readable string to be displayed to the user that
                         describes the operation happening on their account.

        Returns:
            The parameters for this request (which may
                have been given only in a previous call).

        Raises:
            InteractiveAuthIncompleteError if the client has not yet completed
                any of the permitted login flows

            AuthError if the client has completed a login flow, and it gives
                a different user to `requester`

            LimitExceededError if the ratelimiter's failed request count for this
                user is too high to proceed

        """

        user_id = requester.user.to_string()

        # Check if we should be ratelimited due to too many previous failed attempts
        self._failed_uia_attempts_ratelimiter.ratelimit(user_id, update=False)

        # build a list of supported flows
        flows = [[login_type] for login_type in self._supported_ui_auth_types]

        try:
            result, params, _ = await self.check_auth(
                flows, request, request_body, clientip, description
            )
        except LoginError:
            # Update the ratelimiter to say we failed (`can_do_action` doesn't raise).
            self._failed_uia_attempts_ratelimiter.can_do_action(user_id)
            raise

        # find the completed login type
        for login_type in self._supported_ui_auth_types:
            if login_type not in result:
                continue

            user_id = result[login_type]
            break
        else:
            # this can't happen
            raise Exception("check_auth returned True but no successful login type")

        # check that the UI auth matched the access token
        if user_id != requester.user.to_string():
            raise AuthError(403, "Invalid auth")

        return params

    def get_enabled_auth_types(self):
        """Return the enabled user-interactive authentication types

        Returns the UI-Auth types which are supported by the homeserver's current
        config.
        """
        return self.checkers.keys()

    async def check_auth(
        self,
        flows: List[List[str]],
        request: SynapseRequest,
        clientdict: Dict[str, Any],
        clientip: str,
        description: str,
    ) -> Tuple[dict, dict, str]:
        """
        Takes a dictionary sent by the client in the login / registration
        protocol and handles the User-Interactive Auth flow.

        If no auth flows have been completed successfully, raises an
        InteractiveAuthIncompleteError. To handle this, you can use
        synapse.rest.client.v2_alpha._base.interactive_auth_handler as a
        decorator.

        Args:
            flows: A list of login flows. Each flow is an ordered list of
                   strings representing auth-types. At least one full
                   flow must be completed in order for auth to be successful.

            request: The request sent by the client.

            clientdict: The dictionary from the client root level, not the
                        'auth' key: this method prompts for auth if none is sent.

            clientip: The IP address of the client.

            description: A human readable string to be displayed to the user that
                         describes the operation happening on their account.

        Returns:
            A tuple of (creds, params, session_id).

                'creds' contains the authenticated credentials of each stage.

                'params' contains the parameters for this request (which may
                have been given only in a previous call).

                'session_id' is the ID of this session, either passed in by the
                client or assigned by this call

        Raises:
            InteractiveAuthIncompleteError if the client has not yet completed
                all the stages in any of the permitted flows.
        """

        authdict = None
        sid = None  # type: Optional[str]
        if clientdict and "auth" in clientdict:
            authdict = clientdict["auth"]
            del clientdict["auth"]
            if "session" in authdict:
                sid = authdict["session"]

        # Convert the URI and method to strings.
        uri = request.uri.decode("utf-8")
        method = request.method.decode("utf-8")

        # If there's no session ID, create a new session.
        if not sid:
            session = await self.store.create_ui_auth_session(
                clientdict, uri, method, description
            )

        else:
            try:
                session = await self.store.get_ui_auth_session(sid)
            except StoreError:
                raise SynapseError(400, "Unknown session ID: %s" % (sid,))

            # If the client provides parameters, update what is persisted,
            # otherwise use whatever was last provided.
            #
            # This was designed to allow the client to omit the parameters
            # and just supply the session in subsequent calls so it split
            # auth between devices by just sharing the session, (eg. so you
            # could continue registration from your phone having clicked the
            # email auth link on there). It's probably too open to abuse
            # because it lets unauthenticated clients store arbitrary objects
            # on a homeserver.
            #
            # Revisit: Assuming the REST APIs do sensible validation, the data
            # isn't arbitrary.
            #
            # Note that the registration endpoint explicitly removes the
            # "initial_device_display_name" parameter if it is provided
            # without a "password" parameter. See the changes to
            # synapse.rest.client.v2_alpha.register.RegisterRestServlet.on_POST
            # in commit 544722bad23fc31056b9240189c3cbbbf0ffd3f9.
            if not clientdict:
                clientdict = session.clientdict

            # Ensure that the queried operation does not vary between stages of
            # the UI authentication session. This is done by generating a stable
            # comparator and storing it during the initial query. Subsequent
            # queries ensure that this comparator has not changed.
            #
            # The comparator is based on the requested URI and HTTP method. The
            # client dict (minus the auth dict) should also be checked, but some
            # clients are not spec compliant, just warn for now if the client
            # dict changes.
            if (session.uri, session.method) != (uri, method):
                raise SynapseError(
                    403,
                    "Requested operation has changed during the UI authentication session.",
                )

            if session.clientdict != clientdict:
                logger.warning(
                    "Requested operation has changed during the UI "
                    "authentication session. A future version of Synapse "
                    "will remove this capability."
                )

            # For backwards compatibility, changes to the client dict are
            # persisted as clients modify them throughout their user interactive
            # authentication flow.
            await self.store.set_ui_auth_clientdict(sid, clientdict)

        if not authdict:
            raise InteractiveAuthIncompleteError(
                self._auth_dict_for_flows(flows, session.session_id)
            )

        # check auth type currently being presented
        errordict = {}  # type: Dict[str, Any]
        if "type" in authdict:
            login_type = authdict["type"]  # type: str
            try:
                result = await self._check_auth_dict(authdict, clientip)
                if result:
                    await self.store.mark_ui_auth_stage_complete(
                        session.session_id, login_type, result
                    )
            except LoginError as e:
                if login_type == LoginType.EMAIL_IDENTITY:
                    # riot used to have a bug where it would request a new
                    # validation token (thus sending a new email) each time it
                    # got a 401 with a 'flows' field.
                    # (https://github.com/vector-im/vector-web/issues/2447).
                    #
                    # Grandfather in the old behaviour for now to avoid
                    # breaking old riot deployments.
                    raise

                # this step failed. Merge the error dict into the response
                # so that the client can have another go.
                errordict = e.error_dict()

        creds = await self.store.get_completed_ui_auth_stages(session.session_id)
        for f in flows:
            if len(set(f) - set(creds)) == 0:
                # it's very useful to know what args are stored, but this can
                # include the password in the case of registering, so only log
                # the keys (confusingly, clientdict may contain a password
                # param, creds is just what the user authed as for UI auth
                # and is not sensitive).
                logger.info(
                    "Auth completed with creds: %r. Client dict has keys: %r",
                    creds,
                    list(clientdict),
                )

                return creds, clientdict, session.session_id

        ret = self._auth_dict_for_flows(flows, session.session_id)
        ret["completed"] = list(creds)
        ret.update(errordict)
        raise InteractiveAuthIncompleteError(ret)

    async def add_oob_auth(
        self, stagetype: str, authdict: Dict[str, Any], clientip: str
    ) -> bool:
        """
        Adds the result of out-of-band authentication into an existing auth
        session. Currently used for adding the result of fallback auth.
        """
        if stagetype not in self.checkers:
            raise LoginError(400, "", Codes.MISSING_PARAM)
        if "session" not in authdict:
            raise LoginError(400, "", Codes.MISSING_PARAM)

        result = await self.checkers[stagetype].check_auth(authdict, clientip)
        if result:
            await self.store.mark_ui_auth_stage_complete(
                authdict["session"], stagetype, result
            )
            return True
        return False

    def get_session_id(self, clientdict: Dict[str, Any]) -> Optional[str]:
        """
        Gets the session ID for a client given the client dictionary

        Args:
            clientdict: The dictionary sent by the client in the request

        Returns:
            The string session ID the client sent. If the client did
                not send a session ID, returns None.
        """
        sid = None
        if clientdict and "auth" in clientdict:
            authdict = clientdict["auth"]
            if "session" in authdict:
                sid = authdict["session"]
        return sid

    async def set_session_data(self, session_id: str, key: str, value: Any) -> None:
        """
        Store a key-value pair into the sessions data associated with this
        request. This data is stored server-side and cannot be modified by
        the client.

        Args:
            session_id: The ID of this session as returned from check_auth
            key: The key to store the data under
            value: The data to store
        """
        try:
            await self.store.set_ui_auth_session_data(session_id, key, value)
        except StoreError:
            raise SynapseError(400, "Unknown session ID: %s" % (session_id,))

    async def get_session_data(
        self, session_id: str, key: str, default: Optional[Any] = None
    ) -> Any:
        """
        Retrieve data stored with set_session_data

        Args:
            session_id: The ID of this session as returned from check_auth
            key: The key to store the data under
            default: Value to return if the key has not been set
        """
        try:
            return await self.store.get_ui_auth_session_data(session_id, key, default)
        except StoreError:
            raise SynapseError(400, "Unknown session ID: %s" % (session_id,))

    async def _expire_old_sessions(self):
        """
        Invalidate any user interactive authentication sessions that have expired.
        """
        now = self._clock.time_msec()
        expiration_time = now - self.SESSION_EXPIRE_MS
        await self.store.delete_old_ui_auth_sessions(expiration_time)

    async def _check_auth_dict(
        self, authdict: Dict[str, Any], clientip: str
    ) -> Union[Dict[str, Any], str]:
        """Attempt to validate the auth dict provided by a client

        Args:
            authdict: auth dict provided by the client
            clientip: IP address of the client

        Returns:
            Result of the stage verification.

        Raises:
            StoreError if there was a problem accessing the database
            SynapseError if there was a problem with the request
            LoginError if there was an authentication problem.
        """
        login_type = authdict["type"]
        checker = self.checkers.get(login_type)
        if checker is not None:
            res = await checker.check_auth(authdict, clientip=clientip)
            return res

        # build a v1-login-style dict out of the authdict and fall back to the
        # v1 code
        user_id = authdict.get("user")

        if user_id is None:
            raise SynapseError(400, "", Codes.MISSING_PARAM)

        (canonical_id, callback) = await self.validate_login(user_id, authdict)
        return canonical_id

    def _get_params_recaptcha(self) -> dict:
        return {"public_key": self.hs.config.recaptcha_public_key}

    def _get_params_terms(self) -> dict:
        return {
            "policies": {
                "privacy_policy": {
                    "version": self.hs.config.user_consent_version,
                    "en": {
                        "name": self.hs.config.user_consent_policy_name,
                        "url": "%s_matrix/consent?v=%s"
                        % (
                            self.hs.config.public_baseurl,
                            self.hs.config.user_consent_version,
                        ),
                    },
                }
            }
        }

    def _auth_dict_for_flows(
        self, flows: List[List[str]], session_id: str,
    ) -> Dict[str, Any]:
        public_flows = []
        for f in flows:
            public_flows.append(f)

        get_params = {
            LoginType.RECAPTCHA: self._get_params_recaptcha,
            LoginType.TERMS: self._get_params_terms,
        }

        params = {}  # type: Dict[str, Any]

        for f in public_flows:
            for stage in f:
                if stage in get_params and stage not in params:
                    params[stage] = get_params[stage]()

        return {
            "session": session_id,
            "flows": [{"stages": f} for f in public_flows],
            "params": params,
        }

    async def get_access_token_for_user_id(
        self, user_id: str, device_id: Optional[str], valid_until_ms: Optional[int]
    ):
        """
        Creates a new access token for the user with the given user ID.

        The user is assumed to have been authenticated by some other
        machanism (e.g. CAS), and the user_id converted to the canonical case.

        The device will be recorded in the table if it is not there already.

        Args:
            user_id: canonical User ID
            device_id: the device ID to associate with the tokens.
               None to leave the tokens unassociated with a device (deprecated:
               we should always have a device ID)
            valid_until_ms: when the token is valid until. None for
                no expiry.
        Returns:
              The access token for the user's session.
        Raises:
            StoreError if there was a problem storing the token.
        """
        fmt_expiry = ""
        if valid_until_ms is not None:
            fmt_expiry = time.strftime(
                " until %Y-%m-%d %H:%M:%S", time.localtime(valid_until_ms / 1000.0)
            )
        logger.info("Logging in user %s on device %s%s", user_id, device_id, fmt_expiry)

        await self.auth.check_auth_blocking(user_id)

        access_token = self.macaroon_gen.generate_access_token(user_id)
        await self.store.add_access_token_to_user(
            user_id, access_token, device_id, valid_until_ms
        )

        # the device *should* have been registered before we got here; however,
        # it's possible we raced against a DELETE operation. The thing we
        # really don't want is active access_tokens without a record of the
        # device, so we double-check it here.
        if device_id is not None:
            try:
                await self.store.get_device(user_id, device_id)
            except StoreError:
                await self.store.delete_access_token(access_token)
                raise StoreError(400, "Login raced against device deletion")

        return access_token

    async def check_user_exists(self, user_id: str) -> Optional[str]:
        """
        Checks to see if a user with the given id exists. Will check case
        insensitively, but return None if there are multiple inexact matches.

        Args:
            user_id: complete @user:id

        Returns:
            The canonical_user_id, or None if zero or multiple matches
        """
        res = await self._find_user_id_and_pwd_hash(user_id)
        if res is not None:
            return res[0]
        return None

    async def _find_user_id_and_pwd_hash(
        self, user_id: str
    ) -> Optional[Tuple[str, str]]:
        """Checks to see if a user with the given id exists. Will check case
        insensitively, but will return None if there are multiple inexact
        matches.

        Returns:
            A 2-tuple of `(canonical_user_id, password_hash)` or `None`
            if there is not exactly one match
        """
        user_infos = await self.store.get_users_by_id_case_insensitive(user_id)

        result = None
        if not user_infos:
            logger.warning("Attempted to login as %s but they do not exist", user_id)
        elif len(user_infos) == 1:
            # a single match (possibly not exact)
            result = user_infos.popitem()
        elif user_id in user_infos:
            # multiple matches, but one is exact
            result = (user_id, user_infos[user_id])
        else:
            # multiple matches, none of them exact
            logger.warning(
                "Attempted to login as %s but it matches more than one user "
                "inexactly: %r",
                user_id,
                user_infos.keys(),
            )
        return result

    def get_supported_login_types(self) -> Iterable[str]:
        """Get a the login types supported for the /login API

        By default this is just 'm.login.password' (unless password_enabled is
        False in the config file), but password auth providers can provide
        other login types.

        Returns:
            login types
        """
        return self._supported_login_types

    async def validate_login(
        self, username: str, login_submission: Dict[str, Any]
    ) -> Tuple[str, Optional[Callable[[Dict[str, str]], None]]]:
        """Authenticates the user for the /login API

        Also used by the user-interactive auth flow to validate
        m.login.password auth types.

        Args:
            username: username supplied by the user
            login_submission: the whole of the login submission
                (including 'type' and other relevant fields)
        Returns:
            A tuple of the canonical user id, and optional callback
                to be called once the access token and device id are issued
        Raises:
            StoreError if there was a problem accessing the database
            SynapseError if there was a problem with the request
            LoginError if there was an authentication problem.
        """

        if username.startswith("@"):
            qualified_user_id = username
        else:
            qualified_user_id = UserID(username, self.hs.hostname).to_string()

        login_type = login_submission.get("type")
        known_login_type = False

        # special case to check for "password" for the check_password interface
        # for the auth providers
        password = login_submission.get("password")

        if login_type == LoginType.PASSWORD:
            if not self._password_enabled:
                raise SynapseError(400, "Password login has been disabled.")
            if not password:
                raise SynapseError(400, "Missing parameter: password")

        for provider in self.password_providers:
            if hasattr(provider, "check_password") and login_type == LoginType.PASSWORD:
                known_login_type = True
                is_valid = await provider.check_password(qualified_user_id, password)
                if is_valid:
                    return qualified_user_id, None

            if not hasattr(provider, "get_supported_login_types") or not hasattr(
                provider, "check_auth"
            ):
                # this password provider doesn't understand custom login types
                continue

            supported_login_types = provider.get_supported_login_types()
            if login_type not in supported_login_types:
                # this password provider doesn't understand this login type
                continue

            known_login_type = True
            login_fields = supported_login_types[login_type]

            missing_fields = []
            login_dict = {}
            for f in login_fields:
                if f not in login_submission:
                    missing_fields.append(f)
                else:
                    login_dict[f] = login_submission[f]
            if missing_fields:
                raise SynapseError(
                    400,
                    "Missing parameters for login type %s: %s"
                    % (login_type, missing_fields),
                )

            result = await provider.check_auth(username, login_type, login_dict)
            if result:
                if isinstance(result, str):
                    result = (result, None)
                return result

        if login_type == LoginType.PASSWORD and self.hs.config.password_localdb_enabled:
            known_login_type = True

            canonical_user_id = await self._check_local_password(
                qualified_user_id, password  # type: ignore
            )

            if canonical_user_id:
                return canonical_user_id, None

        if not known_login_type:
            raise SynapseError(400, "Unknown login type %s" % login_type)

        # We raise a 403 here, but note that if we're doing user-interactive
        # login, it turns all LoginErrors into a 401 anyway.
        raise LoginError(403, "Invalid password", errcode=Codes.FORBIDDEN)

    async def check_password_provider_3pid(
        self, medium: str, address: str, password: str
    ) -> Tuple[Optional[str], Optional[Callable[[Dict[str, str]], None]]]:
        """Check if a password provider is able to validate a thirdparty login

        Args:
            medium: The medium of the 3pid (ex. email).
            address: The address of the 3pid (ex. jdoe@example.com).
            password: The password of the user.

        Returns:
            A tuple of `(user_id, callback)`. If authentication is successful,
            `user_id`is the authenticated, canonical user ID. `callback` is
            then either a function to be later run after the server has
            completed login/registration, or `None`. If authentication was
            unsuccessful, `user_id` and `callback` are both `None`.
        """
        for provider in self.password_providers:
            if hasattr(provider, "check_3pid_auth"):
                # This function is able to return a deferred that either
                # resolves None, meaning authentication failure, or upon
                # success, to a str (which is the user_id) or a tuple of
                # (user_id, callback_func), where callback_func should be run
                # after we've finished everything else
                result = await provider.check_3pid_auth(medium, address, password)
                if result:
                    # Check if the return value is a str or a tuple
                    if isinstance(result, str):
                        # If it's a str, set callback function to None
                        result = (result, None)
                    return result

        return None, None

    async def _check_local_password(self, user_id: str, password: str) -> Optional[str]:
        """Authenticate a user against the local password database.

        user_id is checked case insensitively, but will return None if there are
        multiple inexact matches.

        Args:
            user_id: complete @user:id
            password: the provided password
        Returns:
            The canonical_user_id, or None if unknown user/bad password
        """
        lookupres = await self._find_user_id_and_pwd_hash(user_id)
        if not lookupres:
            return None
        (user_id, password_hash) = lookupres

        # If the password hash is None, the account has likely been deactivated
        if not password_hash:
            deactivated = await self.store.get_user_deactivated_status(user_id)
            if deactivated:
                raise UserDeactivatedError("This account has been deactivated")

        result = await self.validate_hash(password, password_hash)
        if not result:
            logger.warning("Failed password login for user %s", user_id)
            return None
        return user_id

    async def validate_short_term_login_token_and_get_user_id(self, login_token: str):
        auth_api = self.hs.get_auth()
        user_id = None
        try:
            macaroon = pymacaroons.Macaroon.deserialize(login_token)
            user_id = auth_api.get_user_id_from_macaroon(macaroon)
            auth_api.validate_macaroon(macaroon, "login", user_id)
        except Exception:
            raise AuthError(403, "Invalid token", errcode=Codes.FORBIDDEN)

        await self.auth.check_auth_blocking(user_id)
        return user_id

    async def delete_access_token(self, access_token: str):
        """Invalidate a single access token

        Args:
            access_token: access token to be deleted

        """
        user_info = await self.auth.get_user_by_access_token(access_token)
        await self.store.delete_access_token(access_token)

        # see if any of our auth providers want to know about this
        for provider in self.password_providers:
            if hasattr(provider, "on_logged_out"):
                await provider.on_logged_out(
                    user_id=str(user_info["user"]),
                    device_id=user_info["device_id"],
                    access_token=access_token,
                )

        # delete pushers associated with this access token
        if user_info["token_id"] is not None:
            await self.hs.get_pusherpool().remove_pushers_by_access_token(
                str(user_info["user"]), (user_info["token_id"],)
            )

    async def delete_access_tokens_for_user(
        self,
        user_id: str,
        except_token_id: Optional[str] = None,
        device_id: Optional[str] = None,
    ):
        """Invalidate access tokens belonging to a user

        Args:
            user_id:  ID of user the tokens belong to
            except_token_id: access_token ID which should *not* be deleted
            device_id:  ID of device the tokens are associated with.
                If None, tokens associated with any device (or no device) will
                be deleted
        """
        tokens_and_devices = await self.store.user_delete_access_tokens(
            user_id, except_token_id=except_token_id, device_id=device_id
        )

        # see if any of our auth providers want to know about this
        for provider in self.password_providers:
            if hasattr(provider, "on_logged_out"):
                for token, token_id, device_id in tokens_and_devices:
                    await provider.on_logged_out(
                        user_id=user_id, device_id=device_id, access_token=token
                    )

        # delete pushers associated with the access tokens
        await self.hs.get_pusherpool().remove_pushers_by_access_token(
            user_id, (token_id for _, token_id, _ in tokens_and_devices)
        )

    async def add_threepid(
        self, user_id: str, medium: str, address: str, validated_at: int
    ):
        # check if medium has a valid value
        if medium not in ["email", "msisdn"]:
            raise SynapseError(
                code=400,
                msg=("'%s' is not a valid value for 'medium'" % (medium,)),
                errcode=Codes.INVALID_PARAM,
            )

        # 'Canonicalise' email addresses down to lower case.
        # We've now moving towards the homeserver being the entity that
        # is responsible for validating threepids used for resetting passwords
        # on accounts, so in future Synapse will gain knowledge of specific
        # types (mediums) of threepid. For now, we still use the existing
        # infrastructure, but this is the start of synapse gaining knowledge
        # of specific types of threepid (and fixes the fact that checking
        # for the presence of an email address during password reset was
        # case sensitive).
        if medium == "email":
            address = canonicalise_email(address)

        await self.store.user_add_threepid(
            user_id, medium, address, validated_at, self.hs.get_clock().time_msec()
        )

    async def delete_threepid(
        self, user_id: str, medium: str, address: str, id_server: Optional[str] = None
    ) -> bool:
        """Attempts to unbind the 3pid on the identity servers and deletes it
        from the local database.

        Args:
            user_id: ID of user to remove the 3pid from.
            medium: The medium of the 3pid being removed: "email" or "msisdn".
            address: The 3pid address to remove.
            id_server: Use the given identity server when unbinding
                any threepids. If None then will attempt to unbind using the
                identity server specified when binding (if known).

        Returns:
            Returns True if successfully unbound the 3pid on
            the identity server, False if identity server doesn't support the
            unbind API.
        """

        # 'Canonicalise' email addresses as per above
        if medium == "email":
            address = canonicalise_email(address)

        identity_handler = self.hs.get_handlers().identity_handler
        result = await identity_handler.try_unbind_threepid(
            user_id, {"medium": medium, "address": address, "id_server": id_server}
        )

        await self.store.user_delete_threepid(user_id, medium, address)
        return result

    async def hash(self, password: str) -> str:
        """Computes a secure hash of password.

        Args:
            password: Password to hash.

        Returns:
            Hashed password.
        """

        def _do_hash():
            # Normalise the Unicode in the password
            pw = unicodedata.normalize("NFKC", password)

            return bcrypt.hashpw(
                pw.encode("utf8") + self.hs.config.password_pepper.encode("utf8"),
                bcrypt.gensalt(self.bcrypt_rounds),
            ).decode("ascii")

        return await defer_to_thread(self.hs.get_reactor(), _do_hash)

    async def validate_hash(
        self, password: str, stored_hash: Union[bytes, str]
    ) -> bool:
        """Validates that self.hash(password) == stored_hash.

        Args:
            password: Password to hash.
            stored_hash: Expected hash value.

        Returns:
            Whether self.hash(password) == stored_hash.
        """

        def _do_validate_hash():
            # Normalise the Unicode in the password
            pw = unicodedata.normalize("NFKC", password)

            return bcrypt.checkpw(
                pw.encode("utf8") + self.hs.config.password_pepper.encode("utf8"),
                stored_hash,
            )

        if stored_hash:
            if not isinstance(stored_hash, bytes):
                stored_hash = stored_hash.encode("ascii")

            return await defer_to_thread(self.hs.get_reactor(), _do_validate_hash)
        else:
            return False

    async def start_sso_ui_auth(self, redirect_url: str, session_id: str) -> str:
        """
        Get the HTML for the SSO redirect confirmation page.

        Args:
            redirect_url: The URL to redirect to the SSO provider.
            session_id: The user interactive authentication session ID.

        Returns:
            The HTML to render.
        """
        try:
            session = await self.store.get_ui_auth_session(session_id)
        except StoreError:
            raise SynapseError(400, "Unknown session ID: %s" % (session_id,))
        return self._sso_auth_confirm_template.render(
            description=session.description, redirect_url=redirect_url,
        )

    async def complete_sso_ui_auth(
        self, registered_user_id: str, session_id: str, request: SynapseRequest,
    ):
        """Having figured out a mxid for this user, complete the HTTP request

        Args:
            registered_user_id: The registered user ID to complete SSO login for.
            request: The request to complete.
            client_redirect_url: The URL to which to redirect the user at the end of the
                process.
        """
        # Mark the stage of the authentication as successful.
        # Save the user who authenticated with SSO, this will be used to ensure
        # that the account be modified is also the person who logged in.
        await self.store.mark_ui_auth_stage_complete(
            session_id, LoginType.SSO, registered_user_id
        )

        # Render the HTML and return.
        html = self._sso_auth_success_template
        respond_with_html(request, 200, html)

    async def complete_sso_login(
        self,
        registered_user_id: str,
        request: SynapseRequest,
        client_redirect_url: str,
    ):
        """Having figured out a mxid for this user, complete the HTTP request

        Args:
            registered_user_id: The registered user ID to complete SSO login for.
            request: The request to complete.
            client_redirect_url: The URL to which to redirect the user at the end of the
                process.
        """
        # If the account has been deactivated, do not proceed with the login
        # flow.
        deactivated = await self.store.get_user_deactivated_status(registered_user_id)
        if deactivated:
            respond_with_html(request, 403, self._sso_account_deactivated_template)
            return

        self._complete_sso_login(registered_user_id, request, client_redirect_url)

    def _complete_sso_login(
        self,
        registered_user_id: str,
        request: SynapseRequest,
        client_redirect_url: str,
    ):
        """
        The synchronous portion of complete_sso_login.

        This exists purely for backwards compatibility of synapse.module_api.ModuleApi.
        """
        # Create a login token
        login_token = self.macaroon_gen.generate_short_term_login_token(
            registered_user_id
        )

        # Append the login token to the original redirect URL (i.e. with its query
        # parameters kept intact) to build the URL to which the template needs to
        # redirect the users once they have clicked on the confirmation link.
        redirect_url = self.add_query_param_to_url(
            client_redirect_url, "loginToken", login_token
        )

        # if the client is whitelisted, we can redirect straight to it
        if client_redirect_url.startswith(self._whitelisted_sso_clients):
            request.redirect(redirect_url)
            finish_request(request)
            return

        # Otherwise, serve the redirect confirmation page.

        # Remove the query parameters from the redirect URL to get a shorter version of
        # it. This is only to display a human-readable URL in the template, but not the
        # URL we redirect users to.
        redirect_url_no_params = client_redirect_url.split("?")[0]

        html = self._sso_redirect_confirm_template.render(
            display_url=redirect_url_no_params,
            redirect_url=redirect_url,
            server_name=self._server_name,
        )
        respond_with_html(request, 200, html)

    @staticmethod
    def add_query_param_to_url(url: str, param_name: str, param: Any):
        url_parts = list(urllib.parse.urlparse(url))
        query = dict(urllib.parse.parse_qsl(url_parts[4]))
        query.update({param_name: param})
        url_parts[4] = urllib.parse.urlencode(query)
        return urllib.parse.urlunparse(url_parts)


@attr.s
class MacaroonGenerator(object):

    hs = attr.ib()

    def generate_access_token(
        self, user_id: str, extra_caveats: Optional[List[str]] = None
    ) -> str:
        extra_caveats = extra_caveats or []
        macaroon = self._generate_base_macaroon(user_id)
        macaroon.add_first_party_caveat("type = access")
        # Include a nonce, to make sure that each login gets a different
        # access token.
        macaroon.add_first_party_caveat(
            "nonce = %s" % (stringutils.random_string_with_symbols(16),)
        )
        for caveat in extra_caveats:
            macaroon.add_first_party_caveat(caveat)
        return macaroon.serialize()

    def generate_short_term_login_token(
        self, user_id: str, duration_in_ms: int = (2 * 60 * 1000)
    ) -> str:
        macaroon = self._generate_base_macaroon(user_id)
        macaroon.add_first_party_caveat("type = login")
        now = self.hs.get_clock().time_msec()
        expiry = now + duration_in_ms
        macaroon.add_first_party_caveat("time < %d" % (expiry,))
        return macaroon.serialize()

    def generate_delete_pusher_token(self, user_id: str) -> str:
        macaroon = self._generate_base_macaroon(user_id)
        macaroon.add_first_party_caveat("type = delete_pusher")
        return macaroon.serialize()

    def _generate_base_macaroon(self, user_id: str) -> pymacaroons.Macaroon:
        macaroon = pymacaroons.Macaroon(
            location=self.hs.config.server_name,
            identifier="key",
            key=self.hs.config.macaroon_secret_key,
        )
        macaroon.add_first_party_caveat("gen = 1")
        macaroon.add_first_party_caveat("user_id = %s" % (user_id,))
        return macaroon<|MERGE_RESOLUTION|>--- conflicted
+++ resolved
@@ -43,10 +43,7 @@
 from synapse.module_api import ModuleApi
 from synapse.push.mailer import load_jinja2_templates
 from synapse.types import Requester, UserID
-<<<<<<< HEAD
-=======
 from synapse.util import stringutils as stringutils
->>>>>>> 43726783
 from synapse.util.threepids import canonicalise_email
 
 from ._base import BaseHandler
