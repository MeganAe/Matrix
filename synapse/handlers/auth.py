--- conflicted
+++ resolved
@@ -1,6 +1,7 @@
 # -*- coding: utf-8 -*-
 # Copyright 2014 - 2016 OpenMarket Ltd
 # Copyright 2017 Vector Creations Ltd
+# Copyright 2019 - 2020 The Matrix.org Foundation C.I.C.
 #
 # Licensed under the Apache License, Version 2.0 (the "License");
 # you may not use this file except in compliance with the License.
@@ -849,12 +850,8 @@
             LoginError if there was an authentication problem.
         """
         login_type = login_submission.get("type")
-<<<<<<< HEAD
         if not isinstance(login_type, str):
             raise SynapseError(400, "Bad parameter: type", Codes.INVALID_PARAM)
-
-        known_login_type = False
-=======
 
         # ideally, we wouldn't be checking the identifier unless we know we have a login
         # method which uses it (https://github.com/matrix-org/synapse/issues/8836)
@@ -862,7 +859,6 @@
         # But the auth providers' check_auth interface requires a username, so in
         # practice we can only support login methods which we can map to a username
         # anyway.
->>>>>>> 4d949655
 
         # special case to check for "password" for the check_password interface
         # for the auth providers
@@ -1004,24 +1000,6 @@
         known_login_type = False
 
         for provider in self.password_providers:
-<<<<<<< HEAD
-=======
-            if hasattr(provider, "check_password") and login_type == LoginType.PASSWORD:
-                known_login_type = True
-                # we've already checked that there is a (valid) password field
-                is_valid = await provider.check_password(
-                    qualified_user_id, login_submission["password"]
-                )
-                if is_valid:
-                    return qualified_user_id, None
-
-            if not hasattr(provider, "get_supported_login_types") or not hasattr(
-                provider, "check_auth"
-            ):
-                # this password provider doesn't understand custom login types
-                continue
-
->>>>>>> 4d949655
             supported_login_types = provider.get_supported_login_types()
             if login_type not in supported_login_types:
                 # this password provider doesn't understand this login type
