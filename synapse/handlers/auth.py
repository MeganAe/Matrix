--- conflicted
+++ resolved
@@ -787,16 +787,12 @@
             user_id (unicode): complete @user:id
             password (unicode): the provided password
         Returns:
-<<<<<<< HEAD
             Deferred[unicode] the canonical_user_id, or Deferred[None] if
                 unknown user/bad password
-=======
-            (unicode) the canonical_user_id, or None if unknown user / bad password
 
         Raises:
             LimitExceededError if the ratelimiter's login requests count for this
                 user is too high too proceed.
->>>>>>> 4a125be1
         """
         lookupres = yield self._find_user_id_and_pwd_hash(user_id)
         if not lookupres:
