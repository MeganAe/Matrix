--- conflicted
+++ resolved
@@ -1158,24 +1158,11 @@
 
         # see if any of our auth providers want to know about this
         for provider in self.password_providers:
-<<<<<<< HEAD
-            if hasattr(provider, "on_logged_out"):
-                # This might return an awaitable, if it does block the log out
-                # until it completes.
-                await maybe_awaitable(
-                    provider.on_logged_out(
-                        user_id=user_info.user_id,
-                        device_id=user_info.device_id,
-                        access_token=access_token,
-                    )
-                )
-=======
             await provider.on_logged_out(
                 user_id=user_info.user_id,
                 device_id=user_info.device_id,
                 access_token=access_token,
             )
->>>>>>> c64002e1
 
         # delete pushers associated with this access token
         if user_info.token_id is not None:
@@ -1651,6 +1638,6 @@
 
         # This might return an awaitable, if it does block the log out
         # until it completes.
-        result = g(user_id=user_id, device_id=device_id, access_token=access_token,)
-        if inspect.isawaitable(result):
-            await result+        await maybe_awaitable(
+            g(user_id=user_id, device_id=device_id, access_token=access_token,)
+        )