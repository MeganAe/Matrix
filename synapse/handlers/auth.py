--- conflicted
+++ resolved
@@ -1815,8 +1815,7 @@
         )
 
 
-<<<<<<< HEAD
-def load_single_legacy_password_auth_provider(module, config, api: ModuleApi):
+def load_single_legacy_password_auth_provider(module: Type, config: JsonDict, api: ModuleApi):
     try:
         provider = module(config=config, account_handler=api)
     except Exception as e:
@@ -1900,22 +1899,6 @@
 
                 if isinstance(result, str):
                     return result, None
-=======
-    @classmethod
-    def load(
-        cls, module: Type, config: JsonDict, module_api: ModuleApi
-    ) -> "PasswordProvider":
-        try:
-            pp = module(config=config, account_handler=module_api)
-        except Exception as e:
-            logger.error("Error while initializing %r: %s", module, e)
-            raise
-        return cls(pp, module_api)
-
-    def __init__(self, pp: "PasswordProvider", module_api: ModuleApi):
-        self._pp = pp
-        self._module_api = module_api
->>>>>>> b3590614
 
                 return result
 
@@ -1990,7 +1973,6 @@
         self.check_3pid_auth_callbacks: List[CHECK_3PID_AUTH_CALLBACK] = []
         self.on_logged_out_callbacks: List[ON_LOGGED_OUT_CALLBACK] = []
 
-<<<<<<< HEAD
         # Mapping from login type to login parameters
         self._supported_login_types: Dict[str, Iterable[str]] = {}
 
@@ -2045,10 +2027,6 @@
 
                 # Add the new method to the list of auth_checker_callbacks for this login type
                 self.auth_checker_callbacks.setdefault(login_type, []).append(callback)
-=======
-    def __str__(self) -> str:
-        return str(self._pp)
->>>>>>> b3590614
 
     def get_supported_login_types(self) -> Mapping[str, Iterable[str]]:
         """Get the login types supported by this password provider
@@ -2078,7 +2056,6 @@
             user, and `callback` is an optional callback which will be called with the
             result from the /login call (including access_token, device_id, etc.)
         """
-<<<<<<< HEAD
 
         # Go through all callbacks for the login type until one returns with a value
         # other than None (i.e. until a callback returns a success)
@@ -2088,23 +2065,6 @@
             except Exception as e:
                 logger.warning("Failed to run module API callback %s: %s", callback, e)
                 continue
-=======
-        # first grandfather in a call to check_password
-        if login_type == LoginType.PASSWORD:
-            check_password = getattr(self._pp, "check_password", None)
-            if check_password:
-                qualified_user_id = self._module_api.get_qualified_user_id(username)
-                is_valid = await check_password(
-                    qualified_user_id, login_dict["password"]
-                )
-                if is_valid:
-                    return qualified_user_id, None
-
-        check_auth = getattr(self._pp, "check_auth", None)
-        if not check_auth:
-            return None
-        result = await check_auth(username, login_type, login_dict)
->>>>>>> b3590614
 
             if result is not None:
                 # Check that the callback returned a Tuple[str, Optional[Callable]]
