--- conflicted
+++ resolved
@@ -211,12 +211,8 @@
         self._password_enabled_for_login = hs.config.auth.password_enabled_for_login
         self._password_enabled_for_reauth = hs.config.auth.password_enabled_for_reauth
         self._password_localdb_enabled = hs.config.auth.password_localdb_enabled
-<<<<<<< HEAD
-        self._third_party_rules = hs.get_third_party_event_rules()
-        self._account_validity_handler = hs.get_account_validity_handler()
-=======
         self._third_party_rules = hs.get_module_api_callbacks().third_party_event_rules
->>>>>>> 4cc729d4
+        self._account_validity_handler = hs.get_module_api_callbacks().account_validity
 
         # Ratelimiter for failed auth during UIA. Uses same ratelimit config
         # as per `rc_login.failed_attempts`.
@@ -1789,7 +1785,11 @@
         )
 
         # Run post-login module callback handlers
-        await self._account_validity_handler.on_sso_login(registered_user_id)
+        await self._account_validity_handler.on_user_login(
+            user_id=registered_user_id,
+            auth_provider_type=LoginType.SSO,
+            auth_provider_id=auth_provider_id,
+        )
 
         # if the client is whitelisted, we can redirect straight to it
         if client_redirect_url.startswith(self._whitelisted_sso_clients):
