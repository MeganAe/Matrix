--- conflicted
+++ resolved
@@ -200,24 +200,7 @@
 
         self.bcrypt_rounds = hs.config.registration.bcrypt_rounds
 
-<<<<<<< HEAD
         self.password_auth_provider = hs.get_password_auth_provider()
-=======
-        # we can't use hs.get_module_api() here, because to do so will create an
-        # import loop.
-        #
-        # TODO: refactor this class to separate the lower-level stuff that
-        #   ModuleApi can use from the higher-level stuff that uses ModuleApi, as
-        #   better way to break the loop
-        account_handler = ModuleApi(hs, self)
-
-        self.password_providers = [
-            PasswordProvider.load(module, config, account_handler)
-            for module, config in hs.config.authproviders.password_providers
-        ]
-
-        logger.info("Extra password_providers: %s", self.password_providers)
->>>>>>> 2a2b1891
 
         self.hs = hs  # FIXME better possibility to access registrationHandler later?
         self.macaroon_gen = hs.get_macaroon_generator()
@@ -1828,7 +1811,7 @@
 
 def load_legacy_password_auth_providers(hs: "HomeServer") -> None:
     module_api = hs.get_module_api()
-    for module, config in hs.config.password_providers:
+    for module, config in hs.config.authproviders.password_providers:
         load_single_legacy_password_auth_provider(
             module=module, config=config, api=module_api
         )
