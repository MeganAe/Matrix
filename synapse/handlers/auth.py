--- conflicted
+++ resolved
@@ -798,13 +798,6 @@
         Raises:
             StoreError if there was a problem storing the token.
         """
-<<<<<<< HEAD
-        logger.info("Logging in user %s on device %s", user_id, device_id)
-        access_token = self.generate_access_token()
-        yield self.store.add_access_token_to_user(user_id, access_token, device_id)
-
-        yield self.auth.check_auth_blocking(user_id)
-=======
         fmt_expiry = ""
         if valid_until_ms is not None:
             fmt_expiry = time.strftime(
@@ -826,7 +819,7 @@
         ):
             await self.auth.check_auth_blocking(user_id)
 
-        access_token = self.macaroon_gen.generate_access_token(user_id)
+        access_token = self.generate_access_token()
         await self.store.add_access_token_to_user(
             user_id=user_id,
             token=access_token,
@@ -834,7 +827,6 @@
             valid_until_ms=valid_until_ms,
             puppets_user_id=puppets_user_id,
         )
->>>>>>> fe604a02
 
         # the device *should* have been registered before we got here; however,
         # it's possible we raced against a DELETE operation. The thing we
@@ -1188,23 +1180,21 @@
             return None
         (user_id, password_hash) = lookupres
 
-<<<<<<< HEAD
-    def generate_access_token(self):
-        """Generates an opaque string, for use as an access token"""
-        return stringutils.random_string(20)
-=======
         # If the password hash is None, the account has likely been deactivated
         if not password_hash:
             deactivated = await self.store.get_user_deactivated_status(user_id)
             if deactivated:
                 raise UserDeactivatedError("This account has been deactivated")
->>>>>>> fe604a02
 
         result = await self.validate_hash(password, password_hash)
         if not result:
             logger.warning("Failed password login for user %s", user_id)
             return None
         return user_id
+
+    def generate_access_token(self):
+        """Generates an opaque string, for use as an access token"""
+        return stringutils.random_string(20)
 
     async def validate_short_term_login_token(
         self, login_token: str
@@ -1599,14 +1589,7 @@
 
     hs = attr.ib()
 
-<<<<<<< HEAD
-    def generate_guest_access_token(self, user_id):
-=======
-    def generate_access_token(
-        self, user_id: str, extra_caveats: Optional[List[str]] = None
-    ) -> str:
-        extra_caveats = extra_caveats or []
->>>>>>> fe604a02
+    def generate_guest_access_token(self, user_id: str) -> str:
         macaroon = self._generate_base_macaroon(user_id)
         macaroon.add_first_party_caveat("type = access")
         # Include a nonce, to make sure that each login gets a different
