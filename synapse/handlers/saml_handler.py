--- conflicted
+++ resolved
@@ -58,11 +58,7 @@
     def __init__(self, hs: "synapse.server.HomeServer"):
         super().__init__(hs)
         self._saml_client = Saml2Client(hs.config.saml2_sp_config)
-<<<<<<< HEAD
         self._saml_idp_entityid = hs.config.saml2_idp_entityid
-        self._auth = hs.get_auth()
-=======
->>>>>>> 51338491
         self._auth_handler = hs.get_auth_handler()
         self._registration_handler = hs.get_registration_handler()
 
