# -*- coding: utf-8 -*-
# Copyright 2019 The Matrix.org Foundation C.I.C.
#
# Licensed under the Apache License, Version 2.0 (the "License");
# you may not use this file except in compliance with the License.
# You may obtain a copy of the License at
#
#     http://www.apache.org/licenses/LICENSE-2.0
#
# Unless required by applicable law or agreed to in writing, software
# distributed under the License is distributed on an "AS IS" BASIS,
# WITHOUT WARRANTIES OR CONDITIONS OF ANY KIND, either express or implied.
# See the License for the specific language governing permissions and
# limitations under the License.
import logging
import re
from typing import TYPE_CHECKING, Callable, Dict, Optional, Set, Tuple

import attr
import saml2
import saml2.response
from saml2.client import Saml2Client

from synapse.api.errors import SynapseError
from synapse.config import ConfigError
from synapse.config.saml2_config import SamlAttributeRequirement
from synapse.handlers._base import BaseHandler
from synapse.handlers.sso import MappingException, UserAttributes
from synapse.http.servlet import parse_string
from synapse.http.site import SynapseRequest
from synapse.module_api import ModuleApi
from synapse.types import (
    UserID,
    map_username_to_mxid_localpart,
    mxid_localpart_allowed_characters,
)
from synapse.util.async_helpers import Linearizer
from synapse.util.iterutils import chunk_seq

if TYPE_CHECKING:
    from synapse.server import HomeServer

logger = logging.getLogger(__name__)


@attr.s(slots=True)
class Saml2SessionData:
    """Data we track about SAML2 sessions"""

    # time the session was created, in milliseconds
    creation_time = attr.ib()
    # The user interactive authentication session ID associated with this SAML
    # session (or None if this SAML session is for an initial login).
    ui_auth_session_id = attr.ib(type=Optional[str], default=None)


class SamlHandler(BaseHandler):
    def __init__(self, hs: "HomeServer"):
        super().__init__(hs)
        self._saml_client = Saml2Client(hs.config.saml2_sp_config)
        self._saml_idp_entityid = hs.config.saml2_idp_entityid
        self._auth_handler = hs.get_auth_handler()
        self._registration_handler = hs.get_registration_handler()

        self._saml2_session_lifetime = hs.config.saml2_session_lifetime
        self._grandfathered_mxid_source_attribute = (
            hs.config.saml2_grandfathered_mxid_source_attribute
        )
        self._saml2_attribute_requirements = hs.config.saml2.attribute_requirements
        self._error_template = hs.config.sso_error_template

        # plugin to do custom mapping from saml response to mxid
        self._user_mapping_provider = hs.config.saml2_user_mapping_provider_class(
            hs.config.saml2_user_mapping_provider_config,
            ModuleApi(hs, hs.get_auth_handler()),
        )

        # identifier for the external_ids table
        self._auth_provider_id = "saml"

        # a map from saml session id to Saml2SessionData object
        self._outstanding_requests_dict = {}  # type: Dict[str, Saml2SessionData]

        # a lock on the mappings
        self._mapping_lock = Linearizer(name="saml_mapping", clock=self.clock)

        self._sso_handler = hs.get_sso_handler()

    def handle_redirect_request(
        self, client_redirect_url: bytes, ui_auth_session_id: Optional[str] = None
    ) -> bytes:
        """Handle an incoming request to /login/sso/redirect

        Args:
            client_redirect_url: the URL that we should redirect the
                client to when everything is done
            ui_auth_session_id: The session ID of the ongoing UI Auth (or
                None if this is a login).

        Returns:
            URL to redirect to
        """
        reqid, info = self._saml_client.prepare_for_authenticate(
            entityid=self._saml_idp_entityid, relay_state=client_redirect_url
        )

        # Since SAML sessions timeout it is useful to log when they were created.
        logger.info("Initiating a new SAML session: %s" % (reqid,))

        now = self.clock.time_msec()
        self._outstanding_requests_dict[reqid] = Saml2SessionData(
            creation_time=now, ui_auth_session_id=ui_auth_session_id,
        )

        for key, value in info["headers"]:
            if key == "Location":
                return value

        # this shouldn't happen!
        raise Exception("prepare_for_authenticate didn't return a Location header")

    async def handle_saml_response(self, request: SynapseRequest) -> None:
        """Handle an incoming request to /_matrix/saml2/authn_response

        Args:
            request: the incoming request from the browser. We'll
                respond to it with a redirect.

        Returns:
            Completes once we have handled the request.
        """
        resp_bytes = parse_string(request, "SAMLResponse", required=True)
        relay_state = parse_string(request, "RelayState", required=True)

        # expire outstanding sessions before parse_authn_request_response checks
        # the dict.
        self.expire_sessions()

        try:
            saml2_auth = self._saml_client.parse_authn_request_response(
                resp_bytes,
                saml2.BINDING_HTTP_POST,
                outstanding=self._outstanding_requests_dict,
            )
        except saml2.response.UnsolicitedResponse as e:
            # the pysaml2 library helpfully logs an ERROR here, but neglects to log
            # the session ID. I don't really want to put the full text of the exception
            # in the (user-visible) exception message, so let's log the exception here
            # so we can track down the session IDs later.
            logger.warning(str(e))
            self._sso_handler.render_error(
                request, "unsolicited_response", "Unexpected SAML2 login."
            )
            return
        except Exception as e:
            self._sso_handler.render_error(
                request,
                "invalid_response",
                "Unable to parse SAML2 response: %s." % (e,),
            )
            return

        if saml2_auth.not_signed:
            self._sso_handler.render_error(
                request, "unsigned_respond", "SAML2 response was not signed."
            )
            return

        logger.debug("SAML2 response: %s", saml2_auth.origxml)
        for assertion in saml2_auth.assertions:
            # kibana limits the length of a log field, whereas this is all rather
            # useful, so split it up.
            count = 0
            for part in chunk_seq(str(assertion), 10000):
                logger.info(
                    "SAML2 assertion: %s%s", "(%i)..." % (count,) if count else "", part
                )
                count += 1

        logger.info("SAML2 mapped attributes: %s", saml2_auth.ava)

        current_session = self._outstanding_requests_dict.pop(
            saml2_auth.in_response_to, None
        )

        # Ensure that the attributes of the logged in user meet the required
        # attributes.
        for requirement in self._saml2_attribute_requirements:
            if not _check_attribute_requirement(saml2_auth.ava, requirement):
                self._sso_handler.render_error(
                    request, "unauthorised", "You are not authorised to log in here."
                )
                return

        # Pull out the user-agent and IP from the request.
        user_agent = request.get_user_agent("")
        ip_address = self.hs.get_ip_from_request(request)

        # Call the mapper to register/login the user
        try:
            user_id = await self._map_saml_response_to_user(
                saml2_auth, relay_state, user_agent, ip_address
            )
        except MappingException as e:
            logger.exception("Could not map user")
            self._sso_handler.render_error(request, "mapping_error", str(e))
            return

        # Complete the interactive auth session or the login.
        if current_session and current_session.ui_auth_session_id:
            await self._auth_handler.complete_sso_ui_auth(
                user_id, current_session.ui_auth_session_id, request
            )

        else:
            await self._auth_handler.complete_sso_login(user_id, request, relay_state)

    async def _map_saml_response_to_user(
        self,
        saml2_auth: saml2.response.AuthnResponse,
        client_redirect_url: str,
        user_agent: str,
        ip_address: str,
    ) -> str:
        """
        Given a SAML response, retrieve the user ID for it and possibly register the user.

        Args:
            saml2_auth: The parsed SAML2 response.
            client_redirect_url: The redirect URL passed in by the client.
            user_agent: The user agent of the client making the request.
            ip_address: The IP address of the client making the request.

        Returns:
             The user ID associated with this response.

        Raises:
            MappingException if there was a problem mapping the response to a user.
            RedirectException: some mapping providers may raise this if they need
                to redirect to an interstitial page.
        """

        remote_user_id = self._user_mapping_provider.get_remote_user_id(
            saml2_auth, client_redirect_url
        )

        if not remote_user_id:
            raise MappingException(
                "Failed to extract remote user id from SAML response"
            )

        async def saml_response_to_remapped_user_attributes(
            failures: int,
        ) -> UserAttributes:
            """
            Call the mapping provider to map a SAML response to user attributes and coerce the result into the standard form.

            This is backwards compatibility for abstraction for the SSO handler.
            """
            # Remap the arguments to the mapping provider.
            result = self._user_mapping_provider.saml_response_to_user_attributes(
                saml2_auth, failures, client_redirect_url
            )
            # Remap some of the results.
            return UserAttributes(
                localpart=result.get("mxid_localpart"),
                display_name=result.get("displayname"),
                emails=result.get("emails"),
            )

        with (await self._mapping_lock.queue(self._auth_provider_id)):
            # backwards-compatibility hack: see if there is an existing user with a
            # suitable mapping from the uid
            if (
                self._grandfathered_mxid_source_attribute
                and self._grandfathered_mxid_source_attribute in saml2_auth.ava
            ):
                attrval = saml2_auth.ava[self._grandfathered_mxid_source_attribute][0]
                user_id = UserID(
                    map_username_to_mxid_localpart(attrval), self.server_name
                ).to_string()

                logger.debug(
                    "Looking for existing account based on mapped %s %s",
                    self._grandfathered_mxid_source_attribute,
                    user_id,
                )

                users = await self.store.get_users_by_id_case_insensitive(user_id)
                if users:
                    registered_user_id = list(users.keys())[0]
                    logger.info("Grandfathering mapping to %s", registered_user_id)
                    await self.store.record_user_external_id(
                        self._auth_provider_id, remote_user_id, registered_user_id
                    )
                    return registered_user_id

<<<<<<< HEAD
            return await self._sso_handler.get_mxid_from_sso(
                self._auth_provider_id,
                remote_user_id,
                user_agent,
                ip_address,
                saml_response_to_remapped_user_attributes,
=======
            # Map saml response to user attributes using the configured mapping provider
            for i in range(1000):
                attribute_dict = self._user_mapping_provider.saml_response_to_user_attributes(
                    saml2_auth, i, client_redirect_url=client_redirect_url,
                )

                logger.debug(
                    "Retrieved SAML attributes from user mapping provider: %s "
                    "(attempt %d)",
                    attribute_dict,
                    i,
                )

                localpart = attribute_dict.get("mxid_localpart")
                if not localpart:
                    raise MappingException(
                        "Error parsing SAML2 response: SAML mapping provider plugin "
                        "did not return a mxid_localpart value"
                    )

                displayname = attribute_dict.get("displayname")
                emails = attribute_dict.get("emails", [])

                # Check if this mxid already exists
                if not await self.store.get_users_by_id_case_insensitive(
                    UserID(localpart, self.server_name).to_string()
                ):
                    # This mxid is free
                    break
            else:
                # Unable to generate a username in 1000 iterations
                # Break and return error to the user
                raise MappingException(
                    "Unable to generate a Matrix ID from the SAML response"
                )

            # Since the localpart is provided via a potentially untrusted module,
            # ensure the MXID is valid before registering.
            if contains_invalid_mxid_characters(localpart):
                raise MappingException("localpart is invalid: %s" % (localpart,))

            logger.debug("Mapped SAML user to local part %s", localpart)
            registered_user_id = await self._registration_handler.register_user(
                localpart=localpart,
                default_display_name=displayname,
                bind_emails=emails,
                user_agent_ips=[(user_agent, ip_address)],
            )

            await self.store.record_user_external_id(
                self._auth_provider_id, remote_user_id, registered_user_id
>>>>>>> 6fde6aa9
            )

    def expire_sessions(self):
        expire_before = self.clock.time_msec() - self._saml2_session_lifetime
        to_expire = set()
        for reqid, data in self._outstanding_requests_dict.items():
            if data.creation_time < expire_before:
                to_expire.add(reqid)
        for reqid in to_expire:
            logger.debug("Expiring session id %s", reqid)
            del self._outstanding_requests_dict[reqid]


def _check_attribute_requirement(ava: dict, req: SamlAttributeRequirement) -> bool:
    values = ava.get(req.attribute, [])
    for v in values:
        if v == req.value:
            return True

    logger.info(
        "SAML2 attribute %s did not match required value '%s' (was '%s')",
        req.attribute,
        req.value,
        values,
    )
    return False


DOT_REPLACE_PATTERN = re.compile(
    ("[^%s]" % (re.escape("".join(mxid_localpart_allowed_characters)),))
)


def dot_replace_for_mxid(username: str) -> str:
    """Replace any characters which are not allowed in Matrix IDs with a dot."""
    username = username.lower()
    username = DOT_REPLACE_PATTERN.sub(".", username)

    # regular mxids aren't allowed to start with an underscore either
    username = re.sub("^_", "", username)
    return username


MXID_MAPPER_MAP = {
    "hexencode": map_username_to_mxid_localpart,
    "dotreplace": dot_replace_for_mxid,
}  # type: Dict[str, Callable[[str], str]]


@attr.s
class SamlConfig:
    mxid_source_attribute = attr.ib()
    mxid_mapper = attr.ib()


class DefaultSamlMappingProvider:
    __version__ = "0.0.1"

    def __init__(self, parsed_config: SamlConfig, module_api: ModuleApi):
        """The default SAML user mapping provider

        Args:
            parsed_config: Module configuration
            module_api: module api proxy
        """
        self._mxid_source_attribute = parsed_config.mxid_source_attribute
        self._mxid_mapper = parsed_config.mxid_mapper

        self._grandfathered_mxid_source_attribute = (
            module_api._hs.config.saml2_grandfathered_mxid_source_attribute
        )

    def get_remote_user_id(
        self, saml_response: saml2.response.AuthnResponse, client_redirect_url: str
    ) -> str:
        """Extracts the remote user id from the SAML response"""
        try:
            return saml_response.ava["uid"][0]
        except KeyError:
            logger.warning("SAML2 response lacks a 'uid' attestation")
            raise MappingException("'uid' not in SAML2 response")

    def saml_response_to_user_attributes(
        self,
        saml_response: saml2.response.AuthnResponse,
        failures: int,
        client_redirect_url: str,
    ) -> dict:
        """Maps some text from a SAML response to attributes of a new user

        Args:
            saml_response: A SAML auth response object

            failures: How many times a call to this function with this
                saml_response has resulted in a failure

            client_redirect_url: where the client wants to redirect to

        Returns:
            dict: A dict containing new user attributes. Possible keys:
                * mxid_localpart (str): Required. The localpart of the user's mxid
                * displayname (str): The displayname of the user
                * emails (list[str]): Any emails for the user
        """
        try:
            mxid_source = saml_response.ava[self._mxid_source_attribute][0]
        except KeyError:
            logger.warning(
                "SAML2 response lacks a '%s' attestation", self._mxid_source_attribute,
            )
            raise SynapseError(
                400, "%s not in SAML2 response" % (self._mxid_source_attribute,)
            )

        # Use the configured mapper for this mxid_source
        base_mxid_localpart = self._mxid_mapper(mxid_source)

        # Append suffix integer if last call to this function failed to produce
        # a usable mxid
        localpart = base_mxid_localpart + (str(failures) if failures else "")

        # Retrieve the display name from the saml response
        # If displayname is None, the mxid_localpart will be used instead
        displayname = saml_response.ava.get("displayName", [None])[0]

        # Retrieve any emails present in the saml response
        emails = saml_response.ava.get("email", [])

        return {
            "mxid_localpart": localpart,
            "displayname": displayname,
            "emails": emails,
        }

    @staticmethod
    def parse_config(config: dict) -> SamlConfig:
        """Parse the dict provided by the homeserver's config
        Args:
            config: A dictionary containing configuration options for this provider
        Returns:
            SamlConfig: A custom config object for this module
        """
        # Parse config options and use defaults where necessary
        mxid_source_attribute = config.get("mxid_source_attribute", "uid")
        mapping_type = config.get("mxid_mapping", "hexencode")

        # Retrieve the associating mapping function
        try:
            mxid_mapper = MXID_MAPPER_MAP[mapping_type]
        except KeyError:
            raise ConfigError(
                "saml2_config.user_mapping_provider.config: '%s' is not a valid "
                "mxid_mapping value" % (mapping_type,)
            )

        return SamlConfig(mxid_source_attribute, mxid_mapper)

    @staticmethod
    def get_saml_attributes(config: SamlConfig) -> Tuple[Set[str], Set[str]]:
        """Returns the required attributes of a SAML

        Args:
            config: A SamlConfig object containing configuration params for this provider

        Returns:
            The first set equates to the saml auth response
                attributes that are required for the module to function, whereas the
                second set consists of those attributes which can be used if
                available, but are not necessary
        """
        return {"uid", config.mxid_source_attribute}, {"displayName", "email"}<|MERGE_RESOLUTION|>--- conflicted
+++ resolved
@@ -295,66 +295,12 @@
                     )
                     return registered_user_id
 
-<<<<<<< HEAD
             return await self._sso_handler.get_mxid_from_sso(
                 self._auth_provider_id,
                 remote_user_id,
                 user_agent,
                 ip_address,
                 saml_response_to_remapped_user_attributes,
-=======
-            # Map saml response to user attributes using the configured mapping provider
-            for i in range(1000):
-                attribute_dict = self._user_mapping_provider.saml_response_to_user_attributes(
-                    saml2_auth, i, client_redirect_url=client_redirect_url,
-                )
-
-                logger.debug(
-                    "Retrieved SAML attributes from user mapping provider: %s "
-                    "(attempt %d)",
-                    attribute_dict,
-                    i,
-                )
-
-                localpart = attribute_dict.get("mxid_localpart")
-                if not localpart:
-                    raise MappingException(
-                        "Error parsing SAML2 response: SAML mapping provider plugin "
-                        "did not return a mxid_localpart value"
-                    )
-
-                displayname = attribute_dict.get("displayname")
-                emails = attribute_dict.get("emails", [])
-
-                # Check if this mxid already exists
-                if not await self.store.get_users_by_id_case_insensitive(
-                    UserID(localpart, self.server_name).to_string()
-                ):
-                    # This mxid is free
-                    break
-            else:
-                # Unable to generate a username in 1000 iterations
-                # Break and return error to the user
-                raise MappingException(
-                    "Unable to generate a Matrix ID from the SAML response"
-                )
-
-            # Since the localpart is provided via a potentially untrusted module,
-            # ensure the MXID is valid before registering.
-            if contains_invalid_mxid_characters(localpart):
-                raise MappingException("localpart is invalid: %s" % (localpart,))
-
-            logger.debug("Mapped SAML user to local part %s", localpart)
-            registered_user_id = await self._registration_handler.register_user(
-                localpart=localpart,
-                default_display_name=displayname,
-                bind_emails=emails,
-                user_agent_ips=[(user_agent, ip_address)],
-            )
-
-            await self.store.record_user_external_id(
-                self._auth_provider_id, remote_user_id, registered_user_id
->>>>>>> 6fde6aa9
             )
 
     def expire_sessions(self):
