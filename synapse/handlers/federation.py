--- conflicted
+++ resolved
@@ -1512,7 +1512,6 @@
         # TODO(faster_joins): we need some way of prioritising which homeservers in
         #   `other_destinations` to try first, otherwise we'll spend ages trying dead
         #   homeservers for large rooms.
-<<<<<<< HEAD
 
         if initial_destination is None and len(other_destinations) == 0:
             raise ValueError(
@@ -1531,26 +1530,6 @@
         else:
             destination_iter = itertools.cycle(other_destinations)
 
-=======
-
-        if initial_destination is None and len(other_destinations) == 0:
-            raise ValueError(
-                f"Cannot resync state of {room_id}: no destinations provided"
-            )
-
-        # Make an infinite iterator of destinations to try. Once we find a working
-        # destination, we'll stick with it until it flakes.
-        if initial_destination is not None:
-            # Move `initial_destination` to the front of the list.
-            destinations = list(other_destinations)
-            if initial_destination in destinations:
-                destinations.remove(initial_destination)
-            destinations = [initial_destination] + destinations
-            destination_iter = itertools.cycle(destinations)
-        else:
-            destination_iter = itertools.cycle(other_destinations)
-
->>>>>>> 2fba1076
         # `destination` is the current remote homeserver we're pulling from.
         destination = next(destination_iter)
         logger.info("Syncing state for room %s via %s", room_id, destination)
