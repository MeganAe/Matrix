--- conflicted
+++ resolved
@@ -1674,11 +1674,8 @@
         # would introduce the danger of backwards-compatibility problems.
         event.internal_metadata.send_on_behalf_of = origin
 
-<<<<<<< HEAD
         # Calculate the event context.
-        context = await self._prep_event(
-            origin, event, state=None, auth_events=None, backfilled=False
-        )
+        context = await self.state_handler.compute_event_context(event)
 
         # Get the state before the new event.
         prev_state_ids = await context.get_prev_state_ids()
@@ -1713,11 +1710,7 @@
             )
 
         # Persist the event.
-        await self._handle_new_event(origin, event, context)
-=======
-        context = await self.state_handler.compute_event_context(event)
-        context = await self._auth_and_persist_event(origin, event, context)
->>>>>>> 4e3de96b
+        await self._auth_and_persist_event(origin, event, context)
 
         logger.debug(
             "on_send_join_request: After _auth_and_persist_event: %s, sigs: %s",
@@ -2043,33 +2036,17 @@
         self,
         origin: str,
         event: EventBase,
-<<<<<<< HEAD
-        context: Optional[EventContext] = None,
-=======
         context: EventContext,
->>>>>>> 4e3de96b
         state: Optional[Iterable[EventBase]] = None,
         auth_events: Optional[MutableStateMap[EventBase]] = None,
         backfilled: bool = False,
     ) -> EventContext:
         """
-<<<<<<< HEAD
-        Process an event.
-=======
         Process an event by performing auth checks and then persisting to the database.
->>>>>>> 4e3de96b
 
         Args:
             origin: The host the event originates from.
             event: The event itself.
-<<<<<<< HEAD
-            context: The event context, if available. Otherwise this is calculated
-                from state and auth_events.
-            state: The state events to calculate the event context from. This is
-                ignored if context is provided.
-            auth_events: The auth events to calculate the event context from. This is
-                ignored if context is provided.
-=======
             context:
                 The event context.
 
@@ -2084,22 +2061,11 @@
                 at the event's position in the DAG, though occasionally (eg if the
                 event is an outlier), may be the auth events claimed by the remote
                 server.
->>>>>>> 4e3de96b
             backfilled: True if the event was backfilled.
 
         Returns:
              The event context.
         """
-<<<<<<< HEAD
-        if not context:
-            context = await self._prep_event(
-                origin,
-                event,
-                state=state,
-                auth_events=auth_events,
-                backfilled=backfilled,
-            )
-=======
         context = await self._check_event_auth(
             origin,
             event,
@@ -2108,7 +2074,6 @@
             auth_events=auth_events,
             backfilled=backfilled,
         )
->>>>>>> 4e3de96b
 
         try:
             if (
