# Copyright 2014-2022 The Matrix.org Foundation C.I.C.
# Copyright 2020 Sorunome
#
# Licensed under the Apache License, Version 2.0 (the "License");
# you may not use this file except in compliance with the License.
# You may obtain a copy of the License at
#
#     http://www.apache.org/licenses/LICENSE-2.0
#
# Unless required by applicable law or agreed to in writing, software
# distributed under the License is distributed on an "AS IS" BASIS,
# WITHOUT WARRANTIES OR CONDITIONS OF ANY KIND, either express or implied.
# See the License for the specific language governing permissions and
# limitations under the License.

"""Contains handlers for federation events."""

import enum
import itertools
import logging
from enum import Enum
from http import HTTPStatus
from typing import TYPE_CHECKING, Dict, Iterable, List, Optional, Set, Tuple, Union

import attr
from prometheus_client import Histogram
from signedjson.key import decode_verify_key_bytes
from signedjson.sign import verify_signed_json
from unpaddedbase64 import decode_base64

from synapse import event_auth
from synapse.api.constants import MAX_DEPTH, EventContentFields, EventTypes, Membership
from synapse.api.errors import (
    AuthError,
    CodeMessageException,
    Codes,
    FederationDeniedError,
    FederationError,
    FederationPullAttemptBackoffError,
    HttpResponseException,
    NotFoundError,
    PartialStateConflictError,
    RequestSendFailed,
    SynapseError,
)
from synapse.api.room_versions import KNOWN_ROOM_VERSIONS, RoomVersion
from synapse.crypto.event_signing import compute_event_signature
from synapse.event_auth import validate_event_for_room_version
from synapse.events import EventBase
from synapse.events.snapshot import EventContext
from synapse.events.validator import EventValidator
from synapse.federation.federation_client import InvalidResponseError
from synapse.http.servlet import assert_params_in_dict
from synapse.logging.context import nested_logging_context
from synapse.logging.opentracing import SynapseTags, set_tag, tag_args, trace
from synapse.metrics.background_process_metrics import run_as_background_process
from synapse.module_api import NOT_SPAM
from synapse.replication.http.federation import (
    ReplicationCleanRoomRestServlet,
    ReplicationStoreRoomOnOutlierMembershipRestServlet,
)
from synapse.storage.databases.main.events_worker import EventRedactBehaviour
from synapse.types import JsonDict, StrCollection, get_domain_from_id
from synapse.types.state import StateFilter
from synapse.util.async_helpers import Linearizer
from synapse.util.retryutils import NotRetryingDestination
from synapse.visibility import filter_events_for_server

if TYPE_CHECKING:
    from synapse.server import HomeServer

logger = logging.getLogger(__name__)

# Added to debug performance and track progress on optimizations
backfill_processing_before_timer = Histogram(
    "synapse_federation_backfill_processing_before_time_seconds",
    "sec",
    [],
    buckets=(
        0.1,
        0.5,
        1.0,
        2.5,
        5.0,
        7.5,
        10.0,
        15.0,
        20.0,
        30.0,
        40.0,
        60.0,
        80.0,
        "+Inf",
    ),
)


class _BackfillPointType(Enum):
    # a regular backwards extremity (ie, an event which we don't yet have, but which
    # is referred to by other events in the DAG)
    BACKWARDS_EXTREMITY = enum.auto()

    # an MSC2716 "insertion event"
    INSERTION_PONT = enum.auto()


@attr.s(slots=True, auto_attribs=True, frozen=True)
class _BackfillPoint:
    """A potential point we might backfill from"""

    event_id: str
    depth: int
    type: _BackfillPointType


class FederationHandler:
    """Handles general incoming federation requests

    Incoming events are *not* handled here, for which see FederationEventHandler.
    """

    def __init__(self, hs: "HomeServer"):
        self.hs = hs

        self.clock = hs.get_clock()
        self.store = hs.get_datastores().main
        self._storage_controllers = hs.get_storage_controllers()
        self._state_storage_controller = self._storage_controllers.state
        self.federation_client = hs.get_federation_client()
        self.state_handler = hs.get_state_handler()
        self.server_name = hs.hostname
        self.keyring = hs.get_keyring()
        self.is_mine_id = hs.is_mine_id
        self.spam_checker = hs.get_spam_checker()
        self.event_creation_handler = hs.get_event_creation_handler()
        self.event_builder_factory = hs.get_event_builder_factory()
        self._event_auth_handler = hs.get_event_auth_handler()
        self._server_notices_mxid = hs.config.servernotices.server_notices_mxid
        self.config = hs.config
        self.http_client = hs.get_proxied_blacklisted_http_client()
        self._replication = hs.get_replication_data_handler()
        self._federation_event_handler = hs.get_federation_event_handler()
        self._device_handler = hs.get_device_handler()
        self._bulk_push_rule_evaluator = hs.get_bulk_push_rule_evaluator()
        self._notifier = hs.get_notifier()

        self._clean_room_for_join_client = ReplicationCleanRoomRestServlet.make_client(
            hs
        )

        if hs.config.worker.worker_app:
            self._maybe_store_room_on_outlier_membership = (
                ReplicationStoreRoomOnOutlierMembershipRestServlet.make_client(hs)
            )
        else:
            self._maybe_store_room_on_outlier_membership = (
                self.store.maybe_store_room_on_outlier_membership
            )

        self._room_backfill = Linearizer("room_backfill")

        self.third_party_event_rules = hs.get_third_party_event_rules()

        # Tracks running partial state syncs by room ID.
        # Partial state syncs currently only run on the main process, so it's okay to
        # track them in-memory for now.
        self._active_partial_state_syncs: Set[str] = set()
        # Tracks partial state syncs we may want to restart.
        # A dictionary mapping room IDs to (initial destination, other destinations)
        # tuples.
        self._partial_state_syncs_maybe_needing_restart: Dict[
            str, Tuple[Optional[str], StrCollection]
        ] = {}
        # A lock guarding the partial state flag for rooms.
        # When the lock is held for a given room, no other concurrent code may
        # partial state or un-partial state the room.
        self._is_partial_state_room_linearizer = Linearizer(
            name="_is_partial_state_room_linearizer"
        )

        # if this is the main process, fire off a background process to resume
        # any partial-state-resync operations which were in flight when we
        # were shut down.
        if not hs.config.worker.worker_app:
            run_as_background_process(
                "resume_sync_partial_state_room", self._resume_partial_state_room_sync
            )

    @trace
    async def maybe_backfill(
        self, room_id: str, current_depth: int, limit: int
    ) -> bool:
        """Checks the database to see if we should backfill before paginating,
        and if so do.

        Args:
            room_id
            current_depth: The depth from which we're paginating from. This is
                used to decide if we should backfill and what extremities to
                use.
            limit: The number of events that the pagination request will
                return. This is used as part of the heuristic to decide if we
                should back paginate.
        """
        # Starting the processing time here so we can include the room backfill
        # linearizer lock queue in the timing
        processing_start_time = self.clock.time_msec()

        async with self._room_backfill.queue(room_id):
            return await self._maybe_backfill_inner(
                room_id,
                current_depth,
                limit,
                processing_start_time=processing_start_time,
            )

    async def _maybe_backfill_inner(
        self,
        room_id: str,
        current_depth: int,
        limit: int,
        *,
        processing_start_time: Optional[int],
    ) -> bool:
        """
        Checks whether the `current_depth` is at or approaching any backfill
        points in the room and if so, will backfill. We only care about
        checking backfill points that happened before the `current_depth`
        (meaning less than or equal to the `current_depth`).

        Args:
            room_id: The room to backfill in.
            current_depth: The depth to check at for any upcoming backfill points.
            limit: The max number of events to request from the remote federated server.
            processing_start_time: The time when `maybe_backfill` started processing.
                Only used for timing. If `None`, no timing observation will be made.
        """
        backwards_extremities = [
            _BackfillPoint(event_id, depth, _BackfillPointType.BACKWARDS_EXTREMITY)
            for event_id, depth in await self.store.get_backfill_points_in_room(
                room_id=room_id,
                current_depth=current_depth,
                # We only need to end up with 5 extremities combined with the
                # insertion event extremities to make the `/backfill` request
                # but fetch an order of magnitude more to make sure there is
                # enough even after we filter them by whether visible in the
                # history. This isn't fool-proof as all backfill points within
                # our limit could be filtered out but seems like a good amount
                # to try with at least.
                limit=50,
            )
        ]

        insertion_events_to_be_backfilled: List[_BackfillPoint] = []
        if self.hs.config.experimental.msc2716_enabled:
            insertion_events_to_be_backfilled = [
                _BackfillPoint(event_id, depth, _BackfillPointType.INSERTION_PONT)
                for event_id, depth in await self.store.get_insertion_event_backward_extremities_in_room(
                    room_id=room_id,
                    current_depth=current_depth,
                    # We only need to end up with 5 extremities combined with
                    # the backfill points to make the `/backfill` request ...
                    # (see the other comment above for more context).
                    limit=50,
                )
            ]
        logger.debug(
            "_maybe_backfill_inner: backwards_extremities=%s insertion_events_to_be_backfilled=%s",
            backwards_extremities,
            insertion_events_to_be_backfilled,
        )

        # we now have a list of potential places to backpaginate from. We prefer to
        # start with the most recent (ie, max depth), so let's sort the list.
        sorted_backfill_points: List[_BackfillPoint] = sorted(
            itertools.chain(
                backwards_extremities,
                insertion_events_to_be_backfilled,
            ),
            key=lambda e: -int(e.depth),
        )

        logger.debug(
            "_maybe_backfill_inner: room_id: %s: current_depth: %s, limit: %s, "
            "backfill points (%d): %s",
            room_id,
            current_depth,
            limit,
            len(sorted_backfill_points),
            sorted_backfill_points,
        )

        # If we have no backfill points lower than the `current_depth` then
        # either we can a) bail or b) still attempt to backfill. We opt to try
        # backfilling anyway just in case we do get relevant events.
        if not sorted_backfill_points and current_depth != MAX_DEPTH:
            logger.debug(
                "_maybe_backfill_inner: all backfill points are *after* current depth. Trying again with later backfill points."
            )
            return await self._maybe_backfill_inner(
                room_id=room_id,
                # We use `MAX_DEPTH` so that we find all backfill points next
                # time (all events are below the `MAX_DEPTH`)
                current_depth=MAX_DEPTH,
                limit=limit,
                # We don't want to start another timing observation from this
                # nested recursive call. The top-most call can record the time
                # overall otherwise the smaller one will throw off the results.
                processing_start_time=None,
            )

        # Even after recursing with `MAX_DEPTH`, we didn't find any
        # backward extremities to backfill from.
        if not sorted_backfill_points:
            logger.debug(
                "_maybe_backfill_inner: Not backfilling as no backward extremeties found."
            )
            return False

        # If we're approaching an extremity we trigger a backfill, otherwise we
        # no-op.
        #
        # We chose twice the limit here as then clients paginating backwards
        # will send pagination requests that trigger backfill at least twice
        # using the most recent extremity before it gets removed (see below). We
        # chose more than one times the limit in case of failure, but choosing a
        # much larger factor will result in triggering a backfill request much
        # earlier than necessary.
        max_depth_of_backfill_points = sorted_backfill_points[0].depth
        if current_depth - 2 * limit > max_depth_of_backfill_points:
            logger.debug(
                "Not backfilling as we don't need to. %d < %d - 2 * %d",
                max_depth_of_backfill_points,
                current_depth,
                limit,
            )
            return False

        # For performance's sake, we only want to paginate from a particular extremity
        # if we can actually see the events we'll get. Otherwise, we'd just spend a lot
        # of resources to get redacted events. We check each extremity in turn and
        # ignore those which users on our server wouldn't be able to see.
        #
        # Additionally, we limit ourselves to backfilling from at most 5 extremities,
        # for two reasons:
        #
        # - The check which determines if we can see an extremity's events can be
        #   expensive (we load the full state for the room at each of the backfill
        #   points, or (worse) their successors)
        # - We want to avoid the server-server API request URI becoming too long.
        #
        # *Note*: the spec wants us to keep backfilling until we reach the start
        # of the room in case we are allowed to see some of the history. However,
        # in practice that causes more issues than its worth, as (a) it's
        # relatively rare for there to be any visible history and (b) even when
        # there is it's often sufficiently long ago that clients would stop
        # attempting to paginate before backfill reached the visible history.

        extremities_to_request: List[str] = []
        for bp in sorted_backfill_points:
            if len(extremities_to_request) >= 5:
                break

            # For regular backwards extremities, we don't have the extremity events
            # themselves, so we need to actually check the events that reference them -
            # their "successor" events.
            #
            # TODO: Correctly handle the case where we are allowed to see the
            #   successor event but not the backward extremity, e.g. in the case of
            #   initial join of the server where we are allowed to see the join
            #   event but not anything before it. This would require looking at the
            #   state *before* the event, ignoring the special casing certain event
            #   types have.
            if bp.type == _BackfillPointType.INSERTION_PONT:
                event_ids_to_check = [bp.event_id]
            else:
                event_ids_to_check = await self.store.get_successor_events(bp.event_id)

            events_to_check = await self.store.get_events_as_list(
                event_ids_to_check,
                redact_behaviour=EventRedactBehaviour.as_is,
                get_prev_content=False,
            )

            # We set `check_history_visibility_only` as we might otherwise get false
            # positives from users having been erased.
            filtered_extremities = await filter_events_for_server(
                self._storage_controllers,
                self.server_name,
                self.server_name,
                events_to_check,
                redact=False,
                check_history_visibility_only=True,
            )
            if filtered_extremities:
                extremities_to_request.append(bp.event_id)
            else:
                logger.debug(
                    "_maybe_backfill_inner: skipping extremity %s as it would not be visible",
                    bp,
                )

        if not extremities_to_request:
            logger.debug(
                "_maybe_backfill_inner: found no extremities which would be visible"
            )
            return False

        logger.debug(
            "_maybe_backfill_inner: extremities_to_request %s", extremities_to_request
        )
        set_tag(
            SynapseTags.RESULT_PREFIX + "extremities_to_request",
            str(extremities_to_request),
        )
        set_tag(
            SynapseTags.RESULT_PREFIX + "extremities_to_request.length",
            str(len(extremities_to_request)),
        )

        # Now we need to decide which hosts to hit first.
        # First we try hosts that are already in the room.
        # TODO: HEURISTIC ALERT.
        likely_domains = (
            await self._storage_controllers.state.get_current_hosts_in_room_ordered(
                room_id
            )
        )

        async def try_backfill(domains: StrCollection) -> bool:
            # TODO: Should we try multiple of these at a time?

            # Number of contacted remote homeservers that have denied our backfill
            # request with a 4xx code.
            denied_count = 0

            # Maximum number of contacted remote homeservers that can deny our
            # backfill request with 4xx codes before we give up.
            max_denied_count = 5

            for dom in domains:
                # We don't want to ask our own server for information we don't have
                if dom == self.server_name:
                    continue

                try:
                    await self._federation_event_handler.backfill(
                        dom, room_id, limit=100, extremities=extremities_to_request
                    )
                    # If this succeeded then we probably already have the
                    # appropriate stuff.
                    # TODO: We can probably do something more intelligent here.
                    return True
                except NotRetryingDestination as e:
                    logger.info("_maybe_backfill_inner: %s", e)
                    continue
                except FederationDeniedError:
                    logger.info(
                        "_maybe_backfill_inner: Not attempting to backfill from %s because the homeserver is not on our federation whitelist",
                        dom,
                    )
                    continue
                except (SynapseError, InvalidResponseError) as e:
                    logger.info("Failed to backfill from %s because %s", dom, e)
                    continue
                except HttpResponseException as e:
                    if 400 <= e.code < 500:
                        logger.warning(
                            "Backfill denied from %s because %s [%d/%d]",
                            dom,
                            e,
                            denied_count,
                            max_denied_count,
                        )
                        denied_count += 1
                        if denied_count >= max_denied_count:
                            return False
                        continue

                    logger.info("Failed to backfill from %s because %s", dom, e)
                    continue
                except CodeMessageException as e:
                    if 400 <= e.code < 500:
                        logger.warning(
                            "Backfill denied from %s because %s [%d/%d]",
                            dom,
                            e,
                            denied_count,
                            max_denied_count,
                        )
                        denied_count += 1
                        if denied_count >= max_denied_count:
                            return False
                        continue

                    logger.info("Failed to backfill from %s because %s", dom, e)
                    continue
                except RequestSendFailed as e:
                    logger.info("Failed to get backfill from %s because %s", dom, e)
                    continue
                except Exception as e:
                    logger.exception("Failed to backfill from %s because %s", dom, e)
                    continue

            return False

        # If we have the `processing_start_time`, then we can make an
        # observation. We wouldn't have the `processing_start_time` in the case
        # where `_maybe_backfill_inner` is recursively called to find any
        # backfill points regardless of `current_depth`.
        if processing_start_time is not None:
            processing_end_time = self.clock.time_msec()
            backfill_processing_before_timer.observe(
                (processing_end_time - processing_start_time) / 1000
            )

        success = await try_backfill(likely_domains)
        if success:
            return True

        # TODO: we could also try servers which were previously in the room, but
        #   are no longer.

        return False

    async def send_invite(self, target_host: str, event: EventBase) -> EventBase:
        """Sends the invite to the remote server for signing.

        Invites must be signed by the invitee's server before distribution.
        """
        try:
            pdu = await self.federation_client.send_invite(
                destination=target_host,
                room_id=event.room_id,
                event_id=event.event_id,
                pdu=event,
            )
        except RequestSendFailed:
            raise SynapseError(502, f"Can't connect to server {target_host}")

        return pdu

    async def on_event_auth(self, event_id: str) -> List[EventBase]:
        event = await self.store.get_event(event_id)
        auth = await self.store.get_auth_chain(
            event.room_id, list(event.auth_event_ids()), include_given=True
        )
        return list(auth)

    async def do_invite_join(
        self, target_hosts: Iterable[str], room_id: str, joinee: str, content: JsonDict
    ) -> Tuple[str, int]:
        """Attempts to join the `joinee` to the room `room_id` via the
        servers contained in `target_hosts`.

        This first triggers a /make_join/ request that returns a partial
        event that we can fill out and sign. This is then sent to the
        remote server via /send_join/ which responds with the state at that
        event and the auth_chains.

        We suspend processing of any received events from this room until we
        have finished processing the join.

        Args:
            target_hosts: List of servers to attempt to join the room with.

            room_id: The ID of the room to join.

            joinee: The User ID of the joining user.

            content: The event content to use for the join event.

        Raises:
            PartialStateConflictError if homeserver was already in the room and it is
                no longer partial stated.
        """
        # TODO: We should be able to call this on workers, but the upgrading of
        # room stuff after join currently doesn't work on workers.
        # TODO: Before we relax this condition, we need to allow re-syncing of
        # partial room state to happen on workers.
        assert self.config.worker.worker_app is None

        logger.debug("Joining %s to %s", joinee, room_id)

        origin, event, room_version_obj = await self._make_and_verify_event(
            target_hosts,
            room_id,
            joinee,
            "join",
            content,
            params={"ver": KNOWN_ROOM_VERSIONS},
        )

        # This shouldn't happen, because the RoomMemberHandler has a
        # linearizer lock which only allows one operation per user per room
        # at a time - so this is just paranoia.
        assert room_id not in self._federation_event_handler.room_queues

        self._federation_event_handler.room_queues[room_id] = []

<<<<<<< HEAD
=======
        is_host_joined = await self.store.is_host_joined(room_id, self.server_name)

        if not is_host_joined:
            # We may have old forward extremities lying around if the homeserver left
            # the room completely in the past. Clear them out.
            #
            # Note that this check-then-clear is subject to races where
            #  * the homeserver is in the room and stops being in the room just after
            #    the check. We won't reset the forward extremities, but that's okay,
            #    since they will be almost up to date.
            #  * the homeserver is not in the room and starts being in the room just
            #    after the check. This can't happen, since `RoomMemberHandler` has a
            #    linearizer lock which prevents concurrent remote joins into the same
            #    room.
            # In short, the races either have an acceptable outcome or should be
            # impossible.
            await self._clean_room_for_join(room_id)

>>>>>>> fc35e067
        try:
            # Try the host we successfully got a response to /make_join/
            # request first.
            host_list = list(target_hosts)
            try:
                host_list.remove(origin)
                host_list.insert(0, origin)
            except ValueError:
                pass

            async with self._is_partial_state_room_linearizer.queue(room_id):
                already_partial_state_room = await self.store.is_partial_state_room(
                    room_id
                )

<<<<<<< HEAD
            await self._clean_room_for_join(room_id)

            # if this is the first time we've joined this room, it's time to add
            # a row to `rooms` with the correct room version. If there's already a
            # row there, we should override it, since it may have been populated
            # based on an invite request which lied about the room version.
            #
            # federation_client.send_join has already checked that the room
            # version in the received create event is the same as room_version_obj,
            # so we can rely on it now.
            #
            await self.store.upsert_room_on_join(
                room_id=room_id,
                room_version=room_version_obj,
                state_events=state,
            )

            already_partially_joined = await self.store.is_partial_state_room(room_id)
            if ret.partial_state and not already_partially_joined:
                # Mark the room as having partial state.
                # The background process is responsible for unmarking this flag,
                # even if the join fails.
                await self.store.store_partial_state_room(
=======
                ret = await self.federation_client.send_join(
                    host_list,
                    event,
                    room_version_obj,
                    # Perform a full join when we are already in the room and it is a
                    # full state room, since we are not allowed to persist a partial
                    # state join event in a full state room. In the future, we could
                    # optimize this by always performing a partial state join and
                    # computing the state ourselves or retrieving it from the remote
                    # homeserver if necessary.
                    #
                    # There's a race where we leave the room, then perform a full join
                    # anyway. This should end up being fast anyway, since we would
                    # already have the full room state and auth chain persisted.
                    partial_state=not is_host_joined or already_partial_state_room,
                )

                event = ret.event
                origin = ret.origin
                state = ret.state
                auth_chain = ret.auth_chain
                auth_chain.sort(key=lambda e: e.depth)

                logger.debug("do_invite_join auth_chain: %s", auth_chain)
                logger.debug("do_invite_join state: %s", state)

                logger.debug("do_invite_join event: %s", event)

                # if this is the first time we've joined this room, it's time to add
                # a row to `rooms` with the correct room version. If there's already a
                # row there, we should override it, since it may have been populated
                # based on an invite request which lied about the room version.
                #
                # federation_client.send_join has already checked that the room
                # version in the received create event is the same as room_version_obj,
                # so we can rely on it now.
                #
                await self.store.upsert_room_on_join(
>>>>>>> fc35e067
                    room_id=room_id,
                    room_version=room_version_obj,
                    state_events=state,
                )

                if ret.partial_state and not already_partial_state_room:
                    # Mark the room as having partial state.
                    # The background process is responsible for unmarking this flag,
                    # even if the join fails.
                    # TODO(faster_joins):
                    #     We may want to reset the partial state info if it's from an
                    #     old, failed partial state join.
                    #     https://github.com/matrix-org/synapse/issues/13000
                    await self.store.store_partial_state_room(
                        room_id=room_id,
                        servers=ret.servers_in_room,
                        device_lists_stream_id=self.store.get_device_stream_token(),
                        joined_via=origin,
                    )
<<<<<<< HEAD
                )
            except PartialStateConflictError as e:
                # The homeserver was already in the room and it is no longer partial
                # stated. We ought to be doing a local join instead.
                # TODO(faster_joins): `_should_perform_remote_join` suggests that we may
                #   do a remote join for restricted rooms even if we have full state.
                logger.error(
                    "Room %s was un-partial stated while processing remote join.",
                    room_id,
                )
                raise e
            else:
                # Record the join event id for future use (when we finish the full
                # join). We have to do this after persisting the event to keep foreign
                # key constraints intact.
                if ret.partial_state:
                    await self.store.write_partial_state_rooms_join_event_id(
                        room_id, event.event_id
                    )
            finally:
                # Always kick off the background process that asynchronously fetches
                # state for the room.
                # If the join failed, the background process is responsible for
                # cleaning up — including unmarking the room as a partial state room.
                if ret.partial_state and not already_partially_joined:
                    # Kick off the process of asynchronously fetching the state for this
                    # room.
                    run_as_background_process(
                        desc="sync_partial_state_room",
                        func=self._sync_partial_state_room,
                        initial_destination=origin,
                        other_destinations=ret.servers_in_room,
                        room_id=room_id,
=======

                try:
                    max_stream_id = (
                        await self._federation_event_handler.process_remote_join(
                            origin,
                            room_id,
                            auth_chain,
                            state,
                            event,
                            room_version_obj,
                            partial_state=ret.partial_state,
                        )
                    )
                except PartialStateConflictError:
                    # This should be impossible, since we hold the lock on the room's
                    # partial statedness.
                    logger.error(
                        "Room %s was un-partial stated while processing remote join.",
                        room_id,
>>>>>>> fc35e067
                    )
                    raise
                else:
                    # Record the join event id for future use (when we finish the full
                    # join). We have to do this after persisting the event to keep
                    # foreign key constraints intact.
                    if ret.partial_state and not already_partial_state_room:
                        # TODO(faster_joins):
                        #     We may want to reset the partial state info if it's from
                        #     an old, failed partial state join.
                        #     https://github.com/matrix-org/synapse/issues/13000
                        await self.store.write_partial_state_rooms_join_event_id(
                            room_id, event.event_id
                        )
                finally:
                    # Always kick off the background process that asynchronously fetches
                    # state for the room.
                    # If the join failed, the background process is responsible for
                    # cleaning up — including unmarking the room as a partial state
                    # room.
                    if ret.partial_state:
                        # Kick off the process of asynchronously fetching the state for
                        # this room.
                        self._start_partial_state_room_sync(
                            initial_destination=origin,
                            other_destinations=ret.servers_in_room,
                            room_id=room_id,
                        )

            # We wait here until this instance has seen the events come down
            # replication (if we're using replication) as the below uses caches.
            await self._replication.wait_for_stream_position(
                self.config.worker.events_shard_config.get_instance(room_id),
                "events",
                max_stream_id,
            )

            # Check whether this room is the result of an upgrade of a room we already know
            # about. If so, migrate over user information
            predecessor = await self.store.get_room_predecessor(room_id)
            if not predecessor or not isinstance(predecessor.get("room_id"), str):
                return event.event_id, max_stream_id
            old_room_id = predecessor["room_id"]
            logger.debug(
                "Found predecessor for %s during remote join: %s", room_id, old_room_id
            )

            # We retrieve the room member handler here as to not cause a cyclic dependency
            member_handler = self.hs.get_room_member_handler()
            await member_handler.transfer_room_state_on_room_upgrade(
                old_room_id, room_id
            )

            logger.debug("Finished joining %s to %s", joinee, room_id)
            return event.event_id, max_stream_id
        finally:
            room_queue = self._federation_event_handler.room_queues[room_id]
            del self._federation_event_handler.room_queues[room_id]

            # we don't need to wait for the queued events to be processed -
            # it's just a best-effort thing at this point. We do want to do
            # them roughly in order, though, otherwise we'll end up making
            # lots of requests for missing prev_events which we do actually
            # have. Hence we fire off the background task, but don't wait for it.

            run_as_background_process(
                "handle_queued_pdus", self._handle_queued_pdus, room_queue
            )

    async def do_knock(
        self,
        target_hosts: List[str],
        room_id: str,
        knockee: str,
        content: JsonDict,
    ) -> Tuple[str, int]:
        """Sends the knock to the remote server.

        This first triggers a make_knock request that returns a partial
        event that we can fill out and sign. This is then sent to the
        remote server via send_knock.

        Knock events must be signed by the knockee's server before distributing.

        Args:
            target_hosts: A list of hosts that we want to try knocking through.
            room_id: The ID of the room to knock on.
            knockee: The ID of the user who is knocking.
            content: The content of the knock event.

        Returns:
            A tuple of (event ID, stream ID).

        Raises:
            SynapseError: If the chosen remote server returns a 3xx/4xx code.
            RuntimeError: If no servers were reachable.
        """
        logger.debug("Knocking on room %s on behalf of user %s", room_id, knockee)

        # Inform the remote server of the room versions we support
        supported_room_versions = list(KNOWN_ROOM_VERSIONS.keys())

        # Ask the remote server to create a valid knock event for us. Once received,
        # we sign the event
        params: Dict[str, Iterable[str]] = {"ver": supported_room_versions}
        origin, event, event_format_version = await self._make_and_verify_event(
            target_hosts, room_id, knockee, Membership.KNOCK, content, params=params
        )

        # Mark the knock as an outlier as we don't yet have the state at this point in
        # the DAG.
        event.internal_metadata.outlier = True

        # ... but tell /sync to send it to clients anyway.
        event.internal_metadata.out_of_band_membership = True

        # Record the room ID and its version so that we have a record of the room
        await self._maybe_store_room_on_outlier_membership(
            room_id=event.room_id, room_version=event_format_version
        )

        # Initially try the host that we successfully called /make_knock on
        try:
            target_hosts.remove(origin)
            target_hosts.insert(0, origin)
        except ValueError:
            pass

        # Send the signed event back to the room, and potentially receive some
        # further information about the room in the form of partial state events
        knock_response = await self.federation_client.send_knock(target_hosts, event)

        # Store any stripped room state events in the "unsigned" key of the event.
        # This is a bit of a hack and is cribbing off of invites. Basically we
        # store the room state here and retrieve it again when this event appears
        # in the invitee's sync stream. It is stripped out for all other local users.
        stripped_room_state = (
            knock_response.get("knock_room_state")
            # Since v1.37, Synapse incorrectly used "knock_state_events" for this field.
            # Thus, we also check for a 'knock_state_events' to support old instances.
            # See https://github.com/matrix-org/synapse/issues/14088.
            or knock_response.get("knock_state_events")
        )

        if stripped_room_state is None:
            raise KeyError(
                "Missing 'knock_room_state' (or legacy 'knock_state_events') field in "
                "send_knock response"
            )

        event.unsigned["knock_room_state"] = stripped_room_state

        context = EventContext.for_outlier(self._storage_controllers)
        stream_id = await self._federation_event_handler.persist_events_and_notify(
            event.room_id, [(event, context)]
        )
        return event.event_id, stream_id

    async def _handle_queued_pdus(
        self, room_queue: List[Tuple[EventBase, str]]
    ) -> None:
        """Process PDUs which got queued up while we were busy send_joining.

        Args:
            room_queue: list of PDUs to be processed and the servers that sent them
        """
        for p, origin in room_queue:
            try:
                logger.info(
                    "Processing queued PDU %s which was received while we were joining",
                    p,
                )
                with nested_logging_context(p.event_id):
                    await self._federation_event_handler.on_receive_pdu(origin, p)
            except Exception as e:
                logger.warning(
                    "Error handling queued PDU %s from %s: %s", p.event_id, origin, e
                )

    async def on_make_join_request(
        self, origin: str, room_id: str, user_id: str
    ) -> EventBase:
        """We've received a /make_join/ request, so we create a partial
        join event for the room and return that. We do *not* persist or
        process it until the other server has signed it and sent it back.

        Args:
            origin: The (verified) server name of the requesting server.
            room_id: Room to create join event in
            user_id: The user to create the join for
        """
        if get_domain_from_id(user_id) != origin:
            logger.info(
                "Got /make_join request for user %r from different origin %s, ignoring",
                user_id,
                origin,
            )
            raise SynapseError(403, "User not from origin", Codes.FORBIDDEN)

        # checking the room version will check that we've actually heard of the room
        # (and return a 404 otherwise)
        room_version = await self.store.get_room_version(room_id)

        if await self.store.is_partial_state_room(room_id):
            # If our server is still only partially joined, we can't give a complete
            # response to /make_join, so return a 404 as we would if we weren't in the
            # room at all.
            # The main reason we can't respond properly is that we need to know about
            # the auth events for the join event that we would return.
            # We also should not bother entertaining the /make_join since we cannot
            # handle the /send_join.
            logger.info(
                "Rejecting /make_join to %s because it's a partial state room", room_id
            )
            raise SynapseError(
                404,
                "Unable to handle /make_join right now; this server is not fully joined.",
                errcode=Codes.NOT_FOUND,
            )

        # now check that we are *still* in the room
        is_in_room = await self._event_auth_handler.is_host_in_room(
            room_id, self.server_name
        )
        if not is_in_room:
            logger.info(
                "Got /make_join request for room %s we are no longer in",
                room_id,
            )
            raise NotFoundError("Not an active room on this server")

        event_content = {"membership": Membership.JOIN}

        # If the current room is using restricted join rules, additional information
        # may need to be included in the event content in order to efficiently
        # validate the event.
        #
        # Note that this requires the /send_join request to come back to the
        # same server.
        if room_version.msc3083_join_rules:
            state_ids = await self._state_storage_controller.get_current_state_ids(
                room_id
            )
            if await self._event_auth_handler.has_restricted_join_rules(
                state_ids, room_version
            ):
                prev_member_event_id = state_ids.get((EventTypes.Member, user_id), None)
                # If the user is invited or joined to the room already, then
                # no additional info is needed.
                include_auth_user_id = True
                if prev_member_event_id:
                    prev_member_event = await self.store.get_event(prev_member_event_id)
                    include_auth_user_id = prev_member_event.membership not in (
                        Membership.JOIN,
                        Membership.INVITE,
                    )

                if include_auth_user_id:
                    event_content[
                        EventContentFields.AUTHORISING_USER
                    ] = await self._event_auth_handler.get_user_which_could_invite(
                        room_id,
                        state_ids,
                    )

        builder = self.event_builder_factory.for_room_version(
            room_version,
            {
                "type": EventTypes.Member,
                "content": event_content,
                "room_id": room_id,
                "sender": user_id,
                "state_key": user_id,
            },
        )

        try:
            event, context = await self.event_creation_handler.create_new_client_event(
                builder=builder
            )
        except SynapseError as e:
            logger.warning("Failed to create join to %s because %s", room_id, e)
            raise

        # Ensure the user can even join the room.
        await self._federation_event_handler.check_join_restrictions(context, event)

        # The remote hasn't signed it yet, obviously. We'll do the full checks
        # when we get the event back in `on_send_join_request`
        await self._event_auth_handler.check_auth_rules_from_context(event)
        return event

    async def on_invite_request(
        self, origin: str, event: EventBase, room_version: RoomVersion
    ) -> EventBase:
        """We've got an invite event. Process and persist it. Sign it.

        Respond with the now signed event.
        """
        if event.state_key is None:
            raise SynapseError(400, "The invite event did not have a state key")

        is_blocked = await self.store.is_room_blocked(event.room_id)
        if is_blocked:
            raise SynapseError(403, "This room has been blocked on this server")

        if self.hs.config.server.block_non_admin_invites:
            raise SynapseError(403, "This server does not accept room invites")

        spam_check = await self.spam_checker.user_may_invite(
            event.sender, event.state_key, event.room_id
        )
        if spam_check != NOT_SPAM:
            raise SynapseError(
                403,
                "This user is not permitted to send invites to this server/user",
                errcode=spam_check[0],
                additional_fields=spam_check[1],
            )

        membership = event.content.get("membership")
        if event.type != EventTypes.Member or membership != Membership.INVITE:
            raise SynapseError(400, "The event was not an m.room.member invite event")

        sender_domain = get_domain_from_id(event.sender)
        if sender_domain != origin:
            raise SynapseError(
                400, "The invite event was not from the server sending it"
            )

        if not self.is_mine_id(event.state_key):
            raise SynapseError(400, "The invite event must be for this server")

        # block any attempts to invite the server notices mxid
        if event.state_key == self._server_notices_mxid:
            raise SynapseError(HTTPStatus.FORBIDDEN, "Cannot invite this user")

        # We retrieve the room member handler here as to not cause a cyclic dependency
        member_handler = self.hs.get_room_member_handler()
        # We don't rate limit based on room ID, as that should be done by
        # sending server.
        await member_handler.ratelimit_invite(None, None, event.state_key)

        # keep a record of the room version, if we don't yet know it.
        # (this may get overwritten if we later get a different room version in a
        # join dance).
        await self._maybe_store_room_on_outlier_membership(
            room_id=event.room_id, room_version=room_version
        )

        event.internal_metadata.outlier = True
        event.internal_metadata.out_of_band_membership = True

        event.signatures.update(
            compute_event_signature(
                room_version,
                event.get_pdu_json(),
                self.hs.hostname,
                self.hs.signing_key,
            )
        )

        context = EventContext.for_outlier(self._storage_controllers)

        await self._bulk_push_rule_evaluator.action_for_events_by_user(
            [(event, context)]
        )
        try:
            await self._federation_event_handler.persist_events_and_notify(
                event.room_id, [(event, context)]
            )
        except Exception:
            await self.store.remove_push_actions_from_staging(event.event_id)
            raise

        return event

    async def do_remotely_reject_invite(
        self, target_hosts: Iterable[str], room_id: str, user_id: str, content: JsonDict
    ) -> Tuple[EventBase, int]:
        origin, event, room_version = await self._make_and_verify_event(
            target_hosts, room_id, user_id, "leave", content=content
        )
        # Mark as outlier as we don't have any state for this event; we're not
        # even in the room.
        event.internal_metadata.outlier = True
        event.internal_metadata.out_of_band_membership = True

        # Try the host that we successfully called /make_leave/ on first for
        # the /send_leave/ request.
        host_list = list(target_hosts)
        try:
            host_list.remove(origin)
            host_list.insert(0, origin)
        except ValueError:
            pass

        await self.federation_client.send_leave(host_list, event)

        context = EventContext.for_outlier(self._storage_controllers)
        stream_id = await self._federation_event_handler.persist_events_and_notify(
            event.room_id, [(event, context)]
        )

        return event, stream_id

    async def _make_and_verify_event(
        self,
        target_hosts: Iterable[str],
        room_id: str,
        user_id: str,
        membership: str,
        content: JsonDict,
        params: Optional[Dict[str, Union[str, Iterable[str]]]] = None,
    ) -> Tuple[str, EventBase, RoomVersion]:
        (
            origin,
            event,
            room_version,
        ) = await self.federation_client.make_membership_event(
            target_hosts, room_id, user_id, membership, content, params=params
        )

        logger.debug("Got response to make_%s: %s", membership, event)

        # We should assert some things.
        # FIXME: Do this in a nicer way
        assert event.type == EventTypes.Member
        assert event.user_id == user_id
        assert event.state_key == user_id
        assert event.room_id == room_id
        return origin, event, room_version

    async def on_make_leave_request(
        self, origin: str, room_id: str, user_id: str
    ) -> EventBase:
        """We've received a /make_leave/ request, so we create a partial
        leave event for the room and return that. We do *not* persist or
        process it until the other server has signed it and sent it back.

        Args:
            origin: The (verified) server name of the requesting server.
            room_id: Room to create leave event in
            user_id: The user to create the leave for
        """
        if get_domain_from_id(user_id) != origin:
            logger.info(
                "Got /make_leave request for user %r from different origin %s, ignoring",
                user_id,
                origin,
            )
            raise SynapseError(403, "User not from origin", Codes.FORBIDDEN)

        room_version_obj = await self.store.get_room_version(room_id)
        builder = self.event_builder_factory.for_room_version(
            room_version_obj,
            {
                "type": EventTypes.Member,
                "content": {"membership": Membership.LEAVE},
                "room_id": room_id,
                "sender": user_id,
                "state_key": user_id,
            },
        )

        event, context = await self.event_creation_handler.create_new_client_event(
            builder=builder
        )

        try:
            # The remote hasn't signed it yet, obviously. We'll do the full checks
            # when we get the event back in `on_send_leave_request`
            await self._event_auth_handler.check_auth_rules_from_context(event)
        except AuthError as e:
            logger.warning("Failed to create new leave %r because %s", event, e)
            raise e

        return event

    async def on_make_knock_request(
        self, origin: str, room_id: str, user_id: str
    ) -> EventBase:
        """We've received a make_knock request, so we create a partial
        knock event for the room and return that. We do *not* persist or
        process it until the other server has signed it and sent it back.

        Args:
            origin: The (verified) server name of the requesting server.
            room_id: The room to create the knock event in.
            user_id: The user to create the knock for.

        Returns:
            The partial knock event.
        """
        if get_domain_from_id(user_id) != origin:
            logger.info(
                "Get /make_knock request for user %r from different origin %s, ignoring",
                user_id,
                origin,
            )
            raise SynapseError(403, "User not from origin", Codes.FORBIDDEN)

        room_version_obj = await self.store.get_room_version(room_id)

        builder = self.event_builder_factory.for_room_version(
            room_version_obj,
            {
                "type": EventTypes.Member,
                "content": {"membership": Membership.KNOCK},
                "room_id": room_id,
                "sender": user_id,
                "state_key": user_id,
            },
        )

        event, context = await self.event_creation_handler.create_new_client_event(
            builder=builder
        )

        event_allowed, _ = await self.third_party_event_rules.check_event_allowed(
            event, context
        )
        if not event_allowed:
            logger.warning("Creation of knock %s forbidden by third-party rules", event)
            raise SynapseError(
                403, "This event is not allowed in this context", Codes.FORBIDDEN
            )

        try:
            # The remote hasn't signed it yet, obviously. We'll do the full checks
            # when we get the event back in `on_send_knock_request`
            await self._event_auth_handler.check_auth_rules_from_context(event)
        except AuthError as e:
            logger.warning("Failed to create new knock %r because %s", event, e)
            raise e

        return event

    @trace
    @tag_args
    async def get_state_ids_for_pdu(self, room_id: str, event_id: str) -> List[str]:
        """Returns the state at the event. i.e. not including said event."""
        event = await self.store.get_event(event_id, check_room_id=room_id)
        if event.internal_metadata.outlier:
            raise NotFoundError("State not known at event %s" % (event_id,))

        state_groups = await self._state_storage_controller.get_state_groups_ids(
            room_id, [event_id]
        )

        # get_state_groups_ids should return exactly one result
        assert len(state_groups) == 1

        state_map = next(iter(state_groups.values()))

        state_key = event.get_state_key()
        if state_key is not None:
            # the event was not rejected (get_event raises a NotFoundError for rejected
            # events) so the state at the event should include the event itself.
            assert (
                state_map.get((event.type, state_key)) == event.event_id
            ), "State at event did not include event itself"

            # ... but we need the state *before* that event
            if "replaces_state" in event.unsigned:
                prev_id = event.unsigned["replaces_state"]
                state_map[(event.type, state_key)] = prev_id
            else:
                del state_map[(event.type, state_key)]

        return list(state_map.values())

    async def on_backfill_request(
        self, origin: str, room_id: str, pdu_list: List[str], limit: int
    ) -> List[EventBase]:
        # We allow partially joined rooms since in this case we are filtering out
        # non-local events in `filter_events_for_server`.
        await self._event_auth_handler.assert_host_in_room(room_id, origin, True)

        # Synapse asks for 100 events per backfill request. Do not allow more.
        limit = min(limit, 100)

        events = await self.store.get_backfill_events(room_id, pdu_list, limit)
        logger.debug(
            "on_backfill_request: backfill events=%s",
            [
                "event_id=%s,depth=%d,body=%s,prevs=%s\n"
                % (
                    event.event_id,
                    event.depth,
                    event.content.get("body", event.type),
                    event.prev_event_ids(),
                )
                for event in events
            ],
        )

        events = await filter_events_for_server(
            self._storage_controllers, origin, self.server_name, events
        )

        return events

    async def get_persisted_pdu(
        self, origin: str, event_id: str
    ) -> Optional[EventBase]:
        """Get an event from the database for the given server.

        Args:
            origin: hostname of server which is requesting the event; we
               will check that the server is allowed to see it.
            event_id: id of the event being requested

        Returns:
            None if we know nothing about the event; otherwise the (possibly-redacted) event.

        Raises:
            AuthError if the server is not currently in the room
        """
        event = await self.store.get_event(
            event_id, allow_none=True, allow_rejected=True
        )

        if not event:
            return None

        await self._event_auth_handler.assert_host_in_room(event.room_id, origin)

        events = await filter_events_for_server(
            self._storage_controllers, origin, self.server_name, [event]
        )
        event = events[0]
        return event

    async def on_get_missing_events(
        self,
        origin: str,
        room_id: str,
        earliest_events: List[str],
        latest_events: List[str],
        limit: int,
    ) -> List[EventBase]:
        # We allow partially joined rooms since in this case we are filtering out
        # non-local events in `filter_events_for_server`.
        await self._event_auth_handler.assert_host_in_room(room_id, origin, True)

        # Only allow up to 20 events to be retrieved per request.
        limit = min(limit, 20)

        missing_events = await self.store.get_missing_events(
            room_id=room_id,
            earliest_events=earliest_events,
            latest_events=latest_events,
            limit=limit,
        )

        missing_events = await filter_events_for_server(
            self._storage_controllers, origin, self.server_name, missing_events
        )

        return missing_events

    async def exchange_third_party_invite(
        self, sender_user_id: str, target_user_id: str, room_id: str, signed: JsonDict
    ) -> None:
        third_party_invite = {"signed": signed}

        event_dict = {
            "type": EventTypes.Member,
            "content": {
                "membership": Membership.INVITE,
                "third_party_invite": third_party_invite,
            },
            "room_id": room_id,
            "sender": sender_user_id,
            "state_key": target_user_id,
        }

        if await self._event_auth_handler.is_host_in_room(room_id, self.hs.hostname):
            room_version_obj = await self.store.get_room_version(room_id)
            builder = self.event_builder_factory.for_room_version(
                room_version_obj, event_dict
            )

            EventValidator().validate_builder(builder)

            # Try several times, it could fail with PartialStateConflictError
            # in send_membership_event, cf comment in except block.
            max_retries = 5
            for i in range(max_retries):
                try:
                    (
                        event,
                        context,
                    ) = await self.event_creation_handler.create_new_client_event(
                        builder=builder
                    )

                    event, context = await self.add_display_name_to_third_party_invite(
                        room_version_obj, event_dict, event, context
                    )

                    EventValidator().validate_new(event, self.config)

                    # We need to tell the transaction queue to send this out, even
                    # though the sender isn't a local user.
                    event.internal_metadata.send_on_behalf_of = self.hs.hostname

                    try:
                        validate_event_for_room_version(event)
                        await self._event_auth_handler.check_auth_rules_from_context(
                            event
                        )
                    except AuthError as e:
                        logger.warning(
                            "Denying new third party invite %r because %s", event, e
                        )
                        raise e

                    await self._check_signature(event, context)

                    # We retrieve the room member handler here as to not cause a cyclic dependency
                    member_handler = self.hs.get_room_member_handler()
                    await member_handler.send_membership_event(None, event, context)

                    break
                except PartialStateConflictError as e:
                    # Persisting couldn't happen because the room got un-partial stated
                    # in the meantime and context needs to be recomputed, so let's do so.
                    if i == max_retries - 1:
                        raise e
                    pass
        else:
            destinations = {x.split(":", 1)[-1] for x in (sender_user_id, room_id)}

            try:
                await self.federation_client.forward_third_party_invite(
                    destinations, room_id, event_dict
                )
            except (RequestSendFailed, HttpResponseException):
                raise SynapseError(502, "Failed to forward third party invite")

    async def on_exchange_third_party_invite_request(
        self, event_dict: JsonDict
    ) -> None:
        """Handle an exchange_third_party_invite request from a remote server

        The remote server will call this when it wants to turn a 3pid invite
        into a normal m.room.member invite.

        Args:
            event_dict: Dictionary containing the event body.

        """
        assert_params_in_dict(event_dict, ["room_id"])
        room_version_obj = await self.store.get_room_version(event_dict["room_id"])

        # NB: event_dict has a particular specced format we might need to fudge
        # if we change event formats too much.
        builder = self.event_builder_factory.for_room_version(
            room_version_obj, event_dict
        )

        # Try several times, it could fail with PartialStateConflictError
        # in send_membership_event, cf comment in except block.
        max_retries = 5
        for i in range(max_retries):
            try:
                (
                    event,
                    context,
                ) = await self.event_creation_handler.create_new_client_event(
                    builder=builder
                )
                event, context = await self.add_display_name_to_third_party_invite(
                    room_version_obj, event_dict, event, context
                )

                try:
                    validate_event_for_room_version(event)
                    await self._event_auth_handler.check_auth_rules_from_context(event)
                except AuthError as e:
                    logger.warning("Denying third party invite %r because %s", event, e)
                    raise e
                await self._check_signature(event, context)

                # We need to tell the transaction queue to send this out, even
                # though the sender isn't a local user.
                event.internal_metadata.send_on_behalf_of = get_domain_from_id(
                    event.sender
                )

                # We retrieve the room member handler here as to not cause a cyclic dependency
                member_handler = self.hs.get_room_member_handler()
                await member_handler.send_membership_event(None, event, context)

                break
            except PartialStateConflictError as e:
                # Persisting couldn't happen because the room got un-partial stated
                # in the meantime and context needs to be recomputed, so let's do so.
                if i == max_retries - 1:
                    raise e
                pass

    async def add_display_name_to_third_party_invite(
        self,
        room_version_obj: RoomVersion,
        event_dict: JsonDict,
        event: EventBase,
        context: EventContext,
    ) -> Tuple[EventBase, EventContext]:
        key = (
            EventTypes.ThirdPartyInvite,
            event.content["third_party_invite"]["signed"]["token"],
        )
        original_invite = None
        prev_state_ids = await context.get_prev_state_ids(
            StateFilter.from_types([(EventTypes.ThirdPartyInvite, None)])
        )
        original_invite_id = prev_state_ids.get(key)
        if original_invite_id:
            original_invite = await self.store.get_event(
                original_invite_id, allow_none=True
            )
        if original_invite:
            # If the m.room.third_party_invite event's content is empty, it means the
            # invite has been revoked. In this case, we don't have to raise an error here
            # because the auth check will fail on the invite (because it's not able to
            # fetch public keys from the m.room.third_party_invite event's content, which
            # is empty).
            display_name = original_invite.content.get("display_name")
            event_dict["content"]["third_party_invite"]["display_name"] = display_name
        else:
            logger.info(
                "Could not find invite event for third_party_invite: %r", event_dict
            )
            # We don't discard here as this is not the appropriate place to do
            # auth checks. If we need the invite and don't have it then the
            # auth check code will explode appropriately.

        builder = self.event_builder_factory.for_room_version(
            room_version_obj, event_dict
        )
        EventValidator().validate_builder(builder)
        event, context = await self.event_creation_handler.create_new_client_event(
            builder=builder
        )
        EventValidator().validate_new(event, self.config)
        return event, context

    async def _check_signature(self, event: EventBase, context: EventContext) -> None:
        """
        Checks that the signature in the event is consistent with its invite.

        Args:
            event: The m.room.member event to check
            context:

        Raises:
            AuthError: if signature didn't match any keys, or key has been
                revoked,
            SynapseError: if a transient error meant a key couldn't be checked
                for revocation.
        """
        signed = event.content["third_party_invite"]["signed"]
        token = signed["token"]

        prev_state_ids = await context.get_prev_state_ids(
            StateFilter.from_types([(EventTypes.ThirdPartyInvite, None)])
        )
        invite_event_id = prev_state_ids.get((EventTypes.ThirdPartyInvite, token))

        invite_event = None
        if invite_event_id:
            invite_event = await self.store.get_event(invite_event_id, allow_none=True)

        if not invite_event:
            raise AuthError(403, "Could not find invite")

        logger.debug("Checking auth on event %r", event.content)

        last_exception: Optional[Exception] = None

        # for each public key in the 3pid invite event
        for public_key_object in event_auth.get_public_keys(invite_event):
            try:
                # for each sig on the third_party_invite block of the actual invite
                for server, signature_block in signed["signatures"].items():
                    for key_name in signature_block.keys():
                        if not key_name.startswith("ed25519:"):
                            continue

                        logger.debug(
                            "Attempting to verify sig with key %s from %r "
                            "against pubkey %r",
                            key_name,
                            server,
                            public_key_object,
                        )

                        try:
                            public_key = public_key_object["public_key"]
                            verify_key = decode_verify_key_bytes(
                                key_name, decode_base64(public_key)
                            )
                            verify_signed_json(signed, server, verify_key)
                            logger.debug(
                                "Successfully verified sig with key %s from %r "
                                "against pubkey %r",
                                key_name,
                                server,
                                public_key_object,
                            )
                        except Exception:
                            logger.info(
                                "Failed to verify sig with key %s from %r "
                                "against pubkey %r",
                                key_name,
                                server,
                                public_key_object,
                            )
                            raise
                        try:
                            if "key_validity_url" in public_key_object:
                                await self._check_key_revocation(
                                    public_key, public_key_object["key_validity_url"]
                                )
                        except Exception:
                            logger.info(
                                "Failed to query key_validity_url %s",
                                public_key_object["key_validity_url"],
                            )
                            raise
                        return
            except Exception as e:
                last_exception = e

        if last_exception is None:
            # we can only get here if get_public_keys() returned an empty list
            # TODO: make this better
            raise RuntimeError("no public key in invite event")

        raise last_exception

    async def _check_key_revocation(self, public_key: str, url: str) -> None:
        """
        Checks whether public_key has been revoked.

        Args:
            public_key: base-64 encoded public key.
            url: Key revocation URL.

        Raises:
            AuthError: if they key has been revoked.
            SynapseError: if a transient error meant a key couldn't be checked
                for revocation.
        """
        try:
            response = await self.http_client.get_json(url, {"public_key": public_key})
        except Exception:
            raise SynapseError(502, "Third party certificate could not be checked")
        if "valid" not in response or not response["valid"]:
            raise AuthError(403, "Third party certificate was invalid")

    async def _clean_room_for_join(self, room_id: str) -> None:
        """Called to clean up any data in DB for a given room, ready for the
        server to join the room.

        Args:
            room_id
        """
        if self.config.worker.worker_app:
            await self._clean_room_for_join_client(room_id)
        else:
            await self.store.clean_room_for_join(room_id)

    async def get_room_complexity(
        self, remote_room_hosts: List[str], room_id: str
    ) -> Optional[dict]:
        """
        Fetch the complexity of a remote room over federation.

        Args:
            remote_room_hosts: The remote servers to ask.
            room_id: The room ID to ask about.

        Returns:
            Dict contains the complexity
            metric versions, while None means we could not fetch the complexity.
        """

        for host in remote_room_hosts:
            res = await self.federation_client.get_room_complexity(host, room_id)

            # We got a result, return it.
            if res:
                return res

        # We fell off the bottom, couldn't get the complexity from anyone. Oh
        # well.
        return None

    async def _resume_partial_state_room_sync(self) -> None:
        """Resumes resyncing of all partial-state rooms after a restart."""
        assert not self.config.worker.worker_app

        partial_state_rooms = await self.store.get_partial_state_room_resync_info()
        for room_id, resync_info in partial_state_rooms.items():
            self._start_partial_state_room_sync(
                initial_destination=resync_info.joined_via,
                other_destinations=resync_info.servers_in_room,
                room_id=room_id,
            )

    def _start_partial_state_room_sync(
        self,
        initial_destination: Optional[str],
        other_destinations: StrCollection,
        room_id: str,
    ) -> None:
        """Starts the background process to resync the state of a partial state room,
        if it is not already running.

        Args:
            initial_destination: the initial homeserver to pull the state from
            other_destinations: other homeservers to try to pull the state from, if
                `initial_destination` is unavailable
            room_id: room to be resynced
        """

        async def _sync_partial_state_room_wrapper() -> None:
            if room_id in self._active_partial_state_syncs:
                # Another local user has joined the room while there is already a
                # partial state sync running. This implies that there is a new join
                # event to un-partial state. We might find ourselves in one of a few
                # scenarios:
                #  1. There is an existing partial state sync. The partial state sync
                #     un-partial states the new join event before completing and all is
                #     well.
                #  2. Before the latest join, the homeserver was no longer in the room
                #     and there is an existing partial state sync from our previous
                #     membership of the room. The partial state sync may have:
                #      a) succeeded, but not yet terminated. The room will not be
                #         un-partial stated again unless we restart the partial state
                #         sync.
                #      b) failed, because we were no longer in the room and remote
                #         homeservers were refusing our requests, but not yet
                #         terminated. After the latest join, remote homeservers may
                #         start answering our requests again, so we should restart the
                #         partial state sync.
                # In the cases where we would want to restart the partial state sync,
                # the room would have the partial state flag when the partial state sync
                # terminates.
                self._partial_state_syncs_maybe_needing_restart[room_id] = (
                    initial_destination,
                    other_destinations,
                )
                return

            self._active_partial_state_syncs.add(room_id)

            try:
                await self._sync_partial_state_room(
                    initial_destination=initial_destination,
                    other_destinations=other_destinations,
                    room_id=room_id,
                )
            finally:
                # Read the room's partial state flag while we still hold the claim to
                # being the active partial state sync (so that another partial state
                # sync can't come along and mess with it under us).
                # Normally, the partial state flag will be gone. If it isn't, then we
                # may find ourselves in scenario 2a or 2b as described in the comment
                # above, where we want to restart the partial state sync.
                is_still_partial_state_room = await self.store.is_partial_state_room(
                    room_id
                )
                self._active_partial_state_syncs.remove(room_id)

                if room_id in self._partial_state_syncs_maybe_needing_restart:
                    (
                        restart_initial_destination,
                        restart_other_destinations,
                    ) = self._partial_state_syncs_maybe_needing_restart.pop(room_id)

                    if is_still_partial_state_room:
                        self._start_partial_state_room_sync(
                            initial_destination=restart_initial_destination,
                            other_destinations=restart_other_destinations,
                            room_id=room_id,
                        )

        run_as_background_process(
            desc="sync_partial_state_room", func=_sync_partial_state_room_wrapper
        )

    async def _sync_partial_state_room(
        self,
        initial_destination: Optional[str],
        other_destinations: StrCollection,
        room_id: str,
    ) -> None:
        """Background process to resync the state of a partial-state room

        Args:
            initial_destination: the initial homeserver to pull the state from
            other_destinations: other homeservers to try to pull the state from, if
                `initial_destination` is unavailable
            room_id: room to be resynced
        """
        # Assume that we run on the main process for now.
        # TODO(faster_joins,multiple workers)
        # When moving the sync to workers, we need to ensure that
        #  * `_start_partial_state_room_sync` still prevents duplicate resyncs
        #  * `_is_partial_state_room_linearizer` correctly guards partial state flags
        #    for rooms between the workers doing remote joins and resync.
        assert not self.config.worker.worker_app

        # TODO(faster_joins): do we need to lock to avoid races? What happens if other
        #   worker processes kick off a resync in parallel? Perhaps we should just elect
        #   a single worker to do the resync.
        #   https://github.com/matrix-org/synapse/issues/12994
        #
        # TODO(faster_joins): what happens if we leave the room during a resync? if we
        #   really leave, that might mean we have difficulty getting the room state over
        #   federation.
        #   https://github.com/matrix-org/synapse/issues/12802

        # Make an infinite iterator of destinations to try. Once we find a working
        # destination, we'll stick with it until it flakes.
        destinations = _prioritise_destinations_for_partial_state_resync(
            initial_destination, other_destinations, room_id
        )
        destination_iter = itertools.cycle(destinations)

        # `destination` is the current remote homeserver we're pulling from.
        destination = next(destination_iter)
        logger.info("Syncing state for room %s via %s", room_id, destination)

        # we work through the queue in order of increasing stream ordering.
        while True:
            batch = await self.store.get_partial_state_events_batch(room_id)
            if not batch:
                # all the events are updated, so we can update current state and
                # clear the lazy-loading flag.
                logger.info("Updating current state for %s", room_id)
                # TODO(faster_joins): notify workers in notify_room_un_partial_stated
                #   https://github.com/matrix-org/synapse/issues/12994
                await self.state_handler.update_current_state(room_id)

                logger.info("Handling any pending device list updates")
                await self._device_handler.handle_room_un_partial_stated(room_id)

                async with self._is_partial_state_room_linearizer.queue(room_id):
                    logger.info("Clearing partial-state flag for %s", room_id)
                    new_stream_id = await self.store.clear_partial_state_room(room_id)

                if new_stream_id is not None:
                    logger.info("State resync complete for %s", room_id)
                    self._storage_controllers.state.notify_room_un_partial_stated(
                        room_id
                    )

                    await self._notifier.on_un_partial_stated_room(
                        room_id, new_stream_id
                    )
                    return

                # we raced against more events arriving with partial state. Go round
                # the loop again. We've already logged a warning, so no need for more.
                continue

            events = await self.store.get_events_as_list(
                batch,
                redact_behaviour=EventRedactBehaviour.as_is,
                allow_rejected=True,
            )
            for event in events:
                for attempt in itertools.count():
                    try:
                        await self._federation_event_handler.update_state_for_partial_state_event(
                            destination, event
                        )
                        break
                    except FederationPullAttemptBackoffError as exc:
                        # Log a warning about why we failed to process the event (the error message
                        # for `FederationPullAttemptBackoffError` is pretty good)
                        logger.warning("_sync_partial_state_room: %s", exc)
                        # We do not record a failed pull attempt when we backoff fetching a missing
                        # `prev_event` because not being able to fetch the `prev_events` just means
                        # we won't be able to de-outlier the pulled event. But we can still use an
                        # `outlier` in the state/auth chain for another event. So we shouldn't stop
                        # a downstream event from trying to pull it.
                        #
                        # This avoids a cascade of backoff for all events in the DAG downstream from
                        # one event backoff upstream.
                    except FederationError as e:
                        # TODO: We should `record_event_failed_pull_attempt` here,
                        #   see https://github.com/matrix-org/synapse/issues/13700

                        if attempt == len(destinations) - 1:
                            # We have tried every remote server for this event. Give up.
                            # TODO(faster_joins) giving up isn't the right thing to do
                            #   if there's a temporary network outage. retrying
                            #   indefinitely is also not the right thing to do if we can
                            #   reach all homeservers and they all claim they don't have
                            #   the state we want.
                            #   https://github.com/matrix-org/synapse/issues/13000
                            logger.error(
                                "Failed to get state for %s at %s from %s because %s, "
                                "giving up!",
                                room_id,
                                event,
                                destination,
                                e,
                            )
                            raise

                        # Try the next remote server.
                        logger.info(
                            "Failed to get state for %s at %s from %s because %s",
                            room_id,
                            event,
                            destination,
                            e,
                        )
                        destination = next(destination_iter)
                        logger.info(
                            "Syncing state for room %s via %s instead",
                            room_id,
                            destination,
                        )


def _prioritise_destinations_for_partial_state_resync(
    initial_destination: Optional[str],
    other_destinations: StrCollection,
    room_id: str,
) -> StrCollection:
    """Work out the order in which we should ask servers to resync events.

    If an `initial_destination` is given, it takes top priority. Otherwise
    all servers are treated equally.

    :raises ValueError: if no destination is provided at all.
    """
    if initial_destination is None and len(other_destinations) == 0:
        raise ValueError(f"Cannot resync state of {room_id}: no destinations provided")

    if initial_destination is None:
        return other_destinations

    # Move `initial_destination` to the front of the list.
    destinations = list(other_destinations)
    if initial_destination in destinations:
        destinations.remove(initial_destination)
    destinations = [initial_destination] + destinations
    return destinations<|MERGE_RESOLUTION|>--- conflicted
+++ resolved
@@ -598,8 +598,6 @@
 
         self._federation_event_handler.room_queues[room_id] = []
 
-<<<<<<< HEAD
-=======
         is_host_joined = await self.store.is_host_joined(room_id, self.server_name)
 
         if not is_host_joined:
@@ -618,7 +616,6 @@
             # impossible.
             await self._clean_room_for_join(room_id)
 
->>>>>>> fc35e067
         try:
             # Try the host we successfully got a response to /make_join/
             # request first.
@@ -634,31 +631,6 @@
                     room_id
                 )
 
-<<<<<<< HEAD
-            await self._clean_room_for_join(room_id)
-
-            # if this is the first time we've joined this room, it's time to add
-            # a row to `rooms` with the correct room version. If there's already a
-            # row there, we should override it, since it may have been populated
-            # based on an invite request which lied about the room version.
-            #
-            # federation_client.send_join has already checked that the room
-            # version in the received create event is the same as room_version_obj,
-            # so we can rely on it now.
-            #
-            await self.store.upsert_room_on_join(
-                room_id=room_id,
-                room_version=room_version_obj,
-                state_events=state,
-            )
-
-            already_partially_joined = await self.store.is_partial_state_room(room_id)
-            if ret.partial_state and not already_partially_joined:
-                # Mark the room as having partial state.
-                # The background process is responsible for unmarking this flag,
-                # even if the join fails.
-                await self.store.store_partial_state_room(
-=======
                 ret = await self.federation_client.send_join(
                     host_list,
                     event,
@@ -697,7 +669,6 @@
                 # so we can rely on it now.
                 #
                 await self.store.upsert_room_on_join(
->>>>>>> fc35e067
                     room_id=room_id,
                     room_version=room_version_obj,
                     state_events=state,
@@ -717,41 +688,6 @@
                         device_lists_stream_id=self.store.get_device_stream_token(),
                         joined_via=origin,
                     )
-<<<<<<< HEAD
-                )
-            except PartialStateConflictError as e:
-                # The homeserver was already in the room and it is no longer partial
-                # stated. We ought to be doing a local join instead.
-                # TODO(faster_joins): `_should_perform_remote_join` suggests that we may
-                #   do a remote join for restricted rooms even if we have full state.
-                logger.error(
-                    "Room %s was un-partial stated while processing remote join.",
-                    room_id,
-                )
-                raise e
-            else:
-                # Record the join event id for future use (when we finish the full
-                # join). We have to do this after persisting the event to keep foreign
-                # key constraints intact.
-                if ret.partial_state:
-                    await self.store.write_partial_state_rooms_join_event_id(
-                        room_id, event.event_id
-                    )
-            finally:
-                # Always kick off the background process that asynchronously fetches
-                # state for the room.
-                # If the join failed, the background process is responsible for
-                # cleaning up — including unmarking the room as a partial state room.
-                if ret.partial_state and not already_partially_joined:
-                    # Kick off the process of asynchronously fetching the state for this
-                    # room.
-                    run_as_background_process(
-                        desc="sync_partial_state_room",
-                        func=self._sync_partial_state_room,
-                        initial_destination=origin,
-                        other_destinations=ret.servers_in_room,
-                        room_id=room_id,
-=======
 
                 try:
                     max_stream_id = (
@@ -771,7 +707,6 @@
                     logger.error(
                         "Room %s was un-partial stated while processing remote join.",
                         room_id,
->>>>>>> fc35e067
                     )
                     raise
                 else:
