# Copyright 2014-2022 The Matrix.org Foundation C.I.C.
# Copyright 2020 Sorunome
#
# Licensed under the Apache License, Version 2.0 (the "License");
# you may not use this file except in compliance with the License.
# You may obtain a copy of the License at
#
#     http://www.apache.org/licenses/LICENSE-2.0
#
# Unless required by applicable law or agreed to in writing, software
# distributed under the License is distributed on an "AS IS" BASIS,
# WITHOUT WARRANTIES OR CONDITIONS OF ANY KIND, either express or implied.
# See the License for the specific language governing permissions and
# limitations under the License.

"""Contains handlers for federation events."""

import enum
import itertools
import logging
from enum import Enum
from http import HTTPStatus
from typing import (
    TYPE_CHECKING,
    Collection,
    Dict,
    Iterable,
    List,
    Optional,
    Set,
    Tuple,
    Union,
)

import attr
from prometheus_client import Histogram
from signedjson.key import decode_verify_key_bytes
from signedjson.sign import verify_signed_json
from unpaddedbase64 import decode_base64

from synapse import event_auth
from synapse.api.constants import MAX_DEPTH, EventContentFields, EventTypes, Membership
from synapse.api.errors import (
    AuthError,
    CodeMessageException,
    Codes,
    FederationDeniedError,
    FederationError,
    FederationPullAttemptBackoffError,
    HttpResponseException,
    NotFoundError,
    RequestSendFailed,
    SynapseError,
)
from synapse.api.room_versions import KNOWN_ROOM_VERSIONS, RoomVersion
from synapse.crypto.event_signing import compute_event_signature
from synapse.event_auth import validate_event_for_room_version
from synapse.events import EventBase
from synapse.events.snapshot import EventContext
from synapse.events.validator import EventValidator
from synapse.federation.federation_client import InvalidResponseError
from synapse.http.servlet import assert_params_in_dict
from synapse.logging.context import nested_logging_context
from synapse.logging.opentracing import SynapseTags, set_tag, tag_args, trace
from synapse.metrics.background_process_metrics import run_as_background_process
from synapse.module_api import NOT_SPAM
from synapse.replication.http.federation import (
    ReplicationCleanRoomRestServlet,
    ReplicationStoreRoomOnOutlierMembershipRestServlet,
)
from synapse.storage.databases.main.events import PartialStateConflictError
from synapse.storage.databases.main.events_worker import EventRedactBehaviour
from synapse.types import JsonDict, get_domain_from_id
from synapse.types.state import StateFilter
from synapse.util.async_helpers import Linearizer
from synapse.util.retryutils import NotRetryingDestination
from synapse.visibility import filter_events_for_server

if TYPE_CHECKING:
    from synapse.server import HomeServer

logger = logging.getLogger(__name__)

# Added to debug performance and track progress on optimizations
backfill_processing_before_timer = Histogram(
    "synapse_federation_backfill_processing_before_time_seconds",
    "sec",
    [],
    buckets=(
        0.1,
        0.5,
        1.0,
        2.5,
        5.0,
        7.5,
        10.0,
        15.0,
        20.0,
        30.0,
        40.0,
        60.0,
        80.0,
        "+Inf",
    ),
)


class _BackfillPointType(Enum):
    # a regular backwards extremity (ie, an event which we don't yet have, but which
    # is referred to by other events in the DAG)
    BACKWARDS_EXTREMITY = enum.auto()

    # an MSC2716 "insertion event"
    INSERTION_PONT = enum.auto()


@attr.s(slots=True, auto_attribs=True, frozen=True)
class _BackfillPoint:
    """A potential point we might backfill from"""

    event_id: str
    depth: int
    type: _BackfillPointType


class FederationHandler:
    """Handles general incoming federation requests

    Incoming events are *not* handled here, for which see FederationEventHandler.
    """

    def __init__(self, hs: "HomeServer"):
        self.hs = hs

        self.clock = hs.get_clock()
        self.store = hs.get_datastores().main
        self._storage_controllers = hs.get_storage_controllers()
        self._state_storage_controller = self._storage_controllers.state
        self.federation_client = hs.get_federation_client()
        self.state_handler = hs.get_state_handler()
        self.server_name = hs.hostname
        self.keyring = hs.get_keyring()
        self.is_mine_id = hs.is_mine_id
        self.spam_checker = hs.get_spam_checker()
        self.event_creation_handler = hs.get_event_creation_handler()
        self.event_builder_factory = hs.get_event_builder_factory()
        self._event_auth_handler = hs.get_event_auth_handler()
        self._server_notices_mxid = hs.config.servernotices.server_notices_mxid
        self.config = hs.config
        self.http_client = hs.get_proxied_blacklisted_http_client()
        self._replication = hs.get_replication_data_handler()
        self._federation_event_handler = hs.get_federation_event_handler()
        self._device_handler = hs.get_device_handler()
        self._bulk_push_rule_evaluator = hs.get_bulk_push_rule_evaluator()
        self._notifier = hs.get_notifier()

        self._clean_room_for_join_client = ReplicationCleanRoomRestServlet.make_client(
            hs
        )

        if hs.config.worker.worker_app:
            self._maybe_store_room_on_outlier_membership = (
                ReplicationStoreRoomOnOutlierMembershipRestServlet.make_client(hs)
            )
        else:
            self._maybe_store_room_on_outlier_membership = (
                self.store.maybe_store_room_on_outlier_membership
            )

        self._room_backfill = Linearizer("room_backfill")

        self.third_party_event_rules = hs.get_third_party_event_rules()

        # Tracks running partial state syncs by room ID.
        # Partial state syncs currently only run on the main process, so it's okay to
        # track them in-memory for now.
        self._active_partial_state_syncs: Set[str] = set()
        # Tracks partial state syncs we may want to restart.
        # A dictionary mapping room IDs to (initial destination, other destinations)
        # tuples.
        self._partial_state_syncs_maybe_needing_restart: Dict[
            str, Tuple[Optional[str], Collection[str]]
        ] = {}
        # A lock guarding the partial state flag for rooms.
        # When the lock is held for a given room, no other concurrent code may
        # partial state or un-partial state the room.
        self._is_partial_state_room_linearizer = Linearizer(
            name="_is_partial_state_room_linearizer"
        )

        # if this is the main process, fire off a background process to resume
        # any partial-state-resync operations which were in flight when we
        # were shut down.
        if not hs.config.worker.worker_app:
            run_as_background_process(
                "resume_sync_partial_state_room", self._resume_partial_state_room_sync
            )

    @trace
    async def maybe_backfill(
        self, room_id: str, current_depth: int, limit: int
    ) -> bool:
        """Checks the database to see if we should backfill before paginating,
        and if so do.

        Args:
            room_id
            current_depth: The depth from which we're paginating from. This is
                used to decide if we should backfill and what extremities to
                use.
            limit: The number of events that the pagination request will
                return. This is used as part of the heuristic to decide if we
                should back paginate.
        """
        # Starting the processing time here so we can include the room backfill
        # linearizer lock queue in the timing
        processing_start_time = self.clock.time_msec()

        async with self._room_backfill.queue(room_id):
            return await self._maybe_backfill_inner(
                room_id,
                current_depth,
                limit,
                processing_start_time=processing_start_time,
            )

    async def _maybe_backfill_inner(
        self,
        room_id: str,
        current_depth: int,
        limit: int,
        *,
        processing_start_time: Optional[int],
    ) -> bool:
        """
        Checks whether the `current_depth` is at or approaching any backfill
        points in the room and if so, will backfill. We only care about
        checking backfill points that happened before the `current_depth`
        (meaning less than or equal to the `current_depth`).

        Args:
            room_id: The room to backfill in.
            current_depth: The depth to check at for any upcoming backfill points.
            limit: The max number of events to request from the remote federated server.
            processing_start_time: The time when `maybe_backfill` started processing.
                Only used for timing. If `None`, no timing observation will be made.
        """
        backwards_extremities = [
            _BackfillPoint(event_id, depth, _BackfillPointType.BACKWARDS_EXTREMITY)
            for event_id, depth in await self.store.get_backfill_points_in_room(
                room_id=room_id,
                current_depth=current_depth,
                # We only need to end up with 5 extremities combined with the
                # insertion event extremities to make the `/backfill` request
                # but fetch an order of magnitude more to make sure there is
                # enough even after we filter them by whether visible in the
                # history. This isn't fool-proof as all backfill points within
                # our limit could be filtered out but seems like a good amount
                # to try with at least.
                limit=50,
            )
        ]

        insertion_events_to_be_backfilled: List[_BackfillPoint] = []
        if self.hs.config.experimental.msc2716_enabled:
            insertion_events_to_be_backfilled = [
                _BackfillPoint(event_id, depth, _BackfillPointType.INSERTION_PONT)
                for event_id, depth in await self.store.get_insertion_event_backward_extremities_in_room(
                    room_id=room_id,
                    current_depth=current_depth,
                    # We only need to end up with 5 extremities combined with
                    # the backfill points to make the `/backfill` request ...
                    # (see the other comment above for more context).
                    limit=50,
                )
            ]
        logger.debug(
            "_maybe_backfill_inner: backwards_extremities=%s insertion_events_to_be_backfilled=%s",
            backwards_extremities,
            insertion_events_to_be_backfilled,
        )

        # we now have a list of potential places to backpaginate from. We prefer to
        # start with the most recent (ie, max depth), so let's sort the list.
        sorted_backfill_points: List[_BackfillPoint] = sorted(
            itertools.chain(
                backwards_extremities,
                insertion_events_to_be_backfilled,
            ),
            key=lambda e: -int(e.depth),
        )

        logger.debug(
            "_maybe_backfill_inner: room_id: %s: current_depth: %s, limit: %s, "
            "backfill points (%d): %s",
            room_id,
            current_depth,
            limit,
            len(sorted_backfill_points),
            sorted_backfill_points,
        )

        # If we have no backfill points lower than the `current_depth` then
        # either we can a) bail or b) still attempt to backfill. We opt to try
        # backfilling anyway just in case we do get relevant events.
        if not sorted_backfill_points and current_depth != MAX_DEPTH:
            logger.debug(
                "_maybe_backfill_inner: all backfill points are *after* current depth. Trying again with later backfill points."
            )
            return await self._maybe_backfill_inner(
                room_id=room_id,
                # We use `MAX_DEPTH` so that we find all backfill points next
                # time (all events are below the `MAX_DEPTH`)
                current_depth=MAX_DEPTH,
                limit=limit,
                # We don't want to start another timing observation from this
                # nested recursive call. The top-most call can record the time
                # overall otherwise the smaller one will throw off the results.
                processing_start_time=None,
            )

        # Even after recursing with `MAX_DEPTH`, we didn't find any
        # backward extremities to backfill from.
        if not sorted_backfill_points:
            logger.debug(
                "_maybe_backfill_inner: Not backfilling as no backward extremeties found."
            )
            return False

        # If we're approaching an extremity we trigger a backfill, otherwise we
        # no-op.
        #
        # We chose twice the limit here as then clients paginating backwards
        # will send pagination requests that trigger backfill at least twice
        # using the most recent extremity before it gets removed (see below). We
        # chose more than one times the limit in case of failure, but choosing a
        # much larger factor will result in triggering a backfill request much
        # earlier than necessary.
        max_depth_of_backfill_points = sorted_backfill_points[0].depth
        if current_depth - 2 * limit > max_depth_of_backfill_points:
            logger.debug(
                "Not backfilling as we don't need to. %d < %d - 2 * %d",
                max_depth_of_backfill_points,
                current_depth,
                limit,
            )
            return False

        # For performance's sake, we only want to paginate from a particular extremity
        # if we can actually see the events we'll get. Otherwise, we'd just spend a lot
        # of resources to get redacted events. We check each extremity in turn and
        # ignore those which users on our server wouldn't be able to see.
        #
        # Additionally, we limit ourselves to backfilling from at most 5 extremities,
        # for two reasons:
        #
        # - The check which determines if we can see an extremity's events can be
        #   expensive (we load the full state for the room at each of the backfill
        #   points, or (worse) their successors)
        # - We want to avoid the server-server API request URI becoming too long.
        #
        # *Note*: the spec wants us to keep backfilling until we reach the start
        # of the room in case we are allowed to see some of the history. However,
        # in practice that causes more issues than its worth, as (a) it's
        # relatively rare for there to be any visible history and (b) even when
        # there is it's often sufficiently long ago that clients would stop
        # attempting to paginate before backfill reached the visible history.

        extremities_to_request: List[str] = []
        for bp in sorted_backfill_points:
            if len(extremities_to_request) >= 5:
                break

            # For regular backwards extremities, we don't have the extremity events
            # themselves, so we need to actually check the events that reference them -
            # their "successor" events.
            #
            # TODO: Correctly handle the case where we are allowed to see the
            #   successor event but not the backward extremity, e.g. in the case of
            #   initial join of the server where we are allowed to see the join
            #   event but not anything before it. This would require looking at the
            #   state *before* the event, ignoring the special casing certain event
            #   types have.
            if bp.type == _BackfillPointType.INSERTION_PONT:
                event_ids_to_check = [bp.event_id]
            else:
                event_ids_to_check = await self.store.get_successor_events(bp.event_id)

            events_to_check = await self.store.get_events_as_list(
                event_ids_to_check,
                redact_behaviour=EventRedactBehaviour.as_is,
                get_prev_content=False,
            )

            # We set `check_history_visibility_only` as we might otherwise get false
            # positives from users having been erased.
            filtered_extremities = await filter_events_for_server(
                self._storage_controllers,
                self.server_name,
                self.server_name,
                events_to_check,
                redact=False,
                check_history_visibility_only=True,
            )
            if filtered_extremities:
                extremities_to_request.append(bp.event_id)
            else:
                logger.debug(
                    "_maybe_backfill_inner: skipping extremity %s as it would not be visible",
                    bp,
                )

        if not extremities_to_request:
            logger.debug(
                "_maybe_backfill_inner: found no extremities which would be visible"
            )
            return False

        logger.debug(
            "_maybe_backfill_inner: extremities_to_request %s", extremities_to_request
        )
        set_tag(
            SynapseTags.RESULT_PREFIX + "extremities_to_request",
            str(extremities_to_request),
        )
        set_tag(
            SynapseTags.RESULT_PREFIX + "extremities_to_request.length",
            str(len(extremities_to_request)),
        )

        # Now we need to decide which hosts to hit first.
        # First we try hosts that are already in the room.
        # TODO: HEURISTIC ALERT.
        likely_domains = (
            await self._storage_controllers.state.get_current_hosts_in_room_ordered(
                room_id
            )
        )

        async def try_backfill(domains: Collection[str]) -> bool:
            # TODO: Should we try multiple of these at a time?

            # Number of contacted remote homeservers that have denied our backfill
            # request with a 4xx code.
            denied_count = 0

            # Maximum number of contacted remote homeservers that can deny our
            # backfill request with 4xx codes before we give up.
            max_denied_count = 5

            for dom in domains:
                # We don't want to ask our own server for information we don't have
                if dom == self.server_name:
                    continue

                try:
                    await self._federation_event_handler.backfill(
                        dom, room_id, limit=100, extremities=extremities_to_request
                    )
                    # If this succeeded then we probably already have the
                    # appropriate stuff.
                    # TODO: We can probably do something more intelligent here.
                    return True
                except NotRetryingDestination as e:
                    logger.info("_maybe_backfill_inner: %s", e)
                    continue
                except FederationDeniedError:
                    logger.info(
                        "_maybe_backfill_inner: Not attempting to backfill from %s because the homeserver is not on our federation whitelist",
                        dom,
                    )
                    continue
                except (SynapseError, InvalidResponseError) as e:
                    logger.info("Failed to backfill from %s because %s", dom, e)
                    continue
                except HttpResponseException as e:
                    if 400 <= e.code < 500:
                        logger.warning(
                            "Backfill denied from %s because %s [%d/%d]",
                            dom,
                            e,
                            denied_count,
                            max_denied_count,
                        )
                        denied_count += 1
                        if denied_count >= max_denied_count:
                            return False
                        continue

                    logger.info("Failed to backfill from %s because %s", dom, e)
                    continue
                except CodeMessageException as e:
                    if 400 <= e.code < 500:
                        logger.warning(
                            "Backfill denied from %s because %s [%d/%d]",
                            dom,
                            e,
                            denied_count,
                            max_denied_count,
                        )
                        denied_count += 1
                        if denied_count >= max_denied_count:
                            return False
                        continue

                    logger.info("Failed to backfill from %s because %s", dom, e)
                    continue
                except RequestSendFailed as e:
                    logger.info("Failed to get backfill from %s because %s", dom, e)
                    continue
                except Exception as e:
                    logger.exception("Failed to backfill from %s because %s", dom, e)
                    continue

            return False

        # If we have the `processing_start_time`, then we can make an
        # observation. We wouldn't have the `processing_start_time` in the case
        # where `_maybe_backfill_inner` is recursively called to find any
        # backfill points regardless of `current_depth`.
        if processing_start_time is not None:
            processing_end_time = self.clock.time_msec()
            backfill_processing_before_timer.observe(
                (processing_end_time - processing_start_time) / 1000
            )

        success = await try_backfill(likely_domains)
        if success:
            return True

        # TODO: we could also try servers which were previously in the room, but
        #   are no longer.

        return False

    async def send_invite(self, target_host: str, event: EventBase) -> EventBase:
        """Sends the invite to the remote server for signing.

        Invites must be signed by the invitee's server before distribution.
        """
        try:
            pdu = await self.federation_client.send_invite(
                destination=target_host,
                room_id=event.room_id,
                event_id=event.event_id,
                pdu=event,
            )
        except RequestSendFailed:
            raise SynapseError(502, f"Can't connect to server {target_host}")

        return pdu

    async def on_event_auth(self, event_id: str) -> List[EventBase]:
        event = await self.store.get_event(event_id)
        auth = await self.store.get_auth_chain(
            event.room_id, list(event.auth_event_ids()), include_given=True
        )
        return list(auth)

    async def do_invite_join(
        self, target_hosts: Iterable[str], room_id: str, joinee: str, content: JsonDict
    ) -> Tuple[str, int]:
        """Attempts to join the `joinee` to the room `room_id` via the
        servers contained in `target_hosts`.

        This first triggers a /make_join/ request that returns a partial
        event that we can fill out and sign. This is then sent to the
        remote server via /send_join/ which responds with the state at that
        event and the auth_chains.

        We suspend processing of any received events from this room until we
        have finished processing the join.

        Args:
            target_hosts: List of servers to attempt to join the room with.

            room_id: The ID of the room to join.

            joinee: The User ID of the joining user.

            content: The event content to use for the join event.
        """
        # TODO: We should be able to call this on workers, but the upgrading of
        # room stuff after join currently doesn't work on workers.
        # TODO: Before we relax this condition, we need to allow re-syncing of
        # partial room state to happen on workers.
        assert self.config.worker.worker_app is None

        logger.debug("Joining %s to %s", joinee, room_id)

        origin, event, room_version_obj = await self._make_and_verify_event(
            target_hosts,
            room_id,
            joinee,
            "join",
            content,
            params={"ver": KNOWN_ROOM_VERSIONS},
        )

        # This shouldn't happen, because the RoomMemberHandler has a
        # linearizer lock which only allows one operation per user per room
        # at a time - so this is just paranoia.
        assert room_id not in self._federation_event_handler.room_queues

        self._federation_event_handler.room_queues[room_id] = []

        is_host_joined = await self.store.is_host_joined(room_id, self.server_name)

        if not is_host_joined:
            # We may have old forward extremities lying around if the homeserver left
            # the room completely in the past. Clear them out.
            #
            # Note that this check-then-clear is subject to races where
            #  * the homeserver is in the room and stops being in the room just after
            #    the check. We won't reset the forward extremities, but that's okay,
            #    since they will be almost up to date.
            #  * the homeserver is not in the room and starts being in the room just
            #    after the check. This can't happen, since `RoomMemberHandler` has a
            #    linearizer lock which prevents concurrent remote joins into the same
            #    room.
            # In short, the races either have an acceptable outcome or should be
            # impossible.
            await self._clean_room_for_join(room_id)

        try:
            # Try the host we successfully got a response to /make_join/
            # request first.
            host_list = list(target_hosts)
            try:
                host_list.remove(origin)
                host_list.insert(0, origin)
            except ValueError:
                pass

            async with self._is_partial_state_room_linearizer.queue(room_id):
                already_partial_state_room = await self.store.is_partial_state_room(
                    room_id
                )

                ret = await self.federation_client.send_join(
                    host_list,
                    event,
                    room_version_obj,
                    # Perform a full join when we are already in the room and it is a
                    # full state room, since we are not allowed to persist a partial
                    # state join event in a full state room. In the future, we could
                    # optimize this by always performing a partial state join and
                    # computing the state ourselves or retrieving it from the remote
                    # homeserver if necessary.
                    #
                    # There's a race where we leave the room, then perform a full join
                    # anyway. This should end up being fast anyway, since we would
                    # already have the full room state and auth chain persisted.
                    partial_state=not is_host_joined or already_partial_state_room,
                )

                event = ret.event
                origin = ret.origin
                state = ret.state
                auth_chain = ret.auth_chain
                auth_chain.sort(key=lambda e: e.depth)

                logger.debug("do_invite_join auth_chain: %s", auth_chain)
                logger.debug("do_invite_join state: %s", state)

                logger.debug("do_invite_join event: %s", event)

                # if this is the first time we've joined this room, it's time to add
                # a row to `rooms` with the correct room version. If there's already a
                # row there, we should override it, since it may have been populated
                # based on an invite request which lied about the room version.
                #
                # federation_client.send_join has already checked that the room
                # version in the received create event is the same as room_version_obj,
                # so we can rely on it now.
                #
                await self.store.upsert_room_on_join(
                    room_id=room_id,
                    room_version=room_version_obj,
                    state_events=state,
                )

                if ret.partial_state and not already_partial_state_room:
                    # Mark the room as having partial state.
                    # The background process is responsible for unmarking this flag,
                    # even if the join fails.
                    # TODO(faster_joins):
                    #     We may want to reset the partial state info if it's from an
                    #     old, failed partial state join.
                    #     https://github.com/matrix-org/synapse/issues/13000
                    await self.store.store_partial_state_room(
                        room_id=room_id,
                        servers=ret.servers_in_room,
                        device_lists_stream_id=self.store.get_device_stream_token(),
                        joined_via=origin,
                    )

                try:
                    max_stream_id = (
                        await self._federation_event_handler.process_remote_join(
                            origin,
                            room_id,
                            auth_chain,
                            state,
                            event,
                            room_version_obj,
                            partial_state=ret.partial_state,
                        )
                    )
                except PartialStateConflictError:
                    # This should be impossible, since we hold the lock on the room's
                    # partial statedness.
                    logger.error(
                        "Room %s was un-partial stated while processing remote join.",
                        room_id,
                    )
                    raise
                else:
                    # Record the join event id for future use (when we finish the full
                    # join). We have to do this after persisting the event to keep
                    # foreign key constraints intact.
                    if ret.partial_state and not already_partial_state_room:
                        # TODO(faster_joins):
                        #     We may want to reset the partial state info if it's from
                        #     an old, failed partial state join.
                        #     https://github.com/matrix-org/synapse/issues/13000
                        await self.store.write_partial_state_rooms_join_event_id(
                            room_id, event.event_id
                        )
                finally:
                    # Always kick off the background process that asynchronously fetches
                    # state for the room.
                    # If the join failed, the background process is responsible for
                    # cleaning up — including unmarking the room as a partial state
                    # room.
                    if ret.partial_state:
                        # Kick off the process of asynchronously fetching the state for
                        # this room.
                        self._start_partial_state_room_sync(
                            initial_destination=origin,
                            other_destinations=ret.servers_in_room,
                            room_id=room_id,
                        )

            # We wait here until this instance has seen the events come down
            # replication (if we're using replication) as the below uses caches.
            await self._replication.wait_for_stream_position(
                self.config.worker.events_shard_config.get_instance(room_id),
                "events",
                max_stream_id,
            )

            # Check whether this room is the result of an upgrade of a room we already know
            # about. If so, migrate over user information
            predecessor = await self.store.get_room_predecessor(room_id)
            if not predecessor or not isinstance(predecessor.get("room_id"), str):
                return event.event_id, max_stream_id
            old_room_id = predecessor["room_id"]
            logger.debug(
                "Found predecessor for %s during remote join: %s", room_id, old_room_id
            )

            # We retrieve the room member handler here as to not cause a cyclic dependency
            member_handler = self.hs.get_room_member_handler()
            await member_handler.transfer_room_state_on_room_upgrade(
                old_room_id, room_id
            )

            logger.debug("Finished joining %s to %s", joinee, room_id)
            return event.event_id, max_stream_id
        finally:
            room_queue = self._federation_event_handler.room_queues[room_id]
            del self._federation_event_handler.room_queues[room_id]

            # we don't need to wait for the queued events to be processed -
            # it's just a best-effort thing at this point. We do want to do
            # them roughly in order, though, otherwise we'll end up making
            # lots of requests for missing prev_events which we do actually
            # have. Hence we fire off the background task, but don't wait for it.

            run_as_background_process(
                "handle_queued_pdus", self._handle_queued_pdus, room_queue
            )

    async def do_knock(
        self,
        target_hosts: List[str],
        room_id: str,
        knockee: str,
        content: JsonDict,
    ) -> Tuple[str, int]:
        """Sends the knock to the remote server.

        This first triggers a make_knock request that returns a partial
        event that we can fill out and sign. This is then sent to the
        remote server via send_knock.

        Knock events must be signed by the knockee's server before distributing.

        Args:
            target_hosts: A list of hosts that we want to try knocking through.
            room_id: The ID of the room to knock on.
            knockee: The ID of the user who is knocking.
            content: The content of the knock event.

        Returns:
            A tuple of (event ID, stream ID).

        Raises:
            SynapseError: If the chosen remote server returns a 3xx/4xx code.
            RuntimeError: If no servers were reachable.
        """
        logger.debug("Knocking on room %s on behalf of user %s", room_id, knockee)

        # Inform the remote server of the room versions we support
        supported_room_versions = list(KNOWN_ROOM_VERSIONS.keys())

        # Ask the remote server to create a valid knock event for us. Once received,
        # we sign the event
        params: Dict[str, Iterable[str]] = {"ver": supported_room_versions}
        origin, event, event_format_version = await self._make_and_verify_event(
            target_hosts, room_id, knockee, Membership.KNOCK, content, params=params
        )

        # Mark the knock as an outlier as we don't yet have the state at this point in
        # the DAG.
        event.internal_metadata.outlier = True

        # ... but tell /sync to send it to clients anyway.
        event.internal_metadata.out_of_band_membership = True

        # Record the room ID and its version so that we have a record of the room
        await self._maybe_store_room_on_outlier_membership(
            room_id=event.room_id, room_version=event_format_version
        )

        # Initially try the host that we successfully called /make_knock on
        try:
            target_hosts.remove(origin)
            target_hosts.insert(0, origin)
        except ValueError:
            pass

        # Send the signed event back to the room, and potentially receive some
        # further information about the room in the form of partial state events
        knock_response = await self.federation_client.send_knock(target_hosts, event)

        # Store any stripped room state events in the "unsigned" key of the event.
        # This is a bit of a hack and is cribbing off of invites. Basically we
        # store the room state here and retrieve it again when this event appears
        # in the invitee's sync stream. It is stripped out for all other local users.
        stripped_room_state = (
            knock_response.get("knock_room_state")
            # Since v1.37, Synapse incorrectly used "knock_state_events" for this field.
            # Thus, we also check for a 'knock_state_events' to support old instances.
            # See https://github.com/matrix-org/synapse/issues/14088.
            or knock_response.get("knock_state_events")
        )

        if stripped_room_state is None:
            raise KeyError(
                "Missing 'knock_room_state' (or legacy 'knock_state_events') field in "
                "send_knock response"
            )

        event.unsigned["knock_room_state"] = stripped_room_state

        context = EventContext.for_outlier(self._storage_controllers)
        stream_id = await self._federation_event_handler.persist_events_and_notify(
            event.room_id, [(event, context)]
        )
        return event.event_id, stream_id

    async def _handle_queued_pdus(
        self, room_queue: List[Tuple[EventBase, str]]
    ) -> None:
        """Process PDUs which got queued up while we were busy send_joining.

        Args:
            room_queue: list of PDUs to be processed and the servers that sent them
        """
        for p, origin in room_queue:
            try:
                logger.info(
                    "Processing queued PDU %s which was received while we were joining",
                    p,
                )
                with nested_logging_context(p.event_id):
                    await self._federation_event_handler.on_receive_pdu(origin, p)
            except Exception as e:
                logger.warning(
                    "Error handling queued PDU %s from %s: %s", p.event_id, origin, e
                )

    async def on_make_join_request(
        self, origin: str, room_id: str, user_id: str
    ) -> EventBase:
        """We've received a /make_join/ request, so we create a partial
        join event for the room and return that. We do *not* persist or
        process it until the other server has signed it and sent it back.

        Args:
            origin: The (verified) server name of the requesting server.
            room_id: Room to create join event in
            user_id: The user to create the join for
        """
        if get_domain_from_id(user_id) != origin:
            logger.info(
                "Got /make_join request for user %r from different origin %s, ignoring",
                user_id,
                origin,
            )
            raise SynapseError(403, "User not from origin", Codes.FORBIDDEN)

        # checking the room version will check that we've actually heard of the room
        # (and return a 404 otherwise)
        room_version = await self.store.get_room_version(room_id)

        if await self.store.is_partial_state_room(room_id):
            # If our server is still only partially joined, we can't give a complete
            # response to /make_join, so return a 404 as we would if we weren't in the
            # room at all.
            # The main reason we can't respond properly is that we need to know about
            # the auth events for the join event that we would return.
            # We also should not bother entertaining the /make_join since we cannot
            # handle the /send_join.
            logger.info(
                "Rejecting /make_join to %s because it's a partial state room", room_id
            )
            raise SynapseError(
                404,
                "Unable to handle /make_join right now; this server is not fully joined.",
                errcode=Codes.NOT_FOUND,
            )

        # now check that we are *still* in the room
        is_in_room = await self._event_auth_handler.is_host_in_room(
            room_id, self.server_name
        )
        if not is_in_room:
            logger.info(
                "Got /make_join request for room %s we are no longer in",
                room_id,
            )
            raise NotFoundError("Not an active room on this server")

        event_content = {"membership": Membership.JOIN}

        # If the current room is using restricted join rules, additional information
        # may need to be included in the event content in order to efficiently
        # validate the event.
        #
        # Note that this requires the /send_join request to come back to the
        # same server.
        if room_version.msc3083_join_rules:
            state_ids = await self._state_storage_controller.get_current_state_ids(
                room_id
            )
            if await self._event_auth_handler.has_restricted_join_rules(
                state_ids, room_version
            ):
                prev_member_event_id = state_ids.get((EventTypes.Member, user_id), None)
                # If the user is invited or joined to the room already, then
                # no additional info is needed.
                include_auth_user_id = True
                if prev_member_event_id:
                    prev_member_event = await self.store.get_event(prev_member_event_id)
                    include_auth_user_id = prev_member_event.membership not in (
                        Membership.JOIN,
                        Membership.INVITE,
                    )

                if include_auth_user_id:
                    event_content[
                        EventContentFields.AUTHORISING_USER
                    ] = await self._event_auth_handler.get_user_which_could_invite(
                        room_id,
                        state_ids,
                    )

        builder = self.event_builder_factory.for_room_version(
            room_version,
            {
                "type": EventTypes.Member,
                "content": event_content,
                "room_id": room_id,
                "sender": user_id,
                "state_key": user_id,
            },
        )

        try:
            event, context = await self.event_creation_handler.create_new_client_event(
                builder=builder
            )
        except SynapseError as e:
            logger.warning("Failed to create join to %s because %s", room_id, e)
            raise

        # Ensure the user can even join the room.
        await self._federation_event_handler.check_join_restrictions(context, event)

        # The remote hasn't signed it yet, obviously. We'll do the full checks
        # when we get the event back in `on_send_join_request`
        await self._event_auth_handler.check_auth_rules_from_context(event)
        return event

    async def on_invite_request(
        self, origin: str, event: EventBase, room_version: RoomVersion
    ) -> EventBase:
        """We've got an invite event. Process and persist it. Sign it.

        Respond with the now signed event.
        """
        if event.state_key is None:
            raise SynapseError(400, "The invite event did not have a state key")

        is_blocked = await self.store.is_room_blocked(event.room_id)
        if is_blocked:
            raise SynapseError(403, "This room has been blocked on this server")

        if self.hs.config.server.block_non_admin_invites:
            raise SynapseError(403, "This server does not accept room invites")

        spam_check = await self.spam_checker.user_may_invite(
            event.sender, event.state_key, event.room_id
        )
        if spam_check != NOT_SPAM:
            raise SynapseError(
                403,
                "This user is not permitted to send invites to this server/user",
                errcode=spam_check[0],
                additional_fields=spam_check[1],
            )

        membership = event.content.get("membership")
        if event.type != EventTypes.Member or membership != Membership.INVITE:
            raise SynapseError(400, "The event was not an m.room.member invite event")

        sender_domain = get_domain_from_id(event.sender)
        if sender_domain != origin:
            raise SynapseError(
                400, "The invite event was not from the server sending it"
            )

        if not self.is_mine_id(event.state_key):
            raise SynapseError(400, "The invite event must be for this server")

        # block any attempts to invite the server notices mxid
        if event.state_key == self._server_notices_mxid:
            raise SynapseError(HTTPStatus.FORBIDDEN, "Cannot invite this user")

        # We retrieve the room member handler here as to not cause a cyclic dependency
        member_handler = self.hs.get_room_member_handler()
        # We don't rate limit based on room ID, as that should be done by
        # sending server.
        await member_handler.ratelimit_invite(None, None, event.state_key)

        # keep a record of the room version, if we don't yet know it.
        # (this may get overwritten if we later get a different room version in a
        # join dance).
        await self._maybe_store_room_on_outlier_membership(
            room_id=event.room_id, room_version=room_version
        )

        event.internal_metadata.outlier = True
        event.internal_metadata.out_of_band_membership = True

        event.signatures.update(
            compute_event_signature(
                room_version,
                event.get_pdu_json(),
                self.hs.hostname,
                self.hs.signing_key,
            )
        )

        context = EventContext.for_outlier(self._storage_controllers)

        await self._bulk_push_rule_evaluator.action_for_events_by_user(
            [(event, context)]
        )
        try:
            await self._federation_event_handler.persist_events_and_notify(
                event.room_id, [(event, context)]
            )
        except Exception:
            await self.store.remove_push_actions_from_staging(event.event_id)
            raise

        return event

    async def do_remotely_reject_invite(
        self, target_hosts: Iterable[str], room_id: str, user_id: str, content: JsonDict
    ) -> Tuple[EventBase, int]:
        origin, event, room_version = await self._make_and_verify_event(
            target_hosts, room_id, user_id, "leave", content=content
        )
        # Mark as outlier as we don't have any state for this event; we're not
        # even in the room.
        event.internal_metadata.outlier = True
        event.internal_metadata.out_of_band_membership = True

        # Try the host that we successfully called /make_leave/ on first for
        # the /send_leave/ request.
        host_list = list(target_hosts)
        try:
            host_list.remove(origin)
            host_list.insert(0, origin)
        except ValueError:
            pass

        await self.federation_client.send_leave(host_list, event)

        context = EventContext.for_outlier(self._storage_controllers)
        stream_id = await self._federation_event_handler.persist_events_and_notify(
            event.room_id, [(event, context)]
        )

        return event, stream_id

    async def _make_and_verify_event(
        self,
        target_hosts: Iterable[str],
        room_id: str,
        user_id: str,
        membership: str,
        content: JsonDict,
        params: Optional[Dict[str, Union[str, Iterable[str]]]] = None,
    ) -> Tuple[str, EventBase, RoomVersion]:
        (
            origin,
            event,
            room_version,
        ) = await self.federation_client.make_membership_event(
            target_hosts, room_id, user_id, membership, content, params=params
        )

        logger.debug("Got response to make_%s: %s", membership, event)

        # We should assert some things.
        # FIXME: Do this in a nicer way
        assert event.type == EventTypes.Member
        assert event.user_id == user_id
        assert event.state_key == user_id
        assert event.room_id == room_id
        return origin, event, room_version

    async def on_make_leave_request(
        self, origin: str, room_id: str, user_id: str
    ) -> EventBase:
        """We've received a /make_leave/ request, so we create a partial
        leave event for the room and return that. We do *not* persist or
        process it until the other server has signed it and sent it back.

        Args:
            origin: The (verified) server name of the requesting server.
            room_id: Room to create leave event in
            user_id: The user to create the leave for
        """
        if get_domain_from_id(user_id) != origin:
            logger.info(
                "Got /make_leave request for user %r from different origin %s, ignoring",
                user_id,
                origin,
            )
            raise SynapseError(403, "User not from origin", Codes.FORBIDDEN)

        room_version_obj = await self.store.get_room_version(room_id)
        builder = self.event_builder_factory.for_room_version(
            room_version_obj,
            {
                "type": EventTypes.Member,
                "content": {"membership": Membership.LEAVE},
                "room_id": room_id,
                "sender": user_id,
                "state_key": user_id,
            },
        )

        event, context = await self.event_creation_handler.create_new_client_event(
            builder=builder
        )

        try:
            # The remote hasn't signed it yet, obviously. We'll do the full checks
            # when we get the event back in `on_send_leave_request`
            await self._event_auth_handler.check_auth_rules_from_context(event)
        except AuthError as e:
            logger.warning("Failed to create new leave %r because %s", event, e)
            raise e

        return event

    async def on_make_knock_request(
        self, origin: str, room_id: str, user_id: str
    ) -> EventBase:
        """We've received a make_knock request, so we create a partial
        knock event for the room and return that. We do *not* persist or
        process it until the other server has signed it and sent it back.

        Args:
            origin: The (verified) server name of the requesting server.
            room_id: The room to create the knock event in.
            user_id: The user to create the knock for.

        Returns:
            The partial knock event.
        """
        if get_domain_from_id(user_id) != origin:
            logger.info(
                "Get /make_knock request for user %r from different origin %s, ignoring",
                user_id,
                origin,
            )
            raise SynapseError(403, "User not from origin", Codes.FORBIDDEN)

        room_version_obj = await self.store.get_room_version(room_id)

        builder = self.event_builder_factory.for_room_version(
            room_version_obj,
            {
                "type": EventTypes.Member,
                "content": {"membership": Membership.KNOCK},
                "room_id": room_id,
                "sender": user_id,
                "state_key": user_id,
            },
        )

        event, context = await self.event_creation_handler.create_new_client_event(
            builder=builder
        )

        event_allowed, _ = await self.third_party_event_rules.check_event_allowed(
            event, context
        )
        if not event_allowed:
            logger.warning("Creation of knock %s forbidden by third-party rules", event)
            raise SynapseError(
                403, "This event is not allowed in this context", Codes.FORBIDDEN
            )

        try:
            # The remote hasn't signed it yet, obviously. We'll do the full checks
            # when we get the event back in `on_send_knock_request`
            await self._event_auth_handler.check_auth_rules_from_context(event)
        except AuthError as e:
            logger.warning("Failed to create new knock %r because %s", event, e)
            raise e

        return event

    @trace
    @tag_args
    async def get_state_ids_for_pdu(self, room_id: str, event_id: str) -> List[str]:
        """Returns the state at the event. i.e. not including said event."""
        event = await self.store.get_event(event_id, check_room_id=room_id)
        if event.internal_metadata.outlier:
            raise NotFoundError("State not known at event %s" % (event_id,))

        state_groups = await self._state_storage_controller.get_state_groups_ids(
            room_id, [event_id]
        )

        # get_state_groups_ids should return exactly one result
        assert len(state_groups) == 1

        state_map = next(iter(state_groups.values()))

        state_key = event.get_state_key()
        if state_key is not None:
            # the event was not rejected (get_event raises a NotFoundError for rejected
            # events) so the state at the event should include the event itself.
            assert (
                state_map.get((event.type, state_key)) == event.event_id
            ), "State at event did not include event itself"

            # ... but we need the state *before* that event
            if "replaces_state" in event.unsigned:
                prev_id = event.unsigned["replaces_state"]
                state_map[(event.type, state_key)] = prev_id
            else:
                del state_map[(event.type, state_key)]

        return list(state_map.values())

    async def on_backfill_request(
        self, origin: str, room_id: str, pdu_list: List[str], limit: int
    ) -> List[EventBase]:
        # We allow partially joined rooms since in this case we are filtering out
        # non-local events in `filter_events_for_server`.
        await self._event_auth_handler.assert_host_in_room(room_id, origin, True)

        # Synapse asks for 100 events per backfill request. Do not allow more.
        limit = min(limit, 100)

        events = await self.store.get_backfill_events(room_id, pdu_list, limit)
        logger.debug(
            "on_backfill_request: backfill events=%s",
            [
                "event_id=%s,depth=%d,body=%s,prevs=%s\n"
                % (
                    event.event_id,
                    event.depth,
                    event.content.get("body", event.type),
                    event.prev_event_ids(),
                )
                for event in events
            ],
        )

        events = await filter_events_for_server(
            self._storage_controllers, origin, self.server_name, events
        )

        return events

    async def get_persisted_pdu(
        self, origin: str, event_id: str
    ) -> Optional[EventBase]:
        """Get an event from the database for the given server.

        Args:
            origin: hostname of server which is requesting the event; we
               will check that the server is allowed to see it.
            event_id: id of the event being requested

        Returns:
            None if we know nothing about the event; otherwise the (possibly-redacted) event.

        Raises:
            AuthError if the server is not currently in the room
        """
        event = await self.store.get_event(
            event_id, allow_none=True, allow_rejected=True
        )

        if not event:
            return None

        await self._event_auth_handler.assert_host_in_room(event.room_id, origin)

        events = await filter_events_for_server(
            self._storage_controllers, origin, self.server_name, [event]
        )
        event = events[0]
        return event

    async def on_get_missing_events(
        self,
        origin: str,
        room_id: str,
        earliest_events: List[str],
        latest_events: List[str],
        limit: int,
    ) -> List[EventBase]:
        # We allow partially joined rooms since in this case we are filtering out
        # non-local events in `filter_events_for_server`.
        await self._event_auth_handler.assert_host_in_room(room_id, origin, True)

        # Only allow up to 20 events to be retrieved per request.
        limit = min(limit, 20)

        missing_events = await self.store.get_missing_events(
            room_id=room_id,
            earliest_events=earliest_events,
            latest_events=latest_events,
            limit=limit,
        )

        missing_events = await filter_events_for_server(
            self._storage_controllers, origin, self.server_name, missing_events
        )

        return missing_events

    async def exchange_third_party_invite(
        self, sender_user_id: str, target_user_id: str, room_id: str, signed: JsonDict
    ) -> None:
        third_party_invite = {"signed": signed}

        event_dict = {
            "type": EventTypes.Member,
            "content": {
                "membership": Membership.INVITE,
                "third_party_invite": third_party_invite,
            },
            "room_id": room_id,
            "sender": sender_user_id,
            "state_key": target_user_id,
        }

        if await self._event_auth_handler.is_host_in_room(room_id, self.hs.hostname):
            room_version_obj = await self.store.get_room_version(room_id)
            builder = self.event_builder_factory.for_room_version(
                room_version_obj, event_dict
            )

            EventValidator().validate_builder(builder)

            # Try several times, it could fail with PartialStateConflictError
            # in send_membership_event, cf comment in except block.
            max_retries = 5
            for i in range(max_retries):
                try:
                    (
                        event,
                        context,
                    ) = await self.event_creation_handler.create_new_client_event(
                        builder=builder
                    )

                    event, context = await self.add_display_name_to_third_party_invite(
                        room_version_obj, event_dict, event, context
                    )

                    EventValidator().validate_new(event, self.config)

                    # We need to tell the transaction queue to send this out, even
                    # though the sender isn't a local user.
                    event.internal_metadata.send_on_behalf_of = self.hs.hostname

                    try:
                        validate_event_for_room_version(event)
                        await self._event_auth_handler.check_auth_rules_from_context(
                            event
                        )
                    except AuthError as e:
                        logger.warning(
                            "Denying new third party invite %r because %s", event, e
                        )
                        raise e

                    await self._check_signature(event, context)

                    # We retrieve the room member handler here as to not cause a cyclic dependency
                    member_handler = self.hs.get_room_member_handler()
                    await member_handler.send_membership_event(None, event, context)

                    break
                except PartialStateConflictError as e:
                    # Persisting couldn't happen because the room got un-partial stated
                    # in the meantime and context needs to be recomputed, so let's do so.
                    if i == max_retries - 1:
                        raise e
                    pass
        else:
            destinations = {x.split(":", 1)[-1] for x in (sender_user_id, room_id)}

            try:
                await self.federation_client.forward_third_party_invite(
                    destinations, room_id, event_dict
                )
            except (RequestSendFailed, HttpResponseException):
                raise SynapseError(502, "Failed to forward third party invite")

    async def on_exchange_third_party_invite_request(
        self, event_dict: JsonDict
    ) -> None:
        """Handle an exchange_third_party_invite request from a remote server

        The remote server will call this when it wants to turn a 3pid invite
        into a normal m.room.member invite.

        Args:
            event_dict: Dictionary containing the event body.

        """
        assert_params_in_dict(event_dict, ["room_id"])
        room_version_obj = await self.store.get_room_version(event_dict["room_id"])

        # NB: event_dict has a particular specced format we might need to fudge
        # if we change event formats too much.
        builder = self.event_builder_factory.for_room_version(
            room_version_obj, event_dict
        )

        # Try several times, it could fail with PartialStateConflictError
        # in send_membership_event, cf comment in except block.
        max_retries = 5
        for i in range(max_retries):
            try:
                (
                    event,
                    context,
                ) = await self.event_creation_handler.create_new_client_event(
                    builder=builder
                )
                event, context = await self.add_display_name_to_third_party_invite(
                    room_version_obj, event_dict, event, context
                )

                try:
                    validate_event_for_room_version(event)
                    await self._event_auth_handler.check_auth_rules_from_context(event)
                except AuthError as e:
                    logger.warning("Denying third party invite %r because %s", event, e)
                    raise e
                await self._check_signature(event, context)

                # We need to tell the transaction queue to send this out, even
                # though the sender isn't a local user.
                event.internal_metadata.send_on_behalf_of = get_domain_from_id(
                    event.sender
                )

                # We retrieve the room member handler here as to not cause a cyclic dependency
                member_handler = self.hs.get_room_member_handler()
                await member_handler.send_membership_event(None, event, context)

                break
            except PartialStateConflictError as e:
                # Persisting couldn't happen because the room got un-partial stated
                # in the meantime and context needs to be recomputed, so let's do so.
                if i == max_retries - 1:
                    raise e
                pass

    async def add_display_name_to_third_party_invite(
        self,
        room_version_obj: RoomVersion,
        event_dict: JsonDict,
        event: EventBase,
        context: EventContext,
    ) -> Tuple[EventBase, EventContext]:
        key = (
            EventTypes.ThirdPartyInvite,
            event.content["third_party_invite"]["signed"]["token"],
        )
        original_invite = None
        prev_state_ids = await context.get_prev_state_ids(
            StateFilter.from_types([(EventTypes.ThirdPartyInvite, None)])
        )
        original_invite_id = prev_state_ids.get(key)
        if original_invite_id:
            original_invite = await self.store.get_event(
                original_invite_id, allow_none=True
            )
        if original_invite:
            # If the m.room.third_party_invite event's content is empty, it means the
            # invite has been revoked. In this case, we don't have to raise an error here
            # because the auth check will fail on the invite (because it's not able to
            # fetch public keys from the m.room.third_party_invite event's content, which
            # is empty).
            display_name = original_invite.content.get("display_name")
            event_dict["content"]["third_party_invite"]["display_name"] = display_name
        else:
            logger.info(
                "Could not find invite event for third_party_invite: %r", event_dict
            )
            # We don't discard here as this is not the appropriate place to do
            # auth checks. If we need the invite and don't have it then the
            # auth check code will explode appropriately.

        builder = self.event_builder_factory.for_room_version(
            room_version_obj, event_dict
        )
        EventValidator().validate_builder(builder)
        event, context = await self.event_creation_handler.create_new_client_event(
            builder=builder
        )
        EventValidator().validate_new(event, self.config)
        return event, context

    async def _check_signature(self, event: EventBase, context: EventContext) -> None:
        """
        Checks that the signature in the event is consistent with its invite.

        Args:
            event: The m.room.member event to check
            context:

        Raises:
            AuthError: if signature didn't match any keys, or key has been
                revoked,
            SynapseError: if a transient error meant a key couldn't be checked
                for revocation.
        """
        signed = event.content["third_party_invite"]["signed"]
        token = signed["token"]

        prev_state_ids = await context.get_prev_state_ids(
            StateFilter.from_types([(EventTypes.ThirdPartyInvite, None)])
        )
        invite_event_id = prev_state_ids.get((EventTypes.ThirdPartyInvite, token))

        invite_event = None
        if invite_event_id:
            invite_event = await self.store.get_event(invite_event_id, allow_none=True)

        if not invite_event:
            raise AuthError(403, "Could not find invite")

        logger.debug("Checking auth on event %r", event.content)

        last_exception: Optional[Exception] = None

        # for each public key in the 3pid invite event
        for public_key_object in event_auth.get_public_keys(invite_event):
            try:
                # for each sig on the third_party_invite block of the actual invite
                for server, signature_block in signed["signatures"].items():
                    for key_name in signature_block.keys():
                        if not key_name.startswith("ed25519:"):
                            continue

                        logger.debug(
                            "Attempting to verify sig with key %s from %r "
                            "against pubkey %r",
                            key_name,
                            server,
                            public_key_object,
                        )

                        try:
                            public_key = public_key_object["public_key"]
                            verify_key = decode_verify_key_bytes(
                                key_name, decode_base64(public_key)
                            )
                            verify_signed_json(signed, server, verify_key)
                            logger.debug(
                                "Successfully verified sig with key %s from %r "
                                "against pubkey %r",
                                key_name,
                                server,
                                public_key_object,
                            )
                        except Exception:
                            logger.info(
                                "Failed to verify sig with key %s from %r "
                                "against pubkey %r",
                                key_name,
                                server,
                                public_key_object,
                            )
                            raise
                        try:
                            if "key_validity_url" in public_key_object:
                                await self._check_key_revocation(
                                    public_key, public_key_object["key_validity_url"]
                                )
                        except Exception:
                            logger.info(
                                "Failed to query key_validity_url %s",
                                public_key_object["key_validity_url"],
                            )
                            raise
                        return
            except Exception as e:
                last_exception = e

        if last_exception is None:
            # we can only get here if get_public_keys() returned an empty list
            # TODO: make this better
            raise RuntimeError("no public key in invite event")

        raise last_exception

    async def _check_key_revocation(self, public_key: str, url: str) -> None:
        """
        Checks whether public_key has been revoked.

        Args:
            public_key: base-64 encoded public key.
            url: Key revocation URL.

        Raises:
            AuthError: if they key has been revoked.
            SynapseError: if a transient error meant a key couldn't be checked
                for revocation.
        """
        try:
            response = await self.http_client.get_json(url, {"public_key": public_key})
        except Exception:
            raise SynapseError(502, "Third party certificate could not be checked")
        if "valid" not in response or not response["valid"]:
            raise AuthError(403, "Third party certificate was invalid")

    async def _clean_room_for_join(self, room_id: str) -> None:
        """Called to clean up any data in DB for a given room, ready for the
        server to join the room.

        Args:
            room_id
        """
        if self.config.worker.worker_app:
            await self._clean_room_for_join_client(room_id)
        else:
            await self.store.clean_room_for_join(room_id)

    async def get_room_complexity(
        self, remote_room_hosts: List[str], room_id: str
    ) -> Optional[dict]:
        """
        Fetch the complexity of a remote room over federation.

        Args:
            remote_room_hosts: The remote servers to ask.
            room_id: The room ID to ask about.

        Returns:
            Dict contains the complexity
            metric versions, while None means we could not fetch the complexity.
        """

        for host in remote_room_hosts:
            res = await self.federation_client.get_room_complexity(host, room_id)

            # We got a result, return it.
            if res:
                return res

        # We fell off the bottom, couldn't get the complexity from anyone. Oh
        # well.
        return None

    async def _resume_partial_state_room_sync(self) -> None:
        """Resumes resyncing of all partial-state rooms after a restart."""
        assert not self.config.worker.worker_app

        partial_state_rooms = await self.store.get_partial_state_room_resync_info()
        for room_id, resync_info in partial_state_rooms.items():
            self._start_partial_state_room_sync(
                initial_destination=resync_info.joined_via,
                other_destinations=resync_info.servers_in_room,
                room_id=room_id,
            )

    def _start_partial_state_room_sync(
        self,
        initial_destination: Optional[str],
        other_destinations: Collection[str],
        room_id: str,
    ) -> None:
        """Starts the background process to resync the state of a partial state room,
        if it is not already running.

        Args:
            initial_destination: the initial homeserver to pull the state from
            other_destinations: other homeservers to try to pull the state from, if
                `initial_destination` is unavailable
            room_id: room to be resynced
        """

        async def _sync_partial_state_room_wrapper() -> None:
            if room_id in self._active_partial_state_syncs:
                # Another local user has joined the room while there is already a
                # partial state sync running. This implies that there is a new join
                # event to un-partial state. We might find ourselves in one of a few
                # scenarios:
                #  1. There is an existing partial state sync. The partial state sync
                #     un-partial states the new join event before completing and all is
                #     well.
                #  2. Before the latest join, the homeserver was no longer in the room
                #     and there is an existing partial state sync from our previous
                #     membership of the room. The partial state sync may have:
                #      a) succeeded, but not yet terminated. The room will not be
                #         un-partial stated again unless we restart the partial state
                #         sync.
                #      b) failed, because we were no longer in the room and remote
                #         homeservers were refusing our requests, but not yet
                #         terminated. After the latest join, remote homeservers may
                #         start answering our requests again, so we should restart the
                #         partial state sync.
                # In the cases where we would want to restart the partial state sync,
                # the room would have the partial state flag when the partial state sync
                # terminates.
                self._partial_state_syncs_maybe_needing_restart[room_id] = (
                    initial_destination,
                    other_destinations,
                )
                return

            self._active_partial_state_syncs.add(room_id)

            try:
                await self._sync_partial_state_room(
                    initial_destination=initial_destination,
                    other_destinations=other_destinations,
                    room_id=room_id,
                )
            finally:
                # Read the room's partial state flag while we still hold the claim to
                # being the active partial state sync (so that another partial state
                # sync can't come along and mess with it under us).
                # Normally, the partial state flag will be gone. If it isn't, then we
                # may find ourselves in scenario 2a or 2b as described in the comment
                # above, where we want to restart the partial state sync.
                is_still_partial_state_room = await self.store.is_partial_state_room(
                    room_id
                )
                self._active_partial_state_syncs.remove(room_id)

                if room_id in self._partial_state_syncs_maybe_needing_restart:
                    (
                        restart_initial_destination,
                        restart_other_destinations,
                    ) = self._partial_state_syncs_maybe_needing_restart.pop(room_id)

                    if is_still_partial_state_room:
                        self._start_partial_state_room_sync(
                            initial_destination=restart_initial_destination,
                            other_destinations=restart_other_destinations,
                            room_id=room_id,
                        )

        run_as_background_process(
            desc="sync_partial_state_room", func=_sync_partial_state_room_wrapper
        )

    async def _sync_partial_state_room(
        self,
        initial_destination: Optional[str],
        other_destinations: Collection[str],
        room_id: str,
    ) -> None:
        """Background process to resync the state of a partial-state room

        Args:
            initial_destination: the initial homeserver to pull the state from
            other_destinations: other homeservers to try to pull the state from, if
                `initial_destination` is unavailable
            room_id: room to be resynced
        """
        # Assume that we run on the main process for now.
        # TODO(faster_joins,multiple workers)
        # When moving the sync to workers, we need to ensure that
        #  * `_start_partial_state_room_sync` still prevents duplicate resyncs
        #  * `_is_partial_state_room_linearizer` correctly guards partial state flags
        #    for rooms between the workers doing remote joins and resync.
        assert not self.config.worker.worker_app

        # TODO(faster_joins): do we need to lock to avoid races? What happens if other
        #   worker processes kick off a resync in parallel? Perhaps we should just elect
        #   a single worker to do the resync.
        #   https://github.com/matrix-org/synapse/issues/12994
        #
        # TODO(faster_joins): what happens if we leave the room during a resync? if we
        #   really leave, that might mean we have difficulty getting the room state over
        #   federation.
        #   https://github.com/matrix-org/synapse/issues/12802

        # Make an infinite iterator of destinations to try. Once we find a working
        # destination, we'll stick with it until it flakes.
        destinations = _prioritise_destinations_for_partial_state_resync(
            initial_destination, other_destinations, room_id
        )
        destination_iter = itertools.cycle(destinations)

        # `destination` is the current remote homeserver we're pulling from.
        destination = next(destination_iter)
        logger.info("Syncing state for room %s via %s", room_id, destination)

        # we work through the queue in order of increasing stream ordering.
        while True:
            batch = await self.store.get_partial_state_events_batch(room_id)
            if not batch:
                # all the events are updated, so we can update current state and
                # clear the lazy-loading flag.
                logger.info("Updating current state for %s", room_id)
                # TODO(faster_joins): notify workers in notify_room_un_partial_stated
                #   https://github.com/matrix-org/synapse/issues/12994
                await self.state_handler.update_current_state(room_id)

                logger.info("Handling any pending device list updates")
                await self._device_handler.handle_room_un_partial_stated(room_id)

                async with self._is_partial_state_room_linearizer.queue(room_id):
                    logger.info("Clearing partial-state flag for %s", room_id)
                    new_stream_id = await self.store.clear_partial_state_room(room_id)

                if new_stream_id is not None:
                    logger.info("State resync complete for %s", room_id)
                    self._storage_controllers.state.notify_room_un_partial_stated(
                        room_id
                    )

<<<<<<< HEAD
                    await self._notifier.on_un_partial_stated_room(
                        room_id, new_stream_id
                    )

                    # TODO(faster_joins) update room stats and user directory?
                    #   https://github.com/matrix-org/synapse/issues/12814
                    #   https://github.com/matrix-org/synapse/issues/12815
=======
                    # Poke the notifier so that other workers see the write to
                    # the un-partial-stated rooms stream.
                    self._notifier.notify_replication()

>>>>>>> 5e75771e
                    return

                # we raced against more events arriving with partial state. Go round
                # the loop again. We've already logged a warning, so no need for more.
                continue

            events = await self.store.get_events_as_list(
                batch,
                redact_behaviour=EventRedactBehaviour.as_is,
                allow_rejected=True,
            )
            for event in events:
                for attempt in itertools.count():
                    try:
                        await self._federation_event_handler.update_state_for_partial_state_event(
                            destination, event
                        )
                        break
                    except FederationPullAttemptBackoffError as exc:
                        # Log a warning about why we failed to process the event (the error message
                        # for `FederationPullAttemptBackoffError` is pretty good)
                        logger.warning("_sync_partial_state_room: %s", exc)
                        # We do not record a failed pull attempt when we backoff fetching a missing
                        # `prev_event` because not being able to fetch the `prev_events` just means
                        # we won't be able to de-outlier the pulled event. But we can still use an
                        # `outlier` in the state/auth chain for another event. So we shouldn't stop
                        # a downstream event from trying to pull it.
                        #
                        # This avoids a cascade of backoff for all events in the DAG downstream from
                        # one event backoff upstream.
                    except FederationError as e:
                        # TODO: We should `record_event_failed_pull_attempt` here,
                        #   see https://github.com/matrix-org/synapse/issues/13700

                        if attempt == len(destinations) - 1:
                            # We have tried every remote server for this event. Give up.
                            # TODO(faster_joins) giving up isn't the right thing to do
                            #   if there's a temporary network outage. retrying
                            #   indefinitely is also not the right thing to do if we can
                            #   reach all homeservers and they all claim they don't have
                            #   the state we want.
                            #   https://github.com/matrix-org/synapse/issues/13000
                            logger.error(
                                "Failed to get state for %s at %s from %s because %s, "
                                "giving up!",
                                room_id,
                                event,
                                destination,
                                e,
                            )
                            raise

                        # Try the next remote server.
                        logger.info(
                            "Failed to get state for %s at %s from %s because %s",
                            room_id,
                            event,
                            destination,
                            e,
                        )
                        destination = next(destination_iter)
                        logger.info(
                            "Syncing state for room %s via %s instead",
                            room_id,
                            destination,
                        )


def _prioritise_destinations_for_partial_state_resync(
    initial_destination: Optional[str],
    other_destinations: Collection[str],
    room_id: str,
) -> Collection[str]:
    """Work out the order in which we should ask servers to resync events.

    If an `initial_destination` is given, it takes top priority. Otherwise
    all servers are treated equally.

    :raises ValueError: if no destination is provided at all.
    """
    if initial_destination is None and len(other_destinations) == 0:
        raise ValueError(f"Cannot resync state of {room_id}: no destinations provided")

    if initial_destination is None:
        return other_destinations

    # Move `initial_destination` to the front of the list.
    destinations = list(other_destinations)
    if initial_destination in destinations:
        destinations.remove(initial_destination)
    destinations = [initial_destination] + destinations
    return destinations<|MERGE_RESOLUTION|>--- conflicted
+++ resolved
@@ -1876,20 +1876,14 @@
                         room_id
                     )
 
-<<<<<<< HEAD
                     await self._notifier.on_un_partial_stated_room(
                         room_id, new_stream_id
                     )
 
-                    # TODO(faster_joins) update room stats and user directory?
-                    #   https://github.com/matrix-org/synapse/issues/12814
-                    #   https://github.com/matrix-org/synapse/issues/12815
-=======
                     # Poke the notifier so that other workers see the write to
                     # the un-partial-stated rooms stream.
                     self._notifier.notify_replication()
 
->>>>>>> 5e75771e
                     return
 
                 # we raced against more events arriving with partial state. Go round
