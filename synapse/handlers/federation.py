# -*- coding: utf-8 -*-
# Copyright 2014-2016 OpenMarket Ltd
# Copyright 2017-2018 New Vector Ltd
# Copyright 2019 The Matrix.org Foundation C.I.C.
#
# Licensed under the Apache License, Version 2.0 (the "License");
# you may not use this file except in compliance with the License.
# You may obtain a copy of the License at
#
#     http://www.apache.org/licenses/LICENSE-2.0
#
# Unless required by applicable law or agreed to in writing, software
# distributed under the License is distributed on an "AS IS" BASIS,
# WITHOUT WARRANTIES OR CONDITIONS OF ANY KIND, either express or implied.
# See the License for the specific language governing permissions and
# limitations under the License.

"""Contains handlers for federation events."""

import itertools
import logging
from typing import Dict, Iterable, List, Optional, Sequence, Tuple

import six
from six import iteritems, itervalues
from six.moves import http_client, zip

import attr
from signedjson.key import decode_verify_key_bytes
from signedjson.sign import verify_signed_json
from unpaddedbase64 import decode_base64

from twisted.internet import defer

from synapse import event_auth
from synapse.api.constants import EventTypes, Membership, RejectedReason
from synapse.api.errors import (
    AuthError,
    CodeMessageException,
    Codes,
    FederationDeniedError,
    FederationError,
    RequestSendFailed,
    StoreError,
    SynapseError,
)
from synapse.api.room_versions import KNOWN_ROOM_VERSIONS, RoomVersions
from synapse.crypto.event_signing import compute_event_signature
from synapse.event_auth import auth_types_for_event
from synapse.events import EventBase
from synapse.events.snapshot import EventContext
from synapse.events.validator import EventValidator
from synapse.logging.context import (
    make_deferred_yieldable,
    nested_logging_context,
    preserve_fn,
    run_in_background,
)
from synapse.logging.utils import log_function
from synapse.replication.http.federation import (
    ReplicationCleanRoomRestServlet,
    ReplicationFederationSendEventsRestServlet,
)
from synapse.replication.http.membership import ReplicationUserJoinedLeftRoomRestServlet
from synapse.state import StateResolutionStore, resolve_events_with_store
from synapse.storage.data_stores.main.events_worker import EventRedactBehaviour
from synapse.types import UserID, get_domain_from_id
<<<<<<< HEAD
from synapse.util.async_helpers import Linearizer, concurrently_execute
=======
from synapse.util import batch_iter, unwrapFirstError
from synapse.util.async_helpers import Linearizer
>>>>>>> be294d6f
from synapse.util.distributor import user_joined_room
from synapse.util.retryutils import NotRetryingDestination
from synapse.visibility import filter_events_for_server

from ._base import BaseHandler

logger = logging.getLogger(__name__)


@attr.s
class _NewEventInfo:
    """Holds information about a received event, ready for passing to _handle_new_events

    Attributes:
        event: the received event

        state: the state at that event

        auth_events: the auth_event map for that event
    """

    event = attr.ib(type=EventBase)
    state = attr.ib(type=Optional[Sequence[EventBase]], default=None)
    auth_events = attr.ib(type=Optional[Dict[Tuple[str, str], EventBase]], default=None)


def shortstr(iterable, maxitems=5):
    """If iterable has maxitems or fewer, return the stringification of a list
    containing those items.

    Otherwise, return the stringification of a a list with the first maxitems items,
    followed by "...".

    Args:
        iterable (Iterable): iterable to truncate
        maxitems (int): number of items to return before truncating

    Returns:
        unicode
    """

    items = list(itertools.islice(iterable, maxitems + 1))
    if len(items) <= maxitems:
        return str(items)
    return "[" + ", ".join(repr(r) for r in items[:maxitems]) + ", ...]"


class FederationHandler(BaseHandler):
    """Handles events that originated from federation.
        Responsible for:
        a) handling received Pdus before handing them on as Events to the rest
        of the homeserver (including auth and state conflict resoultion)
        b) converting events that were produced by local clients that may need
        to be sent to remote homeservers.
        c) doing the necessary dances to invite remote users and join remote
        rooms.
    """

    def __init__(self, hs):
        super(FederationHandler, self).__init__(hs)

        self.hs = hs

        self.store = hs.get_datastore()
        self.storage = hs.get_storage()
        self.state_store = self.storage.state
        self.federation_client = hs.get_federation_client()
        self.state_handler = hs.get_state_handler()
        self.server_name = hs.hostname
        self.keyring = hs.get_keyring()
        self.action_generator = hs.get_action_generator()
        self.is_mine_id = hs.is_mine_id
        self.pusher_pool = hs.get_pusherpool()
        self.spam_checker = hs.get_spam_checker()
        self.event_creation_handler = hs.get_event_creation_handler()
        self._message_handler = hs.get_message_handler()
        self._server_notices_mxid = hs.config.server_notices_mxid
        self.config = hs.config
        self.http_client = hs.get_simple_http_client()

        self._send_events_to_master = ReplicationFederationSendEventsRestServlet.make_client(
            hs
        )
        self._notify_user_membership_change = ReplicationUserJoinedLeftRoomRestServlet.make_client(
            hs
        )
        self._clean_room_for_join_client = ReplicationCleanRoomRestServlet.make_client(
            hs
        )

        # When joining a room we need to queue any events for that room up
        self.room_queues = {}
        self._room_pdu_linearizer = Linearizer("fed_room_pdu")

        self.third_party_event_rules = hs.get_third_party_event_rules()

        self._ephemeral_messages_enabled = hs.config.enable_ephemeral_messages

    async def on_receive_pdu(self, origin, pdu, sent_to_us_directly=False) -> None:
        """ Process a PDU received via a federation /send/ transaction, or
        via backfill of missing prev_events

        Args:
            origin (str): server which initiated the /send/ transaction. Will
                be used to fetch missing events or state.
            pdu (FrozenEvent): received PDU
            sent_to_us_directly (bool): True if this event was pushed to us; False if
                we pulled it as the result of a missing prev_event.
        """

        room_id = pdu.room_id
        event_id = pdu.event_id

        logger.info("handling received PDU: %s", pdu)

        # We reprocess pdus when we have seen them only as outliers
        existing = await self.store.get_event(
            event_id, allow_none=True, allow_rejected=True
        )

        # FIXME: Currently we fetch an event again when we already have it
        # if it has been marked as an outlier.

        already_seen = existing and (
            not existing.internal_metadata.is_outlier()
            or pdu.internal_metadata.is_outlier()
        )
        if already_seen:
            logger.debug("[%s %s]: Already seen pdu", room_id, event_id)
            return

        # do some initial sanity-checking of the event. In particular, make
        # sure it doesn't have hundreds of prev_events or auth_events, which
        # could cause a huge state resolution or cascade of event fetches.
        try:
            self._sanity_check_event(pdu)
        except SynapseError as err:
            logger.warning(
                "[%s %s] Received event failed sanity checks", room_id, event_id
            )
            raise FederationError("ERROR", err.code, err.msg, affected=pdu.event_id)

        # If we are currently in the process of joining this room, then we
        # queue up events for later processing.
        if room_id in self.room_queues:
            logger.info(
                "[%s %s] Queuing PDU from %s for now: join in progress",
                room_id,
                event_id,
                origin,
            )
            self.room_queues[room_id].append((pdu, origin))
            return

        # If we're not in the room just ditch the event entirely. This is
        # probably an old server that has come back and thinks we're still in
        # the room (or we've been rejoined to the room by a state reset).
        #
        # Note that if we were never in the room then we would have already
        # dropped the event, since we wouldn't know the room version.
        is_in_room = await self.auth.check_host_in_room(room_id, self.server_name)
        if not is_in_room:
            logger.info(
                "[%s %s] Ignoring PDU from %s as we're not in the room",
                room_id,
                event_id,
                origin,
            )
            return None

        state = None

        # Get missing pdus if necessary.
        if not pdu.internal_metadata.is_outlier():
            # We only backfill backwards to the min depth.
            min_depth = await self.get_min_depth_for_context(pdu.room_id)

            logger.debug("[%s %s] min_depth: %d", room_id, event_id, min_depth)

            prevs = set(pdu.prev_event_ids())
            seen = await self.store.have_seen_events(prevs)

            if min_depth and pdu.depth < min_depth:
                # This is so that we don't notify the user about this
                # message, to work around the fact that some events will
                # reference really really old events we really don't want to
                # send to the clients.
                pdu.internal_metadata.outlier = True
            elif min_depth and pdu.depth > min_depth:
                missing_prevs = prevs - seen
                if sent_to_us_directly and missing_prevs:
                    # If we're missing stuff, ensure we only fetch stuff one
                    # at a time.
                    logger.info(
                        "[%s %s] Acquiring room lock to fetch %d missing prev_events: %s",
                        room_id,
                        event_id,
                        len(missing_prevs),
                        shortstr(missing_prevs),
                    )
                    with (await self._room_pdu_linearizer.queue(pdu.room_id)):
                        logger.info(
                            "[%s %s] Acquired room lock to fetch %d missing prev_events",
                            room_id,
                            event_id,
                            len(missing_prevs),
                        )

                        try:
                            await self._get_missing_events_for_pdu(
                                origin, pdu, prevs, min_depth
                            )
                        except Exception as e:
                            raise Exception(
                                "Error fetching missing prev_events for %s: %s"
                                % (event_id, e)
                            )

                        # Update the set of things we've seen after trying to
                        # fetch the missing stuff
                        seen = await self.store.have_seen_events(prevs)

                        if not prevs - seen:
                            logger.info(
                                "[%s %s] Found all missing prev_events",
                                room_id,
                                event_id,
                            )

            if prevs - seen:
                # We've still not been able to get all of the prev_events for this event.
                #
                # In this case, we need to fall back to asking another server in the
                # federation for the state at this event. That's ok provided we then
                # resolve the state against other bits of the DAG before using it (which
                # will ensure that you can't just take over a room by sending an event,
                # withholding its prev_events, and declaring yourself to be an admin in
                # the subsequent state request).
                #
                # Now, if we're pulling this event as a missing prev_event, then clearly
                # this event is not going to become the only forward-extremity and we are
                # guaranteed to resolve its state against our existing forward
                # extremities, so that should be fine.
                #
                # On the other hand, if this event was pushed to us, it is possible for
                # it to become the only forward-extremity in the room, and we would then
                # trust its state to be the state for the whole room. This is very bad.
                # Further, if the event was pushed to us, there is no excuse for us not to
                # have all the prev_events. We therefore reject any such events.
                #
                # XXX this really feels like it could/should be merged with the above,
                # but there is an interaction with min_depth that I'm not really
                # following.

                if sent_to_us_directly:
                    logger.warning(
                        "[%s %s] Rejecting: failed to fetch %d prev events: %s",
                        room_id,
                        event_id,
                        len(prevs - seen),
                        shortstr(prevs - seen),
                    )
                    raise FederationError(
                        "ERROR",
                        403,
                        (
                            "Your server isn't divulging details about prev_events "
                            "referenced in this event."
                        ),
                        affected=pdu.event_id,
                    )

                logger.info(
                    "Event %s is missing prev_events: calculating state for a "
                    "backwards extremity",
                    event_id,
                )

                # Calculate the state after each of the previous events, and
                # resolve them to find the correct state at the current event.
                event_map = {event_id: pdu}
                try:
                    # Get the state of the events we know about
                    ours = await self.state_store.get_state_groups_ids(room_id, seen)

                    # state_maps is a list of mappings from (type, state_key) to event_id
                    state_maps = list(
                        ours.values()
                    )  # type: list[dict[tuple[str, str], str]]

                    # we don't need this any more, let's delete it.
                    del ours

                    # Ask the remote server for the states we don't
                    # know about
                    for p in prevs - seen:
                        logger.info(
                            "Requesting state at missing prev_event %s", event_id,
                        )

                        with nested_logging_context(p):
                            # note that if any of the missing prevs share missing state or
                            # auth events, the requests to fetch those events are deduped
                            # by the get_pdu_cache in federation_client.
<<<<<<< HEAD
                            (remote_state, _,) = await self._get_state_for_room(
                                origin, room_id, p, include_event_in_state=True
                            )

=======
                            (
                                remote_state,
                                got_auth_chain,
                            ) = yield self._get_state_for_room(origin, room_id, p)

                            # we want the state *after* p; _get_state_for_room returns the
                            # state *before* p.
                            remote_event = yield self.federation_client.get_pdu(
                                [origin], p, room_version, outlier=True
                            )

                            if remote_event is None:
                                raise Exception(
                                    "Unable to get missing prev_event %s" % (p,)
                                )

                            if remote_event.is_state():
                                remote_state.append(remote_event)

                            # XXX hrm I'm not convinced that duplicate events will compare
                            # for equality, so I'm not sure this does what the author
                            # hoped.
                            auth_chains.update(got_auth_chain)

>>>>>>> be294d6f
                            remote_state_map = {
                                (x.type, x.state_key): x.event_id for x in remote_state
                            }
                            state_maps.append(remote_state_map)

                            for x in remote_state:
                                event_map[x.event_id] = x

                    room_version = await self.store.get_room_version(room_id)
                    state_map = await resolve_events_with_store(
                        room_id,
                        room_version,
                        state_maps,
                        event_map,
                        state_res_store=StateResolutionStore(self.store),
                    )

                    # We need to give _process_received_pdu the actual state events
                    # rather than event ids, so generate that now.

                    # First though we need to fetch all the events that are in
                    # state_map, so we can build up the state below.
                    evs = await self.store.get_events(
                        list(state_map.values()),
                        get_prev_content=False,
                        redact_behaviour=EventRedactBehaviour.AS_IS,
                    )
                    event_map.update(evs)

                    state = [event_map[e] for e in six.itervalues(state_map)]
                except Exception:
                    logger.warning(
                        "[%s %s] Error attempting to resolve state at missing "
                        "prev_events",
                        room_id,
                        event_id,
                        exc_info=True,
                    )
                    raise FederationError(
                        "ERROR",
                        403,
                        "We can't get valid state history.",
                        affected=event_id,
                    )

        await self._process_received_pdu(origin, pdu, state=state)

    async def _get_missing_events_for_pdu(self, origin, pdu, prevs, min_depth):
        """
        Args:
            origin (str): Origin of the pdu. Will be called to get the missing events
            pdu: received pdu
            prevs (set(str)): List of event ids which we are missing
            min_depth (int): Minimum depth of events to return.
        """

        room_id = pdu.room_id
        event_id = pdu.event_id

        seen = await self.store.have_seen_events(prevs)

        if not prevs - seen:
            return

        latest = await self.store.get_latest_event_ids_in_room(room_id)

        # We add the prev events that we have seen to the latest
        # list to ensure the remote server doesn't give them to us
        latest = set(latest)
        latest |= seen

        logger.info(
            "[%s %s]: Requesting missing events between %s and %s",
            room_id,
            event_id,
            shortstr(latest),
            event_id,
        )

        # XXX: we set timeout to 10s to help workaround
        # https://github.com/matrix-org/synapse/issues/1733.
        # The reason is to avoid holding the linearizer lock
        # whilst processing inbound /send transactions, causing
        # FDs to stack up and block other inbound transactions
        # which empirically can currently take up to 30 minutes.
        #
        # N.B. this explicitly disables retry attempts.
        #
        # N.B. this also increases our chances of falling back to
        # fetching fresh state for the room if the missing event
        # can't be found, which slightly reduces our security.
        # it may also increase our DAG extremity count for the room,
        # causing additional state resolution?  See #1760.
        # However, fetching state doesn't hold the linearizer lock
        # apparently.
        #
        # see https://github.com/matrix-org/synapse/pull/1744
        #
        # ----
        #
        # Update richvdh 2018/09/18: There are a number of problems with timing this
        # request out agressively on the client side:
        #
        # - it plays badly with the server-side rate-limiter, which starts tarpitting you
        #   if you send too many requests at once, so you end up with the server carefully
        #   working through the backlog of your requests, which you have already timed
        #   out.
        #
        # - for this request in particular, we now (as of
        #   https://github.com/matrix-org/synapse/pull/3456) reject any PDUs where the
        #   server can't produce a plausible-looking set of prev_events - so we becone
        #   much more likely to reject the event.
        #
        # - contrary to what it says above, we do *not* fall back to fetching fresh state
        #   for the room if get_missing_events times out. Rather, we give up processing
        #   the PDU whose prevs we are missing, which then makes it much more likely that
        #   we'll end up back here for the *next* PDU in the list, which exacerbates the
        #   problem.
        #
        # - the agressive 10s timeout was introduced to deal with incoming federation
        #   requests taking 8 hours to process. It's not entirely clear why that was going
        #   on; certainly there were other issues causing traffic storms which are now
        #   resolved, and I think in any case we may be more sensible about our locking
        #   now. We're *certainly* more sensible about our logging.
        #
        # All that said: Let's try increasing the timout to 60s and see what happens.

        try:
            missing_events = await self.federation_client.get_missing_events(
                origin,
                room_id,
                earliest_events_ids=list(latest),
                latest_events=[pdu],
                limit=10,
                min_depth=min_depth,
                timeout=60000,
            )
        except RequestSendFailed as e:
            # We failed to get the missing events, but since we need to handle
            # the case of `get_missing_events` not returning the necessary
            # events anyway, it is safe to simply log the error and continue.
            logger.warning(
                "[%s %s]: Failed to get prev_events: %s", room_id, event_id, e
            )
            return

        logger.info(
            "[%s %s]: Got %d prev_events: %s",
            room_id,
            event_id,
            len(missing_events),
            shortstr(missing_events),
        )

        # We want to sort these by depth so we process them and
        # tell clients about them in order.
        missing_events.sort(key=lambda x: x.depth)

        for ev in missing_events:
            logger.info(
                "[%s %s] Handling received prev_event %s",
                room_id,
                event_id,
                ev.event_id,
            )
            with nested_logging_context(ev.event_id):
                try:
                    await self.on_receive_pdu(origin, ev, sent_to_us_directly=False)
                except FederationError as e:
                    if e.code == 403:
                        logger.warning(
                            "[%s %s] Received prev_event %s failed history check.",
                            room_id,
                            event_id,
                            ev.event_id,
                        )
                    else:
                        raise

<<<<<<< HEAD
    async def _get_state_for_room(
        self,
        destination: str,
        room_id: str,
        event_id: str,
        include_event_in_state: bool = False,
    ) -> Tuple[List[EventBase], List[EventBase]]:
        """Requests all of the room state at a given event from a remote homeserver.

        Args:
            destination: The remote homeserver to query for the state.
            room_id: The id of the room we're interested in.
            event_id: The id of the event we want the state at.
            include_event_in_state: if true, the event itself will be included in the
                returned state event list.

        Returns:
            A list of events in the state, possibly including the event itself, and
            a list of events in the auth chain for the given event.
=======
    @defer.inlineCallbacks
    @log_function
    def _get_state_for_room(self, destination, room_id, event_id):
        """Requests all of the room state at a given event from a remote homeserver.

        Args:
            destination (str): The remote homeserver to query for the state.
            room_id (str): The id of the room we're interested in.
            event_id (str): The id of the event we want the state at.

        Returns:
            Deferred[Tuple[List[EventBase], List[EventBase]]]:
                A list of events in the state, and a list of events in the auth chain
                for the given event.
        """
        (
            state_event_ids,
            auth_event_ids,
        ) = yield self.federation_client.get_room_state_ids(
            destination, room_id, event_id=event_id
        )

        desired_events = set(state_event_ids + auth_event_ids)
        event_map = yield self._get_events_from_store_or_dest(
            destination, room_id, desired_events
        )

        failed_to_fetch = desired_events - event_map.keys()
        if failed_to_fetch:
            logger.warning(
                "Failed to fetch missing state/auth events for %s: %s",
                room_id,
                failed_to_fetch,
            )

        pdus = [event_map[e_id] for e_id in state_event_ids if e_id in event_map]
        auth_chain = [event_map[e_id] for e_id in auth_event_ids if e_id in event_map]

        auth_chain.sort(key=lambda e: e.depth)

        return pdus, auth_chain

    @defer.inlineCallbacks
    def _get_events_from_store_or_dest(self, destination, room_id, event_ids):
        """Fetch events from a remote destination, checking if we already have them.

        Args:
            destination (str)
            room_id (str)
            event_ids (Iterable[str])

        Returns:
            Deferred[dict[str, EventBase]]: A deferred resolving to a map
            from event_id to event
        """
        fetched_events = yield self.store.get_events(event_ids, allow_rejected=True)

        missing_events = set(event_ids) - fetched_events.keys()

        if not missing_events:
            return fetched_events

        logger.debug(
            "Fetching unknown state/auth events %s for room %s",
            missing_events,
            event_ids,
        )

        room_version = yield self.store.get_room_version(room_id)

        # XXX 20 requests at once? really?
        for batch in batch_iter(missing_events, 20):
            deferreds = [
                run_in_background(
                    self.federation_client.get_pdu,
                    destinations=[destination],
                    event_id=e_id,
                    room_version=room_version,
                )
                for e_id in batch
            ]

            res = yield make_deferred_yieldable(
                defer.DeferredList(deferreds, consumeErrors=True)
            )
            for success, result in res:
                if success and result:
                    fetched_events[result.event_id] = result

        return fetched_events

    @defer.inlineCallbacks
    def _process_received_pdu(self, origin, event, state, auth_chain):
        """ Called when we have a new pdu. We need to do auth checks and put it
        through the StateHandler.
>>>>>>> be294d6f
        """
        (
            state_event_ids,
            auth_event_ids,
        ) = await self.federation_client.get_room_state_ids(
            destination, room_id, event_id=event_id
        )

        desired_events = set(state_event_ids + auth_event_ids)

        if include_event_in_state:
            desired_events.add(event_id)

        event_map = await self._get_events_from_store_or_dest(
            destination, room_id, desired_events
        )

        failed_to_fetch = desired_events - event_map.keys()
        if failed_to_fetch:
            logger.warning(
                "Failed to fetch missing state/auth events for %s %s",
                event_id,
                failed_to_fetch,
            )

        remote_state = [
            event_map[e_id] for e_id in state_event_ids if e_id in event_map
        ]

        if include_event_in_state:
            remote_event = event_map.get(event_id)
            if not remote_event:
                raise Exception("Unable to get missing prev_event %s" % (event_id,))
            if remote_event.is_state() and remote_event.rejected_reason is None:
                remote_state.append(remote_event)

        auth_chain = [event_map[e_id] for e_id in auth_event_ids if e_id in event_map]
        auth_chain.sort(key=lambda e: e.depth)

        return remote_state, auth_chain

    async def _get_events_from_store_or_dest(
        self, destination: str, room_id: str, event_ids: Iterable[str]
    ) -> Dict[str, EventBase]:
        """Fetch events from a remote destination, checking if we already have them.

        Persists any events we don't already have as outliers.

        If we fail to fetch any of the events, a warning will be logged, and the event
        will be omitted from the result. Likewise, any events which turn out not to
        be in the given room.

        Returns:
            map from event_id to event
        """
        fetched_events = await self.store.get_events(event_ids, allow_rejected=True)

        missing_events = set(event_ids) - fetched_events.keys()

        if missing_events:
            logger.debug(
                "Fetching unknown state/auth events %s for room %s",
                missing_events,
                room_id,
            )

            await self._get_events_and_persist(
                destination=destination, room_id=room_id, events=missing_events
            )

            # we need to make sure we re-load from the database to get the rejected
            # state correct.
            fetched_events.update(
                (await self.store.get_events(missing_events, allow_rejected=True))
            )

        # check for events which were in the wrong room.
        #
        # this can happen if a remote server claims that the state or
        # auth_events at an event in room A are actually events in room B

        bad_events = list(
            (event_id, event.room_id)
            for event_id, event in fetched_events.items()
            if event.room_id != room_id
        )

        for bad_event_id, bad_room_id in bad_events:
            # This is a bogus situation, but since we may only discover it a long time
            # after it happened, we try our best to carry on, by just omitting the
            # bad events from the returned auth/state set.
            logger.warning(
                "Remote server %s claims event %s in room %s is an auth/state "
                "event in room %s",
                destination,
                bad_event_id,
                bad_room_id,
                room_id,
            )
            del fetched_events[bad_event_id]

        return fetched_events

    async def _process_received_pdu(
        self, origin: str, event: EventBase, state: Optional[Iterable[EventBase]],
    ):
        """ Called when we have a new pdu. We need to do auth checks and put it
        through the StateHandler.

        Args:
            origin: server sending the event

            event: event to be persisted

            state: Normally None, but if we are handling a gap in the graph
                (ie, we are missing one or more prev_events), the resolved state at the
                event
        """
        room_id = event.room_id
        event_id = event.event_id

        logger.debug("[%s %s] Processing event: %s", room_id, event_id, event)

        try:
            context = await self._handle_new_event(origin, event, state=state)
        except AuthError as e:
            raise FederationError("ERROR", e.code, e.msg, affected=event.event_id)

        room = await self.store.get_room(room_id)

        if not room:
            try:
                await self.store.store_room(
                    room_id=room_id, room_creator_user_id="", is_public=False
                )
            except StoreError:
                logger.exception("Failed to store room.")

        if event.type == EventTypes.Member:
            if event.membership == Membership.JOIN:
                # Only fire user_joined_room if the user has acutally
                # joined the room. Don't bother if the user is just
                # changing their profile info.
                newly_joined = True

                prev_state_ids = await context.get_prev_state_ids(self.store)

                prev_state_id = prev_state_ids.get((event.type, event.state_key))
                if prev_state_id:
                    prev_state = await self.store.get_event(
                        prev_state_id, allow_none=True
                    )
                    if prev_state and prev_state.membership == Membership.JOIN:
                        newly_joined = False

                if newly_joined:
                    user = UserID.from_string(event.state_key)
                    await self.user_joined_room(user, room_id)

    @log_function
    async def backfill(self, dest, room_id, limit, extremities):
        """ Trigger a backfill request to `dest` for the given `room_id`

        This will attempt to get more events from the remote. If the other side
        has no new events to offer, this will return an empty list.

        As the events are received, we check their signatures, and also do some
        sanity-checking on them. If any of the backfilled events are invalid,
        this method throws a SynapseError.

        TODO: make this more useful to distinguish failures of the remote
        server from invalid events (there is probably no point in trying to
        re-fetch invalid events from every other HS in the room.)
        """
        if dest == self.server_name:
            raise SynapseError(400, "Can't backfill from self.")

        events = await self.federation_client.backfill(
            dest, room_id, limit=limit, extremities=extremities
        )

        # ideally we'd sanity check the events here for excess prev_events etc,
        # but it's hard to reject events at this point without completely
        # breaking backfill in the same way that it is currently broken by
        # events whose signature we cannot verify (#3121).
        #
        # So for now we accept the events anyway. #3124 tracks this.
        #
        # for ev in events:
        #     self._sanity_check_event(ev)

        # Don't bother processing events we already have.
        seen_events = await self.store.have_events_in_timeline(
            set(e.event_id for e in events)
        )

        events = [e for e in events if e.event_id not in seen_events]

        if not events:
            return []

        event_map = {e.event_id: e for e in events}

        event_ids = set(e.event_id for e in events)

        # build a list of events whose prev_events weren't in the batch.
        # (XXX: this will include events whose prev_events we already have; that doesn't
        # sound right?)
        edges = [ev.event_id for ev in events if set(ev.prev_event_ids()) - event_ids]

        logger.info("backfill: Got %d events with %d edges", len(events), len(edges))

        # For each edge get the current state.

        auth_events = {}
        state_events = {}
        events_to_state = {}
        for e_id in edges:
<<<<<<< HEAD
            state, auth = await self._get_state_for_room(
=======
            state, auth = yield self._get_state_for_room(
>>>>>>> be294d6f
                destination=dest, room_id=room_id, event_id=e_id
            )
            auth_events.update({a.event_id: a for a in auth})
            auth_events.update({s.event_id: s for s in state})
            state_events.update({s.event_id: s for s in state})
            events_to_state[e_id] = state

        required_auth = set(
            a_id
            for event in events
            + list(state_events.values())
            + list(auth_events.values())
            for a_id in event.auth_event_ids()
        )
        auth_events.update(
            {e_id: event_map[e_id] for e_id in required_auth if e_id in event_map}
        )

        ev_infos = []

        # Step 1: persist the events in the chunk we fetched state for (i.e.
        # the backwards extremities), with custom auth events and state
        for e_id in events_to_state:
            # For paranoia we ensure that these events are marked as
            # non-outliers
            ev = event_map[e_id]
            assert not ev.internal_metadata.is_outlier()

            ev_infos.append(
                _NewEventInfo(
                    event=ev,
                    state=events_to_state[e_id],
                    auth_events={
                        (
                            auth_events[a_id].type,
                            auth_events[a_id].state_key,
                        ): auth_events[a_id]
                        for a_id in ev.auth_event_ids()
                        if a_id in auth_events
                    },
                )
            )

        await self._handle_new_events(dest, ev_infos, backfilled=True)

        # Step 2: Persist the rest of the events in the chunk one by one
        events.sort(key=lambda e: e.depth)

        for event in events:
            if event in events_to_state:
                continue

            # For paranoia we ensure that these events are marked as
            # non-outliers
            assert not event.internal_metadata.is_outlier()

            # We store these one at a time since each event depends on the
            # previous to work out the state.
            # TODO: We can probably do something more clever here.
            await self._handle_new_event(dest, event, backfilled=True)

        return events

    async def maybe_backfill(self, room_id, current_depth):
        """Checks the database to see if we should backfill before paginating,
        and if so do.
        """
        extremities = await self.store.get_oldest_events_with_depth_in_room(room_id)

        if not extremities:
            logger.debug("Not backfilling as no extremeties found.")
            return

        # We only want to paginate if we can actually see the events we'll get,
        # as otherwise we'll just spend a lot of resources to get redacted
        # events.
        #
        # We do this by filtering all the backwards extremities and seeing if
        # any remain. Given we don't have the extremity events themselves, we
        # need to actually check the events that reference them.
        #
        # *Note*: the spec wants us to keep backfilling until we reach the start
        # of the room in case we are allowed to see some of the history. However
        # in practice that causes more issues than its worth, as a) its
        # relatively rare for there to be any visible history and b) even when
        # there is its often sufficiently long ago that clients would stop
        # attempting to paginate before backfill reached the visible history.
        #
        # TODO: If we do do a backfill then we should filter the backwards
        #   extremities to only include those that point to visible portions of
        #   history.
        #
        # TODO: Correctly handle the case where we are allowed to see the
        #   forward event but not the backward extremity, e.g. in the case of
        #   initial join of the server where we are allowed to see the join
        #   event but not anything before it. This would require looking at the
        #   state *before* the event, ignoring the special casing certain event
        #   types have.

        forward_events = await self.store.get_successor_events(list(extremities))

        extremities_events = await self.store.get_events(
            forward_events,
            redact_behaviour=EventRedactBehaviour.AS_IS,
            get_prev_content=False,
        )

        # We set `check_history_visibility_only` as we might otherwise get false
        # positives from users having been erased.
        filtered_extremities = await filter_events_for_server(
            self.storage,
            self.server_name,
            list(extremities_events.values()),
            redact=False,
            check_history_visibility_only=True,
        )

        if not filtered_extremities:
            return False

        # Check if we reached a point where we should start backfilling.
        sorted_extremeties_tuple = sorted(extremities.items(), key=lambda e: -int(e[1]))
        max_depth = sorted_extremeties_tuple[0][1]

        # We don't want to specify too many extremities as it causes the backfill
        # request URI to be too long.
        extremities = dict(sorted_extremeties_tuple[:5])

        if current_depth > max_depth:
            logger.debug(
                "Not backfilling as we don't need to. %d < %d", max_depth, current_depth
            )
            return

        # Now we need to decide which hosts to hit first.

        # First we try hosts that are already in the room
        # TODO: HEURISTIC ALERT.

        curr_state = await self.state_handler.get_current_state(room_id)

        def get_domains_from_state(state):
            """Get joined domains from state

            Args:
                state (dict[tuple, FrozenEvent]): State map from type/state
                    key to event.

            Returns:
                list[tuple[str, int]]: Returns a list of servers with the
                lowest depth of their joins. Sorted by lowest depth first.
            """
            joined_users = [
                (state_key, int(event.depth))
                for (e_type, state_key), event in iteritems(state)
                if e_type == EventTypes.Member and event.membership == Membership.JOIN
            ]

            joined_domains = {}
            for u, d in joined_users:
                try:
                    dom = get_domain_from_id(u)
                    old_d = joined_domains.get(dom)
                    if old_d:
                        joined_domains[dom] = min(d, old_d)
                    else:
                        joined_domains[dom] = d
                except Exception:
                    pass

            return sorted(joined_domains.items(), key=lambda d: d[1])

        curr_domains = get_domains_from_state(curr_state)

        likely_domains = [
            domain for domain, depth in curr_domains if domain != self.server_name
        ]

        async def try_backfill(domains):
            # TODO: Should we try multiple of these at a time?
            for dom in domains:
                try:
                    await self.backfill(
                        dom, room_id, limit=100, extremities=extremities
                    )
                    # If this succeeded then we probably already have the
                    # appropriate stuff.
                    # TODO: We can probably do something more intelligent here.
                    return True
                except SynapseError as e:
                    logger.info("Failed to backfill from %s because %s", dom, e)
                    continue
                except CodeMessageException as e:
                    if 400 <= e.code < 500:
                        raise

                    logger.info("Failed to backfill from %s because %s", dom, e)
                    continue
                except NotRetryingDestination as e:
                    logger.info(str(e))
                    continue
                except RequestSendFailed as e:
                    logger.info("Falied to get backfill from %s because %s", dom, e)
                    continue
                except FederationDeniedError as e:
                    logger.info(e)
                    continue
                except Exception as e:
                    logger.exception("Failed to backfill from %s because %s", dom, e)
                    continue

            return False

        success = await try_backfill(likely_domains)
        if success:
            return True

        # Huh, well *those* domains didn't work out. Lets try some domains
        # from the time.

        tried_domains = set(likely_domains)
        tried_domains.add(self.server_name)

        event_ids = list(extremities.keys())

        logger.debug("calling resolve_state_groups in _maybe_backfill")
        resolve = preserve_fn(self.state_handler.resolve_state_groups_for_events)
        states = await make_deferred_yieldable(
            defer.gatherResults(
                [resolve(room_id, [e]) for e in event_ids], consumeErrors=True
            )
        )

        # dict[str, dict[tuple, str]], a map from event_id to state map of
        # event_ids.
        states = dict(zip(event_ids, [s.state for s in states]))

        state_map = await self.store.get_events(
            [e_id for ids in itervalues(states) for e_id in itervalues(ids)],
            get_prev_content=False,
        )
        states = {
            key: {
                k: state_map[e_id]
                for k, e_id in iteritems(state_dict)
                if e_id in state_map
            }
            for key, state_dict in iteritems(states)
        }

        for e_id, _ in sorted_extremeties_tuple:
            likely_domains = get_domains_from_state(states[e_id])

            success = await try_backfill(
                [dom for dom, _ in likely_domains if dom not in tried_domains]
            )
            if success:
                return True

            tried_domains.update(dom for dom, _ in likely_domains)

        return False

    async def _get_events_and_persist(
        self, destination: str, room_id: str, events: Iterable[str]
    ):
        """Fetch the given events from a server, and persist them as outliers.

        Logs a warning if we can't find the given event.
        """

        room_version = await self.store.get_room_version(room_id)

        event_infos = []

        async def get_event(event_id: str):
            with nested_logging_context(event_id):
                try:
                    event = await self.federation_client.get_pdu(
                        [destination], event_id, room_version, outlier=True,
                    )
                    if event is None:
                        logger.warning(
                            "Server %s didn't return event %s", destination, event_id,
                        )
                        return

                    # recursively fetch the auth events for this event
                    auth_events = await self._get_events_from_store_or_dest(
                        destination, room_id, event.auth_event_ids()
                    )
                    auth = {}
                    for auth_event_id in event.auth_event_ids():
                        ae = auth_events.get(auth_event_id)
                        if ae:
                            auth[(ae.type, ae.state_key)] = ae

                    event_infos.append(_NewEventInfo(event, None, auth))

                except Exception as e:
                    logger.warning(
                        "Error fetching missing state/auth event %s: %s %s",
                        event_id,
                        type(e),
                        e,
                    )

        await concurrently_execute(get_event, events, 5)

        await self._handle_new_events(
            destination, event_infos,
        )

    def _sanity_check_event(self, ev):
        """
        Do some early sanity checks of a received event

        In particular, checks it doesn't have an excessive number of
        prev_events or auth_events, which could cause a huge state resolution
        or cascade of event fetches.

        Args:
            ev (synapse.events.EventBase): event to be checked

        Returns: None

        Raises:
            SynapseError if the event does not pass muster
        """
        if len(ev.prev_event_ids()) > 20:
            logger.warning(
                "Rejecting event %s which has %i prev_events",
                ev.event_id,
                len(ev.prev_event_ids()),
            )
            raise SynapseError(http_client.BAD_REQUEST, "Too many prev_events")

        if len(ev.auth_event_ids()) > 10:
            logger.warning(
                "Rejecting event %s which has %i auth_events",
                ev.event_id,
                len(ev.auth_event_ids()),
            )
            raise SynapseError(http_client.BAD_REQUEST, "Too many auth_events")

    @defer.inlineCallbacks
    def send_invite(self, target_host, event):
        """ Sends the invite to the remote server for signing.

        Invites must be signed by the invitee's server before distribution.
        """
        pdu = yield self.federation_client.send_invite(
            destination=target_host,
            room_id=event.room_id,
            event_id=event.event_id,
            pdu=event,
        )

        return pdu

    @defer.inlineCallbacks
    def on_event_auth(self, event_id):
        event = yield self.store.get_event(event_id)
        auth = yield self.store.get_auth_chain(
            [auth_id for auth_id in event.auth_event_ids()], include_given=True
        )
        return [e for e in auth]

    @log_function
    @defer.inlineCallbacks
    def do_invite_join(self, target_hosts, room_id, joinee, content):
        """ Attempts to join the `joinee` to the room `room_id` via the
        servers contained in `target_hosts`.

        This first triggers a /make_join/ request that returns a partial
        event that we can fill out and sign. This is then sent to the
        remote server via /send_join/ which responds with the state at that
        event and the auth_chains.

        We suspend processing of any received events from this room until we
        have finished processing the join.

        Args:
            target_hosts (Iterable[str]): List of servers to attempt to join the room with.

            room_id (str): The ID of the room to join.

            joinee (str): The User ID of the joining user.

            content (dict): The event content to use for the join event.
        """
        logger.debug("Joining %s to %s", joinee, room_id)

        origin, event, event_format_version = yield self._make_and_verify_event(
            target_hosts,
            room_id,
            joinee,
            "join",
            content,
            params={"ver": KNOWN_ROOM_VERSIONS},
        )

        # This shouldn't happen, because the RoomMemberHandler has a
        # linearizer lock which only allows one operation per user per room
        # at a time - so this is just paranoia.
        assert room_id not in self.room_queues

        self.room_queues[room_id] = []

        yield self._clean_room_for_join(room_id)

        handled_events = set()

        try:
            # Try the host we successfully got a response to /make_join/
            # request first.
            try:
                target_hosts.remove(origin)
                target_hosts.insert(0, origin)
            except ValueError:
                pass
            ret = yield self.federation_client.send_join(
                target_hosts, event, event_format_version
            )

            origin = ret["origin"]
            state = ret["state"]
            auth_chain = ret["auth_chain"]
            auth_chain.sort(key=lambda e: e.depth)

            handled_events.update([s.event_id for s in state])
            handled_events.update([a.event_id for a in auth_chain])
            handled_events.add(event.event_id)

            logger.debug("do_invite_join auth_chain: %s", auth_chain)
            logger.debug("do_invite_join state: %s", state)

            logger.debug("do_invite_join event: %s", event)

            try:
                yield self.store.store_room(
                    room_id=room_id, room_creator_user_id="", is_public=False
                )
            except Exception:
                # FIXME
                pass

            yield self._persist_auth_tree(origin, auth_chain, state, event)

            # Check whether this room is the result of an upgrade of a room we already know
            # about. If so, migrate over user information
            predecessor = yield self.store.get_room_predecessor(room_id)
            if not predecessor or not isinstance(predecessor.get("room_id"), str):
                return
            old_room_id = predecessor["room_id"]
            logger.debug(
                "Found predecessor for %s during remote join: %s", room_id, old_room_id
            )

            # We retrieve the room member handler here as to not cause a cyclic dependency
            member_handler = self.hs.get_room_member_handler()
            yield member_handler.transfer_room_state_on_room_upgrade(
                old_room_id, room_id
            )

            logger.debug("Finished joining %s to %s", joinee, room_id)
        finally:
            room_queue = self.room_queues[room_id]
            del self.room_queues[room_id]

            # we don't need to wait for the queued events to be processed -
            # it's just a best-effort thing at this point. We do want to do
            # them roughly in order, though, otherwise we'll end up making
            # lots of requests for missing prev_events which we do actually
            # have. Hence we fire off the deferred, but don't wait for it.

            run_in_background(self._handle_queued_pdus, room_queue)

        return True

    async def _handle_queued_pdus(self, room_queue):
        """Process PDUs which got queued up while we were busy send_joining.

        Args:
            room_queue (list[FrozenEvent, str]): list of PDUs to be processed
                and the servers that sent them
        """
        for p, origin in room_queue:
            try:
                logger.info(
                    "Processing queued PDU %s which was received "
                    "while we were joining %s",
                    p.event_id,
                    p.room_id,
                )
                with nested_logging_context(p.event_id):
                    await self.on_receive_pdu(origin, p, sent_to_us_directly=True)
            except Exception as e:
                logger.warning(
                    "Error handling queued PDU %s from %s: %s", p.event_id, origin, e
                )

    @defer.inlineCallbacks
    @log_function
    def on_make_join_request(self, origin, room_id, user_id):
        """ We've received a /make_join/ request, so we create a partial
        join event for the room and return that. We do *not* persist or
        process it until the other server has signed it and sent it back.

        Args:
            origin (str): The (verified) server name of the requesting server.
            room_id (str): Room to create join event in
            user_id (str): The user to create the join for

        Returns:
            Deferred[FrozenEvent]
        """
        if get_domain_from_id(user_id) != origin:
            logger.info(
                "Got /make_join request for user %r from different origin %s, ignoring",
                user_id,
                origin,
            )
            raise SynapseError(403, "User not from origin", Codes.FORBIDDEN)

        event_content = {"membership": Membership.JOIN}

        room_version = yield self.store.get_room_version(room_id)

        builder = self.event_builder_factory.new(
            room_version,
            {
                "type": EventTypes.Member,
                "content": event_content,
                "room_id": room_id,
                "sender": user_id,
                "state_key": user_id,
            },
        )

        try:
            event, context = yield self.event_creation_handler.create_new_client_event(
                builder=builder
            )
        except AuthError as e:
            logger.warning("Failed to create join to %s because %s", room_id, e)
            raise e

        event_allowed = yield self.third_party_event_rules.check_event_allowed(
            event, context
        )
        if not event_allowed:
            logger.info("Creation of join %s forbidden by third-party rules", event)
            raise SynapseError(
                403, "This event is not allowed in this context", Codes.FORBIDDEN
            )

        # The remote hasn't signed it yet, obviously. We'll do the full checks
        # when we get the event back in `on_send_join_request`
        yield self.auth.check_from_context(
            room_version, event, context, do_sig_check=False
        )

        return event

    @defer.inlineCallbacks
    @log_function
    def on_send_join_request(self, origin, pdu):
        """ We have received a join event for a room. Fully process it and
        respond with the current state and auth chains.
        """
        event = pdu

        logger.debug(
            "on_send_join_request from %s: Got event: %s, signatures: %s",
            origin,
            event.event_id,
            event.signatures,
        )

        if get_domain_from_id(event.sender) != origin:
            logger.info(
                "Got /send_join request for user %r from different origin %s",
                event.sender,
                origin,
            )
            raise SynapseError(403, "User not from origin", Codes.FORBIDDEN)

        event.internal_metadata.outlier = False
        # Send this event on behalf of the origin server.
        #
        # The reasons we have the destination server rather than the origin
        # server send it are slightly mysterious: the origin server should have
        # all the neccessary state once it gets the response to the send_join,
        # so it could send the event itself if it wanted to. It may be that
        # doing it this way reduces failure modes, or avoids certain attacks
        # where a new server selectively tells a subset of the federation that
        # it has joined.
        #
        # The fact is that, as of the current writing, Synapse doesn't send out
        # the join event over federation after joining, and changing it now
        # would introduce the danger of backwards-compatibility problems.
        event.internal_metadata.send_on_behalf_of = origin

        context = yield self._handle_new_event(origin, event)

        event_allowed = yield self.third_party_event_rules.check_event_allowed(
            event, context
        )
        if not event_allowed:
            logger.info("Sending of join %s forbidden by third-party rules", event)
            raise SynapseError(
                403, "This event is not allowed in this context", Codes.FORBIDDEN
            )

        logger.debug(
            "on_send_join_request: After _handle_new_event: %s, sigs: %s",
            event.event_id,
            event.signatures,
        )

        if event.type == EventTypes.Member:
            if event.content["membership"] == Membership.JOIN:
                user = UserID.from_string(event.state_key)
                yield self.user_joined_room(user, event.room_id)

        prev_state_ids = yield context.get_prev_state_ids(self.store)

        state_ids = list(prev_state_ids.values())
        auth_chain = yield self.store.get_auth_chain(state_ids)

        state = yield self.store.get_events(list(prev_state_ids.values()))

        return {"state": list(state.values()), "auth_chain": auth_chain}

    @defer.inlineCallbacks
    def on_invite_request(self, origin, pdu):
        """ We've got an invite event. Process and persist it. Sign it.

        Respond with the now signed event.
        """
        event = pdu

        if event.state_key is None:
            raise SynapseError(400, "The invite event did not have a state key")

        is_blocked = yield self.store.is_room_blocked(event.room_id)
        if is_blocked:
            raise SynapseError(403, "This room has been blocked on this server")

        if self.hs.config.block_non_admin_invites:
            raise SynapseError(403, "This server does not accept room invites")

        is_published = yield self.store.is_room_published(event.room_id)

        if not self.spam_checker.user_may_invite(
            event.sender,
            event.state_key,
            None,
            room_id=event.room_id,
            new_room=False,
            published_room=is_published,
        ):
            raise SynapseError(
                403, "This user is not permitted to send invites to this server/user"
            )

        membership = event.content.get("membership")
        if event.type != EventTypes.Member or membership != Membership.INVITE:
            raise SynapseError(400, "The event was not an m.room.member invite event")

        sender_domain = get_domain_from_id(event.sender)
        if sender_domain != origin:
            raise SynapseError(
                400, "The invite event was not from the server sending it"
            )

        if not self.is_mine_id(event.state_key):
            raise SynapseError(400, "The invite event must be for this server")

        # block any attempts to invite the server notices mxid
        if event.state_key == self._server_notices_mxid:
            raise SynapseError(http_client.FORBIDDEN, "Cannot invite this user")

        event.internal_metadata.outlier = True
        event.internal_metadata.out_of_band_membership = True

        event.signatures.update(
            compute_event_signature(
                event.get_pdu_json(), self.hs.hostname, self.hs.config.signing_key[0]
            )
        )

        context = yield self.state_handler.compute_event_context(event)
        yield self.persist_events_and_notify([(event, context)])

        return event

    @defer.inlineCallbacks
    def do_remotely_reject_invite(self, target_hosts, room_id, user_id, content):
        origin, event, event_format_version = yield self._make_and_verify_event(
            target_hosts, room_id, user_id, "leave", content=content
        )
        # Mark as outlier as we don't have any state for this event; we're not
        # even in the room.
        event.internal_metadata.outlier = True
        event.internal_metadata.out_of_band_membership = True

        # Try the host that we succesfully called /make_leave/ on first for
        # the /send_leave/ request.
        try:
            target_hosts.remove(origin)
            target_hosts.insert(0, origin)
        except ValueError:
            pass

        yield self.federation_client.send_leave(target_hosts, event)

        context = yield self.state_handler.compute_event_context(event)
        yield self.persist_events_and_notify([(event, context)])

        return event

    @defer.inlineCallbacks
    def _make_and_verify_event(
        self, target_hosts, room_id, user_id, membership, content={}, params=None
    ):
        origin, event, format_ver = yield self.federation_client.make_membership_event(
            target_hosts, room_id, user_id, membership, content, params=params
        )

        logger.debug("Got response to make_%s: %s", membership, event)

        # We should assert some things.
        # FIXME: Do this in a nicer way
        assert event.type == EventTypes.Member
        assert event.user_id == user_id
        assert event.state_key == user_id
        assert event.room_id == room_id
        return origin, event, format_ver

    @defer.inlineCallbacks
    @log_function
    def on_make_leave_request(self, origin, room_id, user_id):
        """ We've received a /make_leave/ request, so we create a partial
        leave event for the room and return that. We do *not* persist or
        process it until the other server has signed it and sent it back.

        Args:
            origin (str): The (verified) server name of the requesting server.
            room_id (str): Room to create leave event in
            user_id (str): The user to create the leave for

        Returns:
            Deferred[FrozenEvent]
        """
        if get_domain_from_id(user_id) != origin:
            logger.info(
                "Got /make_leave request for user %r from different origin %s, ignoring",
                user_id,
                origin,
            )
            raise SynapseError(403, "User not from origin", Codes.FORBIDDEN)

        room_version = yield self.store.get_room_version(room_id)
        builder = self.event_builder_factory.new(
            room_version,
            {
                "type": EventTypes.Member,
                "content": {"membership": Membership.LEAVE},
                "room_id": room_id,
                "sender": user_id,
                "state_key": user_id,
            },
        )

        event, context = yield self.event_creation_handler.create_new_client_event(
            builder=builder
        )

        event_allowed = yield self.third_party_event_rules.check_event_allowed(
            event, context
        )
        if not event_allowed:
            logger.warning("Creation of leave %s forbidden by third-party rules", event)
            raise SynapseError(
                403, "This event is not allowed in this context", Codes.FORBIDDEN
            )

        try:
            # The remote hasn't signed it yet, obviously. We'll do the full checks
            # when we get the event back in `on_send_leave_request`
            yield self.auth.check_from_context(
                room_version, event, context, do_sig_check=False
            )
        except AuthError as e:
            logger.warning("Failed to create new leave %r because %s", event, e)
            raise e

        return event

    @defer.inlineCallbacks
    @log_function
    def on_send_leave_request(self, origin, pdu):
        """ We have received a leave event for a room. Fully process it."""
        event = pdu

        logger.debug(
            "on_send_leave_request: Got event: %s, signatures: %s",
            event.event_id,
            event.signatures,
        )

        if get_domain_from_id(event.sender) != origin:
            logger.info(
                "Got /send_leave request for user %r from different origin %s",
                event.sender,
                origin,
            )
            raise SynapseError(403, "User not from origin", Codes.FORBIDDEN)

        event.internal_metadata.outlier = False

        context = yield self._handle_new_event(origin, event)

        event_allowed = yield self.third_party_event_rules.check_event_allowed(
            event, context
        )
        if not event_allowed:
            logger.info("Sending of leave %s forbidden by third-party rules", event)
            raise SynapseError(
                403, "This event is not allowed in this context", Codes.FORBIDDEN
            )

        logger.debug(
            "on_send_leave_request: After _handle_new_event: %s, sigs: %s",
            event.event_id,
            event.signatures,
        )

        return None

    @defer.inlineCallbacks
    def get_state_for_pdu(self, room_id, event_id):
        """Returns the state at the event. i.e. not including said event.
        """

        event = yield self.store.get_event(
            event_id, allow_none=False, check_room_id=room_id
        )

        state_groups = yield self.state_store.get_state_groups(room_id, [event_id])

        if state_groups:
            _, state = list(iteritems(state_groups)).pop()
            results = {(e.type, e.state_key): e for e in state}

            if event.is_state():
                # Get previous state
                if "replaces_state" in event.unsigned:
                    prev_id = event.unsigned["replaces_state"]
                    if prev_id != event.event_id:
                        prev_event = yield self.store.get_event(prev_id)
                        results[(event.type, event.state_key)] = prev_event
                else:
                    del results[(event.type, event.state_key)]

            res = list(results.values())
            return res
        else:
            return []

    @defer.inlineCallbacks
    def get_state_ids_for_pdu(self, room_id, event_id):
        """Returns the state at the event. i.e. not including said event.
        """
        event = yield self.store.get_event(
            event_id, allow_none=False, check_room_id=room_id
        )

        state_groups = yield self.state_store.get_state_groups_ids(room_id, [event_id])

        if state_groups:
            _, state = list(state_groups.items()).pop()
            results = state

            if event.is_state():
                # Get previous state
                if "replaces_state" in event.unsigned:
                    prev_id = event.unsigned["replaces_state"]
                    if prev_id != event.event_id:
                        results[(event.type, event.state_key)] = prev_id
                else:
                    results.pop((event.type, event.state_key), None)

            return list(results.values())
        else:
            return []

    @defer.inlineCallbacks
    @log_function
    def on_backfill_request(self, origin, room_id, pdu_list, limit):
        in_room = yield self.auth.check_host_in_room(room_id, origin)
        if not in_room:
            raise AuthError(403, "Host not in room.")

        events = yield self.store.get_backfill_events(room_id, pdu_list, limit)

        events = yield filter_events_for_server(self.storage, origin, events)

        return events

    @defer.inlineCallbacks
    @log_function
    def get_persisted_pdu(self, origin, event_id):
        """Get an event from the database for the given server.

        Args:
            origin [str]: hostname of server which is requesting the event; we
               will check that the server is allowed to see it.
            event_id [str]: id of the event being requested

        Returns:
            Deferred[EventBase|None]: None if we know nothing about the event;
                otherwise the (possibly-redacted) event.

        Raises:
            AuthError if the server is not currently in the room
        """
        event = yield self.store.get_event(
            event_id, allow_none=True, allow_rejected=True
        )

        if event:
            in_room = yield self.auth.check_host_in_room(event.room_id, origin)
            if not in_room:
                raise AuthError(403, "Host not in room.")

            events = yield filter_events_for_server(self.storage, origin, [event])
            event = events[0]
            return event
        else:
            return None

    def get_min_depth_for_context(self, context):
        return self.store.get_min_depth(context)

    @defer.inlineCallbacks
    def _handle_new_event(
        self, origin, event, state=None, auth_events=None, backfilled=False
    ):
        context = yield self._prep_event(
            origin, event, state=state, auth_events=auth_events, backfilled=backfilled
        )

        # reraise does not allow inlineCallbacks to preserve the stacktrace, so we
        # hack around with a try/finally instead.
        success = False
        try:
            if (
                not event.internal_metadata.is_outlier()
                and not backfilled
                and not context.rejected
            ):
                yield self.action_generator.handle_push_actions_for_event(
                    event, context
                )

            yield self.persist_events_and_notify(
                [(event, context)], backfilled=backfilled
            )
            success = True
        finally:
            if not success:
                run_in_background(
                    self.store.remove_push_actions_from_staging, event.event_id
                )

        return context

    @defer.inlineCallbacks
    def _handle_new_events(
        self,
        origin: str,
        event_infos: Iterable[_NewEventInfo],
        backfilled: bool = False,
    ):
        """Creates the appropriate contexts and persists events. The events
        should not depend on one another, e.g. this should be used to persist
        a bunch of outliers, but not a chunk of individual events that depend
        on each other for state calculations.

        Notifies about the events where appropriate.
        """

        @defer.inlineCallbacks
        def prep(ev_info: _NewEventInfo):
            event = ev_info.event
            with nested_logging_context(suffix=event.event_id):
                res = yield self._prep_event(
                    origin,
                    event,
                    state=ev_info.state,
                    auth_events=ev_info.auth_events,
                    backfilled=backfilled,
                )
            return res

        contexts = yield make_deferred_yieldable(
            defer.gatherResults(
                [run_in_background(prep, ev_info) for ev_info in event_infos],
                consumeErrors=True,
            )
        )

        yield self.persist_events_and_notify(
            [
                (ev_info.event, context)
                for ev_info, context in zip(event_infos, contexts)
            ],
            backfilled=backfilled,
        )

    @defer.inlineCallbacks
    def _persist_auth_tree(self, origin, auth_events, state, event):
        """Checks the auth chain is valid (and passes auth checks) for the
        state and event. Then persists the auth chain and state atomically.
        Persists the event separately. Notifies about the persisted events
        where appropriate.

        Will attempt to fetch missing auth events.

        Args:
            origin (str): Where the events came from
            auth_events (list)
            state (list)
            event (Event)

        Returns:
            Deferred
        """
        events_to_context = {}
        for e in itertools.chain(auth_events, state):
            e.internal_metadata.outlier = True
            ctx = yield self.state_handler.compute_event_context(e)
            events_to_context[e.event_id] = ctx

        event_map = {
            e.event_id: e for e in itertools.chain(auth_events, state, [event])
        }

        create_event = None
        for e in auth_events:
            if (e.type, e.state_key) == (EventTypes.Create, ""):
                create_event = e
                break

        if create_event is None:
            # If the state doesn't have a create event then the room is
            # invalid, and it would fail auth checks anyway.
            raise SynapseError(400, "No create event in state")

        room_version = create_event.content.get(
            "room_version", RoomVersions.V1.identifier
        )

        missing_auth_events = set()
        for e in itertools.chain(auth_events, state, [event]):
            for e_id in e.auth_event_ids():
                if e_id not in event_map:
                    missing_auth_events.add(e_id)

        for e_id in missing_auth_events:
            m_ev = yield self.federation_client.get_pdu(
                [origin], e_id, room_version=room_version, outlier=True, timeout=10000
            )
            if m_ev and m_ev.event_id == e_id:
                event_map[e_id] = m_ev
            else:
                logger.info("Failed to find auth event %r", e_id)

        for e in itertools.chain(auth_events, state, [event]):
            auth_for_e = {
                (event_map[e_id].type, event_map[e_id].state_key): event_map[e_id]
                for e_id in e.auth_event_ids()
                if e_id in event_map
            }
            if create_event:
                auth_for_e[(EventTypes.Create, "")] = create_event

            try:
                event_auth.check(room_version, e, auth_events=auth_for_e)
            except SynapseError as err:
                # we may get SynapseErrors here as well as AuthErrors. For
                # instance, there are a couple of (ancient) events in some
                # rooms whose senders do not have the correct sigil; these
                # cause SynapseErrors in auth.check. We don't want to give up
                # the attempt to federate altogether in such cases.

                logger.warning("Rejecting %s because %s", e.event_id, err.msg)

                if e == event:
                    raise
                events_to_context[e.event_id].rejected = RejectedReason.AUTH_ERROR

        yield self.persist_events_and_notify(
            [
                (e, events_to_context[e.event_id])
                for e in itertools.chain(auth_events, state)
            ]
        )

        new_event_context = yield self.state_handler.compute_event_context(
            event, old_state=state
        )

        yield self.persist_events_and_notify([(event, new_event_context)])

    @defer.inlineCallbacks
    def _prep_event(
        self,
        origin: str,
        event: EventBase,
        state: Optional[Iterable[EventBase]],
        auth_events: Optional[Dict[Tuple[str, str], EventBase]],
        backfilled: bool,
    ):
        """

        Args:
            origin:
            event:
            state:
            auth_events:
            backfilled:

        Returns:
            Deferred, which resolves to synapse.events.snapshot.EventContext
        """
        context = yield self.state_handler.compute_event_context(event, old_state=state)

        if not auth_events:
            prev_state_ids = yield context.get_prev_state_ids(self.store)
            auth_events_ids = yield self.auth.compute_auth_events(
                event, prev_state_ids, for_verification=True
            )
            auth_events = yield self.store.get_events(auth_events_ids)
            auth_events = {(e.type, e.state_key): e for e in auth_events.values()}

        # This is a hack to fix some old rooms where the initial join event
        # didn't reference the create event in its auth events.
        if event.type == EventTypes.Member and not event.auth_event_ids():
            if len(event.prev_event_ids()) == 1 and event.depth < 5:
                c = yield self.store.get_event(
                    event.prev_event_ids()[0], allow_none=True
                )
                if c and c.type == EventTypes.Create:
                    auth_events[(c.type, c.state_key)] = c

        context = yield self.do_auth(origin, event, context, auth_events=auth_events)

        if not context.rejected:
            yield self._check_for_soft_fail(event, state, backfilled)

        if event.type == EventTypes.GuestAccess and not context.rejected:
            yield self.maybe_kick_guest_users(event)

        return context

    @defer.inlineCallbacks
    def _check_for_soft_fail(
        self, event: EventBase, state: Optional[Iterable[EventBase]], backfilled: bool
    ):
        """Checks if we should soft fail the event, if so marks the event as
        such.

        Args:
            event
            state: The state at the event if we don't have all the event's prev events
            backfilled: Whether the event is from backfill

        Returns:
            Deferred
        """
        # For new (non-backfilled and non-outlier) events we check if the event
        # passes auth based on the current state. If it doesn't then we
        # "soft-fail" the event.
        do_soft_fail_check = not backfilled and not event.internal_metadata.is_outlier()
        if do_soft_fail_check:
            extrem_ids = yield self.store.get_latest_event_ids_in_room(event.room_id)

            extrem_ids = set(extrem_ids)
            prev_event_ids = set(event.prev_event_ids())

            if extrem_ids == prev_event_ids:
                # If they're the same then the current state is the same as the
                # state at the event, so no point rechecking auth for soft fail.
                do_soft_fail_check = False

        if do_soft_fail_check:
            room_version = yield self.store.get_room_version(event.room_id)

            # Calculate the "current state".
            if state is not None:
                # If we're explicitly given the state then we won't have all the
                # prev events, and so we have a gap in the graph. In this case
                # we want to be a little careful as we might have been down for
                # a while and have an incorrect view of the current state,
                # however we still want to do checks as gaps are easy to
                # maliciously manufacture.
                #
                # So we use a "current state" that is actually a state
                # resolution across the current forward extremities and the
                # given state at the event. This should correctly handle cases
                # like bans, especially with state res v2.

                state_sets = yield self.state_store.get_state_groups(
                    event.room_id, extrem_ids
                )
                state_sets = list(state_sets.values())
                state_sets.append(state)
                current_state_ids = yield self.state_handler.resolve_events(
                    room_version, state_sets, event
                )
                current_state_ids = {
                    k: e.event_id for k, e in iteritems(current_state_ids)
                }
            else:
                current_state_ids = yield self.state_handler.get_current_state_ids(
                    event.room_id, latest_event_ids=extrem_ids
                )

            logger.debug(
                "Doing soft-fail check for %s: state %s",
                event.event_id,
                current_state_ids,
            )

            # Now check if event pass auth against said current state
            auth_types = auth_types_for_event(event)
            current_state_ids = [
                e for k, e in iteritems(current_state_ids) if k in auth_types
            ]

            current_auth_events = yield self.store.get_events(current_state_ids)
            current_auth_events = {
                (e.type, e.state_key): e for e in current_auth_events.values()
            }

            try:
                event_auth.check(room_version, event, auth_events=current_auth_events)
            except AuthError as e:
                logger.warning("Soft-failing %r because %s", event, e)
                event.internal_metadata.soft_failed = True

    @defer.inlineCallbacks
    def on_query_auth(
        self, origin, event_id, room_id, remote_auth_chain, rejects, missing
    ):
        in_room = yield self.auth.check_host_in_room(room_id, origin)
        if not in_room:
            raise AuthError(403, "Host not in room.")

        event = yield self.store.get_event(
            event_id, allow_none=False, check_room_id=room_id
        )

        # Just go through and process each event in `remote_auth_chain`. We
        # don't want to fall into the trap of `missing` being wrong.
        for e in remote_auth_chain:
            try:
                yield self._handle_new_event(origin, e)
            except AuthError:
                pass

        # Now get the current auth_chain for the event.
        local_auth_chain = yield self.store.get_auth_chain(
            [auth_id for auth_id in event.auth_event_ids()], include_given=True
        )

        # TODO: Check if we would now reject event_id. If so we need to tell
        # everyone.

        ret = yield self.construct_auth_difference(local_auth_chain, remote_auth_chain)

        logger.debug("on_query_auth returning: %s", ret)

        return ret

    @defer.inlineCallbacks
    def on_get_missing_events(
        self, origin, room_id, earliest_events, latest_events, limit
    ):
        in_room = yield self.auth.check_host_in_room(room_id, origin)
        if not in_room:
            raise AuthError(403, "Host not in room.")

        limit = min(limit, 20)

        missing_events = yield self.store.get_missing_events(
            room_id=room_id,
            earliest_events=earliest_events,
            latest_events=latest_events,
            limit=limit,
        )

        missing_events = yield filter_events_for_server(
            self.storage, origin, missing_events
        )

        return missing_events

    @defer.inlineCallbacks
    @log_function
    def do_auth(self, origin, event, context, auth_events):
        """

        Args:
            origin (str):
            event (synapse.events.EventBase):
            context (synapse.events.snapshot.EventContext):
            auth_events (dict[(str, str)->synapse.events.EventBase]):
                Map from (event_type, state_key) to event

                Normally, our calculated auth_events based on the state of the room
                at the event's position in the DAG, though occasionally (eg if the
                event is an outlier), may be the auth events claimed by the remote
                server.

                Also NB that this function adds entries to it.
        Returns:
            defer.Deferred[EventContext]: updated context object
        """
        room_version = yield self.store.get_room_version(event.room_id)

        try:
            context = yield self._update_auth_events_and_context_for_auth(
                origin, event, context, auth_events
            )
        except Exception:
            # We don't really mind if the above fails, so lets not fail
            # processing if it does. However, it really shouldn't fail so
            # let's still log as an exception since we'll still want to fix
            # any bugs.
            logger.exception(
                "Failed to double check auth events for %s with remote. "
                "Ignoring failure and continuing processing of event.",
                event.event_id,
            )

        try:
            event_auth.check(room_version, event, auth_events=auth_events)
        except AuthError as e:
            logger.warning("Failed auth resolution for %r because %s", event, e)
            context.rejected = RejectedReason.AUTH_ERROR

        return context

    @defer.inlineCallbacks
    def _update_auth_events_and_context_for_auth(
        self, origin, event, context, auth_events
    ):
        """Helper for do_auth. See there for docs.

        Checks whether a given event has the expected auth events. If it
        doesn't then we talk to the remote server to compare state to see if
        we can come to a consensus (e.g. if one server missed some valid
        state).

        This attempts to resovle any potential divergence of state between
        servers, but is not essential and so failures should not block further
        processing of the event.

        Args:
            origin (str):
            event (synapse.events.EventBase):
            context (synapse.events.snapshot.EventContext):

            auth_events (dict[(str, str)->synapse.events.EventBase]):
                Map from (event_type, state_key) to event

                Normally, our calculated auth_events based on the state of the room
                at the event's position in the DAG, though occasionally (eg if the
                event is an outlier), may be the auth events claimed by the remote
                server.

                Also NB that this function adds entries to it.

        Returns:
            defer.Deferred[EventContext]: updated context
        """
        event_auth_events = set(event.auth_event_ids())

        # missing_auth is the set of the event's auth_events which we don't yet have
        # in auth_events.
        missing_auth = event_auth_events.difference(
            e.event_id for e in auth_events.values()
        )

        # if we have missing events, we need to fetch those events from somewhere.
        #
        # we start by checking if they are in the store, and then try calling /event_auth/.
        if missing_auth:
            have_events = yield self.store.have_seen_events(missing_auth)
            logger.debug("Events %s are in the store", have_events)
            missing_auth.difference_update(have_events)

        if missing_auth:
            # If we don't have all the auth events, we need to get them.
            logger.info("auth_events contains unknown events: %s", missing_auth)
            try:
                try:
                    remote_auth_chain = yield self.federation_client.get_event_auth(
                        origin, event.room_id, event.event_id
                    )
                except RequestSendFailed as e:
                    # The other side isn't around or doesn't implement the
                    # endpoint, so lets just bail out.
                    logger.info("Failed to get event auth from remote: %s", e)
                    return context

                seen_remotes = yield self.store.have_seen_events(
                    [e.event_id for e in remote_auth_chain]
                )

                for e in remote_auth_chain:
                    if e.event_id in seen_remotes:
                        continue

                    if e.event_id == event.event_id:
                        continue

                    try:
                        auth_ids = e.auth_event_ids()
                        auth = {
                            (e.type, e.state_key): e
                            for e in remote_auth_chain
                            if e.event_id in auth_ids or e.type == EventTypes.Create
                        }
                        e.internal_metadata.outlier = True

                        logger.debug(
                            "do_auth %s missing_auth: %s", event.event_id, e.event_id
                        )
                        yield self._handle_new_event(origin, e, auth_events=auth)

                        if e.event_id in event_auth_events:
                            auth_events[(e.type, e.state_key)] = e
                    except AuthError:
                        pass

            except Exception:
                logger.exception("Failed to get auth chain")

        if event.internal_metadata.is_outlier():
            # XXX: given that, for an outlier, we'll be working with the
            # event's *claimed* auth events rather than those we calculated:
            # (a) is there any point in this test, since different_auth below will
            # obviously be empty
            # (b) alternatively, why don't we do it earlier?
            logger.info("Skipping auth_event fetch for outlier")
            return context

        different_auth = event_auth_events.difference(
            e.event_id for e in auth_events.values()
        )

        if not different_auth:
            return context

        logger.info(
            "auth_events refers to events which are not in our calculated auth "
            "chain: %s",
            different_auth,
        )

        # XXX: currently this checks for redactions but I'm not convinced that is
        # necessary?
        different_events = yield self.store.get_events_as_list(different_auth)

        for d in different_events:
            if d.room_id != event.room_id:
                logger.warning(
                    "Event %s refers to auth_event %s which is in a different room",
                    event.event_id,
                    d.event_id,
                )

                # don't attempt to resolve the claimed auth events against our own
                # in this case: just use our own auth events.
                #
                # XXX: should we reject the event in this case? It feels like we should,
                # but then shouldn't we also do so if we've failed to fetch any of the
                # auth events?
                return context

        # now we state-resolve between our own idea of the auth events, and the remote's
        # idea of them.

        local_state = auth_events.values()
        remote_auth_events = dict(auth_events)
        remote_auth_events.update({(d.type, d.state_key): d for d in different_events})
        remote_state = remote_auth_events.values()

        room_version = yield self.store.get_room_version(event.room_id)
        new_state = yield self.state_handler.resolve_events(
            room_version, (local_state, remote_state), event
        )

        logger.info(
            "After state res: updating auth_events with new state %s",
            {
                (d.type, d.state_key): d.event_id
                for d in new_state.values()
                if auth_events.get((d.type, d.state_key)) != d
            },
        )

        auth_events.update(new_state)

        context = yield self._update_context_for_auth_events(
            event, context, auth_events
        )

        return context

    @defer.inlineCallbacks
    def _update_context_for_auth_events(self, event, context, auth_events):
        """Update the state_ids in an event context after auth event resolution,
        storing the changes as a new state group.

        Args:
            event (Event): The event we're handling the context for

            context (synapse.events.snapshot.EventContext): initial event context

            auth_events (dict[(str, str)->EventBase]): Events to update in the event
                context.

        Returns:
            Deferred[EventContext]: new event context
        """
        # exclude the state key of the new event from the current_state in the context.
        if event.is_state():
            event_key = (event.type, event.state_key)
        else:
            event_key = None
        state_updates = {
            k: a.event_id for k, a in iteritems(auth_events) if k != event_key
        }

        current_state_ids = yield context.get_current_state_ids(self.store)
        current_state_ids = dict(current_state_ids)

        current_state_ids.update(state_updates)

        prev_state_ids = yield context.get_prev_state_ids(self.store)
        prev_state_ids = dict(prev_state_ids)

        prev_state_ids.update({k: a.event_id for k, a in iteritems(auth_events)})

        # create a new state group as a delta from the existing one.
        prev_group = context.state_group
        state_group = yield self.state_store.store_state_group(
            event.event_id,
            event.room_id,
            prev_group=prev_group,
            delta_ids=state_updates,
            current_state_ids=current_state_ids,
        )

        return EventContext.with_state(
            state_group=state_group,
            state_group_before_event=context.state_group_before_event,
            current_state_ids=current_state_ids,
            prev_state_ids=prev_state_ids,
            prev_group=prev_group,
            delta_ids=state_updates,
        )

    @defer.inlineCallbacks
    def construct_auth_difference(self, local_auth, remote_auth):
        """ Given a local and remote auth chain, find the differences. This
        assumes that we have already processed all events in remote_auth

        Params:
            local_auth (list)
            remote_auth (list)

        Returns:
            dict
        """

        logger.debug("construct_auth_difference Start!")

        # TODO: Make sure we are OK with local_auth or remote_auth having more
        # auth events in them than strictly necessary.

        def sort_fun(ev):
            return ev.depth, ev.event_id

        logger.debug("construct_auth_difference after sort_fun!")

        # We find the differences by starting at the "bottom" of each list
        # and iterating up on both lists. The lists are ordered by depth and
        # then event_id, we iterate up both lists until we find the event ids
        # don't match. Then we look at depth/event_id to see which side is
        # missing that event, and iterate only up that list. Repeat.

        remote_list = list(remote_auth)
        remote_list.sort(key=sort_fun)

        local_list = list(local_auth)
        local_list.sort(key=sort_fun)

        local_iter = iter(local_list)
        remote_iter = iter(remote_list)

        logger.debug("construct_auth_difference before get_next!")

        def get_next(it, opt=None):
            try:
                return next(it)
            except Exception:
                return opt

        current_local = get_next(local_iter)
        current_remote = get_next(remote_iter)

        logger.debug("construct_auth_difference before while")

        missing_remotes = []
        missing_locals = []
        while current_local or current_remote:
            if current_remote is None:
                missing_locals.append(current_local)
                current_local = get_next(local_iter)
                continue

            if current_local is None:
                missing_remotes.append(current_remote)
                current_remote = get_next(remote_iter)
                continue

            if current_local.event_id == current_remote.event_id:
                current_local = get_next(local_iter)
                current_remote = get_next(remote_iter)
                continue

            if current_local.depth < current_remote.depth:
                missing_locals.append(current_local)
                current_local = get_next(local_iter)
                continue

            if current_local.depth > current_remote.depth:
                missing_remotes.append(current_remote)
                current_remote = get_next(remote_iter)
                continue

            # They have the same depth, so we fall back to the event_id order
            if current_local.event_id < current_remote.event_id:
                missing_locals.append(current_local)
                current_local = get_next(local_iter)

            if current_local.event_id > current_remote.event_id:
                missing_remotes.append(current_remote)
                current_remote = get_next(remote_iter)
                continue

        logger.debug("construct_auth_difference after while")

        # missing locals should be sent to the server
        # We should find why we are missing remotes, as they will have been
        # rejected.

        # Remove events from missing_remotes if they are referencing a missing
        # remote. We only care about the "root" rejected ones.
        missing_remote_ids = [e.event_id for e in missing_remotes]
        base_remote_rejected = list(missing_remotes)
        for e in missing_remotes:
            for e_id in e.auth_event_ids():
                if e_id in missing_remote_ids:
                    try:
                        base_remote_rejected.remove(e)
                    except ValueError:
                        pass

        reason_map = {}

        for e in base_remote_rejected:
            reason = yield self.store.get_rejection_reason(e.event_id)
            if reason is None:
                # TODO: e is not in the current state, so we should
                # construct some proof of that.
                continue

            reason_map[e.event_id] = reason

        logger.debug("construct_auth_difference returning")

        return {
            "auth_chain": local_auth,
            "rejects": {
                e.event_id: {"reason": reason_map[e.event_id], "proof": None}
                for e in base_remote_rejected
            },
            "missing": [e.event_id for e in missing_locals],
        }

    @defer.inlineCallbacks
    @log_function
    def exchange_third_party_invite(
        self, sender_user_id, target_user_id, room_id, signed
    ):
        third_party_invite = {"signed": signed}

        event_dict = {
            "type": EventTypes.Member,
            "content": {
                "membership": Membership.INVITE,
                "third_party_invite": third_party_invite,
            },
            "room_id": room_id,
            "sender": sender_user_id,
            "state_key": target_user_id,
        }

        if (yield self.auth.check_host_in_room(room_id, self.hs.hostname)):
            room_version = yield self.store.get_room_version(room_id)
            builder = self.event_builder_factory.new(room_version, event_dict)

            EventValidator().validate_builder(builder)
            event, context = yield self.event_creation_handler.create_new_client_event(
                builder=builder
            )

            event_allowed = yield self.third_party_event_rules.check_event_allowed(
                event, context
            )
            if not event_allowed:
                logger.info(
                    "Creation of threepid invite %s forbidden by third-party rules",
                    event,
                )
                raise SynapseError(
                    403, "This event is not allowed in this context", Codes.FORBIDDEN
                )

            event, context = yield self.add_display_name_to_third_party_invite(
                room_version, event_dict, event, context
            )

            EventValidator().validate_new(event, self.config)

            # We need to tell the transaction queue to send this out, even
            # though the sender isn't a local user.
            event.internal_metadata.send_on_behalf_of = self.hs.hostname

            try:
                yield self.auth.check_from_context(room_version, event, context)
            except AuthError as e:
                logger.warning("Denying new third party invite %r because %s", event, e)
                raise e

            yield self._check_signature(event, context)

            # We retrieve the room member handler here as to not cause a cyclic dependency
            member_handler = self.hs.get_room_member_handler()
            yield member_handler.send_membership_event(None, event, context)
        else:
            destinations = set(x.split(":", 1)[-1] for x in (sender_user_id, room_id))
            yield self.federation_client.forward_third_party_invite(
                destinations, room_id, event_dict
            )

    @defer.inlineCallbacks
    @log_function
    def on_exchange_third_party_invite_request(self, room_id, event_dict):
        """Handle an exchange_third_party_invite request from a remote server

        The remote server will call this when it wants to turn a 3pid invite
        into a normal m.room.member invite.

        Args:
            room_id (str): The ID of the room.

            event_dict (dict[str, Any]): Dictionary containing the event body.

        Returns:
            Deferred: resolves (to None)
        """
        room_version = yield self.store.get_room_version(room_id)

        # NB: event_dict has a particular specced format we might need to fudge
        # if we change event formats too much.
        builder = self.event_builder_factory.new(room_version, event_dict)

        event, context = yield self.event_creation_handler.create_new_client_event(
            builder=builder
        )

        event_allowed = yield self.third_party_event_rules.check_event_allowed(
            event, context
        )
        if not event_allowed:
            logger.warning(
                "Exchange of threepid invite %s forbidden by third-party rules", event
            )
            raise SynapseError(
                403, "This event is not allowed in this context", Codes.FORBIDDEN
            )

        event, context = yield self.add_display_name_to_third_party_invite(
            room_version, event_dict, event, context
        )

        try:
            yield self.auth.check_from_context(room_version, event, context)
        except AuthError as e:
            logger.warning("Denying third party invite %r because %s", event, e)
            raise e
        yield self._check_signature(event, context)

        # We need to tell the transaction queue to send this out, even
        # though the sender isn't a local user.
        event.internal_metadata.send_on_behalf_of = get_domain_from_id(event.sender)

        # We retrieve the room member handler here as to not cause a cyclic dependency
        member_handler = self.hs.get_room_member_handler()
        yield member_handler.send_membership_event(None, event, context)

    @defer.inlineCallbacks
    def add_display_name_to_third_party_invite(
        self, room_version, event_dict, event, context
    ):
        key = (
            EventTypes.ThirdPartyInvite,
            event.content["third_party_invite"]["signed"]["token"],
        )
        original_invite = None
        prev_state_ids = yield context.get_prev_state_ids(self.store)
        original_invite_id = prev_state_ids.get(key)
        if original_invite_id:
            original_invite = yield self.store.get_event(
                original_invite_id, allow_none=True
            )
        if original_invite:
            # If the m.room.third_party_invite event's content is empty, it means the
            # invite has been revoked. In this case, we don't have to raise an error here
            # because the auth check will fail on the invite (because it's not able to
            # fetch public keys from the m.room.third_party_invite event's content, which
            # is empty).
            display_name = original_invite.content.get("display_name")
            event_dict["content"]["third_party_invite"]["display_name"] = display_name
        else:
            logger.info(
                "Could not find invite event for third_party_invite: %r", event_dict
            )
            # We don't discard here as this is not the appropriate place to do
            # auth checks. If we need the invite and don't have it then the
            # auth check code will explode appropriately.

        builder = self.event_builder_factory.new(room_version, event_dict)
        EventValidator().validate_builder(builder)
        event, context = yield self.event_creation_handler.create_new_client_event(
            builder=builder
        )
        EventValidator().validate_new(event, self.config)
        return (event, context)

    @defer.inlineCallbacks
    def _check_signature(self, event, context):
        """
        Checks that the signature in the event is consistent with its invite.

        Args:
            event (Event): The m.room.member event to check
            context (EventContext):

        Raises:
            AuthError: if signature didn't match any keys, or key has been
                revoked,
            SynapseError: if a transient error meant a key couldn't be checked
                for revocation.
        """
        signed = event.content["third_party_invite"]["signed"]
        token = signed["token"]

        prev_state_ids = yield context.get_prev_state_ids(self.store)
        invite_event_id = prev_state_ids.get((EventTypes.ThirdPartyInvite, token))

        invite_event = None
        if invite_event_id:
            invite_event = yield self.store.get_event(invite_event_id, allow_none=True)

        if not invite_event:
            raise AuthError(403, "Could not find invite")

        logger.debug("Checking auth on event %r", event.content)

        last_exception = None
        # for each public key in the 3pid invite event
        for public_key_object in self.hs.get_auth().get_public_keys(invite_event):
            try:
                # for each sig on the third_party_invite block of the actual invite
                for server, signature_block in signed["signatures"].items():
                    for key_name, encoded_signature in signature_block.items():
                        if not key_name.startswith("ed25519:"):
                            continue

                        logger.debug(
                            "Attempting to verify sig with key %s from %r "
                            "against pubkey %r",
                            key_name,
                            server,
                            public_key_object,
                        )

                        try:
                            public_key = public_key_object["public_key"]
                            verify_key = decode_verify_key_bytes(
                                key_name, decode_base64(public_key)
                            )
                            verify_signed_json(signed, server, verify_key)
                            logger.debug(
                                "Successfully verified sig with key %s from %r "
                                "against pubkey %r",
                                key_name,
                                server,
                                public_key_object,
                            )
                        except Exception:
                            logger.info(
                                "Failed to verify sig with key %s from %r "
                                "against pubkey %r",
                                key_name,
                                server,
                                public_key_object,
                            )
                            raise
                        try:
                            if "key_validity_url" in public_key_object:
                                yield self._check_key_revocation(
                                    public_key, public_key_object["key_validity_url"]
                                )
                        except Exception:
                            logger.info(
                                "Failed to query key_validity_url %s",
                                public_key_object["key_validity_url"],
                            )
                            raise
                        return
            except Exception as e:
                last_exception = e
        raise last_exception

    @defer.inlineCallbacks
    def _check_key_revocation(self, public_key, url):
        """
        Checks whether public_key has been revoked.

        Args:
            public_key (str): base-64 encoded public key.
            url (str): Key revocation URL.

        Raises:
            AuthError: if they key has been revoked.
            SynapseError: if a transient error meant a key couldn't be checked
                for revocation.
        """
        try:
            response = yield self.http_client.get_json(url, {"public_key": public_key})
        except Exception:
            raise SynapseError(502, "Third party certificate could not be checked")
        if "valid" not in response or not response["valid"]:
            raise AuthError(403, "Third party certificate was invalid")

    @defer.inlineCallbacks
    def persist_events_and_notify(self, event_and_contexts, backfilled=False):
        """Persists events and tells the notifier/pushers about them, if
        necessary.

        Args:
            event_and_contexts(list[tuple[FrozenEvent, EventContext]])
            backfilled (bool): Whether these events are a result of
                backfilling or not

        Returns:
            Deferred
        """
        if self.config.worker_app:
            yield self._send_events_to_master(
                store=self.store,
                event_and_contexts=event_and_contexts,
                backfilled=backfilled,
            )
        else:
            max_stream_id = yield self.storage.persistence.persist_events(
                event_and_contexts, backfilled=backfilled
            )

            if self._ephemeral_messages_enabled:
                for (event, context) in event_and_contexts:
                    # If there's an expiry timestamp on the event, schedule its expiry.
                    self._message_handler.maybe_schedule_expiry(event)

            if not backfilled:  # Never notify for backfilled events
                for event, _ in event_and_contexts:
                    yield self._notify_persisted_event(event, max_stream_id)

    def _notify_persisted_event(self, event, max_stream_id):
        """Checks to see if notifier/pushers should be notified about the
        event or not.

        Args:
            event (FrozenEvent)
            max_stream_id (int): The max_stream_id returned by persist_events
        """

        extra_users = []
        if event.type == EventTypes.Member:
            target_user_id = event.state_key

            # We notify for memberships if its an invite for one of our
            # users
            if event.internal_metadata.is_outlier():
                if event.membership != Membership.INVITE:
                    if not self.is_mine_id(target_user_id):
                        return

            target_user = UserID.from_string(target_user_id)
            extra_users.append(target_user)
        elif event.internal_metadata.is_outlier():
            return

        event_stream_id = event.internal_metadata.stream_ordering
        self.notifier.on_new_room_event(
            event, event_stream_id, max_stream_id, extra_users=extra_users
        )

        return self.pusher_pool.on_new_notifications(event_stream_id, max_stream_id)

    def _clean_room_for_join(self, room_id):
        """Called to clean up any data in DB for a given room, ready for the
        server to join the room.

        Args:
            room_id (str)
        """
        if self.config.worker_app:
            return self._clean_room_for_join_client(room_id)
        else:
            return self.store.clean_room_for_join(room_id)

    def user_joined_room(self, user, room_id):
        """Called when a new user has joined the room
        """
        if self.config.worker_app:
            return self._notify_user_membership_change(
                room_id=room_id, user_id=user.to_string(), change="joined"
            )
        else:
            return defer.succeed(user_joined_room(self.distributor, user, room_id))

    @defer.inlineCallbacks
    def get_room_complexity(self, remote_room_hosts, room_id):
        """
        Fetch the complexity of a remote room over federation.

        Args:
            remote_room_hosts (list[str]): The remote servers to ask.
            room_id (str): The room ID to ask about.

        Returns:
            Deferred[dict] or Deferred[None]: Dict contains the complexity
            metric versions, while None means we could not fetch the complexity.
        """

        for host in remote_room_hosts:
            res = yield self.federation_client.get_room_complexity(host, room_id)

            # We got a result, return it.
            if res:
                defer.returnValue(res)

        # We fell off the bottom, couldn't get the complexity from anyone. Oh
        # well.
        defer.returnValue(None)<|MERGE_RESOLUTION|>--- conflicted
+++ resolved
@@ -65,12 +65,8 @@
 from synapse.state import StateResolutionStore, resolve_events_with_store
 from synapse.storage.data_stores.main.events_worker import EventRedactBehaviour
 from synapse.types import UserID, get_domain_from_id
-<<<<<<< HEAD
+from synapse.util import batch_iter, unwrapFirstError
 from synapse.util.async_helpers import Linearizer, concurrently_execute
-=======
-from synapse.util import batch_iter, unwrapFirstError
-from synapse.util.async_helpers import Linearizer
->>>>>>> be294d6f
 from synapse.util.distributor import user_joined_room
 from synapse.util.retryutils import NotRetryingDestination
 from synapse.visibility import filter_events_for_server
@@ -242,6 +238,7 @@
             return None
 
         state = None
+        auth_chain = []
 
         # Get missing pdus if necessary.
         if not pdu.internal_metadata.is_outlier():
@@ -343,14 +340,9 @@
                         affected=pdu.event_id,
                     )
 
-                logger.info(
-                    "Event %s is missing prev_events: calculating state for a "
-                    "backwards extremity",
-                    event_id,
-                )
-
                 # Calculate the state after each of the previous events, and
                 # resolve them to find the correct state at the current event.
+                auth_chains = set()
                 event_map = {event_id: pdu}
                 try:
                     # Get the state of the events we know about
@@ -368,27 +360,26 @@
                     # know about
                     for p in prevs - seen:
                         logger.info(
-                            "Requesting state at missing prev_event %s", event_id,
+                            "[%s %s] Requesting state at missing prev_event %s",
+                            room_id,
+                            event_id,
+                            p,
                         )
+
+                        room_version = await self.store.get_room_version(room_id)
 
                         with nested_logging_context(p):
                             # note that if any of the missing prevs share missing state or
                             # auth events, the requests to fetch those events are deduped
                             # by the get_pdu_cache in federation_client.
-<<<<<<< HEAD
-                            (remote_state, _,) = await self._get_state_for_room(
-                                origin, room_id, p, include_event_in_state=True
-                            )
-
-=======
                             (
                                 remote_state,
                                 got_auth_chain,
-                            ) = yield self._get_state_for_room(origin, room_id, p)
+                            ) = await self._get_state_for_room(origin, room_id, p)
 
                             # we want the state *after* p; _get_state_for_room returns the
                             # state *before* p.
-                            remote_event = yield self.federation_client.get_pdu(
+                            remote_event = await self.federation_client.get_pdu(
                                 [origin], p, room_version, outlier=True
                             )
 
@@ -405,7 +396,6 @@
                             # hoped.
                             auth_chains.update(got_auth_chain)
 
->>>>>>> be294d6f
                             remote_state_map = {
                                 (x.type, x.state_key): x.event_id for x in remote_state
                             }
@@ -414,7 +404,6 @@
                             for x in remote_state:
                                 event_map[x.event_id] = x
 
-                    room_version = await self.store.get_room_version(room_id)
                     state_map = await resolve_events_with_store(
                         room_id,
                         room_version,
@@ -431,11 +420,12 @@
                     evs = await self.store.get_events(
                         list(state_map.values()),
                         get_prev_content=False,
-                        redact_behaviour=EventRedactBehaviour.AS_IS,
+                        check_redacted=False,
                     )
                     event_map.update(evs)
 
                     state = [event_map[e] for e in six.itervalues(state_map)]
+                    auth_chain = list(auth_chains)
                 except Exception:
                     logger.warning(
                         "[%s %s] Error attempting to resolve state at missing "
@@ -451,7 +441,9 @@
                         affected=event_id,
                     )
 
-        await self._process_received_pdu(origin, pdu, state=state)
+        await self._process_received_pdu(
+            origin, pdu, state=state, auth_chain=auth_chain
+        )
 
     async def _get_missing_events_for_pdu(self, origin, pdu, prevs, min_depth):
         """
@@ -585,27 +577,6 @@
                     else:
                         raise
 
-<<<<<<< HEAD
-    async def _get_state_for_room(
-        self,
-        destination: str,
-        room_id: str,
-        event_id: str,
-        include_event_in_state: bool = False,
-    ) -> Tuple[List[EventBase], List[EventBase]]:
-        """Requests all of the room state at a given event from a remote homeserver.
-
-        Args:
-            destination: The remote homeserver to query for the state.
-            room_id: The id of the room we're interested in.
-            event_id: The id of the event we want the state at.
-            include_event_in_state: if true, the event itself will be included in the
-                returned state event list.
-
-        Returns:
-            A list of events in the state, possibly including the event itself, and
-            a list of events in the auth chain for the given event.
-=======
     @defer.inlineCallbacks
     @log_function
     def _get_state_for_room(self, destination, room_id, event_id):
@@ -701,115 +672,6 @@
     def _process_received_pdu(self, origin, event, state, auth_chain):
         """ Called when we have a new pdu. We need to do auth checks and put it
         through the StateHandler.
->>>>>>> be294d6f
-        """
-        (
-            state_event_ids,
-            auth_event_ids,
-        ) = await self.federation_client.get_room_state_ids(
-            destination, room_id, event_id=event_id
-        )
-
-        desired_events = set(state_event_ids + auth_event_ids)
-
-        if include_event_in_state:
-            desired_events.add(event_id)
-
-        event_map = await self._get_events_from_store_or_dest(
-            destination, room_id, desired_events
-        )
-
-        failed_to_fetch = desired_events - event_map.keys()
-        if failed_to_fetch:
-            logger.warning(
-                "Failed to fetch missing state/auth events for %s %s",
-                event_id,
-                failed_to_fetch,
-            )
-
-        remote_state = [
-            event_map[e_id] for e_id in state_event_ids if e_id in event_map
-        ]
-
-        if include_event_in_state:
-            remote_event = event_map.get(event_id)
-            if not remote_event:
-                raise Exception("Unable to get missing prev_event %s" % (event_id,))
-            if remote_event.is_state() and remote_event.rejected_reason is None:
-                remote_state.append(remote_event)
-
-        auth_chain = [event_map[e_id] for e_id in auth_event_ids if e_id in event_map]
-        auth_chain.sort(key=lambda e: e.depth)
-
-        return remote_state, auth_chain
-
-    async def _get_events_from_store_or_dest(
-        self, destination: str, room_id: str, event_ids: Iterable[str]
-    ) -> Dict[str, EventBase]:
-        """Fetch events from a remote destination, checking if we already have them.
-
-        Persists any events we don't already have as outliers.
-
-        If we fail to fetch any of the events, a warning will be logged, and the event
-        will be omitted from the result. Likewise, any events which turn out not to
-        be in the given room.
-
-        Returns:
-            map from event_id to event
-        """
-        fetched_events = await self.store.get_events(event_ids, allow_rejected=True)
-
-        missing_events = set(event_ids) - fetched_events.keys()
-
-        if missing_events:
-            logger.debug(
-                "Fetching unknown state/auth events %s for room %s",
-                missing_events,
-                room_id,
-            )
-
-            await self._get_events_and_persist(
-                destination=destination, room_id=room_id, events=missing_events
-            )
-
-            # we need to make sure we re-load from the database to get the rejected
-            # state correct.
-            fetched_events.update(
-                (await self.store.get_events(missing_events, allow_rejected=True))
-            )
-
-        # check for events which were in the wrong room.
-        #
-        # this can happen if a remote server claims that the state or
-        # auth_events at an event in room A are actually events in room B
-
-        bad_events = list(
-            (event_id, event.room_id)
-            for event_id, event in fetched_events.items()
-            if event.room_id != room_id
-        )
-
-        for bad_event_id, bad_room_id in bad_events:
-            # This is a bogus situation, but since we may only discover it a long time
-            # after it happened, we try our best to carry on, by just omitting the
-            # bad events from the returned auth/state set.
-            logger.warning(
-                "Remote server %s claims event %s in room %s is an auth/state "
-                "event in room %s",
-                destination,
-                bad_event_id,
-                bad_room_id,
-                room_id,
-            )
-            del fetched_events[bad_event_id]
-
-        return fetched_events
-
-    async def _process_received_pdu(
-        self, origin: str, event: EventBase, state: Optional[Iterable[EventBase]],
-    ):
-        """ Called when we have a new pdu. We need to do auth checks and put it
-        through the StateHandler.
 
         Args:
             origin: server sending the event
@@ -826,15 +688,15 @@
         logger.debug("[%s %s] Processing event: %s", room_id, event_id, event)
 
         try:
-            context = await self._handle_new_event(origin, event, state=state)
+            context = yield self._handle_new_event(origin, event, state=state)
         except AuthError as e:
             raise FederationError("ERROR", e.code, e.msg, affected=event.event_id)
 
-        room = await self.store.get_room(room_id)
+        room = yield self.store.get_room(room_id)
 
         if not room:
             try:
-                await self.store.store_room(
+                yield self.store.store_room(
                     room_id=room_id, room_creator_user_id="", is_public=False
                 )
             except StoreError:
@@ -847,11 +709,11 @@
                 # changing their profile info.
                 newly_joined = True
 
-                prev_state_ids = await context.get_prev_state_ids(self.store)
+                prev_state_ids = yield context.get_prev_state_ids(self.store)
 
                 prev_state_id = prev_state_ids.get((event.type, event.state_key))
                 if prev_state_id:
-                    prev_state = await self.store.get_event(
+                    prev_state = yield self.store.get_event(
                         prev_state_id, allow_none=True
                     )
                     if prev_state and prev_state.membership == Membership.JOIN:
@@ -859,7 +721,7 @@
 
                 if newly_joined:
                     user = UserID.from_string(event.state_key)
-                    await self.user_joined_room(user, room_id)
+                    yield self.user_joined_room(user, room_id)
 
     @log_function
     async def backfill(self, dest, room_id, limit, extremities):
@@ -920,11 +782,7 @@
         state_events = {}
         events_to_state = {}
         for e_id in edges:
-<<<<<<< HEAD
             state, auth = await self._get_state_for_room(
-=======
-            state, auth = yield self._get_state_for_room(
->>>>>>> be294d6f
                 destination=dest, room_id=room_id, event_id=e_id
             )
             auth_events.update({a.event_id: a for a in auth})
