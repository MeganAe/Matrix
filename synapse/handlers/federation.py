# -*- coding: utf-8 -*-
# Copyright 2014-2016 OpenMarket Ltd
# Copyright 2017-2018 New Vector Ltd
# Copyright 2019 The Matrix.org Foundation C.I.C.
#
# Licensed under the Apache License, Version 2.0 (the "License");
# you may not use this file except in compliance with the License.
# You may obtain a copy of the License at
#
#     http://www.apache.org/licenses/LICENSE-2.0
#
# Unless required by applicable law or agreed to in writing, software
# distributed under the License is distributed on an "AS IS" BASIS,
# WITHOUT WARRANTIES OR CONDITIONS OF ANY KIND, either express or implied.
# See the License for the specific language governing permissions and
# limitations under the License.

"""Contains handlers for federation events."""

import itertools
import logging
from typing import Dict, Iterable, Optional, Sequence, Tuple

import six
from six import iteritems, itervalues
from six.moves import http_client, zip

import attr
from signedjson.key import decode_verify_key_bytes
from signedjson.sign import verify_signed_json
from unpaddedbase64 import decode_base64

from twisted.internet import defer

from synapse import event_auth
from synapse.api.constants import EventTypes, Membership, RejectedReason
from synapse.api.errors import (
    AuthError,
    CodeMessageException,
    Codes,
    FederationDeniedError,
    FederationError,
    RequestSendFailed,
    StoreError,
    SynapseError,
)
from synapse.api.room_versions import KNOWN_ROOM_VERSIONS, RoomVersions
from synapse.crypto.event_signing import compute_event_signature
from synapse.event_auth import auth_types_for_event
from synapse.events import EventBase
from synapse.events.snapshot import EventContext
from synapse.events.validator import EventValidator
from synapse.logging.context import (
    make_deferred_yieldable,
    nested_logging_context,
    preserve_fn,
    run_in_background,
)
from synapse.logging.utils import log_function
from synapse.replication.http.federation import (
    ReplicationCleanRoomRestServlet,
    ReplicationFederationSendEventsRestServlet,
)
from synapse.replication.http.membership import ReplicationUserJoinedLeftRoomRestServlet
from synapse.state import StateResolutionStore, resolve_events_with_store
from synapse.types import UserID, get_domain_from_id
from synapse.util import unwrapFirstError
from synapse.util.async_helpers import Linearizer
from synapse.util.distributor import user_joined_room
from synapse.util.retryutils import NotRetryingDestination
from synapse.visibility import filter_events_for_server

from ._base import BaseHandler

logger = logging.getLogger(__name__)


@attr.s
class _NewEventInfo:
    """Holds information about a received event, ready for passing to _handle_new_events

    Attributes:
        event: the received event

        state: the state at that event

        auth_events: the auth_event map for that event
    """

    event = attr.ib(type=EventBase)
    state = attr.ib(type=Optional[Sequence[EventBase]], default=None)
    auth_events = attr.ib(type=Optional[Dict[Tuple[str, str], EventBase]], default=None)


def shortstr(iterable, maxitems=5):
    """If iterable has maxitems or fewer, return the stringification of a list
    containing those items.

    Otherwise, return the stringification of a a list with the first maxitems items,
    followed by "...".

    Args:
        iterable (Iterable): iterable to truncate
        maxitems (int): number of items to return before truncating

    Returns:
        unicode
    """

    items = list(itertools.islice(iterable, maxitems + 1))
    if len(items) <= maxitems:
        return str(items)
    return "[" + ", ".join(repr(r) for r in items[:maxitems]) + ", ...]"


class FederationHandler(BaseHandler):
    """Handles events that originated from federation.
        Responsible for:
        a) handling received Pdus before handing them on as Events to the rest
        of the homeserver (including auth and state conflict resoultion)
        b) converting events that were produced by local clients that may need
        to be sent to remote homeservers.
        c) doing the necessary dances to invite remote users and join remote
        rooms.
    """

    def __init__(self, hs):
        super(FederationHandler, self).__init__(hs)

        self.hs = hs

        self.store = hs.get_datastore()
        self.storage = hs.get_storage()
        self.state_store = self.storage.state
        self.federation_client = hs.get_federation_client()
        self.state_handler = hs.get_state_handler()
        self.server_name = hs.hostname
        self.keyring = hs.get_keyring()
        self.action_generator = hs.get_action_generator()
        self.is_mine_id = hs.is_mine_id
        self.pusher_pool = hs.get_pusherpool()
        self.spam_checker = hs.get_spam_checker()
        self.event_creation_handler = hs.get_event_creation_handler()
        self._message_handler = hs.get_message_handler()
        self._server_notices_mxid = hs.config.server_notices_mxid
        self.config = hs.config
        self.http_client = hs.get_simple_http_client()

        self._send_events_to_master = ReplicationFederationSendEventsRestServlet.make_client(
            hs
        )
        self._notify_user_membership_change = ReplicationUserJoinedLeftRoomRestServlet.make_client(
            hs
        )
        self._clean_room_for_join_client = ReplicationCleanRoomRestServlet.make_client(
            hs
        )

        # When joining a room we need to queue any events for that room up
        self.room_queues = {}
        self._room_pdu_linearizer = Linearizer("fed_room_pdu")

        self.third_party_event_rules = hs.get_third_party_event_rules()

        self._ephemeral_messages_enabled = hs.config.enable_ephemeral_messages

    @defer.inlineCallbacks
    def on_receive_pdu(self, origin, pdu, sent_to_us_directly=False):
        """ Process a PDU received via a federation /send/ transaction, or
        via backfill of missing prev_events

        Args:
            origin (str): server which initiated the /send/ transaction. Will
                be used to fetch missing events or state.
            pdu (FrozenEvent): received PDU
            sent_to_us_directly (bool): True if this event was pushed to us; False if
                we pulled it as the result of a missing prev_event.

        Returns (Deferred): completes with None
        """

        room_id = pdu.room_id
        event_id = pdu.event_id

        logger.info("[%s %s] handling received PDU: %s", room_id, event_id, pdu)

        # We reprocess pdus when we have seen them only as outliers
        existing = yield self.store.get_event(
            event_id, allow_none=True, allow_rejected=True
        )

        # FIXME: Currently we fetch an event again when we already have it
        # if it has been marked as an outlier.

        already_seen = existing and (
            not existing.internal_metadata.is_outlier()
            or pdu.internal_metadata.is_outlier()
        )
        if already_seen:
            logger.debug("[%s %s]: Already seen pdu", room_id, event_id)
            return

        # do some initial sanity-checking of the event. In particular, make
        # sure it doesn't have hundreds of prev_events or auth_events, which
        # could cause a huge state resolution or cascade of event fetches.
        try:
            self._sanity_check_event(pdu)
        except SynapseError as err:
            logger.warning(
                "[%s %s] Received event failed sanity checks", room_id, event_id
            )
            raise FederationError("ERROR", err.code, err.msg, affected=pdu.event_id)

        # If we are currently in the process of joining this room, then we
        # queue up events for later processing.
        if room_id in self.room_queues:
            logger.info(
                "[%s %s] Queuing PDU from %s for now: join in progress",
                room_id,
                event_id,
                origin,
            )
            self.room_queues[room_id].append((pdu, origin))
            return

        # If we're not in the room just ditch the event entirely. This is
        # probably an old server that has come back and thinks we're still in
        # the room (or we've been rejoined to the room by a state reset).
        #
        # Note that if we were never in the room then we would have already
        # dropped the event, since we wouldn't know the room version.
        is_in_room = yield self.auth.check_host_in_room(room_id, self.server_name)
        if not is_in_room:
            logger.info(
                "[%s %s] Ignoring PDU from %s as we're not in the room",
                room_id,
                event_id,
                origin,
            )
            return None

        state = None
        auth_chain = []

        # Get missing pdus if necessary.
        if not pdu.internal_metadata.is_outlier():
            # We only backfill backwards to the min depth.
            min_depth = yield self.get_min_depth_for_context(pdu.room_id)

            logger.debug("[%s %s] min_depth: %d", room_id, event_id, min_depth)

            prevs = set(pdu.prev_event_ids())
            seen = yield self.store.have_seen_events(prevs)

            if min_depth and pdu.depth < min_depth:
                # This is so that we don't notify the user about this
                # message, to work around the fact that some events will
                # reference really really old events we really don't want to
                # send to the clients.
                pdu.internal_metadata.outlier = True
            elif min_depth and pdu.depth > min_depth:
                missing_prevs = prevs - seen
                if sent_to_us_directly and missing_prevs:
                    # If we're missing stuff, ensure we only fetch stuff one
                    # at a time.
                    logger.info(
                        "[%s %s] Acquiring room lock to fetch %d missing prev_events: %s",
                        room_id,
                        event_id,
                        len(missing_prevs),
                        shortstr(missing_prevs),
                    )
                    with (yield self._room_pdu_linearizer.queue(pdu.room_id)):
                        logger.info(
                            "[%s %s] Acquired room lock to fetch %d missing prev_events",
                            room_id,
                            event_id,
                            len(missing_prevs),
                        )

                        yield self._get_missing_events_for_pdu(
                            origin, pdu, prevs, min_depth
                        )

                        # Update the set of things we've seen after trying to
                        # fetch the missing stuff
                        seen = yield self.store.have_seen_events(prevs)

                        if not prevs - seen:
                            logger.info(
                                "[%s %s] Found all missing prev_events",
                                room_id,
                                event_id,
                            )
                elif missing_prevs:
                    logger.info(
                        "[%s %s] Not recursively fetching %d missing prev_events: %s",
                        room_id,
                        event_id,
                        len(missing_prevs),
                        shortstr(missing_prevs),
                    )

            if prevs - seen:
                # We've still not been able to get all of the prev_events for this event.
                #
                # In this case, we need to fall back to asking another server in the
                # federation for the state at this event. That's ok provided we then
                # resolve the state against other bits of the DAG before using it (which
                # will ensure that you can't just take over a room by sending an event,
                # withholding its prev_events, and declaring yourself to be an admin in
                # the subsequent state request).
                #
                # Now, if we're pulling this event as a missing prev_event, then clearly
                # this event is not going to become the only forward-extremity and we are
                # guaranteed to resolve its state against our existing forward
                # extremities, so that should be fine.
                #
                # On the other hand, if this event was pushed to us, it is possible for
                # it to become the only forward-extremity in the room, and we would then
                # trust its state to be the state for the whole room. This is very bad.
                # Further, if the event was pushed to us, there is no excuse for us not to
                # have all the prev_events. We therefore reject any such events.
                #
                # XXX this really feels like it could/should be merged with the above,
                # but there is an interaction with min_depth that I'm not really
                # following.

                if sent_to_us_directly:
                    logger.warning(
                        "[%s %s] Rejecting: failed to fetch %d prev events: %s",
                        room_id,
                        event_id,
                        len(prevs - seen),
                        shortstr(prevs - seen),
                    )
                    raise FederationError(
                        "ERROR",
                        403,
                        (
                            "Your server isn't divulging details about prev_events "
                            "referenced in this event."
                        ),
                        affected=pdu.event_id,
                    )

                # Calculate the state after each of the previous events, and
                # resolve them to find the correct state at the current event.
                auth_chains = set()
                event_map = {event_id: pdu}
                try:
                    # Get the state of the events we know about
                    ours = yield self.state_store.get_state_groups_ids(room_id, seen)

                    # state_maps is a list of mappings from (type, state_key) to event_id
                    state_maps = list(
                        ours.values()
                    )  # type: list[dict[tuple[str, str], str]]

                    # we don't need this any more, let's delete it.
                    del ours

                    # Ask the remote server for the states we don't
                    # know about
                    for p in prevs - seen:
                        logger.info(
                            "[%s %s] Requesting state at missing prev_event %s",
                            room_id,
                            event_id,
                            p,
                        )

                        room_version = yield self.store.get_room_version(room_id)

                        with nested_logging_context(p):
                            # note that if any of the missing prevs share missing state or
                            # auth events, the requests to fetch those events are deduped
                            # by the get_pdu_cache in federation_client.
                            (
                                remote_state,
                                got_auth_chain,
                            ) = yield self.federation_client.get_state_for_room(
                                origin, room_id, p
                            )

                            # we want the state *after* p; get_state_for_room returns the
                            # state *before* p.
                            remote_event = yield self.federation_client.get_pdu(
                                [origin], p, room_version, outlier=True
                            )

                            if remote_event is None:
                                raise Exception(
                                    "Unable to get missing prev_event %s" % (p,)
                                )

                            if remote_event.is_state():
                                remote_state.append(remote_event)

                            # XXX hrm I'm not convinced that duplicate events will compare
                            # for equality, so I'm not sure this does what the author
                            # hoped.
                            auth_chains.update(got_auth_chain)

                            remote_state_map = {
                                (x.type, x.state_key): x.event_id for x in remote_state
                            }
                            state_maps.append(remote_state_map)

                            for x in remote_state:
                                event_map[x.event_id] = x

                    state_map = yield resolve_events_with_store(
                        room_version,
                        state_maps,
                        event_map,
                        state_res_store=StateResolutionStore(self.store),
                    )

                    # We need to give _process_received_pdu the actual state events
                    # rather than event ids, so generate that now.

                    # First though we need to fetch all the events that are in
                    # state_map, so we can build up the state below.
                    evs = yield self.store.get_events(
                        list(state_map.values()),
                        get_prev_content=False,
                        check_redacted=False,
                    )
                    event_map.update(evs)

                    state = [event_map[e] for e in six.itervalues(state_map)]
                    auth_chain = list(auth_chains)
                except Exception:
                    logger.warning(
                        "[%s %s] Error attempting to resolve state at missing "
                        "prev_events",
                        room_id,
                        event_id,
                        exc_info=True,
                    )
                    raise FederationError(
                        "ERROR",
                        403,
                        "We can't get valid state history.",
                        affected=event_id,
                    )

        yield self._process_received_pdu(
            origin, pdu, state=state, auth_chain=auth_chain
        )

    @defer.inlineCallbacks
    def _get_missing_events_for_pdu(self, origin, pdu, prevs, min_depth):
        """
        Args:
            origin (str): Origin of the pdu. Will be called to get the missing events
            pdu: received pdu
            prevs (set(str)): List of event ids which we are missing
            min_depth (int): Minimum depth of events to return.
        """

        room_id = pdu.room_id
        event_id = pdu.event_id

        seen = yield self.store.have_seen_events(prevs)

        if not prevs - seen:
            return

        latest = yield self.store.get_latest_event_ids_in_room(room_id)

        # We add the prev events that we have seen to the latest
        # list to ensure the remote server doesn't give them to us
        latest = set(latest)
        latest |= seen

        logger.info(
            "[%s %s]: Requesting missing events between %s and %s",
            room_id,
            event_id,
            shortstr(latest),
            event_id,
        )

        # XXX: we set timeout to 10s to help workaround
        # https://github.com/matrix-org/synapse/issues/1733.
        # The reason is to avoid holding the linearizer lock
        # whilst processing inbound /send transactions, causing
        # FDs to stack up and block other inbound transactions
        # which empirically can currently take up to 30 minutes.
        #
        # N.B. this explicitly disables retry attempts.
        #
        # N.B. this also increases our chances of falling back to
        # fetching fresh state for the room if the missing event
        # can't be found, which slightly reduces our security.
        # it may also increase our DAG extremity count for the room,
        # causing additional state resolution?  See #1760.
        # However, fetching state doesn't hold the linearizer lock
        # apparently.
        #
        # see https://github.com/matrix-org/synapse/pull/1744
        #
        # ----
        #
        # Update richvdh 2018/09/18: There are a number of problems with timing this
        # request out agressively on the client side:
        #
        # - it plays badly with the server-side rate-limiter, which starts tarpitting you
        #   if you send too many requests at once, so you end up with the server carefully
        #   working through the backlog of your requests, which you have already timed
        #   out.
        #
        # - for this request in particular, we now (as of
        #   https://github.com/matrix-org/synapse/pull/3456) reject any PDUs where the
        #   server can't produce a plausible-looking set of prev_events - so we becone
        #   much more likely to reject the event.
        #
        # - contrary to what it says above, we do *not* fall back to fetching fresh state
        #   for the room if get_missing_events times out. Rather, we give up processing
        #   the PDU whose prevs we are missing, which then makes it much more likely that
        #   we'll end up back here for the *next* PDU in the list, which exacerbates the
        #   problem.
        #
        # - the agressive 10s timeout was introduced to deal with incoming federation
        #   requests taking 8 hours to process. It's not entirely clear why that was going
        #   on; certainly there were other issues causing traffic storms which are now
        #   resolved, and I think in any case we may be more sensible about our locking
        #   now. We're *certainly* more sensible about our logging.
        #
        # All that said: Let's try increasing the timout to 60s and see what happens.

        try:
            missing_events = yield self.federation_client.get_missing_events(
                origin,
                room_id,
                earliest_events_ids=list(latest),
                latest_events=[pdu],
                limit=10,
                min_depth=min_depth,
                timeout=60000,
            )
        except RequestSendFailed as e:
            # We failed to get the missing events, but since we need to handle
            # the case of `get_missing_events` not returning the necessary
            # events anyway, it is safe to simply log the error and continue.
            logger.warning(
                "[%s %s]: Failed to get prev_events: %s", room_id, event_id, e
            )
            return

        logger.info(
            "[%s %s]: Got %d prev_events: %s",
            room_id,
            event_id,
            len(missing_events),
            shortstr(missing_events),
        )

        # We want to sort these by depth so we process them and
        # tell clients about them in order.
        missing_events.sort(key=lambda x: x.depth)

        for ev in missing_events:
            logger.info(
                "[%s %s] Handling received prev_event %s",
                room_id,
                event_id,
                ev.event_id,
            )
            with nested_logging_context(ev.event_id):
                try:
                    yield self.on_receive_pdu(origin, ev, sent_to_us_directly=False)
                except FederationError as e:
                    if e.code == 403:
                        logger.warning(
                            "[%s %s] Received prev_event %s failed history check.",
                            room_id,
                            event_id,
                            ev.event_id,
                        )
                    else:
                        raise

    @defer.inlineCallbacks
    def _process_received_pdu(self, origin, event, state, auth_chain):
        """ Called when we have a new pdu. We need to do auth checks and put it
        through the StateHandler.
        """
        room_id = event.room_id
        event_id = event.event_id

        logger.debug("[%s %s] Processing event: %s", room_id, event_id, event)

        event_ids = set()
        if state:
            event_ids |= {e.event_id for e in state}
        if auth_chain:
            event_ids |= {e.event_id for e in auth_chain}

        seen_ids = yield self.store.have_seen_events(event_ids)

        if state and auth_chain is not None:
            # If we have any state or auth_chain given to us by the replication
            # layer, then we should handle them (if we haven't before.)

            event_infos = []

            for e in itertools.chain(auth_chain, state):
                if e.event_id in seen_ids:
                    continue
                e.internal_metadata.outlier = True
                auth_ids = e.auth_event_ids()
                auth = {
                    (e.type, e.state_key): e
                    for e in auth_chain
                    if e.event_id in auth_ids or e.type == EventTypes.Create
                }
                event_infos.append(_NewEventInfo(event=e, auth_events=auth))
                seen_ids.add(e.event_id)

            logger.info(
                "[%s %s] persisting newly-received auth/state events %s",
                room_id,
                event_id,
                [e.event.event_id for e in event_infos],
            )
            yield self._handle_new_events(origin, event_infos)

        try:
            context = yield self._handle_new_event(origin, event, state=state)
        except AuthError as e:
            raise FederationError("ERROR", e.code, e.msg, affected=event.event_id)

        room = yield self.store.get_room(room_id)

        if not room:
            try:
                yield self.store.store_room(
                    room_id=room_id, room_creator_user_id="", is_public=False
                )
            except StoreError:
                logger.exception("Failed to store room.")

        if event.type == EventTypes.Member:
            if event.membership == Membership.JOIN:
                # Only fire user_joined_room if the user has acutally
                # joined the room. Don't bother if the user is just
                # changing their profile info.
                newly_joined = True

                prev_state_ids = yield context.get_prev_state_ids(self.store)

                prev_state_id = prev_state_ids.get((event.type, event.state_key))
                if prev_state_id:
                    prev_state = yield self.store.get_event(
                        prev_state_id, allow_none=True
                    )
                    if prev_state and prev_state.membership == Membership.JOIN:
                        newly_joined = False

                if newly_joined:
                    user = UserID.from_string(event.state_key)
                    yield self.user_joined_room(user, room_id)

    @log_function
    @defer.inlineCallbacks
    def backfill(self, dest, room_id, limit, extremities):
        """ Trigger a backfill request to `dest` for the given `room_id`

        This will attempt to get more events from the remote. If the other side
        has no new events to offer, this will return an empty list.

        As the events are received, we check their signatures, and also do some
        sanity-checking on them. If any of the backfilled events are invalid,
        this method throws a SynapseError.

        TODO: make this more useful to distinguish failures of the remote
        server from invalid events (there is probably no point in trying to
        re-fetch invalid events from every other HS in the room.)
        """
        if dest == self.server_name:
            raise SynapseError(400, "Can't backfill from self.")

        room_version = yield self.store.get_room_version(room_id)

        events = yield self.federation_client.backfill(
            dest, room_id, limit=limit, extremities=extremities
        )

        # ideally we'd sanity check the events here for excess prev_events etc,
        # but it's hard to reject events at this point without completely
        # breaking backfill in the same way that it is currently broken by
        # events whose signature we cannot verify (#3121).
        #
        # So for now we accept the events anyway. #3124 tracks this.
        #
        # for ev in events:
        #     self._sanity_check_event(ev)

        # Don't bother processing events we already have.
        seen_events = yield self.store.have_events_in_timeline(
            set(e.event_id for e in events)
        )

        events = [e for e in events if e.event_id not in seen_events]

        if not events:
            return []

        event_map = {e.event_id: e for e in events}

        event_ids = set(e.event_id for e in events)

        edges = [ev.event_id for ev in events if set(ev.prev_event_ids()) - event_ids]

        logger.info("backfill: Got %d events with %d edges", len(events), len(edges))

        # For each edge get the current state.

        auth_events = {}
        state_events = {}
        events_to_state = {}
        for e_id in edges:
            state, auth = yield self.federation_client.get_state_for_room(
                destination=dest, room_id=room_id, event_id=e_id
            )
            auth_events.update({a.event_id: a for a in auth})
            auth_events.update({s.event_id: s for s in state})
            state_events.update({s.event_id: s for s in state})
            events_to_state[e_id] = state

        required_auth = set(
            a_id
            for event in events
            + list(state_events.values())
            + list(auth_events.values())
            for a_id in event.auth_event_ids()
        )
        auth_events.update(
            {e_id: event_map[e_id] for e_id in required_auth if e_id in event_map}
        )
        missing_auth = required_auth - set(auth_events)
        failed_to_fetch = set()

        # Try and fetch any missing auth events from both DB and remote servers.
        # We repeatedly do this until we stop finding new auth events.
        while missing_auth - failed_to_fetch:
            logger.info("Missing auth for backfill: %r", missing_auth)
            ret_events = yield self.store.get_events(missing_auth - failed_to_fetch)
            auth_events.update(ret_events)

            required_auth.update(
                a_id for event in ret_events.values() for a_id in event.auth_event_ids()
            )
            missing_auth = required_auth - set(auth_events)

            if missing_auth - failed_to_fetch:
                logger.info(
                    "Fetching missing auth for backfill: %r",
                    missing_auth - failed_to_fetch,
                )

                results = yield make_deferred_yieldable(
                    defer.gatherResults(
                        [
                            run_in_background(
                                self.federation_client.get_pdu,
                                [dest],
                                event_id,
                                room_version=room_version,
                                outlier=True,
                                timeout=10000,
                            )
                            for event_id in missing_auth - failed_to_fetch
                        ],
                        consumeErrors=True,
                    )
                ).addErrback(unwrapFirstError)
                auth_events.update({a.event_id: a for a in results if a})
                required_auth.update(
                    a_id
                    for event in results
                    if event
                    for a_id in event.auth_event_ids()
                )
                missing_auth = required_auth - set(auth_events)

                failed_to_fetch = missing_auth - set(auth_events)

        seen_events = yield self.store.have_seen_events(
            set(auth_events.keys()) | set(state_events.keys())
        )

        # We now have a chunk of events plus associated state and auth chain to
        # persist. We do the persistence in two steps:
        #   1. Auth events and state get persisted as outliers, plus the
        #      backward extremities get persisted (as non-outliers).
        #   2. The rest of the events in the chunk get persisted one by one, as
        #      each one depends on the previous event for its state.
        #
        # The important thing is that events in the chunk get persisted as
        # non-outliers, including when those events are also in the state or
        # auth chain. Caution must therefore be taken to ensure that they are
        # not accidentally marked as outliers.

        # Step 1a: persist auth events that *don't* appear in the chunk
        ev_infos = []
        for a in auth_events.values():
            # We only want to persist auth events as outliers that we haven't
            # seen and aren't about to persist as part of the backfilled chunk.
            if a.event_id in seen_events or a.event_id in event_map:
                continue

            a.internal_metadata.outlier = True
            ev_infos.append(
                _NewEventInfo(
                    event=a,
                    auth_events={
                        (
                            auth_events[a_id].type,
                            auth_events[a_id].state_key,
                        ): auth_events[a_id]
                        for a_id in a.auth_event_ids()
                        if a_id in auth_events
                    },
                )
            )

        # Step 1b: persist the events in the chunk we fetched state for (i.e.
        # the backwards extremities) as non-outliers.
        for e_id in events_to_state:
            # For paranoia we ensure that these events are marked as
            # non-outliers
            ev = event_map[e_id]
            assert not ev.internal_metadata.is_outlier()

            ev_infos.append(
                _NewEventInfo(
                    event=ev,
                    state=events_to_state[e_id],
                    auth_events={
                        (
                            auth_events[a_id].type,
                            auth_events[a_id].state_key,
                        ): auth_events[a_id]
                        for a_id in ev.auth_event_ids()
                        if a_id in auth_events
                    },
                )
            )

        yield self._handle_new_events(dest, ev_infos, backfilled=True)

        # Step 2: Persist the rest of the events in the chunk one by one
        events.sort(key=lambda e: e.depth)

        for event in events:
            if event in events_to_state:
                continue

            # For paranoia we ensure that these events are marked as
            # non-outliers
            assert not event.internal_metadata.is_outlier()

            # We store these one at a time since each event depends on the
            # previous to work out the state.
            # TODO: We can probably do something more clever here.
            yield self._handle_new_event(dest, event, backfilled=True)

        return events

    @defer.inlineCallbacks
    def maybe_backfill(self, room_id, current_depth):
        """Checks the database to see if we should backfill before paginating,
        and if so do.
        """
        extremities = yield self.store.get_oldest_events_with_depth_in_room(room_id)

        if not extremities:
            logger.debug("Not backfilling as no extremeties found.")
            return

        # We only want to paginate if we can actually see the events we'll get,
        # as otherwise we'll just spend a lot of resources to get redacted
        # events.
        #
        # We do this by filtering all the backwards extremities and seeing if
        # any remain. Given we don't have the extremity events themselves, we
        # need to actually check the events that reference them.
        #
        # *Note*: the spec wants us to keep backfilling until we reach the start
        # of the room in case we are allowed to see some of the history. However
        # in practice that causes more issues than its worth, as a) its
        # relatively rare for there to be any visible history and b) even when
        # there is its often sufficiently long ago that clients would stop
        # attempting to paginate before backfill reached the visible history.
        #
        # TODO: If we do do a backfill then we should filter the backwards
        #   extremities to only include those that point to visible portions of
        #   history.
        #
        # TODO: Correctly handle the case where we are allowed to see the
        #   forward event but not the backward extremity, e.g. in the case of
        #   initial join of the server where we are allowed to see the join
        #   event but not anything before it. This would require looking at the
        #   state *before* the event, ignoring the special casing certain event
        #   types have.

        forward_events = yield self.store.get_successor_events(list(extremities))

        extremities_events = yield self.store.get_events(
            forward_events, check_redacted=False, get_prev_content=False
        )

        # We set `check_history_visibility_only` as we might otherwise get false
        # positives from users having been erased.
        filtered_extremities = yield filter_events_for_server(
            self.storage,
            self.server_name,
            list(extremities_events.values()),
            redact=False,
            check_history_visibility_only=True,
        )

        if not filtered_extremities:
            return False

        # Check if we reached a point where we should start backfilling.
        sorted_extremeties_tuple = sorted(extremities.items(), key=lambda e: -int(e[1]))
        max_depth = sorted_extremeties_tuple[0][1]

        # We don't want to specify too many extremities as it causes the backfill
        # request URI to be too long.
        extremities = dict(sorted_extremeties_tuple[:5])

        if current_depth > max_depth:
            logger.debug(
                "Not backfilling as we don't need to. %d < %d", max_depth, current_depth
            )
            return

        # Now we need to decide which hosts to hit first.

        # First we try hosts that are already in the room
        # TODO: HEURISTIC ALERT.

        curr_state = yield self.state_handler.get_current_state(room_id)

        def get_domains_from_state(state):
            """Get joined domains from state

            Args:
                state (dict[tuple, FrozenEvent]): State map from type/state
                    key to event.

            Returns:
                list[tuple[str, int]]: Returns a list of servers with the
                lowest depth of their joins. Sorted by lowest depth first.
            """
            joined_users = [
                (state_key, int(event.depth))
                for (e_type, state_key), event in iteritems(state)
                if e_type == EventTypes.Member and event.membership == Membership.JOIN
            ]

            joined_domains = {}
            for u, d in joined_users:
                try:
                    dom = get_domain_from_id(u)
                    old_d = joined_domains.get(dom)
                    if old_d:
                        joined_domains[dom] = min(d, old_d)
                    else:
                        joined_domains[dom] = d
                except Exception:
                    pass

            return sorted(joined_domains.items(), key=lambda d: d[1])

        curr_domains = get_domains_from_state(curr_state)

        likely_domains = [
            domain for domain, depth in curr_domains if domain != self.server_name
        ]

        @defer.inlineCallbacks
        def try_backfill(domains):
            # TODO: Should we try multiple of these at a time?
            for dom in domains:
                try:
                    yield self.backfill(
                        dom, room_id, limit=100, extremities=extremities
                    )
                    # If this succeeded then we probably already have the
                    # appropriate stuff.
                    # TODO: We can probably do something more intelligent here.
                    return True
                except SynapseError as e:
                    logger.info("Failed to backfill from %s because %s", dom, e)
                    continue
                except CodeMessageException as e:
                    if 400 <= e.code < 500:
                        raise

                    logger.info("Failed to backfill from %s because %s", dom, e)
                    continue
                except NotRetryingDestination as e:
                    logger.info(str(e))
                    continue
                except RequestSendFailed as e:
                    logger.info("Falied to get backfill from %s because %s", dom, e)
                    continue
                except FederationDeniedError as e:
                    logger.info(e)
                    continue
                except Exception as e:
                    logger.exception("Failed to backfill from %s because %s", dom, e)
                    continue

            return False

        success = yield try_backfill(likely_domains)
        if success:
            return True

        # Huh, well *those* domains didn't work out. Lets try some domains
        # from the time.

        tried_domains = set(likely_domains)
        tried_domains.add(self.server_name)

        event_ids = list(extremities.keys())

        logger.debug("calling resolve_state_groups in _maybe_backfill")
        resolve = preserve_fn(self.state_handler.resolve_state_groups_for_events)
        states = yield make_deferred_yieldable(
            defer.gatherResults(
                [resolve(room_id, [e]) for e in event_ids], consumeErrors=True
            )
        )

        # dict[str, dict[tuple, str]], a map from event_id to state map of
        # event_ids.
        states = dict(zip(event_ids, [s.state for s in states]))

        state_map = yield self.store.get_events(
            [e_id for ids in itervalues(states) for e_id in itervalues(ids)],
            get_prev_content=False,
        )
        states = {
            key: {
                k: state_map[e_id]
                for k, e_id in iteritems(state_dict)
                if e_id in state_map
            }
            for key, state_dict in iteritems(states)
        }

        for e_id, _ in sorted_extremeties_tuple:
            likely_domains = get_domains_from_state(states[e_id])

            success = yield try_backfill(
                [dom for dom, _ in likely_domains if dom not in tried_domains]
            )
            if success:
                return True

            tried_domains.update(dom for dom, _ in likely_domains)

        return False

    def _sanity_check_event(self, ev):
        """
        Do some early sanity checks of a received event

        In particular, checks it doesn't have an excessive number of
        prev_events or auth_events, which could cause a huge state resolution
        or cascade of event fetches.

        Args:
            ev (synapse.events.EventBase): event to be checked

        Returns: None

        Raises:
            SynapseError if the event does not pass muster
        """
        if len(ev.prev_event_ids()) > 20:
            logger.warning(
                "Rejecting event %s which has %i prev_events",
                ev.event_id,
                len(ev.prev_event_ids()),
            )
            raise SynapseError(http_client.BAD_REQUEST, "Too many prev_events")

        if len(ev.auth_event_ids()) > 10:
            logger.warning(
                "Rejecting event %s which has %i auth_events",
                ev.event_id,
                len(ev.auth_event_ids()),
            )
            raise SynapseError(http_client.BAD_REQUEST, "Too many auth_events")

    @defer.inlineCallbacks
    def send_invite(self, target_host, event):
        """ Sends the invite to the remote server for signing.

        Invites must be signed by the invitee's server before distribution.
        """
        pdu = yield self.federation_client.send_invite(
            destination=target_host,
            room_id=event.room_id,
            event_id=event.event_id,
            pdu=event,
        )

        return pdu

    @defer.inlineCallbacks
    def on_event_auth(self, event_id):
        event = yield self.store.get_event(event_id)
        auth = yield self.store.get_auth_chain(
            [auth_id for auth_id in event.auth_event_ids()], include_given=True
        )
        return [e for e in auth]

    @log_function
    @defer.inlineCallbacks
    def do_invite_join(self, target_hosts, room_id, joinee, content):
        """ Attempts to join the `joinee` to the room `room_id` via the
        servers contained in `target_hosts`.

        This first triggers a /make_join/ request that returns a partial
        event that we can fill out and sign. This is then sent to the
        remote server via /send_join/ which responds with the state at that
        event and the auth_chains.

        We suspend processing of any received events from this room until we
        have finished processing the join.

        Args:
            target_hosts (Iterable[str]): List of servers to attempt to join the room with.

            room_id (str): The ID of the room to join.

            joinee (str): The User ID of the joining user.

            content (dict): The event content to use for the join event.
        """
        logger.debug("Joining %s to %s", joinee, room_id)

        origin, event, event_format_version = yield self._make_and_verify_event(
            target_hosts,
            room_id,
            joinee,
            "join",
            content,
            params={"ver": KNOWN_ROOM_VERSIONS},
        )

        # This shouldn't happen, because the RoomMemberHandler has a
        # linearizer lock which only allows one operation per user per room
        # at a time - so this is just paranoia.
        assert room_id not in self.room_queues

        self.room_queues[room_id] = []

        yield self._clean_room_for_join(room_id)

        handled_events = set()

        try:
            # Try the host we successfully got a response to /make_join/
            # request first.
            try:
                target_hosts.remove(origin)
                target_hosts.insert(0, origin)
            except ValueError:
                pass
            ret = yield self.federation_client.send_join(
                target_hosts, event, event_format_version
            )

            origin = ret["origin"]
            state = ret["state"]
            auth_chain = ret["auth_chain"]
            auth_chain.sort(key=lambda e: e.depth)

            handled_events.update([s.event_id for s in state])
            handled_events.update([a.event_id for a in auth_chain])
            handled_events.add(event.event_id)

            logger.debug("do_invite_join auth_chain: %s", auth_chain)
            logger.debug("do_invite_join state: %s", state)

            logger.debug("do_invite_join event: %s", event)

            try:
                yield self.store.store_room(
                    room_id=room_id, room_creator_user_id="", is_public=False
                )
            except Exception:
                # FIXME
                pass

            yield self._persist_auth_tree(origin, auth_chain, state, event)

            # Check whether this room is the result of an upgrade of a room we already know
            # about. If so, migrate over user information
            predecessor = yield self.store.get_room_predecessor(room_id)
            if not predecessor:
                return
            old_room_id = predecessor["room_id"]
            logger.debug(
                "Found predecessor for %s during remote join: %s", room_id, old_room_id
            )

            # We retrieve the room member handler here as to not cause a cyclic dependency
            member_handler = self.hs.get_room_member_handler()
            yield member_handler.transfer_room_state_on_room_upgrade(
                old_room_id, room_id
            )

            logger.debug("Finished joining %s to %s", joinee, room_id)
        finally:
            room_queue = self.room_queues[room_id]
            del self.room_queues[room_id]

            # we don't need to wait for the queued events to be processed -
            # it's just a best-effort thing at this point. We do want to do
            # them roughly in order, though, otherwise we'll end up making
            # lots of requests for missing prev_events which we do actually
            # have. Hence we fire off the deferred, but don't wait for it.

            run_in_background(self._handle_queued_pdus, room_queue)

        return True

    @defer.inlineCallbacks
    def _handle_queued_pdus(self, room_queue):
        """Process PDUs which got queued up while we were busy send_joining.

        Args:
            room_queue (list[FrozenEvent, str]): list of PDUs to be processed
                and the servers that sent them
        """
        for p, origin in room_queue:
            try:
                logger.info(
                    "Processing queued PDU %s which was received "
                    "while we were joining %s",
                    p.event_id,
                    p.room_id,
                )
                with nested_logging_context(p.event_id):
                    yield self.on_receive_pdu(origin, p, sent_to_us_directly=True)
            except Exception as e:
                logger.warning(
                    "Error handling queued PDU %s from %s: %s", p.event_id, origin, e
                )

    @defer.inlineCallbacks
    @log_function
    def on_make_join_request(self, origin, room_id, user_id):
        """ We've received a /make_join/ request, so we create a partial
        join event for the room and return that. We do *not* persist or
        process it until the other server has signed it and sent it back.

        Args:
            origin (str): The (verified) server name of the requesting server.
            room_id (str): Room to create join event in
            user_id (str): The user to create the join for

        Returns:
            Deferred[FrozenEvent]
        """
        if get_domain_from_id(user_id) != origin:
            logger.info(
                "Got /make_join request for user %r from different origin %s, ignoring",
                user_id,
                origin,
            )
            raise SynapseError(403, "User not from origin", Codes.FORBIDDEN)

        event_content = {"membership": Membership.JOIN}

        room_version = yield self.store.get_room_version(room_id)

        builder = self.event_builder_factory.new(
            room_version,
            {
                "type": EventTypes.Member,
                "content": event_content,
                "room_id": room_id,
                "sender": user_id,
                "state_key": user_id,
            },
        )

        try:
            event, context = yield self.event_creation_handler.create_new_client_event(
                builder=builder
            )
        except AuthError as e:
            logger.warning("Failed to create join to %s because %s", room_id, e)
            raise e

        event_allowed = yield self.third_party_event_rules.check_event_allowed(
            event, context
        )
        if not event_allowed:
            logger.info("Creation of join %s forbidden by third-party rules", event)
            raise SynapseError(
                403, "This event is not allowed in this context", Codes.FORBIDDEN
            )

        # The remote hasn't signed it yet, obviously. We'll do the full checks
        # when we get the event back in `on_send_join_request`
        yield self.auth.check_from_context(
            room_version, event, context, do_sig_check=False
        )

        return event

    @defer.inlineCallbacks
    @log_function
    def on_send_join_request(self, origin, pdu):
        """ We have received a join event for a room. Fully process it and
        respond with the current state and auth chains.
        """
        event = pdu

        logger.debug(
            "on_send_join_request from %s: Got event: %s, signatures: %s",
            origin,
            event.event_id,
            event.signatures,
        )

        if get_domain_from_id(event.sender) != origin:
            logger.info(
                "Got /send_join request for user %r from different origin %s",
                event.sender,
                origin,
            )
            raise SynapseError(403, "User not from origin", Codes.FORBIDDEN)

        event.internal_metadata.outlier = False
        # Send this event on behalf of the origin server.
        #
        # The reasons we have the destination server rather than the origin
        # server send it are slightly mysterious: the origin server should have
        # all the neccessary state once it gets the response to the send_join,
        # so it could send the event itself if it wanted to. It may be that
        # doing it this way reduces failure modes, or avoids certain attacks
        # where a new server selectively tells a subset of the federation that
        # it has joined.
        #
        # The fact is that, as of the current writing, Synapse doesn't send out
        # the join event over federation after joining, and changing it now
        # would introduce the danger of backwards-compatibility problems.
        event.internal_metadata.send_on_behalf_of = origin

        context = yield self._handle_new_event(origin, event)

        event_allowed = yield self.third_party_event_rules.check_event_allowed(
            event, context
        )
        if not event_allowed:
            logger.info("Sending of join %s forbidden by third-party rules", event)
            raise SynapseError(
                403, "This event is not allowed in this context", Codes.FORBIDDEN
            )

        logger.debug(
            "on_send_join_request: After _handle_new_event: %s, sigs: %s",
            event.event_id,
            event.signatures,
        )

        if event.type == EventTypes.Member:
            if event.content["membership"] == Membership.JOIN:
                user = UserID.from_string(event.state_key)
                yield self.user_joined_room(user, event.room_id)

        prev_state_ids = yield context.get_prev_state_ids(self.store)

        state_ids = list(prev_state_ids.values())
        auth_chain = yield self.store.get_auth_chain(state_ids)

        state = yield self.store.get_events(list(prev_state_ids.values()))

        return {"state": list(state.values()), "auth_chain": auth_chain}

    @defer.inlineCallbacks
    def on_invite_request(self, origin, pdu):
        """ We've got an invite event. Process and persist it. Sign it.

        Respond with the now signed event.
        """
        event = pdu

        if event.state_key is None:
            raise SynapseError(400, "The invite event did not have a state key")

        is_blocked = yield self.store.is_room_blocked(event.room_id)
        if is_blocked:
            raise SynapseError(403, "This room has been blocked on this server")

        if self.hs.config.block_non_admin_invites:
            raise SynapseError(403, "This server does not accept room invites")

        if not self.spam_checker.user_may_invite(
            event.sender, event.state_key, event.room_id
        ):
            raise SynapseError(
                403, "This user is not permitted to send invites to this server/user"
            )

        membership = event.content.get("membership")
        if event.type != EventTypes.Member or membership != Membership.INVITE:
            raise SynapseError(400, "The event was not an m.room.member invite event")

        sender_domain = get_domain_from_id(event.sender)
        if sender_domain != origin:
            raise SynapseError(
                400, "The invite event was not from the server sending it"
            )

        if not self.is_mine_id(event.state_key):
            raise SynapseError(400, "The invite event must be for this server")

        # block any attempts to invite the server notices mxid
        if event.state_key == self._server_notices_mxid:
            raise SynapseError(http_client.FORBIDDEN, "Cannot invite this user")

        event.internal_metadata.outlier = True
        event.internal_metadata.out_of_band_membership = True

        event.signatures.update(
            compute_event_signature(
                event.get_pdu_json(), self.hs.hostname, self.hs.config.signing_key[0]
            )
        )

        context = yield self.state_handler.compute_event_context(event)
        yield self.persist_events_and_notify([(event, context)])

        return event

    @defer.inlineCallbacks
    def do_remotely_reject_invite(self, target_hosts, room_id, user_id, content):
        origin, event, event_format_version = yield self._make_and_verify_event(
            target_hosts, room_id, user_id, "leave", content=content,
        )
        # Mark as outlier as we don't have any state for this event; we're not
        # even in the room.
        event.internal_metadata.outlier = True
        event.internal_metadata.out_of_band_membership = True

        # Try the host that we succesfully called /make_leave/ on first for
        # the /send_leave/ request.
        try:
            target_hosts.remove(origin)
            target_hosts.insert(0, origin)
        except ValueError:
            pass

        yield self.federation_client.send_leave(target_hosts, event)

        context = yield self.state_handler.compute_event_context(event)
        yield self.persist_events_and_notify([(event, context)])

        return event

    @defer.inlineCallbacks
    def _make_and_verify_event(
        self, target_hosts, room_id, user_id, membership, content={}, params=None
    ):
        origin, event, format_ver = yield self.federation_client.make_membership_event(
            target_hosts, room_id, user_id, membership, content, params=params
        )

        logger.debug("Got response to make_%s: %s", membership, event)

        # We should assert some things.
        # FIXME: Do this in a nicer way
        assert event.type == EventTypes.Member
        assert event.user_id == user_id
        assert event.state_key == user_id
        assert event.room_id == room_id
        return origin, event, format_ver

    @defer.inlineCallbacks
    @log_function
    def on_make_leave_request(self, origin, room_id, user_id):
        """ We've received a /make_leave/ request, so we create a partial
        leave event for the room and return that. We do *not* persist or
        process it until the other server has signed it and sent it back.

        Args:
            origin (str): The (verified) server name of the requesting server.
            room_id (str): Room to create leave event in
            user_id (str): The user to create the leave for

        Returns:
            Deferred[FrozenEvent]
        """
        if get_domain_from_id(user_id) != origin:
            logger.info(
                "Got /make_leave request for user %r from different origin %s, ignoring",
                user_id,
                origin,
            )
            raise SynapseError(403, "User not from origin", Codes.FORBIDDEN)

        room_version = yield self.store.get_room_version(room_id)
        builder = self.event_builder_factory.new(
            room_version,
            {
                "type": EventTypes.Member,
                "content": {"membership": Membership.LEAVE},
                "room_id": room_id,
                "sender": user_id,
                "state_key": user_id,
            },
        )

        event, context = yield self.event_creation_handler.create_new_client_event(
            builder=builder
        )

        event_allowed = yield self.third_party_event_rules.check_event_allowed(
            event, context
        )
        if not event_allowed:
            logger.warning("Creation of leave %s forbidden by third-party rules", event)
            raise SynapseError(
                403, "This event is not allowed in this context", Codes.FORBIDDEN
            )

        try:
            # The remote hasn't signed it yet, obviously. We'll do the full checks
            # when we get the event back in `on_send_leave_request`
            yield self.auth.check_from_context(
                room_version, event, context, do_sig_check=False
            )
        except AuthError as e:
            logger.warning("Failed to create new leave %r because %s", event, e)
            raise e

        return event

    @defer.inlineCallbacks
    @log_function
    def on_send_leave_request(self, origin, pdu):
        """ We have received a leave event for a room. Fully process it."""
        event = pdu

        logger.debug(
            "on_send_leave_request: Got event: %s, signatures: %s",
            event.event_id,
            event.signatures,
        )

        if get_domain_from_id(event.sender) != origin:
            logger.info(
                "Got /send_leave request for user %r from different origin %s",
                event.sender,
                origin,
            )
            raise SynapseError(403, "User not from origin", Codes.FORBIDDEN)

        event.internal_metadata.outlier = False

        context = yield self._handle_new_event(origin, event)

        event_allowed = yield self.third_party_event_rules.check_event_allowed(
            event, context
        )
        if not event_allowed:
            logger.info("Sending of leave %s forbidden by third-party rules", event)
            raise SynapseError(
                403, "This event is not allowed in this context", Codes.FORBIDDEN
            )

        logger.debug(
            "on_send_leave_request: After _handle_new_event: %s, sigs: %s",
            event.event_id,
            event.signatures,
        )

        return None

    @defer.inlineCallbacks
    def get_state_for_pdu(self, room_id, event_id):
        """Returns the state at the event. i.e. not including said event.
        """

        event = yield self.store.get_event(
            event_id, allow_none=False, check_room_id=room_id
        )

        state_groups = yield self.state_store.get_state_groups(room_id, [event_id])

        if state_groups:
            _, state = list(iteritems(state_groups)).pop()
            results = {(e.type, e.state_key): e for e in state}

            if event.is_state():
                # Get previous state
                if "replaces_state" in event.unsigned:
                    prev_id = event.unsigned["replaces_state"]
                    if prev_id != event.event_id:
                        prev_event = yield self.store.get_event(prev_id)
                        results[(event.type, event.state_key)] = prev_event
                else:
                    del results[(event.type, event.state_key)]

            res = list(results.values())
            return res
        else:
            return []

    @defer.inlineCallbacks
    def get_state_ids_for_pdu(self, room_id, event_id):
        """Returns the state at the event. i.e. not including said event.
        """
        event = yield self.store.get_event(
            event_id, allow_none=False, check_room_id=room_id
        )

        state_groups = yield self.state_store.get_state_groups_ids(room_id, [event_id])

        if state_groups:
            _, state = list(state_groups.items()).pop()
            results = state

            if event.is_state():
                # Get previous state
                if "replaces_state" in event.unsigned:
                    prev_id = event.unsigned["replaces_state"]
                    if prev_id != event.event_id:
                        results[(event.type, event.state_key)] = prev_id
                else:
                    results.pop((event.type, event.state_key), None)

            return list(results.values())
        else:
            return []

    @defer.inlineCallbacks
    @log_function
    def on_backfill_request(self, origin, room_id, pdu_list, limit):
        in_room = yield self.auth.check_host_in_room(room_id, origin)
        if not in_room:
            raise AuthError(403, "Host not in room.")

        events = yield self.store.get_backfill_events(room_id, pdu_list, limit)

        events = yield filter_events_for_server(self.storage, origin, events)

        return events

    @defer.inlineCallbacks
    @log_function
    def get_persisted_pdu(self, origin, event_id):
        """Get an event from the database for the given server.

        Args:
            origin [str]: hostname of server which is requesting the event; we
               will check that the server is allowed to see it.
            event_id [str]: id of the event being requested

        Returns:
            Deferred[EventBase|None]: None if we know nothing about the event;
                otherwise the (possibly-redacted) event.

        Raises:
            AuthError if the server is not currently in the room
        """
        event = yield self.store.get_event(
            event_id, allow_none=True, allow_rejected=True
        )

        if event:
            in_room = yield self.auth.check_host_in_room(event.room_id, origin)
            if not in_room:
                raise AuthError(403, "Host not in room.")

            events = yield filter_events_for_server(self.storage, origin, [event])
            event = events[0]
            return event
        else:
            return None

    def get_min_depth_for_context(self, context):
        return self.store.get_min_depth(context)

    @defer.inlineCallbacks
    def _handle_new_event(
        self, origin, event, state=None, auth_events=None, backfilled=False
    ):
        context = yield self._prep_event(
            origin, event, state=state, auth_events=auth_events, backfilled=backfilled
        )

        # reraise does not allow inlineCallbacks to preserve the stacktrace, so we
        # hack around with a try/finally instead.
        success = False
        try:
            if (
                not event.internal_metadata.is_outlier()
                and not backfilled
                and not context.rejected
            ):
                yield self.action_generator.handle_push_actions_for_event(
                    event, context
                )

            yield self.persist_events_and_notify(
                [(event, context)], backfilled=backfilled
            )
            success = True
        finally:
            if not success:
                run_in_background(
                    self.store.remove_push_actions_from_staging, event.event_id
                )

        return context

    @defer.inlineCallbacks
    def _handle_new_events(
        self,
        origin: str,
        event_infos: Iterable[_NewEventInfo],
        backfilled: bool = False,
    ):
        """Creates the appropriate contexts and persists events. The events
        should not depend on one another, e.g. this should be used to persist
        a bunch of outliers, but not a chunk of individual events that depend
        on each other for state calculations.

        Notifies about the events where appropriate.
        """

        @defer.inlineCallbacks
        def prep(ev_info: _NewEventInfo):
            event = ev_info.event
            with nested_logging_context(suffix=event.event_id):
                res = yield self._prep_event(
                    origin,
                    event,
                    state=ev_info.state,
                    auth_events=ev_info.auth_events,
                    backfilled=backfilled,
                )
            return res

        contexts = yield make_deferred_yieldable(
            defer.gatherResults(
                [run_in_background(prep, ev_info) for ev_info in event_infos],
                consumeErrors=True,
            )
        )

        yield self.persist_events_and_notify(
            [
                (ev_info.event, context)
                for ev_info, context in zip(event_infos, contexts)
            ],
            backfilled=backfilled,
        )

    @defer.inlineCallbacks
    def _persist_auth_tree(self, origin, auth_events, state, event):
        """Checks the auth chain is valid (and passes auth checks) for the
        state and event. Then persists the auth chain and state atomically.
        Persists the event separately. Notifies about the persisted events
        where appropriate.

        Will attempt to fetch missing auth events.

        Args:
            origin (str): Where the events came from
            auth_events (list)
            state (list)
            event (Event)

        Returns:
            Deferred
        """
        events_to_context = {}
        for e in itertools.chain(auth_events, state):
            e.internal_metadata.outlier = True
            ctx = yield self.state_handler.compute_event_context(e)
            events_to_context[e.event_id] = ctx

        event_map = {
            e.event_id: e for e in itertools.chain(auth_events, state, [event])
        }

        create_event = None
        for e in auth_events:
            if (e.type, e.state_key) == (EventTypes.Create, ""):
                create_event = e
                break

        if create_event is None:
            # If the state doesn't have a create event then the room is
            # invalid, and it would fail auth checks anyway.
            raise SynapseError(400, "No create event in state")

        room_version = create_event.content.get(
            "room_version", RoomVersions.V1.identifier
        )

        missing_auth_events = set()
        for e in itertools.chain(auth_events, state, [event]):
            for e_id in e.auth_event_ids():
                if e_id not in event_map:
                    missing_auth_events.add(e_id)

        for e_id in missing_auth_events:
            m_ev = yield self.federation_client.get_pdu(
                [origin], e_id, room_version=room_version, outlier=True, timeout=10000
            )
            if m_ev and m_ev.event_id == e_id:
                event_map[e_id] = m_ev
            else:
                logger.info("Failed to find auth event %r", e_id)

        for e in itertools.chain(auth_events, state, [event]):
            auth_for_e = {
                (event_map[e_id].type, event_map[e_id].state_key): event_map[e_id]
                for e_id in e.auth_event_ids()
                if e_id in event_map
            }
            if create_event:
                auth_for_e[(EventTypes.Create, "")] = create_event

            try:
                event_auth.check(room_version, e, auth_events=auth_for_e)
            except SynapseError as err:
                # we may get SynapseErrors here as well as AuthErrors. For
                # instance, there are a couple of (ancient) events in some
                # rooms whose senders do not have the correct sigil; these
                # cause SynapseErrors in auth.check. We don't want to give up
                # the attempt to federate altogether in such cases.

                logger.warning("Rejecting %s because %s", e.event_id, err.msg)

                if e == event:
                    raise
                events_to_context[e.event_id].rejected = RejectedReason.AUTH_ERROR

        yield self.persist_events_and_notify(
            [
                (e, events_to_context[e.event_id])
                for e in itertools.chain(auth_events, state)
            ]
        )

        new_event_context = yield self.state_handler.compute_event_context(
            event, old_state=state
        )

        yield self.persist_events_and_notify([(event, new_event_context)])

    @defer.inlineCallbacks
    def _prep_event(
        self,
        origin: str,
        event: EventBase,
        state: Optional[Iterable[EventBase]],
        auth_events: Optional[Dict[Tuple[str, str], EventBase]],
        backfilled: bool,
    ):
        """

        Args:
            origin:
            event:
            state:
            auth_events:
            backfilled:

        Returns:
            Deferred, which resolves to synapse.events.snapshot.EventContext
        """
        context = yield self.state_handler.compute_event_context(event, old_state=state)

        if not auth_events:
            prev_state_ids = yield context.get_prev_state_ids(self.store)
            auth_events_ids = yield self.auth.compute_auth_events(
                event, prev_state_ids, for_verification=True
            )
            auth_events = yield self.store.get_events(auth_events_ids)
            auth_events = {(e.type, e.state_key): e for e in auth_events.values()}

        # This is a hack to fix some old rooms where the initial join event
        # didn't reference the create event in its auth events.
        if event.type == EventTypes.Member and not event.auth_event_ids():
            if len(event.prev_event_ids()) == 1 and event.depth < 5:
                c = yield self.store.get_event(
                    event.prev_event_ids()[0], allow_none=True
                )
                if c and c.type == EventTypes.Create:
                    auth_events[(c.type, c.state_key)] = c

        context = yield self.do_auth(origin, event, context, auth_events=auth_events)

        if not context.rejected:
            yield self._check_for_soft_fail(event, state, backfilled)

        if event.type == EventTypes.GuestAccess and not context.rejected:
            yield self.maybe_kick_guest_users(event)

        return context

    @defer.inlineCallbacks
    def _check_for_soft_fail(
        self, event: EventBase, state: Optional[Iterable[EventBase]], backfilled: bool
    ):
        """Checks if we should soft fail the event, if so marks the event as
        such.

        Args:
            event
            state: The state at the event if we don't have all the event's prev events
            backfilled: Whether the event is from backfill

        Returns:
            Deferred
        """
        # For new (non-backfilled and non-outlier) events we check if the event
        # passes auth based on the current state. If it doesn't then we
        # "soft-fail" the event.
        do_soft_fail_check = not backfilled and not event.internal_metadata.is_outlier()
        if do_soft_fail_check:
            extrem_ids = yield self.store.get_latest_event_ids_in_room(event.room_id)

            extrem_ids = set(extrem_ids)
            prev_event_ids = set(event.prev_event_ids())

            if extrem_ids == prev_event_ids:
                # If they're the same then the current state is the same as the
                # state at the event, so no point rechecking auth for soft fail.
                do_soft_fail_check = False

        if do_soft_fail_check:
            room_version = yield self.store.get_room_version(event.room_id)

            # Calculate the "current state".
            if state is not None:
                # If we're explicitly given the state then we won't have all the
                # prev events, and so we have a gap in the graph. In this case
                # we want to be a little careful as we might have been down for
                # a while and have an incorrect view of the current state,
                # however we still want to do checks as gaps are easy to
                # maliciously manufacture.
                #
                # So we use a "current state" that is actually a state
                # resolution across the current forward extremities and the
                # given state at the event. This should correctly handle cases
                # like bans, especially with state res v2.

                state_sets = yield self.state_store.get_state_groups(
                    event.room_id, extrem_ids
                )
                state_sets = list(state_sets.values())
                state_sets.append(state)
                current_state_ids = yield self.state_handler.resolve_events(
                    room_version, state_sets, event
                )
                current_state_ids = {
                    k: e.event_id for k, e in iteritems(current_state_ids)
                }
            else:
                current_state_ids = yield self.state_handler.get_current_state_ids(
                    event.room_id, latest_event_ids=extrem_ids
                )

            logger.debug(
                "Doing soft-fail check for %s: state %s",
                event.event_id,
                current_state_ids,
            )

            # Now check if event pass auth against said current state
            auth_types = auth_types_for_event(event)
            current_state_ids = [
                e for k, e in iteritems(current_state_ids) if k in auth_types
            ]

            current_auth_events = yield self.store.get_events(current_state_ids)
            current_auth_events = {
                (e.type, e.state_key): e for e in current_auth_events.values()
            }

            try:
                event_auth.check(room_version, event, auth_events=current_auth_events)
            except AuthError as e:
                logger.warning("Soft-failing %r because %s", event, e)
                event.internal_metadata.soft_failed = True

    @defer.inlineCallbacks
    def on_query_auth(
        self, origin, event_id, room_id, remote_auth_chain, rejects, missing
    ):
        in_room = yield self.auth.check_host_in_room(room_id, origin)
        if not in_room:
            raise AuthError(403, "Host not in room.")

        event = yield self.store.get_event(
            event_id, allow_none=False, check_room_id=room_id
        )

        # Just go through and process each event in `remote_auth_chain`. We
        # don't want to fall into the trap of `missing` being wrong.
        for e in remote_auth_chain:
            try:
                yield self._handle_new_event(origin, e)
            except AuthError:
                pass

        # Now get the current auth_chain for the event.
        local_auth_chain = yield self.store.get_auth_chain(
            [auth_id for auth_id in event.auth_event_ids()], include_given=True
        )

        # TODO: Check if we would now reject event_id. If so we need to tell
        # everyone.

        ret = yield self.construct_auth_difference(local_auth_chain, remote_auth_chain)

        logger.debug("on_query_auth returning: %s", ret)

        return ret

    @defer.inlineCallbacks
    def on_get_missing_events(
        self, origin, room_id, earliest_events, latest_events, limit
    ):
        in_room = yield self.auth.check_host_in_room(room_id, origin)
        if not in_room:
            raise AuthError(403, "Host not in room.")

        limit = min(limit, 20)

        missing_events = yield self.store.get_missing_events(
            room_id=room_id,
            earliest_events=earliest_events,
            latest_events=latest_events,
            limit=limit,
        )

        missing_events = yield filter_events_for_server(
            self.storage, origin, missing_events
        )

        return missing_events

    @defer.inlineCallbacks
    @log_function
    def do_auth(self, origin, event, context, auth_events):
        """

        Args:
            origin (str):
            event (synapse.events.EventBase):
            context (synapse.events.snapshot.EventContext):
            auth_events (dict[(str, str)->synapse.events.EventBase]):
                Map from (event_type, state_key) to event

                Normally, our calculated auth_events based on the state of the room
                at the event's position in the DAG, though occasionally (eg if the
                event is an outlier), may be the auth events claimed by the remote
                server.

                Also NB that this function adds entries to it.
        Returns:
            defer.Deferred[EventContext]: updated context object
        """
        room_version = yield self.store.get_room_version(event.room_id)

        try:
            context = yield self._update_auth_events_and_context_for_auth(
                origin, event, context, auth_events
            )
        except Exception:
            # We don't really mind if the above fails, so lets not fail
            # processing if it does. However, it really shouldn't fail so
            # let's still log as an exception since we'll still want to fix
            # any bugs.
            logger.exception(
                "Failed to double check auth events for %s with remote. "
                "Ignoring failure and continuing processing of event.",
                event.event_id,
            )

        try:
            event_auth.check(room_version, event, auth_events=auth_events)
        except AuthError as e:
            logger.warning("Failed auth resolution for %r because %s", event, e)
            context.rejected = RejectedReason.AUTH_ERROR

        return context

    @defer.inlineCallbacks
    def _update_auth_events_and_context_for_auth(
        self, origin, event, context, auth_events
    ):
        """Helper for do_auth. See there for docs.

        Checks whether a given event has the expected auth events. If it
        doesn't then we talk to the remote server to compare state to see if
        we can come to a consensus (e.g. if one server missed some valid
        state).

        This attempts to resovle any potential divergence of state between
        servers, but is not essential and so failures should not block further
        processing of the event.

        Args:
            origin (str):
            event (synapse.events.EventBase):
            context (synapse.events.snapshot.EventContext):

            auth_events (dict[(str, str)->synapse.events.EventBase]):
                Map from (event_type, state_key) to event

                Normally, our calculated auth_events based on the state of the room
                at the event's position in the DAG, though occasionally (eg if the
                event is an outlier), may be the auth events claimed by the remote
                server.

                Also NB that this function adds entries to it.

        Returns:
            defer.Deferred[EventContext]: updated context
        """
        event_auth_events = set(event.auth_event_ids())

        # missing_auth is the set of the event's auth_events which we don't yet have
        # in auth_events.
        missing_auth = event_auth_events.difference(
            e.event_id for e in auth_events.values()
        )

        # if we have missing events, we need to fetch those events from somewhere.
        #
        # we start by checking if they are in the store, and then try calling /event_auth/.
        if missing_auth:
<<<<<<< HEAD
            # TODO: can we use store.have_seen_events here instead?
            have_events = yield self.store.get_seen_events_with_rejections(missing_auth)
            logger.debug("Found events %s in the store", have_events)
            missing_auth.difference_update(have_events.keys())
        else:
            have_events = {}

        have_events.update({e.event_id: "" for e in auth_events.values()})
=======
            have_events = yield self.store.have_seen_events(missing_auth)
            logger.debug("Events %s are in the store", have_events)
            missing_auth.difference_update(have_events)
>>>>>>> d95736a2

        if missing_auth:
            # If we don't have all the auth events, we need to get them.
            logger.info("auth_events contains unknown events: %s", missing_auth)
            try:
                try:
                    remote_auth_chain = yield self.federation_client.get_event_auth(
                        origin, event.room_id, event.event_id
                    )
                except RequestSendFailed as e:
                    # The other side isn't around or doesn't implement the
                    # endpoint, so lets just bail out.
                    logger.info("Failed to get event auth from remote: %s", e)
                    return context

                seen_remotes = yield self.store.have_seen_events(
                    [e.event_id for e in remote_auth_chain]
                )

                for e in remote_auth_chain:
                    if e.event_id in seen_remotes:
                        continue

                    if e.event_id == event.event_id:
                        continue

                    try:
                        auth_ids = e.auth_event_ids()
                        auth = {
                            (e.type, e.state_key): e
                            for e in remote_auth_chain
                            if e.event_id in auth_ids or e.type == EventTypes.Create
                        }
                        e.internal_metadata.outlier = True

                        logger.debug(
                            "do_auth %s missing_auth: %s", event.event_id, e.event_id
                        )
                        yield self._handle_new_event(origin, e, auth_events=auth)

                        if e.event_id in event_auth_events:
                            auth_events[(e.type, e.state_key)] = e
                    except AuthError:
                        pass

            except Exception:
                logger.exception("Failed to get auth chain")

        if event.internal_metadata.is_outlier():
            # XXX: given that, for an outlier, we'll be working with the
            # event's *claimed* auth events rather than those we calculated:
            # (a) is there any point in this test, since different_auth below will
            # obviously be empty
            # (b) alternatively, why don't we do it earlier?
            logger.info("Skipping auth_event fetch for outlier")
            return context

        different_auth = event_auth_events.difference(
            e.event_id for e in auth_events.values()
        )

        if not different_auth:
            return context

        logger.info(
            "auth_events refers to events which are not in our calculated auth "
            "chain: %s",
            different_auth,
        )

<<<<<<< HEAD
        # now we state-resolve between our own idea of the auth events, and the remote's
        # idea of them.

        room_version = yield self.store.get_room_version(event.room_id)
        different_event_ids = [
            d for d in different_auth if d in have_events and not have_events[d]
        ]

        if different_event_ids:
            # XXX: currently this checks for redactions but I'm not convinced that is
            # necessary?
            different_events = yield self.store.get_events_as_list(different_event_ids)

            local_view = dict(auth_events)
            remote_view = dict(auth_events)
            remote_view.update({(d.type, d.state_key): d for d in different_events})
=======
        # XXX: currently this checks for redactions but I'm not convinced that is
        # necessary?
        different_events = yield self.store.get_events_as_list(different_auth)

        for d in different_events:
            if d.room_id != event.room_id:
                logger.warning(
                    "Event %s refers to auth_event %s which is in a different room",
                    event.event_id,
                    d.event_id,
                )

                # don't attempt to resolve the claimed auth events against our own
                # in this case: just use our own auth events.
                #
                # XXX: should we reject the event in this case? It feels like we should,
                # but then shouldn't we also do so if we've failed to fetch any of the
                # auth events?
                return context
>>>>>>> d95736a2

        # now we state-resolve between our own idea of the auth events, and the remote's
        # idea of them.

        local_state = auth_events.values()
        remote_auth_events = dict(auth_events)
        remote_auth_events.update({(d.type, d.state_key): d for d in different_events})
        remote_state = remote_auth_events.values()

        room_version = yield self.store.get_room_version(event.room_id)
        new_state = yield self.state_handler.resolve_events(
            room_version, (local_state, remote_state), event
        )

        logger.info(
            "After state res: updating auth_events with new state %s",
            {
                (d.type, d.state_key): d.event_id
                for d in new_state.values()
                if auth_events.get((d.type, d.state_key)) != d
            },
        )

        auth_events.update(new_state)

<<<<<<< HEAD
            context = yield self._update_context_for_auth_events(
                event, context, auth_events
            )
=======
        context = yield self._update_context_for_auth_events(
            event, context, auth_events
        )
>>>>>>> d95736a2

        return context

    @defer.inlineCallbacks
    def _update_context_for_auth_events(self, event, context, auth_events):
        """Update the state_ids in an event context after auth event resolution,
        storing the changes as a new state group.

        Args:
            event (Event): The event we're handling the context for

            context (synapse.events.snapshot.EventContext): initial event context

            auth_events (dict[(str, str)->EventBase]): Events to update in the event
                context.

        Returns:
            Deferred[EventContext]: new event context
        """
        # exclude the state key of the new event from the current_state in the context.
        if event.is_state():
            event_key = (event.type, event.state_key)
        else:
            event_key = None
        state_updates = {
            k: a.event_id for k, a in iteritems(auth_events) if k != event_key
        }

        current_state_ids = yield context.get_current_state_ids(self.store)
        current_state_ids = dict(current_state_ids)

        current_state_ids.update(state_updates)

        prev_state_ids = yield context.get_prev_state_ids(self.store)
        prev_state_ids = dict(prev_state_ids)

        prev_state_ids.update({k: a.event_id for k, a in iteritems(auth_events)})

        # create a new state group as a delta from the existing one.
        prev_group = context.state_group
        state_group = yield self.state_store.store_state_group(
            event.event_id,
            event.room_id,
            prev_group=prev_group,
            delta_ids=state_updates,
            current_state_ids=current_state_ids,
        )

        return EventContext.with_state(
            state_group=state_group,
            state_group_before_event=context.state_group_before_event,
            current_state_ids=current_state_ids,
            prev_state_ids=prev_state_ids,
            prev_group=prev_group,
            delta_ids=state_updates,
        )

    @defer.inlineCallbacks
    def construct_auth_difference(self, local_auth, remote_auth):
        """ Given a local and remote auth chain, find the differences. This
        assumes that we have already processed all events in remote_auth

        Params:
            local_auth (list)
            remote_auth (list)

        Returns:
            dict
        """

        logger.debug("construct_auth_difference Start!")

        # TODO: Make sure we are OK with local_auth or remote_auth having more
        # auth events in them than strictly necessary.

        def sort_fun(ev):
            return ev.depth, ev.event_id

        logger.debug("construct_auth_difference after sort_fun!")

        # We find the differences by starting at the "bottom" of each list
        # and iterating up on both lists. The lists are ordered by depth and
        # then event_id, we iterate up both lists until we find the event ids
        # don't match. Then we look at depth/event_id to see which side is
        # missing that event, and iterate only up that list. Repeat.

        remote_list = list(remote_auth)
        remote_list.sort(key=sort_fun)

        local_list = list(local_auth)
        local_list.sort(key=sort_fun)

        local_iter = iter(local_list)
        remote_iter = iter(remote_list)

        logger.debug("construct_auth_difference before get_next!")

        def get_next(it, opt=None):
            try:
                return next(it)
            except Exception:
                return opt

        current_local = get_next(local_iter)
        current_remote = get_next(remote_iter)

        logger.debug("construct_auth_difference before while")

        missing_remotes = []
        missing_locals = []
        while current_local or current_remote:
            if current_remote is None:
                missing_locals.append(current_local)
                current_local = get_next(local_iter)
                continue

            if current_local is None:
                missing_remotes.append(current_remote)
                current_remote = get_next(remote_iter)
                continue

            if current_local.event_id == current_remote.event_id:
                current_local = get_next(local_iter)
                current_remote = get_next(remote_iter)
                continue

            if current_local.depth < current_remote.depth:
                missing_locals.append(current_local)
                current_local = get_next(local_iter)
                continue

            if current_local.depth > current_remote.depth:
                missing_remotes.append(current_remote)
                current_remote = get_next(remote_iter)
                continue

            # They have the same depth, so we fall back to the event_id order
            if current_local.event_id < current_remote.event_id:
                missing_locals.append(current_local)
                current_local = get_next(local_iter)

            if current_local.event_id > current_remote.event_id:
                missing_remotes.append(current_remote)
                current_remote = get_next(remote_iter)
                continue

        logger.debug("construct_auth_difference after while")

        # missing locals should be sent to the server
        # We should find why we are missing remotes, as they will have been
        # rejected.

        # Remove events from missing_remotes if they are referencing a missing
        # remote. We only care about the "root" rejected ones.
        missing_remote_ids = [e.event_id for e in missing_remotes]
        base_remote_rejected = list(missing_remotes)
        for e in missing_remotes:
            for e_id in e.auth_event_ids():
                if e_id in missing_remote_ids:
                    try:
                        base_remote_rejected.remove(e)
                    except ValueError:
                        pass

        reason_map = {}

        for e in base_remote_rejected:
            reason = yield self.store.get_rejection_reason(e.event_id)
            if reason is None:
                # TODO: e is not in the current state, so we should
                # construct some proof of that.
                continue

            reason_map[e.event_id] = reason

        logger.debug("construct_auth_difference returning")

        return {
            "auth_chain": local_auth,
            "rejects": {
                e.event_id: {"reason": reason_map[e.event_id], "proof": None}
                for e in base_remote_rejected
            },
            "missing": [e.event_id for e in missing_locals],
        }

    @defer.inlineCallbacks
    @log_function
    def exchange_third_party_invite(
        self, sender_user_id, target_user_id, room_id, signed
    ):
        third_party_invite = {"signed": signed}

        event_dict = {
            "type": EventTypes.Member,
            "content": {
                "membership": Membership.INVITE,
                "third_party_invite": third_party_invite,
            },
            "room_id": room_id,
            "sender": sender_user_id,
            "state_key": target_user_id,
        }

        if (yield self.auth.check_host_in_room(room_id, self.hs.hostname)):
            room_version = yield self.store.get_room_version(room_id)
            builder = self.event_builder_factory.new(room_version, event_dict)

            EventValidator().validate_builder(builder)
            event, context = yield self.event_creation_handler.create_new_client_event(
                builder=builder
            )

            event_allowed = yield self.third_party_event_rules.check_event_allowed(
                event, context
            )
            if not event_allowed:
                logger.info(
                    "Creation of threepid invite %s forbidden by third-party rules",
                    event,
                )
                raise SynapseError(
                    403, "This event is not allowed in this context", Codes.FORBIDDEN
                )

            event, context = yield self.add_display_name_to_third_party_invite(
                room_version, event_dict, event, context
            )

            EventValidator().validate_new(event, self.config)

            # We need to tell the transaction queue to send this out, even
            # though the sender isn't a local user.
            event.internal_metadata.send_on_behalf_of = self.hs.hostname

            try:
                yield self.auth.check_from_context(room_version, event, context)
            except AuthError as e:
                logger.warning("Denying new third party invite %r because %s", event, e)
                raise e

            yield self._check_signature(event, context)

            # We retrieve the room member handler here as to not cause a cyclic dependency
            member_handler = self.hs.get_room_member_handler()
            yield member_handler.send_membership_event(None, event, context)
        else:
            destinations = set(x.split(":", 1)[-1] for x in (sender_user_id, room_id))
            yield self.federation_client.forward_third_party_invite(
                destinations, room_id, event_dict
            )

    @defer.inlineCallbacks
    @log_function
    def on_exchange_third_party_invite_request(self, room_id, event_dict):
        """Handle an exchange_third_party_invite request from a remote server

        The remote server will call this when it wants to turn a 3pid invite
        into a normal m.room.member invite.

        Args:
            room_id (str): The ID of the room.

            event_dict (dict[str, Any]): Dictionary containing the event body.

        Returns:
            Deferred: resolves (to None)
        """
        room_version = yield self.store.get_room_version(room_id)

        # NB: event_dict has a particular specced format we might need to fudge
        # if we change event formats too much.
        builder = self.event_builder_factory.new(room_version, event_dict)

        event, context = yield self.event_creation_handler.create_new_client_event(
            builder=builder
        )

        event_allowed = yield self.third_party_event_rules.check_event_allowed(
            event, context
        )
        if not event_allowed:
            logger.warning(
                "Exchange of threepid invite %s forbidden by third-party rules", event
            )
            raise SynapseError(
                403, "This event is not allowed in this context", Codes.FORBIDDEN
            )

        event, context = yield self.add_display_name_to_third_party_invite(
            room_version, event_dict, event, context
        )

        try:
            yield self.auth.check_from_context(room_version, event, context)
        except AuthError as e:
            logger.warning("Denying third party invite %r because %s", event, e)
            raise e
        yield self._check_signature(event, context)

        # We need to tell the transaction queue to send this out, even
        # though the sender isn't a local user.
        event.internal_metadata.send_on_behalf_of = get_domain_from_id(event.sender)

        # We retrieve the room member handler here as to not cause a cyclic dependency
        member_handler = self.hs.get_room_member_handler()
        yield member_handler.send_membership_event(None, event, context)

    @defer.inlineCallbacks
    def add_display_name_to_third_party_invite(
        self, room_version, event_dict, event, context
    ):
        key = (
            EventTypes.ThirdPartyInvite,
            event.content["third_party_invite"]["signed"]["token"],
        )
        original_invite = None
        prev_state_ids = yield context.get_prev_state_ids(self.store)
        original_invite_id = prev_state_ids.get(key)
        if original_invite_id:
            original_invite = yield self.store.get_event(
                original_invite_id, allow_none=True
            )
        if original_invite:
            # If the m.room.third_party_invite event's content is empty, it means the
            # invite has been revoked. In this case, we don't have to raise an error here
            # because the auth check will fail on the invite (because it's not able to
            # fetch public keys from the m.room.third_party_invite event's content, which
            # is empty).
            display_name = original_invite.content.get("display_name")
            event_dict["content"]["third_party_invite"]["display_name"] = display_name
        else:
            logger.info(
                "Could not find invite event for third_party_invite: %r", event_dict
            )
            # We don't discard here as this is not the appropriate place to do
            # auth checks. If we need the invite and don't have it then the
            # auth check code will explode appropriately.

        builder = self.event_builder_factory.new(room_version, event_dict)
        EventValidator().validate_builder(builder)
        event, context = yield self.event_creation_handler.create_new_client_event(
            builder=builder
        )
        EventValidator().validate_new(event, self.config)
        return (event, context)

    @defer.inlineCallbacks
    def _check_signature(self, event, context):
        """
        Checks that the signature in the event is consistent with its invite.

        Args:
            event (Event): The m.room.member event to check
            context (EventContext):

        Raises:
            AuthError: if signature didn't match any keys, or key has been
                revoked,
            SynapseError: if a transient error meant a key couldn't be checked
                for revocation.
        """
        signed = event.content["third_party_invite"]["signed"]
        token = signed["token"]

        prev_state_ids = yield context.get_prev_state_ids(self.store)
        invite_event_id = prev_state_ids.get((EventTypes.ThirdPartyInvite, token))

        invite_event = None
        if invite_event_id:
            invite_event = yield self.store.get_event(invite_event_id, allow_none=True)

        if not invite_event:
            raise AuthError(403, "Could not find invite")

        logger.debug("Checking auth on event %r", event.content)

        last_exception = None
        # for each public key in the 3pid invite event
        for public_key_object in self.hs.get_auth().get_public_keys(invite_event):
            try:
                # for each sig on the third_party_invite block of the actual invite
                for server, signature_block in signed["signatures"].items():
                    for key_name, encoded_signature in signature_block.items():
                        if not key_name.startswith("ed25519:"):
                            continue

                        logger.debug(
                            "Attempting to verify sig with key %s from %r "
                            "against pubkey %r",
                            key_name,
                            server,
                            public_key_object,
                        )

                        try:
                            public_key = public_key_object["public_key"]
                            verify_key = decode_verify_key_bytes(
                                key_name, decode_base64(public_key)
                            )
                            verify_signed_json(signed, server, verify_key)
                            logger.debug(
                                "Successfully verified sig with key %s from %r "
                                "against pubkey %r",
                                key_name,
                                server,
                                public_key_object,
                            )
                        except Exception:
                            logger.info(
                                "Failed to verify sig with key %s from %r "
                                "against pubkey %r",
                                key_name,
                                server,
                                public_key_object,
                            )
                            raise
                        try:
                            if "key_validity_url" in public_key_object:
                                yield self._check_key_revocation(
                                    public_key, public_key_object["key_validity_url"]
                                )
                        except Exception:
                            logger.info(
                                "Failed to query key_validity_url %s",
                                public_key_object["key_validity_url"],
                            )
                            raise
                        return
            except Exception as e:
                last_exception = e
        raise last_exception

    @defer.inlineCallbacks
    def _check_key_revocation(self, public_key, url):
        """
        Checks whether public_key has been revoked.

        Args:
            public_key (str): base-64 encoded public key.
            url (str): Key revocation URL.

        Raises:
            AuthError: if they key has been revoked.
            SynapseError: if a transient error meant a key couldn't be checked
                for revocation.
        """
        try:
            response = yield self.http_client.get_json(url, {"public_key": public_key})
        except Exception:
            raise SynapseError(502, "Third party certificate could not be checked")
        if "valid" not in response or not response["valid"]:
            raise AuthError(403, "Third party certificate was invalid")

    @defer.inlineCallbacks
    def persist_events_and_notify(self, event_and_contexts, backfilled=False):
        """Persists events and tells the notifier/pushers about them, if
        necessary.

        Args:
            event_and_contexts(list[tuple[FrozenEvent, EventContext]])
            backfilled (bool): Whether these events are a result of
                backfilling or not

        Returns:
            Deferred
        """
        if self.config.worker_app:
            yield self._send_events_to_master(
                store=self.store,
                event_and_contexts=event_and_contexts,
                backfilled=backfilled,
            )
        else:
            max_stream_id = yield self.storage.persistence.persist_events(
                event_and_contexts, backfilled=backfilled
            )

            if self._ephemeral_messages_enabled:
                for (event, context) in event_and_contexts:
                    # If there's an expiry timestamp on the event, schedule its expiry.
                    self._message_handler.maybe_schedule_expiry(event)

            if not backfilled:  # Never notify for backfilled events
                for event, _ in event_and_contexts:
                    yield self._notify_persisted_event(event, max_stream_id)

    def _notify_persisted_event(self, event, max_stream_id):
        """Checks to see if notifier/pushers should be notified about the
        event or not.

        Args:
            event (FrozenEvent)
            max_stream_id (int): The max_stream_id returned by persist_events
        """

        extra_users = []
        if event.type == EventTypes.Member:
            target_user_id = event.state_key

            # We notify for memberships if its an invite for one of our
            # users
            if event.internal_metadata.is_outlier():
                if event.membership != Membership.INVITE:
                    if not self.is_mine_id(target_user_id):
                        return

            target_user = UserID.from_string(target_user_id)
            extra_users.append(target_user)
        elif event.internal_metadata.is_outlier():
            return

        event_stream_id = event.internal_metadata.stream_ordering
        self.notifier.on_new_room_event(
            event, event_stream_id, max_stream_id, extra_users=extra_users
        )

        return self.pusher_pool.on_new_notifications(event_stream_id, max_stream_id)

    def _clean_room_for_join(self, room_id):
        """Called to clean up any data in DB for a given room, ready for the
        server to join the room.

        Args:
            room_id (str)
        """
        if self.config.worker_app:
            return self._clean_room_for_join_client(room_id)
        else:
            return self.store.clean_room_for_join(room_id)

    def user_joined_room(self, user, room_id):
        """Called when a new user has joined the room
        """
        if self.config.worker_app:
            return self._notify_user_membership_change(
                room_id=room_id, user_id=user.to_string(), change="joined"
            )
        else:
            return user_joined_room(self.distributor, user, room_id)

    @defer.inlineCallbacks
    def get_room_complexity(self, remote_room_hosts, room_id):
        """
        Fetch the complexity of a remote room over federation.

        Args:
            remote_room_hosts (list[str]): The remote servers to ask.
            room_id (str): The room ID to ask about.

        Returns:
            Deferred[dict] or Deferred[None]: Dict contains the complexity
            metric versions, while None means we could not fetch the complexity.
        """

        for host in remote_room_hosts:
            res = yield self.federation_client.get_room_complexity(host, room_id)

            # We got a result, return it.
            if res:
                defer.returnValue(res)

        # We fell off the bottom, couldn't get the complexity from anyone. Oh
        # well.
        defer.returnValue(None)<|MERGE_RESOLUTION|>--- conflicted
+++ resolved
@@ -2155,20 +2155,9 @@
         #
         # we start by checking if they are in the store, and then try calling /event_auth/.
         if missing_auth:
-<<<<<<< HEAD
-            # TODO: can we use store.have_seen_events here instead?
-            have_events = yield self.store.get_seen_events_with_rejections(missing_auth)
-            logger.debug("Found events %s in the store", have_events)
-            missing_auth.difference_update(have_events.keys())
-        else:
-            have_events = {}
-
-        have_events.update({e.event_id: "" for e in auth_events.values()})
-=======
             have_events = yield self.store.have_seen_events(missing_auth)
             logger.debug("Events %s are in the store", have_events)
             missing_auth.difference_update(have_events)
->>>>>>> d95736a2
 
         if missing_auth:
             # If we don't have all the auth events, we need to get them.
@@ -2239,24 +2228,6 @@
             different_auth,
         )
 
-<<<<<<< HEAD
-        # now we state-resolve between our own idea of the auth events, and the remote's
-        # idea of them.
-
-        room_version = yield self.store.get_room_version(event.room_id)
-        different_event_ids = [
-            d for d in different_auth if d in have_events and not have_events[d]
-        ]
-
-        if different_event_ids:
-            # XXX: currently this checks for redactions but I'm not convinced that is
-            # necessary?
-            different_events = yield self.store.get_events_as_list(different_event_ids)
-
-            local_view = dict(auth_events)
-            remote_view = dict(auth_events)
-            remote_view.update({(d.type, d.state_key): d for d in different_events})
-=======
         # XXX: currently this checks for redactions but I'm not convinced that is
         # necessary?
         different_events = yield self.store.get_events_as_list(different_auth)
@@ -2276,7 +2247,6 @@
                 # but then shouldn't we also do so if we've failed to fetch any of the
                 # auth events?
                 return context
->>>>>>> d95736a2
 
         # now we state-resolve between our own idea of the auth events, and the remote's
         # idea of them.
@@ -2302,15 +2272,9 @@
 
         auth_events.update(new_state)
 
-<<<<<<< HEAD
-            context = yield self._update_context_for_auth_events(
-                event, context, auth_events
-            )
-=======
         context = yield self._update_context_for_auth_events(
             event, context, auth_events
         )
->>>>>>> d95736a2
 
         return context
 
