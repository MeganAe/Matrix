--- conflicted
+++ resolved
@@ -1866,17 +1866,11 @@
                 logger.info("Handling any pending device list updates")
                 await self._device_handler.handle_room_un_partial_stated(room_id)
 
-<<<<<<< HEAD
-                logger.info("Clearing partial-state flag for %s", room_id)
-                new_stream_id = await self.store.clear_partial_state_room(room_id)
-                if new_stream_id is not None:
-=======
                 async with self._is_partial_state_room_linearizer.queue(room_id):
                     logger.info("Clearing partial-state flag for %s", room_id)
-                    success = await self.store.clear_partial_state_room(room_id)
-
-                if success:
->>>>>>> d329a566
+                    new_stream_id = await self.store.clear_partial_state_room(room_id)
+
+                if new_stream_id is not None:
                     logger.info("State resync complete for %s", room_id)
                     self._storage_controllers.state.notify_room_un_partial_stated(
                         room_id
