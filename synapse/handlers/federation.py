--- conflicted
+++ resolved
@@ -126,11 +126,8 @@
         self._server_notices_mxid = hs.config.server_notices_mxid
         self.config = hs.config
         self.http_client = hs.get_simple_http_client()
-<<<<<<< HEAD
         self._instance_name = hs.get_instance_name()
-=======
         self._replication = hs.get_replication_data_handler()
->>>>>>> 1531b214
 
         self._send_events = ReplicationFederationSendEventsRestServlet.make_client(hs)
         self._notify_user_membership_change = ReplicationUserJoinedLeftRoomRestServlet.make_client(
@@ -2860,14 +2857,9 @@
             backfilled: Whether these events are a result of
                 backfilling or not
         """
-<<<<<<< HEAD
         if self.config.worker.writers.events != self._instance_name:
-            await self._send_events(
+            result = await self._send_events(
                 instance_name=self.config.worker.writers.events,
-=======
-        if self.config.worker_app:
-            result = await self._send_events_to_master(
->>>>>>> 1531b214
                 store=self.store,
                 event_and_contexts=event_and_contexts,
                 backfilled=backfilled,
