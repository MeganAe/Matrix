--- conflicted
+++ resolved
@@ -1847,18 +1847,7 @@
                 if c and c.type == EventTypes.Create:
                     auth_events[(c.type, c.state_key)] = c
 
-<<<<<<< HEAD
         context = yield self.do_auth(origin, event, context, auth_events=auth_events)
-=======
-        try:
-            yield self.do_auth(origin, event, context, auth_events=auth_events)
-        except AuthError as e:
-            logger.warning(
-                "[%s %s] Rejecting: %s", event.room_id, event.event_id, e.msg
-            )
-
-            context.rejected = RejectedReason.AUTH_ERROR
->>>>>>> 53d7680e
 
         if not context.rejected:
             yield self._check_for_soft_fail(event, state, backfilled)
@@ -2049,15 +2038,10 @@
         try:
             event_auth.check(room_version, event, auth_events=auth_events)
         except AuthError as e:
-<<<<<<< HEAD
-            logger.warn("Failed auth resolution for %r because %s", event, e)
+            logger.warning("Failed auth resolution for %r because %s", event, e)
             context.rejected = RejectedReason.AUTH_ERROR
 
         return context
-=======
-            logger.warning("Failed auth resolution for %r because %s", event, e)
-            raise e
->>>>>>> 53d7680e
 
     @defer.inlineCallbacks
     def _update_auth_events_and_context_for_auth(
