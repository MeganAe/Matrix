--- conflicted
+++ resolved
@@ -419,24 +419,15 @@
             str(len(extremities_to_request)),
         )
 
-<<<<<<< HEAD
         with start_active_span("getting likely_domains"):
             # Now we need to decide which hosts to hit first.
             # First we try hosts that are already in the room.
             # TODO: HEURISTIC ALERT.
             likely_domains = (
-                await self._storage_controllers.state.get_current_hosts_in_room(room_id)
-            )
-=======
-        # Now we need to decide which hosts to hit first.
-        # First we try hosts that are already in the room.
-        # TODO: HEURISTIC ALERT.
-        likely_domains = (
-            await self._storage_controllers.state.get_current_hosts_in_room_ordered(
-                room_id
-            )
-        )
->>>>>>> d993cb0b
+                await self._storage_controllers.state.get_current_hosts_in_room_ordered(
+                    room_id
+                )
+            )
 
         async def try_backfill(domains: Collection[str]) -> bool:
             # TODO: Should we try multiple of these at a time?
