--- conflicted
+++ resolved
@@ -481,13 +481,8 @@
         # to get all state ids that we're interested in.
         event_map = yield self.store.get_events([
             e_id
-<<<<<<< HEAD
             for key_to_eid in list(event_to_state_ids.values())
             for key, e_id in key_to_eid.items()
-=======
-            for key_to_eid in event_to_state_ids.itervalues()
-            for key, e_id in key_to_eid.iteritems()
->>>>>>> c4fb15a0
             if key[0] != EventTypes.Member or check_match(key[1])
         ])
 
