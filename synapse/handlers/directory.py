--- conflicted
+++ resolved
@@ -485,13 +485,8 @@
                 )
             )
             if canonical_alias:
-<<<<<<< HEAD
-                room_aliases = list(room_aliases)
-                room_aliases.append(canonical_alias)
-=======
                 # Ensure we do not mutate room_aliases.
                 room_aliases = room_aliases + [canonical_alias]
->>>>>>> a5a79972
 
             if not self.config.roomdirectory.is_publishing_room_allowed(
                 user_id, room_id, room_aliases
