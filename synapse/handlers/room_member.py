# Copyright 2016-2020 The Matrix.org Foundation C.I.C.
# Copyright 2020 Sorunome
#
# Licensed under the Apache License, Version 2.0 (the "License");
# you may not use this file except in compliance with the License.
# You may obtain a copy of the License at
#
#     http://www.apache.org/licenses/LICENSE-2.0
#
# Unless required by applicable law or agreed to in writing, software
# distributed under the License is distributed on an "AS IS" BASIS,
# WITHOUT WARRANTIES OR CONDITIONS OF ANY KIND, either express or implied.
# See the License for the specific language governing permissions and
# limitations under the License.
import abc
import logging
import random
from http import HTTPStatus
from typing import TYPE_CHECKING, Iterable, List, Optional, Tuple

from synapse import types
from synapse.api.constants import AccountDataTypes, EventTypes, Membership
from synapse.api.errors import (
    AuthError,
    Codes,
    LimitExceededError,
    ShadowBanError,
    SynapseError,
)
from synapse.api.ratelimiting import Ratelimiter
from synapse.events import EventBase
from synapse.events.snapshot import EventContext
from synapse.types import (
    JsonDict,
    Requester,
    RoomAlias,
    RoomID,
    StateMap,
    UserID,
    get_domain_from_id,
)
from synapse.util.async_helpers import Linearizer
from synapse.util.distributor import user_left_room

from ._base import BaseHandler

if TYPE_CHECKING:
    from synapse.server import HomeServer


logger = logging.getLogger(__name__)


class RoomMemberHandler(metaclass=abc.ABCMeta):
    # TODO(paul): This handler currently contains a messy conflation of
    #   low-level API that works on UserID objects and so on, and REST-level
    #   API that takes ID strings and returns pagination chunks. These concerns
    #   ought to be separated out a lot better.

    def __init__(self, hs: "HomeServer"):
        self.hs = hs
        self.store = hs.get_datastore()
        self.auth = hs.get_auth()
        self.state_handler = hs.get_state_handler()
        self.config = hs.config

        self.federation_handler = hs.get_federation_handler()
        self.directory_handler = hs.get_directory_handler()
        self.identity_handler = hs.get_identity_handler()
        self.registration_handler = hs.get_registration_handler()
        self.profile_handler = hs.get_profile_handler()
        self.event_creation_handler = hs.get_event_creation_handler()
        self.account_data_handler = hs.get_account_data_handler()
        self.event_auth_handler = hs.get_event_auth_handler()

        self.member_linearizer = Linearizer(name="member")

        self.clock = hs.get_clock()
        self.spam_checker = hs.get_spam_checker()
        self.third_party_event_rules = hs.get_third_party_event_rules()
        self._server_notices_mxid = self.config.server_notices_mxid
        self._enable_lookup = hs.config.enable_3pid_lookup
        self.allow_per_room_profiles = self.config.allow_per_room_profiles

        self._join_rate_limiter_local = Ratelimiter(
            store=self.store,
            clock=self.clock,
            rate_hz=hs.config.ratelimiting.rc_joins_local.per_second,
            burst_count=hs.config.ratelimiting.rc_joins_local.burst_count,
        )
        self._join_rate_limiter_remote = Ratelimiter(
            store=self.store,
            clock=self.clock,
            rate_hz=hs.config.ratelimiting.rc_joins_remote.per_second,
            burst_count=hs.config.ratelimiting.rc_joins_remote.burst_count,
        )

        self._invites_per_room_limiter = Ratelimiter(
            store=self.store,
            clock=self.clock,
            rate_hz=hs.config.ratelimiting.rc_invites_per_room.per_second,
            burst_count=hs.config.ratelimiting.rc_invites_per_room.burst_count,
        )
        self._invites_per_user_limiter = Ratelimiter(
            store=self.store,
            clock=self.clock,
            rate_hz=hs.config.ratelimiting.rc_invites_per_user.per_second,
            burst_count=hs.config.ratelimiting.rc_invites_per_user.burst_count,
        )

        # This is only used to get at ratelimit function, and
        # maybe_kick_guest_users. It's fine there are multiple of these as
        # it doesn't store state.
        self.base_handler = BaseHandler(hs)

    @abc.abstractmethod
    async def _remote_join(
        self,
        requester: Requester,
        remote_room_hosts: List[str],
        room_id: str,
        user: UserID,
        content: dict,
    ) -> Tuple[str, int]:
        """Try and join a room that this server is not in

        Args:
            requester
            remote_room_hosts: List of servers that can be used to join via.
            room_id: Room that we are trying to join
            user: User who is trying to join
            content: A dict that should be used as the content of the join event.
        """
        raise NotImplementedError()

    @abc.abstractmethod
    async def remote_knock(
        self,
        remote_room_hosts: List[str],
        room_id: str,
        user: UserID,
        content: dict,
    ) -> Tuple[str, int]:
        """Try and knock on a room that this server is not in

        Args:
            remote_room_hosts: List of servers that can be used to knock via.
            room_id: Room that we are trying to knock on.
            user: User who is trying to knock.
            content: A dict that should be used as the content of the knock event.
        """
        raise NotImplementedError()

    @abc.abstractmethod
    async def remote_reject_invite(
        self,
        invite_event_id: str,
        txn_id: Optional[str],
        requester: Requester,
        content: JsonDict,
    ) -> Tuple[str, int]:
        """
        Rejects an out-of-band invite we have received from a remote server

        Args:
            invite_event_id: ID of the invite to be rejected
            txn_id: optional transaction ID supplied by the client
            requester: user making the rejection request, according to the access token
            content: additional content to include in the rejection event.
               Normally an empty dict.

        Returns:
            event id, stream_id of the leave event
        """
        raise NotImplementedError()

    @abc.abstractmethod
    async def remote_rescind_knock(
        self,
        knock_event_id: str,
        txn_id: Optional[str],
        requester: Requester,
        content: JsonDict,
    ) -> Tuple[str, int]:
        """Rescind a local knock made on a remote room.

        Args:
            knock_event_id: The ID of the knock event to rescind.
            txn_id: An optional transaction ID supplied by the client.
            requester: The user making the request, according to the access token.
            content: The content of the generated leave event.

        Returns:
            A tuple containing (event_id, stream_id of the leave event).
        """
        raise NotImplementedError()

    @abc.abstractmethod
    async def _user_left_room(self, target: UserID, room_id: str) -> None:
        """Notifies distributor on master process that the user has left the
        room.

        Args:
            target
            room_id
        """
        raise NotImplementedError()

    @abc.abstractmethod
    async def forget(self, user: UserID, room_id: str) -> None:
        raise NotImplementedError()

    async def ratelimit_multiple_invites(
        self,
        requester: Optional[Requester],
        room_id: Optional[str],
        n_invites: int,
        update: bool = True,
    ):
        """Ratelimit more than one invite sent by the given requester in the given room.

        Args:
            requester: The requester sending the invites.
            room_id: The room the invites are being sent in.
            n_invites: The amount of invites to ratelimit for.
            update: Whether to update the ratelimiter's cache.

        Raises:
            LimitExceededError: The requester can't send that many invites in the room.
        """
        await self._invites_per_room_limiter.ratelimit(
            requester,
            room_id,
            update=update,
            n_actions=n_invites,
        )

    async def ratelimit_invite(
        self,
        requester: Optional[Requester],
        room_id: Optional[str],
        invitee_user_id: str,
    ):
        """Ratelimit invites by room and by target user.

        If room ID is missing then we just rate limit by target user.
        """
        if room_id:
            await self._invites_per_room_limiter.ratelimit(requester, room_id)

        await self._invites_per_user_limiter.ratelimit(requester, invitee_user_id)

    async def _local_membership_update(
        self,
        requester: Requester,
        target: UserID,
        room_id: str,
        membership: str,
        prev_event_ids: List[str],
        auth_event_ids: Optional[List[str]] = None,
        txn_id: Optional[str] = None,
        ratelimit: bool = True,
        content: Optional[dict] = None,
        require_consent: bool = True,
        outlier: bool = False,
    ) -> Tuple[str, int]:
        """
        Internal membership update function to get an existing event or create
        and persist a new event for the new membership change.

        Args:
            requester:
            target:
            room_id:
            membership:
            prev_event_ids: The event IDs to use as the prev events

            auth_event_ids:
                The event ids to use as the auth_events for the new event.
                Should normally be left as None, which will cause them to be calculated
                based on the room state at the prev_events.

            txn_id:
            ratelimit:
            content:
            require_consent:

            outlier: Indicates whether the event is an `outlier`, i.e. if
                it's from an arbitrary point and floating in the DAG as
                opposed to being inline with the current DAG.

        Returns:
            Tuple of event ID and stream ordering position
        """

        user_id = target.to_string()

        if content is None:
            content = {}

        content["membership"] = membership
        if requester.is_guest:
            content["kind"] = "guest"

        # Check if we already have an event with a matching transaction ID. (We
        # do this check just before we persist an event as well, but may as well
        # do it up front for efficiency.)
        if txn_id and requester.access_token_id:
            existing_event_id = await self.store.get_event_id_from_transaction_id(
                room_id,
                requester.user.to_string(),
                requester.access_token_id,
                txn_id,
            )
            if existing_event_id:
                event_pos = await self.store.get_position_for_event(existing_event_id)
                return existing_event_id, event_pos.stream

        event, context = await self.event_creation_handler.create_event(
            requester,
            {
                "type": EventTypes.Member,
                "content": content,
                "room_id": room_id,
                "sender": requester.user.to_string(),
                "state_key": user_id,
                # For backwards compatibility:
                "membership": membership,
            },
            txn_id=txn_id,
            prev_event_ids=prev_event_ids,
            auth_event_ids=auth_event_ids,
            require_consent=require_consent,
            outlier=outlier,
        )

        prev_state_ids = await context.get_prev_state_ids()

        prev_member_event_id = prev_state_ids.get((EventTypes.Member, user_id), None)

        if event.membership == Membership.JOIN:
            newly_joined = True
            prev_member_event = None
            if prev_member_event_id:
                prev_member_event = await self.store.get_event(prev_member_event_id)
                newly_joined = prev_member_event.membership != Membership.JOIN

            # Check if the member should be allowed access via membership in a space.
            await self.event_auth_handler.check_restricted_join_rules(
                prev_state_ids, event.room_version, user_id, prev_member_event
            )

            # Only rate-limit if the user actually joined the room, otherwise we'll end
            # up blocking profile updates.
            if newly_joined and ratelimit:
                time_now_s = self.clock.time()
                (
                    allowed,
                    time_allowed,
                ) = await self._join_rate_limiter_local.can_do_action(requester)

                if not allowed:
                    raise LimitExceededError(
                        retry_after_ms=int(1000 * (time_allowed - time_now_s))
                    )

        result_event = await self.event_creation_handler.handle_new_client_event(
            requester,
            event,
            context,
            extra_users=[target],
            ratelimit=ratelimit,
        )

        if event.membership == Membership.LEAVE:
            if prev_member_event_id:
                prev_member_event = await self.store.get_event(prev_member_event_id)
                if prev_member_event.membership == Membership.JOIN:
                    await self._user_left_room(target, room_id)

        # we know it was persisted, so should have a stream ordering
        assert result_event.internal_metadata.stream_ordering
        return result_event.event_id, result_event.internal_metadata.stream_ordering

    async def copy_room_tags_and_direct_to_room(
        self, old_room_id, new_room_id, user_id
    ) -> None:
        """Copies the tags and direct room state from one room to another.

        Args:
            old_room_id: The room ID of the old room.
            new_room_id: The room ID of the new room.
            user_id: The user's ID.
        """
        # Retrieve user account data for predecessor room
        user_account_data, _ = await self.store.get_account_data_for_user(user_id)

        # Copy direct message state if applicable
        direct_rooms = user_account_data.get(AccountDataTypes.DIRECT, {})

        # Check which key this room is under
        if isinstance(direct_rooms, dict):
            for key, room_id_list in direct_rooms.items():
                if old_room_id in room_id_list and new_room_id not in room_id_list:
                    # Add new room_id to this key
                    direct_rooms[key].append(new_room_id)

                    # Save back to user's m.direct account data
                    await self.account_data_handler.add_account_data_for_user(
                        user_id, AccountDataTypes.DIRECT, direct_rooms
                    )
                    break

        # Copy room tags if applicable
        room_tags = await self.store.get_tags_for_room(user_id, old_room_id)

        # Copy each room tag to the new room
        for tag, tag_content in room_tags.items():
            await self.account_data_handler.add_tag_to_room(
                user_id, new_room_id, tag, tag_content
            )

    async def update_membership(
        self,
        requester: Requester,
        target: UserID,
        room_id: str,
        action: str,
        txn_id: Optional[str] = None,
        remote_room_hosts: Optional[List[str]] = None,
        third_party_signed: Optional[dict] = None,
        ratelimit: bool = True,
        content: Optional[dict] = None,
        require_consent: bool = True,
        outlier: bool = False,
        prev_event_ids: Optional[List[str]] = None,
        auth_event_ids: Optional[List[str]] = None,
    ) -> Tuple[str, int]:
        """Update a user's membership in a room.

        Params:
            requester: The user who is performing the update.
            target: The user whose membership is being updated.
            room_id: The room ID whose membership is being updated.
            action: The membership change, see synapse.api.constants.Membership.
            txn_id: The transaction ID, if given.
            remote_room_hosts: Remote servers to send the update to.
            third_party_signed: Information from a 3PID invite.
            ratelimit: Whether to rate limit the request.
            content: The content of the created event.
            require_consent: Whether consent is required.
            outlier: Indicates whether the event is an `outlier`, i.e. if
                it's from an arbitrary point and floating in the DAG as
                opposed to being inline with the current DAG.
            prev_event_ids: The event IDs to use as the prev events
            auth_event_ids:
                The event ids to use as the auth_events for the new event.
                Should normally be left as None, which will cause them to be calculated
                based on the room state at the prev_events.

        Returns:
            A tuple of the new event ID and stream ID.

        Raises:
            ShadowBanError if a shadow-banned requester attempts to send an invite.
        """
        if action == Membership.INVITE and requester.shadow_banned:
            # We randomly sleep a bit just to annoy the requester.
            await self.clock.sleep(random.randint(1, 10))
            raise ShadowBanError()

        key = (room_id,)

        with (await self.member_linearizer.queue(key)):
            result = await self.update_membership_locked(
                requester,
                target,
                room_id,
                action,
                txn_id=txn_id,
                remote_room_hosts=remote_room_hosts,
                third_party_signed=third_party_signed,
                ratelimit=ratelimit,
                content=content,
                require_consent=require_consent,
                outlier=outlier,
                prev_event_ids=prev_event_ids,
                auth_event_ids=auth_event_ids,
            )

        return result

    async def update_membership_locked(
        self,
        requester: Requester,
        target: UserID,
        room_id: str,
        action: str,
        txn_id: Optional[str] = None,
        remote_room_hosts: Optional[List[str]] = None,
        third_party_signed: Optional[dict] = None,
        ratelimit: bool = True,
        content: Optional[dict] = None,
        require_consent: bool = True,
        outlier: bool = False,
        prev_event_ids: Optional[List[str]] = None,
        auth_event_ids: Optional[List[str]] = None,
    ) -> Tuple[str, int]:
        """Helper for update_membership.

        Assumes that the membership linearizer is already held for the room.

        Args:
            requester:
            target:
            room_id:
            action:
            txn_id:
            remote_room_hosts:
            third_party_signed:
            ratelimit:
            content:
            require_consent:
            outlier: Indicates whether the event is an `outlier`, i.e. if
                it's from an arbitrary point and floating in the DAG as
                opposed to being inline with the current DAG.
            prev_event_ids: The event IDs to use as the prev events
            auth_event_ids:
                The event ids to use as the auth_events for the new event.
                Should normally be left as None, which will cause them to be calculated
                based on the room state at the prev_events.

        Returns:
            A tuple of the new event ID and stream ID.
        """
        content_specified = bool(content)
        if content is None:
            content = {}
        else:
            # We do a copy here as we potentially change some keys
            # later on.
            content = dict(content)

        # allow the server notices mxid to set room-level profile
        is_requester_server_notices_user = (
            self._server_notices_mxid is not None
            and requester.user.to_string() == self._server_notices_mxid
        )

        if (
            not self.allow_per_room_profiles and not is_requester_server_notices_user
        ) or requester.shadow_banned:
            # Strip profile data, knowing that new profile data will be added to the
            # event's content in event_creation_handler.create_event() using the target's
            # global profile.
            content.pop("displayname", None)
            content.pop("avatar_url", None)

        effective_membership_state = action
        if action in ["kick", "unban"]:
            effective_membership_state = "leave"

        # if this is a join with a 3pid signature, we may need to turn a 3pid
        # invite into a normal invite before we can handle the join.
        if third_party_signed is not None:
            await self.federation_handler.exchange_third_party_invite(
                third_party_signed["sender"],
                target.to_string(),
                room_id,
                third_party_signed,
            )

        if not remote_room_hosts:
            remote_room_hosts = []

        if effective_membership_state not in ("leave", "ban"):
            is_blocked = await self.store.is_room_blocked(room_id)
            if is_blocked:
                raise SynapseError(403, "This room has been blocked on this server")

        if effective_membership_state == Membership.INVITE:
            target_id = target.to_string()
            if ratelimit:
                await self.ratelimit_invite(requester, room_id, target_id)

            # block any attempts to invite the server notices mxid
            if target_id == self._server_notices_mxid:
                raise SynapseError(HTTPStatus.FORBIDDEN, "Cannot invite this user")

            block_invite = False

            if (
                self._server_notices_mxid is not None
                and requester.user.to_string() == self._server_notices_mxid
            ):
                # allow the server notices mxid to send invites
                is_requester_admin = True

            else:
                is_requester_admin = await self.auth.is_server_admin(requester.user)

            if not is_requester_admin:
                if self.config.block_non_admin_invites:
                    logger.info(
                        "Blocking invite: user is not admin and non-admin "
                        "invites disabled"
                    )
                    block_invite = True

                if not await self.spam_checker.user_may_invite(
                    requester.user.to_string(), target_id, room_id
                ):
                    logger.info("Blocking invite due to spam checker")
                    block_invite = True

            if block_invite:
                raise SynapseError(403, "Invites have been disabled on this server")

        if prev_event_ids:
            return await self._local_membership_update(
                requester=requester,
                target=target,
                room_id=room_id,
                membership=effective_membership_state,
                txn_id=txn_id,
                ratelimit=ratelimit,
                prev_event_ids=prev_event_ids,
                auth_event_ids=auth_event_ids,
                content=content,
                require_consent=require_consent,
                outlier=outlier,
            )

        latest_event_ids = await self.store.get_prev_events_for_room(room_id)

        current_state_ids = await self.state_handler.get_current_state_ids(
            room_id, latest_event_ids=latest_event_ids
        )

        # TODO: Refactor into dictionary of explicitly allowed transitions
        # between old and new state, with specific error messages for some
        # transitions and generic otherwise
        old_state_id = current_state_ids.get((EventTypes.Member, target.to_string()))
        if old_state_id:
            old_state = await self.store.get_event(old_state_id, allow_none=True)
            old_membership = old_state.content.get("membership") if old_state else None
            if action == "unban" and old_membership != "ban":
                raise SynapseError(
                    403,
                    "Cannot unban user who was not banned"
                    " (membership=%s)" % old_membership,
                    errcode=Codes.BAD_STATE,
                )
            if old_membership == "ban" and action != "unban":
                raise SynapseError(
                    403,
                    "Cannot %s user who was banned" % (action,),
                    errcode=Codes.BAD_STATE,
                )

            if old_state:
                same_content = content == old_state.content
                same_membership = old_membership == effective_membership_state
                same_sender = requester.user.to_string() == old_state.sender
                if same_sender and same_membership and same_content:
                    # duplicate event.
                    # we know it was persisted, so must have a stream ordering.
                    assert old_state.internal_metadata.stream_ordering
                    return (
                        old_state.event_id,
                        old_state.internal_metadata.stream_ordering,
                    )

            if old_membership in ["ban", "leave"] and action == "kick":
                raise AuthError(403, "The target user is not in the room")

            # we don't allow people to reject invites to the server notice
            # room, but they can leave it once they are joined.
            if (
                old_membership == Membership.INVITE
                and effective_membership_state == Membership.LEAVE
            ):
                is_blocked = await self._is_server_notice_room(room_id)
                if is_blocked:
                    raise SynapseError(
                        HTTPStatus.FORBIDDEN,
                        "You cannot reject this invite",
                        errcode=Codes.CANNOT_LEAVE_SERVER_NOTICE_ROOM,
                    )
        else:
            if action == "kick":
                raise AuthError(403, "The target user is not in the room")

        is_host_in_room = await self._is_host_in_room(current_state_ids)

        if effective_membership_state == Membership.JOIN:
            if requester.is_guest:
                guest_can_join = await self._can_guest_join(current_state_ids)
                if not guest_can_join:
                    # This should be an auth check, but guests are a local concept,
                    # so don't really fit into the general auth process.
                    raise AuthError(403, "Guest access not allowed")

            if not is_host_in_room:
                if ratelimit:
                    time_now_s = self.clock.time()
                    (
                        allowed,
                        time_allowed,
                    ) = await self._join_rate_limiter_remote.can_do_action(
                        requester,
                    )

                    if not allowed:
                        raise LimitExceededError(
                            retry_after_ms=int(1000 * (time_allowed - time_now_s))
                        )

                inviter = await self._get_inviter(target.to_string(), room_id)
                if inviter and not self.hs.is_mine(inviter):
                    remote_room_hosts.append(inviter.domain)

                content["membership"] = Membership.JOIN

                profile = self.profile_handler
                if not content_specified:
                    content["displayname"] = await profile.get_displayname(target)
                    content["avatar_url"] = await profile.get_avatar_url(target)

                if requester.is_guest:
                    content["kind"] = "guest"

                remote_join_response = await self._remote_join(
                    requester, remote_room_hosts, room_id, target, content
                )

                return remote_join_response

        elif effective_membership_state == Membership.LEAVE:
            if not is_host_in_room:
                # Figure out the user's current membership state for the room
                (
                    current_membership_type,
                    current_membership_event_id,
                ) = await self.store.get_local_current_membership_for_user_in_room(
                    target.to_string(), room_id
                )
                if not current_membership_type or not current_membership_event_id:
                    logger.info(
                        "%s sent a leave request to %s, but that is not an active room "
                        "on this server, or there is no pending invite or knock",
                        target,
                        room_id,
                    )

                    raise SynapseError(404, "Not a known room")

<<<<<<< HEAD
                invite = await self.store.get_event(current_membership_event_id)
                logger.info(
                    "%s rejects invite to %s from %s",
                    target,
                    room_id,
                    invite.sender,
                )
=======
                # perhaps we've been invited
                if current_membership_type == Membership.INVITE:
                    invite = await self.store.get_event(current_membership_event_id)
                    logger.info(
                        "%s rejects invite to %s from %s",
                        target,
                        room_id,
                        invite.sender,
                    )
>>>>>>> e6245e6d

                    if not self.hs.is_mine_id(invite.sender):
                        # send the rejection to the inviter's HS (with fallback to
                        # local event)
                        return await self.remote_reject_invite(
                            invite.event_id,
                            txn_id,
                            requester,
                            content,
                        )

                    # the inviter was on our server, but has now left. Carry on
                    # with the normal rejection codepath, which will also send the
                    # rejection out to any other servers we believe are still in the room.

                    # thanks to overzealous cleaning up of event_forward_extremities in
                    # `delete_old_current_state_events`, it's possible to end up with no
                    # forward extremities here. If that happens, let's just hang the
                    # rejection off the invite event.
                    #
                    # see: https://github.com/matrix-org/synapse/issues/7139
                    if len(latest_event_ids) == 0:
                        latest_event_ids = [invite.event_id]

                # or perhaps this is a remote room that a local user has knocked on
                elif current_membership_type == Membership.KNOCK:
                    knock = await self.store.get_event(current_membership_event_id)
                    return await self.remote_rescind_knock(
                        knock.event_id, txn_id, requester, content
                    )

        elif (
            self.config.experimental.msc2403_enabled
            and effective_membership_state == Membership.KNOCK
        ):
            if not is_host_in_room:
                # The knock needs to be sent over federation instead
                remote_room_hosts.append(get_domain_from_id(room_id))

                content["membership"] = Membership.KNOCK

                profile = self.profile_handler
                if "displayname" not in content:
                    content["displayname"] = await profile.get_displayname(target)
                if "avatar_url" not in content:
                    content["avatar_url"] = await profile.get_avatar_url(target)

                return await self.remote_knock(
                    remote_room_hosts, room_id, target, content
                )

        return await self._local_membership_update(
            requester=requester,
            target=target,
            room_id=room_id,
            membership=effective_membership_state,
            txn_id=txn_id,
            ratelimit=ratelimit,
            prev_event_ids=latest_event_ids,
            auth_event_ids=auth_event_ids,
            content=content,
            require_consent=require_consent,
            outlier=outlier,
        )

    async def transfer_room_state_on_room_upgrade(
        self, old_room_id: str, room_id: str
    ) -> None:
        """Upon our server becoming aware of an upgraded room, either by upgrading a room
        ourselves or joining one, we can transfer over information from the previous room.

        Copies user state (tags/push rules) for every local user that was in the old room, as
        well as migrating the room directory state.

        Args:
            old_room_id: The ID of the old room
            room_id: The ID of the new room
        """
        logger.info("Transferring room state from %s to %s", old_room_id, room_id)

        # Find all local users that were in the old room and copy over each user's state
        users = await self.store.get_users_in_room(old_room_id)
        await self.copy_user_state_on_room_upgrade(old_room_id, room_id, users)

        # Add new room to the room directory if the old room was there
        # Remove old room from the room directory
        old_room = await self.store.get_room(old_room_id)
        if old_room and old_room["is_public"]:
            await self.store.set_room_is_public(old_room_id, False)
            await self.store.set_room_is_public(room_id, True)

        # Transfer alias mappings in the room directory
        await self.store.update_aliases_for_room(old_room_id, room_id)

        # Check if any groups we own contain the predecessor room
        local_group_ids = await self.store.get_local_groups_for_room(old_room_id)
        for group_id in local_group_ids:
            # Add new the new room to those groups
            await self.store.add_room_to_group(group_id, room_id, old_room["is_public"])

            # Remove the old room from those groups
            await self.store.remove_room_from_group(group_id, old_room_id)

    async def copy_user_state_on_room_upgrade(
        self, old_room_id: str, new_room_id: str, user_ids: Iterable[str]
    ) -> None:
        """Copy user-specific information when they join a new room when that new room is the
        result of a room upgrade

        Args:
            old_room_id: The ID of upgraded room
            new_room_id: The ID of the new room
            user_ids: User IDs to copy state for
        """

        logger.debug(
            "Copying over room tags and push rules from %s to %s for users %s",
            old_room_id,
            new_room_id,
            user_ids,
        )

        for user_id in user_ids:
            try:
                # It is an upgraded room. Copy over old tags
                await self.copy_room_tags_and_direct_to_room(
                    old_room_id, new_room_id, user_id
                )
                # Copy over push rules
                await self.store.copy_push_rules_from_room_to_room_for_user(
                    old_room_id, new_room_id, user_id
                )
            except Exception:
                logger.exception(
                    "Error copying tags and/or push rules from rooms %s to %s for user %s. "
                    "Skipping...",
                    old_room_id,
                    new_room_id,
                    user_id,
                )
                continue

    async def send_membership_event(
        self,
        requester: Optional[Requester],
        event: EventBase,
        context: EventContext,
        ratelimit: bool = True,
    ):
        """
        Change the membership status of a user in a room.

        Args:
            requester: The local user who requested the membership
                event. If None, certain checks, like whether this homeserver can
                act as the sender, will be skipped.
            event: The membership event.
            context: The context of the event.
            ratelimit: Whether to rate limit this request.
        Raises:
            SynapseError if there was a problem changing the membership.
        """
        target_user = UserID.from_string(event.state_key)
        room_id = event.room_id

        if requester is not None:
            sender = UserID.from_string(event.sender)
            assert (
                sender == requester.user
            ), "Sender (%s) must be same as requester (%s)" % (sender, requester.user)
            assert self.hs.is_mine(sender), "Sender must be our own: %s" % (sender,)
        else:
            requester = types.create_requester(target_user)

        prev_state_ids = await context.get_prev_state_ids()
        if event.membership == Membership.JOIN:
            if requester.is_guest:
                guest_can_join = await self._can_guest_join(prev_state_ids)
                if not guest_can_join:
                    # This should be an auth check, but guests are a local concept,
                    # so don't really fit into the general auth process.
                    raise AuthError(403, "Guest access not allowed")

        if event.membership not in (Membership.LEAVE, Membership.BAN):
            is_blocked = await self.store.is_room_blocked(room_id)
            if is_blocked:
                raise SynapseError(403, "This room has been blocked on this server")

        event = await self.event_creation_handler.handle_new_client_event(
            requester, event, context, extra_users=[target_user], ratelimit=ratelimit
        )

        prev_member_event_id = prev_state_ids.get(
            (EventTypes.Member, event.state_key), None
        )

        if event.membership == Membership.LEAVE:
            if prev_member_event_id:
                prev_member_event = await self.store.get_event(prev_member_event_id)
                if prev_member_event.membership == Membership.JOIN:
                    await self._user_left_room(target_user, room_id)

    async def _can_guest_join(self, current_state_ids: StateMap[str]) -> bool:
        """
        Returns whether a guest can join a room based on its current state.
        """
        guest_access_id = current_state_ids.get((EventTypes.GuestAccess, ""), None)
        if not guest_access_id:
            return False

        guest_access = await self.store.get_event(guest_access_id)

        return bool(
            guest_access
            and guest_access.content
            and "guest_access" in guest_access.content
            and guest_access.content["guest_access"] == "can_join"
        )

    async def lookup_room_alias(
        self, room_alias: RoomAlias
    ) -> Tuple[RoomID, List[str]]:
        """
        Get the room ID associated with a room alias.

        Args:
            room_alias: The alias to look up.
        Returns:
            A tuple of:
                The room ID as a RoomID object.
                Hosts likely to be participating in the room ([str]).
        Raises:
            SynapseError if room alias could not be found.
        """
        directory_handler = self.directory_handler
        mapping = await directory_handler.get_association(room_alias)

        if not mapping:
            raise SynapseError(404, "No such room alias")

        room_id = mapping["room_id"]
        servers = mapping["servers"]

        # put the server which owns the alias at the front of the server list.
        if room_alias.domain in servers:
            servers.remove(room_alias.domain)
        servers.insert(0, room_alias.domain)

        return RoomID.from_string(room_id), servers

    async def _get_inviter(self, user_id: str, room_id: str) -> Optional[UserID]:
        invite = await self.store.get_invite_for_local_user_in_room(
            user_id=user_id, room_id=room_id
        )
        if invite:
            return UserID.from_string(invite.sender)
        return None

    async def do_3pid_invite(
        self,
        room_id: str,
        inviter: UserID,
        medium: str,
        address: str,
        id_server: str,
        requester: Requester,
        txn_id: Optional[str],
        id_access_token: Optional[str] = None,
    ) -> int:
        """Invite a 3PID to a room.

        Args:
            room_id: The room to invite the 3PID to.
            inviter: The user sending the invite.
            medium: The 3PID's medium.
            address: The 3PID's address.
            id_server: The identity server to use.
            requester: The user making the request.
            txn_id: The transaction ID this is part of, or None if this is not
                part of a transaction.
            id_access_token: The optional identity server access token.

        Returns:
             The new stream ID.

        Raises:
            ShadowBanError if the requester has been shadow-banned.
        """
        if self.config.block_non_admin_invites:
            is_requester_admin = await self.auth.is_server_admin(requester.user)
            if not is_requester_admin:
                raise SynapseError(
                    403, "Invites have been disabled on this server", Codes.FORBIDDEN
                )

        if requester.shadow_banned:
            # We randomly sleep a bit just to annoy the requester.
            await self.clock.sleep(random.randint(1, 10))
            raise ShadowBanError()

        # We need to rate limit *before* we send out any 3PID invites, so we
        # can't just rely on the standard ratelimiting of events.
        await self.base_handler.ratelimit(requester)

        can_invite = await self.third_party_event_rules.check_threepid_can_be_invited(
            medium, address, room_id
        )
        if not can_invite:
            raise SynapseError(
                403,
                "This third-party identifier can not be invited in this room",
                Codes.FORBIDDEN,
            )

        if not self._enable_lookup:
            raise SynapseError(
                403, "Looking up third-party identifiers is denied from this server"
            )

        invitee = await self.identity_handler.lookup_3pid(
            id_server, medium, address, id_access_token
        )

        if invitee:
            # Note that update_membership with an action of "invite" can raise
            # a ShadowBanError, but this was done above already.
            _, stream_id = await self.update_membership(
                requester, UserID.from_string(invitee), room_id, "invite", txn_id=txn_id
            )
        else:
            stream_id = await self._make_and_store_3pid_invite(
                requester,
                id_server,
                medium,
                address,
                room_id,
                inviter,
                txn_id=txn_id,
                id_access_token=id_access_token,
            )

        return stream_id

    async def _make_and_store_3pid_invite(
        self,
        requester: Requester,
        id_server: str,
        medium: str,
        address: str,
        room_id: str,
        user: UserID,
        txn_id: Optional[str],
        id_access_token: Optional[str] = None,
    ) -> int:
        room_state = await self.state_handler.get_current_state(room_id)

        inviter_display_name = ""
        inviter_avatar_url = ""
        member_event = room_state.get((EventTypes.Member, user.to_string()))
        if member_event:
            inviter_display_name = member_event.content.get("displayname", "")
            inviter_avatar_url = member_event.content.get("avatar_url", "")

        # if user has no display name, default to their MXID
        if not inviter_display_name:
            inviter_display_name = user.to_string()

        canonical_room_alias = ""
        canonical_alias_event = room_state.get((EventTypes.CanonicalAlias, ""))
        if canonical_alias_event:
            canonical_room_alias = canonical_alias_event.content.get("alias", "")

        room_name = ""
        room_name_event = room_state.get((EventTypes.Name, ""))
        if room_name_event:
            room_name = room_name_event.content.get("name", "")

        room_join_rules = ""
        join_rules_event = room_state.get((EventTypes.JoinRules, ""))
        if join_rules_event:
            room_join_rules = join_rules_event.content.get("join_rule", "")

        room_avatar_url = ""
        room_avatar_event = room_state.get((EventTypes.RoomAvatar, ""))
        if room_avatar_event:
            room_avatar_url = room_avatar_event.content.get("url", "")

        (
            token,
            public_keys,
            fallback_public_key,
            display_name,
        ) = await self.identity_handler.ask_id_server_for_third_party_invite(
            requester=requester,
            id_server=id_server,
            medium=medium,
            address=address,
            room_id=room_id,
            inviter_user_id=user.to_string(),
            room_alias=canonical_room_alias,
            room_avatar_url=room_avatar_url,
            room_join_rules=room_join_rules,
            room_name=room_name,
            inviter_display_name=inviter_display_name,
            inviter_avatar_url=inviter_avatar_url,
            id_access_token=id_access_token,
        )

        (
            event,
            stream_id,
        ) = await self.event_creation_handler.create_and_send_nonmember_event(
            requester,
            {
                "type": EventTypes.ThirdPartyInvite,
                "content": {
                    "display_name": display_name,
                    "public_keys": public_keys,
                    # For backwards compatibility:
                    "key_validity_url": fallback_public_key["key_validity_url"],
                    "public_key": fallback_public_key["public_key"],
                },
                "room_id": room_id,
                "sender": user.to_string(),
                "state_key": token,
            },
            ratelimit=False,
            txn_id=txn_id,
        )
        return stream_id

    async def _is_host_in_room(self, current_state_ids: StateMap[str]) -> bool:
        # Have we just created the room, and is this about to be the very
        # first member event?
        create_event_id = current_state_ids.get(("m.room.create", ""))
        if len(current_state_ids) == 1 and create_event_id:
            # We can only get here if we're in the process of creating the room
            return True

        for etype, state_key in current_state_ids:
            if etype != EventTypes.Member or not self.hs.is_mine_id(state_key):
                continue

            event_id = current_state_ids[(etype, state_key)]
            event = await self.store.get_event(event_id, allow_none=True)
            if not event:
                continue

            if event.membership == Membership.JOIN:
                return True

        return False

    async def _is_server_notice_room(self, room_id: str) -> bool:
        if self._server_notices_mxid is None:
            return False
        user_ids = await self.store.get_users_in_room(room_id)
        return self._server_notices_mxid in user_ids


class RoomMemberMasterHandler(RoomMemberHandler):
    def __init__(self, hs: "HomeServer"):
        super().__init__(hs)

        self.distributor = hs.get_distributor()
        self.distributor.declare("user_left_room")
        self._server_name = hs.hostname

    async def _is_remote_room_too_complex(
        self, room_id: str, remote_room_hosts: List[str]
    ) -> Optional[bool]:
        """
        Check if complexity of a remote room is too great.

        Args:
            room_id
            remote_room_hosts

        Returns: bool of whether the complexity is too great, or None
            if unable to be fetched
        """
        max_complexity = self.hs.config.limit_remote_rooms.complexity
        complexity = await self.federation_handler.get_room_complexity(
            remote_room_hosts, room_id
        )

        if complexity:
            return complexity["v1"] > max_complexity
        return None

    async def _is_local_room_too_complex(self, room_id: str) -> bool:
        """
        Check if the complexity of a local room is too great.

        Args:
            room_id: The room ID to check for complexity.
        """
        max_complexity = self.hs.config.limit_remote_rooms.complexity
        complexity = await self.store.get_room_complexity(room_id)

        return complexity["v1"] > max_complexity

    async def _remote_join(
        self,
        requester: Requester,
        remote_room_hosts: List[str],
        room_id: str,
        user: UserID,
        content: dict,
    ) -> Tuple[str, int]:
        """Implements RoomMemberHandler._remote_join"""
        # filter ourselves out of remote_room_hosts: do_invite_join ignores it
        # and if it is the only entry we'd like to return a 404 rather than a
        # 500.
        remote_room_hosts = [
            host for host in remote_room_hosts if host != self.hs.hostname
        ]

        if len(remote_room_hosts) == 0:
            raise SynapseError(404, "No known servers")

        check_complexity = self.hs.config.limit_remote_rooms.enabled
        if check_complexity and self.hs.config.limit_remote_rooms.admins_can_join:
            check_complexity = not await self.auth.is_server_admin(user)

        if check_complexity:
            # Fetch the room complexity
            too_complex = await self._is_remote_room_too_complex(
                room_id, remote_room_hosts
            )
            if too_complex is True:
                raise SynapseError(
                    code=400,
                    msg=self.hs.config.limit_remote_rooms.complexity_error,
                    errcode=Codes.RESOURCE_LIMIT_EXCEEDED,
                )

        # We don't do an auth check if we are doing an invite
        # join dance for now, since we're kinda implicitly checking
        # that we are allowed to join when we decide whether or not we
        # need to do the invite/join dance.
        event_id, stream_id = await self.federation_handler.do_invite_join(
            remote_room_hosts, room_id, user.to_string(), content
        )

        # Check the room we just joined wasn't too large, if we didn't fetch the
        # complexity of it before.
        if check_complexity:
            if too_complex is False:
                # We checked, and we're under the limit.
                return event_id, stream_id

            # Check again, but with the local state events
            too_complex = await self._is_local_room_too_complex(room_id)

            if too_complex is False:
                # We're under the limit.
                return event_id, stream_id

            # The room is too large. Leave.
            requester = types.create_requester(
                user, authenticated_entity=self._server_name
            )
            await self.update_membership(
                requester=requester, target=user, room_id=room_id, action="leave"
            )
            raise SynapseError(
                code=400,
                msg=self.hs.config.limit_remote_rooms.complexity_error,
                errcode=Codes.RESOURCE_LIMIT_EXCEEDED,
            )

        return event_id, stream_id

    async def remote_reject_invite(
        self,
        invite_event_id: str,
        txn_id: Optional[str],
        requester: Requester,
        content: JsonDict,
    ) -> Tuple[str, int]:
        """
        Rejects an out-of-band invite received from a remote user

        Implements RoomMemberHandler.remote_reject_invite
        """
        invite_event = await self.store.get_event(invite_event_id)
        room_id = invite_event.room_id
        target_user = invite_event.state_key

        # first of all, try doing a rejection via the inviting server
        fed_handler = self.federation_handler
        try:
            inviter_id = UserID.from_string(invite_event.sender)
            event, stream_id = await fed_handler.do_remotely_reject_invite(
                [inviter_id.domain], room_id, target_user, content=content
            )
            return event.event_id, stream_id
        except Exception as e:
            # if we were unable to reject the invite, we will generate our own
            # leave event.
            #
            # The 'except' clause is very broad, but we need to
            # capture everything from DNS failures upwards
            #
            logger.warning("Failed to reject invite: %s", e)

            return await self._generate_local_out_of_band_leave(
                invite_event, txn_id, requester, content
            )

    async def remote_rescind_knock(
        self,
        knock_event_id: str,
        txn_id: Optional[str],
        requester: Requester,
        content: JsonDict,
    ) -> Tuple[str, int]:
        """
        Rescinds a local knock made on a remote room

        Args:
            knock_event_id: The ID of the knock event to rescind.
            txn_id: The transaction ID to use.
            requester: The originator of the request.
            content: The content of the leave event.

        Implements RoomMemberHandler.remote_rescind_knock
        """
        # TODO: We don't yet support rescinding knocks over federation
        # as we don't know which homeserver to send it to. An obvious
        # candidate is the remote homeserver we originally knocked through,
        # however we don't currently store that information.

        # Just rescind the knock locally
        knock_event = await self.store.get_event(knock_event_id)
        return await self._generate_local_out_of_band_leave(
            knock_event, txn_id, requester, content
        )

    async def _generate_local_out_of_band_leave(
        self,
        previous_membership_event: EventBase,
        txn_id: Optional[str],
        requester: Requester,
        content: JsonDict,
    ) -> Tuple[str, int]:
        """Generate a local leave event for a room

        This can be called after we e.g fail to reject an invite via a remote server.
        It generates an out-of-band membership event locally.

        Args:
            previous_membership_event: the previous membership event for this user
            txn_id: optional transaction ID supplied by the client
            requester: user making the request, according to the access token
            content: additional content to include in the leave event.
               Normally an empty dict.

        Returns:
            A tuple containing (event_id, stream_id of the leave event)
        """
        room_id = previous_membership_event.room_id
        target_user = previous_membership_event.state_key

        content["membership"] = Membership.LEAVE

        event_dict = {
            "type": EventTypes.Member,
            "room_id": room_id,
            "sender": target_user,
            "content": content,
            "state_key": target_user,
        }

        # the auth events for the new event are the same as that of the previous event, plus
        # the event itself.
        #
        # the prev_events consist solely of the previous membership event.
        prev_event_ids = [previous_membership_event.event_id]
        auth_event_ids = previous_membership_event.auth_event_ids() + prev_event_ids

        event, context = await self.event_creation_handler.create_event(
            requester,
            event_dict,
            txn_id=txn_id,
            prev_event_ids=prev_event_ids,
            auth_event_ids=auth_event_ids,
        )
        event.internal_metadata.outlier = True
        event.internal_metadata.out_of_band_membership = True

        result_event = await self.event_creation_handler.handle_new_client_event(
            requester,
            event,
            context,
            extra_users=[UserID.from_string(target_user)],
        )
        # we know it was persisted, so must have a stream ordering
        assert result_event.internal_metadata.stream_ordering

        return result_event.event_id, result_event.internal_metadata.stream_ordering

    async def remote_knock(
        self,
        remote_room_hosts: List[str],
        room_id: str,
        user: UserID,
        content: dict,
    ) -> Tuple[str, int]:
        """Sends a knock to a room. Attempts to do so via one remote out of a given list.

        Args:
            remote_room_hosts: A list of homeservers to try knocking through.
            room_id: The ID of the room to knock on.
            user: The user to knock on behalf of.
            content: The content of the knock event.

        Returns:
            A tuple of (event ID, stream ID).
        """
        # filter ourselves out of remote_room_hosts
        remote_room_hosts = [
            host for host in remote_room_hosts if host != self.hs.hostname
        ]

        if len(remote_room_hosts) == 0:
            raise SynapseError(404, "No known servers")

        return await self.federation_handler.do_knock(
            remote_room_hosts, room_id, user.to_string(), content=content
        )

    async def _user_left_room(self, target: UserID, room_id: str) -> None:
        """Implements RoomMemberHandler._user_left_room"""
        user_left_room(self.distributor, target, room_id)

    async def forget(self, user: UserID, room_id: str) -> None:
        user_id = user.to_string()

        member = await self.state_handler.get_current_state(
            room_id=room_id, event_type=EventTypes.Member, state_key=user_id
        )
        membership = member.membership if member else None

        if membership is not None and membership not in [
            Membership.LEAVE,
            Membership.BAN,
        ]:
            raise SynapseError(400, "User %s in room %s" % (user_id, room_id))

        if membership:
            await self.store.forget(user_id, room_id)<|MERGE_RESOLUTION|>--- conflicted
+++ resolved
@@ -755,15 +755,6 @@
 
                     raise SynapseError(404, "Not a known room")
 
-<<<<<<< HEAD
-                invite = await self.store.get_event(current_membership_event_id)
-                logger.info(
-                    "%s rejects invite to %s from %s",
-                    target,
-                    room_id,
-                    invite.sender,
-                )
-=======
                 # perhaps we've been invited
                 if current_membership_type == Membership.INVITE:
                     invite = await self.store.get_event(current_membership_event_id)
@@ -773,7 +764,6 @@
                         room_id,
                         invite.sender,
                     )
->>>>>>> e6245e6d
 
                     if not self.hs.is_mine_id(invite.sender):
                         # send the rejection to the inviter's HS (with fallback to
