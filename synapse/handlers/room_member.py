--- conflicted
+++ resolved
@@ -220,11 +220,7 @@
                         retry_after_ms=int(1000 * (time_allowed - time_now_s))
                     )
 
-<<<<<<< HEAD
-        event, stream_id = await self.event_creation_handler.handle_new_client_event(
-=======
         result_event = await self.event_creation_handler.handle_new_client_event(
->>>>>>> b460a088
             requester, event, context, extra_users=[target], ratelimit=ratelimit,
         )
 
@@ -691,7 +687,7 @@
             if is_blocked:
                 raise SynapseError(403, "This room has been blocked on this server")
 
-        event, _ = await self.event_creation_handler.handle_new_client_event(
+        event = await self.event_creation_handler.handle_new_client_event(
             requester, event, context, extra_users=[target_user], ratelimit=ratelimit
         )
 
@@ -1184,11 +1180,7 @@
 
         context = await self.state_handler.compute_event_context(event)
         context.app_service = requester.app_service
-<<<<<<< HEAD
-        event, stream_id = await self.event_creation_handler.handle_new_client_event(
-=======
         result_event = await self.event_creation_handler.handle_new_client_event(
->>>>>>> b460a088
             requester, event, context, extra_users=[UserID.from_string(target_user)],
         )
         # we know it was persisted, so must have a stream ordering
