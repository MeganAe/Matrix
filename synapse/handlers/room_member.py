# Copyright 2016-2020 The Matrix.org Foundation C.I.C.
# Copyright 2020 Sorunome
#
# Licensed under the Apache License, Version 2.0 (the "License");
# you may not use this file except in compliance with the License.
# You may obtain a copy of the License at
#
#     http://www.apache.org/licenses/LICENSE-2.0
#
# Unless required by applicable law or agreed to in writing, software
# distributed under the License is distributed on an "AS IS" BASIS,
# WITHOUT WARRANTIES OR CONDITIONS OF ANY KIND, either express or implied.
# See the License for the specific language governing permissions and
# limitations under the License.
import abc
import logging
import random
from http import HTTPStatus
from typing import TYPE_CHECKING, Iterable, List, Optional, Tuple

from synapse import types
from synapse.api.constants import AccountDataTypes, EventTypes, Membership
from synapse.api.errors import (
    AuthError,
    Codes,
    LimitExceededError,
    ShadowBanError,
    SynapseError,
)
from synapse.api.ratelimiting import Ratelimiter
from synapse.events import EventBase
from synapse.events.snapshot import EventContext
from synapse.types import (
    JsonDict,
    Requester,
    RoomAlias,
    RoomID,
    StateMap,
    UserID,
    get_domain_from_id,
)
from synapse.util.async_helpers import Linearizer
from synapse.util.distributor import user_left_room

from ._base import BaseHandler

if TYPE_CHECKING:
    from synapse.server import HomeServer


logger = logging.getLogger(__name__)


class RoomMemberHandler(metaclass=abc.ABCMeta):
    # TODO(paul): This handler currently contains a messy conflation of
    #   low-level API that works on UserID objects and so on, and REST-level
    #   API that takes ID strings and returns pagination chunks. These concerns
    #   ought to be separated out a lot better.

    def __init__(self, hs: "HomeServer"):
        self.hs = hs
        self.store = hs.get_datastore()
        self.auth = hs.get_auth()
        self.state_handler = hs.get_state_handler()
        self.config = hs.config

        self.federation_handler = hs.get_federation_handler()
        self.directory_handler = hs.get_directory_handler()
        self.identity_handler = hs.get_identity_handler()
        self.registration_handler = hs.get_registration_handler()
        self.profile_handler = hs.get_profile_handler()
        self.event_creation_handler = hs.get_event_creation_handler()
        self.account_data_handler = hs.get_account_data_handler()
        self.event_auth_handler = hs.get_event_auth_handler()

        self.member_linearizer = Linearizer(name="member")

        self.clock = hs.get_clock()
        self.spam_checker = hs.get_spam_checker()
        self.third_party_event_rules = hs.get_third_party_event_rules()
        self._server_notices_mxid = self.config.server_notices_mxid
        self._enable_lookup = hs.config.enable_3pid_lookup
        self.allow_per_room_profiles = self.config.allow_per_room_profiles

        self._join_rate_limiter_local = Ratelimiter(
            store=self.store,
            clock=self.clock,
            rate_hz=hs.config.ratelimiting.rc_joins_local.per_second,
            burst_count=hs.config.ratelimiting.rc_joins_local.burst_count,
        )
        self._join_rate_limiter_remote = Ratelimiter(
            store=self.store,
            clock=self.clock,
            rate_hz=hs.config.ratelimiting.rc_joins_remote.per_second,
            burst_count=hs.config.ratelimiting.rc_joins_remote.burst_count,
        )

        self._invites_per_room_limiter = Ratelimiter(
            store=self.store,
            clock=self.clock,
            rate_hz=hs.config.ratelimiting.rc_invites_per_room.per_second,
            burst_count=hs.config.ratelimiting.rc_invites_per_room.burst_count,
        )
        self._invites_per_user_limiter = Ratelimiter(
            store=self.store,
            clock=self.clock,
            rate_hz=hs.config.ratelimiting.rc_invites_per_user.per_second,
            burst_count=hs.config.ratelimiting.rc_invites_per_user.burst_count,
        )

        # This is only used to get at ratelimit function, and
        # maybe_kick_guest_users. It's fine there are multiple of these as
        # it doesn't store state.
        self.base_handler = BaseHandler(hs)

    @abc.abstractmethod
    async def _remote_join(
        self,
        requester: Requester,
        remote_room_hosts: List[str],
        room_id: str,
        user: UserID,
        content: dict,
    ) -> Tuple[str, int]:
        """Try and join a room that this server is not in

        Args:
            requester
            remote_room_hosts: List of servers that can be used to join via.
            room_id: Room that we are trying to join
            user: User who is trying to join
            content: A dict that should be used as the content of the join event.
        """
        raise NotImplementedError()

    @abc.abstractmethod
    async def remote_knock(
        self,
        remote_room_hosts: List[str],
        room_id: str,
        user: UserID,
        content: dict,
    ) -> Tuple[str, int]:
        """Try and knock on a room that this server is not in

        Args:
            remote_room_hosts: List of servers that can be used to knock via.
            room_id: Room that we are trying to knock on.
            user: User who is trying to knock.
            content: A dict that should be used as the content of the knock event.
        """
        raise NotImplementedError()

    @abc.abstractmethod
    async def remote_reject_invite(
        self,
        invite_event_id: str,
        txn_id: Optional[str],
        requester: Requester,
        content: JsonDict,
    ) -> Tuple[str, int]:
        """
        Rejects an out-of-band invite we have received from a remote server

        Args:
            invite_event_id: ID of the invite to be rejected
            txn_id: optional transaction ID supplied by the client
            requester: user making the rejection request, according to the access token
            content: additional content to include in the rejection event.
               Normally an empty dict.

        Returns:
            event id, stream_id of the leave event
        """
        raise NotImplementedError()

    @abc.abstractmethod
    async def remote_rescind_knock(
        self,
        knock_event_id: str,
        txn_id: Optional[str],
        requester: Requester,
        content: JsonDict,
    ) -> Tuple[str, int]:
        """Rescind a local knock made on a remote room.

        Args:
            knock_event_id: The ID of the knock event to rescind.
            txn_id: An optional transaction ID supplied by the client.
            requester: The user making the request, according to the access token.
            content: The content of the generated leave event.

        Returns:
            A tuple containing (event_id, stream_id of the leave event).
        """
        raise NotImplementedError()

    @abc.abstractmethod
    async def _user_left_room(self, target: UserID, room_id: str) -> None:
        """Notifies distributor on master process that the user has left the
        room.

        Args:
            target
            room_id
        """
        raise NotImplementedError()

    @abc.abstractmethod
    async def forget(self, user: UserID, room_id: str) -> None:
        raise NotImplementedError()

    async def ratelimit_multiple_invites(
        self,
        requester: Optional[Requester],
        room_id: Optional[str],
        n_invites: int,
        update: bool = True,
    ):
        """Ratelimit more than one invite sent by the given requester in the given room.

        Args:
            requester: The requester sending the invites.
            room_id: The room the invites are being sent in.
            n_invites: The amount of invites to ratelimit for.
            update: Whether to update the ratelimiter's cache.

        Raises:
            LimitExceededError: The requester can't send that many invites in the room.
        """
        await self._invites_per_room_limiter.ratelimit(
            requester,
            room_id,
            update=update,
            n_actions=n_invites,
        )

    async def ratelimit_invite(
        self,
        requester: Optional[Requester],
        room_id: Optional[str],
        invitee_user_id: str,
    ):
        """Ratelimit invites by room and by target user.

        If room ID is missing then we just rate limit by target user.
        """
        if room_id:
            await self._invites_per_room_limiter.ratelimit(requester, room_id)

        await self._invites_per_user_limiter.ratelimit(requester, invitee_user_id)

    async def _local_membership_update(
        self,
        requester: Requester,
        target: UserID,
        room_id: str,
        membership: str,
        prev_event_ids: List[str],
        auth_event_ids: Optional[List[str]] = None,
        txn_id: Optional[str] = None,
        ratelimit: bool = True,
        content: Optional[dict] = None,
        require_consent: bool = True,
        outlier: bool = False,
    ) -> Tuple[str, int]:
        """
        Internal membership update function to get an existing event or create
        and persist a new event for the new membership change.

        Args:
            requester:
            target:
            room_id:
            membership:
            prev_event_ids: The event IDs to use as the prev events

            auth_event_ids:
                The event ids to use as the auth_events for the new event.
                Should normally be left as None, which will cause them to be calculated
                based on the room state at the prev_events.

            txn_id:
            ratelimit:
            content:
            require_consent:

            outlier: Indicates whether the event is an `outlier`, i.e. if
                it's from an arbitrary point and floating in the DAG as
                opposed to being inline with the current DAG.

        Returns:
            Tuple of event ID and stream ordering position
        """

        user_id = target.to_string()

        if content is None:
            content = {}

        content["membership"] = membership
        if requester.is_guest:
            content["kind"] = "guest"

        # Check if we already have an event with a matching transaction ID. (We
        # do this check just before we persist an event as well, but may as well
        # do it up front for efficiency.)
        if txn_id and requester.access_token_id:
            existing_event_id = await self.store.get_event_id_from_transaction_id(
                room_id,
                requester.user.to_string(),
                requester.access_token_id,
                txn_id,
            )
            if existing_event_id:
                event_pos = await self.store.get_position_for_event(existing_event_id)
                return existing_event_id, event_pos.stream

        event, context = await self.event_creation_handler.create_event(
            requester,
            {
                "type": EventTypes.Member,
                "content": content,
                "room_id": room_id,
                "sender": requester.user.to_string(),
                "state_key": user_id,
                # For backwards compatibility:
                "membership": membership,
            },
            txn_id=txn_id,
            prev_event_ids=prev_event_ids,
            auth_event_ids=auth_event_ids,
            require_consent=require_consent,
            outlier=outlier,
        )

        prev_state_ids = await context.get_prev_state_ids()

        prev_member_event_id = prev_state_ids.get((EventTypes.Member, user_id), None)

        if event.membership == Membership.JOIN:
            newly_joined = True
            prev_member_event = None
            if prev_member_event_id:
                prev_member_event = await self.store.get_event(prev_member_event_id)
                newly_joined = prev_member_event.membership != Membership.JOIN

            # Check if the member should be allowed access via membership in a space.
            await self.event_auth_handler.check_restricted_join_rules(
                prev_state_ids, event.room_version, user_id, prev_member_event
            )

            # Only rate-limit if the user actually joined the room, otherwise we'll end
            # up blocking profile updates.
            if newly_joined and ratelimit:
                time_now_s = self.clock.time()
                (
                    allowed,
                    time_allowed,
                ) = await self._join_rate_limiter_local.can_do_action(requester)

                if not allowed:
                    raise LimitExceededError(
                        retry_after_ms=int(1000 * (time_allowed - time_now_s))
                    )

        result_event = await self.event_creation_handler.handle_new_client_event(
            requester,
            event,
            context,
            extra_users=[target],
            ratelimit=ratelimit,
        )

        if event.membership == Membership.LEAVE:
            if prev_member_event_id:
                prev_member_event = await self.store.get_event(prev_member_event_id)
                if prev_member_event.membership == Membership.JOIN:
                    await self._user_left_room(target, room_id)

        # we know it was persisted, so should have a stream ordering
        assert result_event.internal_metadata.stream_ordering
        return result_event.event_id, result_event.internal_metadata.stream_ordering

    async def copy_room_tags_and_direct_to_room(
        self, old_room_id, new_room_id, user_id
    ) -> None:
        """Copies the tags and direct room state from one room to another.

        Args:
            old_room_id: The room ID of the old room.
            new_room_id: The room ID of the new room.
            user_id: The user's ID.
        """
        # Retrieve user account data for predecessor room
        user_account_data, _ = await self.store.get_account_data_for_user(user_id)

        # Copy direct message state if applicable
        direct_rooms = user_account_data.get(AccountDataTypes.DIRECT, {})

        # Check which key this room is under
        if isinstance(direct_rooms, dict):
            for key, room_id_list in direct_rooms.items():
                if old_room_id in room_id_list and new_room_id not in room_id_list:
                    # Add new room_id to this key
                    direct_rooms[key].append(new_room_id)

                    # Save back to user's m.direct account data
                    await self.account_data_handler.add_account_data_for_user(
                        user_id, AccountDataTypes.DIRECT, direct_rooms
                    )
                    break

        # Copy room tags if applicable
        room_tags = await self.store.get_tags_for_room(user_id, old_room_id)

        # Copy each room tag to the new room
        for tag, tag_content in room_tags.items():
            await self.account_data_handler.add_tag_to_room(
                user_id, new_room_id, tag, tag_content
            )

    async def update_membership(
        self,
        requester: Requester,
        target: UserID,
        room_id: str,
        action: str,
        txn_id: Optional[str] = None,
        remote_room_hosts: Optional[List[str]] = None,
        third_party_signed: Optional[dict] = None,
        ratelimit: bool = True,
        content: Optional[dict] = None,
        new_room: bool = False,
        require_consent: bool = True,
        outlier: bool = False,
        prev_event_ids: Optional[List[str]] = None,
        auth_event_ids: Optional[List[str]] = None,
    ) -> Tuple[str, int]:
        """Update a user's membership in a room.

        Params:
            requester: The user who is performing the update.
            target: The user whose membership is being updated.
            room_id: The room ID whose membership is being updated.
            action: The membership change, see synapse.api.constants.Membership.
            txn_id: The transaction ID, if given.
            remote_room_hosts: Remote servers to send the update to.
            third_party_signed: Information from a 3PID invite.
            ratelimit: Whether to rate limit the request.
            content: The content of the created event.
            require_consent: Whether consent is required.
            outlier: Indicates whether the event is an `outlier`, i.e. if
                it's from an arbitrary point and floating in the DAG as
                opposed to being inline with the current DAG.
            prev_event_ids: The event IDs to use as the prev events
            auth_event_ids:
                The event ids to use as the auth_events for the new event.
                Should normally be left as None, which will cause them to be calculated
                based on the room state at the prev_events.

        Returns:
            A tuple of the new event ID and stream ID.

        Raises:
            ShadowBanError if a shadow-banned requester attempts to send an invite.
        """
        if action == Membership.INVITE and requester.shadow_banned:
            # We randomly sleep a bit just to annoy the requester.
            await self.clock.sleep(random.randint(1, 10))
            raise ShadowBanError()

        key = (room_id,)

        with (await self.member_linearizer.queue(key)):
            result = await self.update_membership_locked(
                requester,
                target,
                room_id,
                action,
                txn_id=txn_id,
                remote_room_hosts=remote_room_hosts,
                third_party_signed=third_party_signed,
                ratelimit=ratelimit,
                content=content,
                new_room=new_room,
                require_consent=require_consent,
                outlier=outlier,
                prev_event_ids=prev_event_ids,
                auth_event_ids=auth_event_ids,
            )

        return result

    async def update_membership_locked(
        self,
        requester: Requester,
        target: UserID,
        room_id: str,
        action: str,
        txn_id: Optional[str] = None,
        remote_room_hosts: Optional[List[str]] = None,
        third_party_signed: Optional[dict] = None,
        ratelimit: bool = True,
        content: Optional[dict] = None,
        new_room: bool = False,
        require_consent: bool = True,
        outlier: bool = False,
        prev_event_ids: Optional[List[str]] = None,
        auth_event_ids: Optional[List[str]] = None,
    ) -> Tuple[str, int]:
        """Helper for update_membership.

        Assumes that the membership linearizer is already held for the room.

        Args:
            requester:
            target:
            room_id:
            action:
            txn_id:
            remote_room_hosts:
            third_party_signed:
            ratelimit:
            content:
            require_consent:
            outlier: Indicates whether the event is an `outlier`, i.e. if
                it's from an arbitrary point and floating in the DAG as
                opposed to being inline with the current DAG.
            prev_event_ids: The event IDs to use as the prev events
            auth_event_ids:
                The event ids to use as the auth_events for the new event.
                Should normally be left as None, which will cause them to be calculated
                based on the room state at the prev_events.

        Returns:
            A tuple of the new event ID and stream ID.
        """
        content_specified = bool(content)
        if content is None:
            content = {}
        else:
            # We do a copy here as we potentially change some keys
            # later on.
            content = dict(content)

        # allow the server notices mxid to set room-level profile
        is_requester_server_notices_user = (
            self._server_notices_mxid is not None
            and requester.user.to_string() == self._server_notices_mxid
        )

        if (
            not self.allow_per_room_profiles and not is_requester_server_notices_user
        ) or requester.shadow_banned:
            # Strip profile data, knowing that new profile data will be added to the
            # event's content in event_creation_handler.create_event() using the target's
            # global profile.
            content.pop("displayname", None)
            content.pop("avatar_url", None)

        effective_membership_state = action
        if action in ["kick", "unban"]:
            effective_membership_state = "leave"

        # if this is a join with a 3pid signature, we may need to turn a 3pid
        # invite into a normal invite before we can handle the join.
        if third_party_signed is not None:
            await self.federation_handler.exchange_third_party_invite(
                third_party_signed["sender"],
                target.to_string(),
                room_id,
                third_party_signed,
            )

        if not remote_room_hosts:
            remote_room_hosts = []

        if effective_membership_state not in ("leave", "ban"):
            is_blocked = await self.store.is_room_blocked(room_id)
            if is_blocked:
                raise SynapseError(403, "This room has been blocked on this server")

        if effective_membership_state == Membership.INVITE:
            target_id = target.to_string()
            if ratelimit:
                await self.ratelimit_invite(requester, room_id, target_id)

            # block any attempts to invite the server notices mxid
            if target_id == self._server_notices_mxid:
                raise SynapseError(HTTPStatus.FORBIDDEN, "Cannot invite this user")

            block_invite = False

            if (
                self._server_notices_mxid is not None
                and requester.user.to_string() == self._server_notices_mxid
            ):
                # allow the server notices mxid to send invites
                is_requester_admin = True

            else:
                is_requester_admin = await self.auth.is_server_admin(requester.user)

            if not is_requester_admin:
                if self.config.block_non_admin_invites:
                    logger.info(
                        "Blocking invite: user is not admin and non-admin "
                        "invites disabled"
                    )
                    block_invite = True

                is_published = await self.store.is_room_published(room_id)

                if not await self.spam_checker.user_may_invite(
                    requester.user.to_string(),
                    target_id,
                    third_party_invite=None,
                    room_id=room_id,
                    new_room=new_room,
                    published_room=is_published,
                ):
                    logger.info("Blocking invite due to spam checker")
                    block_invite = True

            if block_invite:
                raise SynapseError(403, "Invites have been disabled on this server")

        if prev_event_ids:
            return await self._local_membership_update(
                requester=requester,
                target=target,
                room_id=room_id,
                membership=effective_membership_state,
                txn_id=txn_id,
                ratelimit=ratelimit,
                prev_event_ids=prev_event_ids,
                auth_event_ids=auth_event_ids,
                content=content,
                require_consent=require_consent,
                outlier=outlier,
            )

        latest_event_ids = await self.store.get_prev_events_for_room(room_id)

        current_state_ids = await self.state_handler.get_current_state_ids(
            room_id, latest_event_ids=latest_event_ids
        )

        # TODO: Refactor into dictionary of explicitly allowed transitions
        # between old and new state, with specific error messages for some
        # transitions and generic otherwise
        old_state_id = current_state_ids.get((EventTypes.Member, target.to_string()))
        if old_state_id:
            old_state = await self.store.get_event(old_state_id, allow_none=True)
            old_membership = old_state.content.get("membership") if old_state else None
            if action == "unban" and old_membership != "ban":
                raise SynapseError(
                    403,
                    "Cannot unban user who was not banned"
                    " (membership=%s)" % old_membership,
                    errcode=Codes.BAD_STATE,
                )
            if old_membership == "ban" and action != "unban":
                raise SynapseError(
                    403,
                    "Cannot %s user who was banned" % (action,),
                    errcode=Codes.BAD_STATE,
                )

            if old_state:
                same_content = content == old_state.content
                same_membership = old_membership == effective_membership_state
                same_sender = requester.user.to_string() == old_state.sender
                if same_sender and same_membership and same_content:
                    # duplicate event.
                    # we know it was persisted, so must have a stream ordering.
                    assert old_state.internal_metadata.stream_ordering
                    return (
                        old_state.event_id,
                        old_state.internal_metadata.stream_ordering,
                    )

            if old_membership in ["ban", "leave"] and action == "kick":
                raise AuthError(403, "The target user is not in the room")

            # we don't allow people to reject invites to the server notice
            # room, but they can leave it once they are joined.
            if (
                old_membership == Membership.INVITE
                and effective_membership_state == Membership.LEAVE
            ):
                is_blocked = await self._is_server_notice_room(room_id)
                if is_blocked:
                    raise SynapseError(
                        HTTPStatus.FORBIDDEN,
                        "You cannot reject this invite",
                        errcode=Codes.CANNOT_LEAVE_SERVER_NOTICE_ROOM,
                    )
        else:
            if action == "kick":
                raise AuthError(403, "The target user is not in the room")

        is_host_in_room = await self._is_host_in_room(current_state_ids)

        if effective_membership_state == Membership.JOIN:
            if requester.is_guest:
                guest_can_join = await self._can_guest_join(current_state_ids)
                if not guest_can_join:
                    # This should be an auth check, but guests are a local concept,
                    # so don't really fit into the general auth process.
                    raise AuthError(403, "Guest access not allowed")

            if (
                self._server_notices_mxid is not None
                and requester.user.to_string() == self._server_notices_mxid
            ):
                # allow the server notices mxid to join rooms
                is_requester_admin = True

            else:
                is_requester_admin = await self.auth.is_server_admin(requester.user)

            inviter = await self._get_inviter(target.to_string(), room_id)
            if not is_requester_admin:
                # We assume that if the spam checker allowed the user to create
                # a room then they're allowed to join it.
                if not new_room and not self.spam_checker.user_may_join_room(
                    target.to_string(), room_id, is_invited=inviter is not None
                ):
                    raise SynapseError(403, "Not allowed to join this room")

            if not is_host_in_room:
                if ratelimit:
                    time_now_s = self.clock.time()
                    (
                        allowed,
                        time_allowed,
                    ) = await self._join_rate_limiter_remote.can_do_action(
                        requester,
                    )

                    if not allowed:
                        raise LimitExceededError(
                            retry_after_ms=int(1000 * (time_allowed - time_now_s))
                        )

                inviter = await self._get_inviter(target.to_string(), room_id)
                if inviter and not self.hs.is_mine(inviter):
                    remote_room_hosts.append(inviter.domain)

                content["membership"] = Membership.JOIN

                profile = self.profile_handler
                if not content_specified:
                    content["displayname"] = await profile.get_displayname(target)
                    content["avatar_url"] = await profile.get_avatar_url(target)

                if requester.is_guest:
                    content["kind"] = "guest"

                remote_join_response = await self._remote_join(
                    requester, remote_room_hosts, room_id, target, content
                )

                return remote_join_response

        elif effective_membership_state == Membership.LEAVE:
            if not is_host_in_room:
                # Figure out the user's current membership state for the room
                (
                    current_membership_type,
                    current_membership_event_id,
                ) = await self.store.get_local_current_membership_for_user_in_room(
                    target.to_string(), room_id
                )
                if not current_membership_type or not current_membership_event_id:
                    logger.info(
                        "%s sent a leave request to %s, but that is not an active room "
                        "on this server, or there is no pending invite or knock",
                        target,
                        room_id,
                    )

                    raise SynapseError(404, "Not a known room")

                # perhaps we've been invited
                if current_membership_type == Membership.INVITE:
                    invite = await self.store.get_event(current_membership_event_id)
                    logger.info(
                        "%s rejects invite to %s from %s",
                        target,
                        room_id,
                        invite.sender,
                    )

                    if not self.hs.is_mine_id(invite.sender):
                        # send the rejection to the inviter's HS (with fallback to
                        # local event)
                        return await self.remote_reject_invite(
                            invite.event_id,
                            txn_id,
                            requester,
                            content,
                        )

                    # the inviter was on our server, but has now left. Carry on
                    # with the normal rejection codepath, which will also send the
                    # rejection out to any other servers we believe are still in the room.

                    # thanks to overzealous cleaning up of event_forward_extremities in
                    # `delete_old_current_state_events`, it's possible to end up with no
                    # forward extremities here. If that happens, let's just hang the
                    # rejection off the invite event.
                    #
                    # see: https://github.com/matrix-org/synapse/issues/7139
                    if len(latest_event_ids) == 0:
                        latest_event_ids = [invite.event_id]

                # or perhaps this is a remote room that a local user has knocked on
                elif current_membership_type == Membership.KNOCK:
                    knock = await self.store.get_event(current_membership_event_id)
                    return await self.remote_rescind_knock(
                        knock.event_id, txn_id, requester, content
                    )

        elif effective_membership_state == Membership.KNOCK:
            if not is_host_in_room:
                # The knock needs to be sent over federation instead
                remote_room_hosts.append(get_domain_from_id(room_id))
<<<<<<< HEAD

                content["membership"] = Membership.KNOCK

                profile = self.profile_handler
                if "displayname" not in content:
                    content["displayname"] = await profile.get_displayname(target)
                if "avatar_url" not in content:
                    content["avatar_url"] = await profile.get_avatar_url(target)

=======

                content["membership"] = Membership.KNOCK

                profile = self.profile_handler
                if "displayname" not in content:
                    content["displayname"] = await profile.get_displayname(target)
                if "avatar_url" not in content:
                    content["avatar_url"] = await profile.get_avatar_url(target)

>>>>>>> 88f9e8d6
                return await self.remote_knock(
                    remote_room_hosts, room_id, target, content
                )

        return await self._local_membership_update(
            requester=requester,
            target=target,
            room_id=room_id,
            membership=effective_membership_state,
            txn_id=txn_id,
            ratelimit=ratelimit,
            prev_event_ids=latest_event_ids,
            auth_event_ids=auth_event_ids,
            content=content,
            require_consent=require_consent,
            outlier=outlier,
        )

    async def transfer_room_state_on_room_upgrade(
        self, old_room_id: str, room_id: str
    ) -> None:
        """Upon our server becoming aware of an upgraded room, either by upgrading a room
        ourselves or joining one, we can transfer over information from the previous room.

        Copies user state (tags/push rules) for every local user that was in the old room, as
        well as migrating the room directory state.

        Args:
            old_room_id: The ID of the old room
            room_id: The ID of the new room
        """
        logger.info("Transferring room state from %s to %s", old_room_id, room_id)

        # Find all local users that were in the old room and copy over each user's state
        users = await self.store.get_users_in_room(old_room_id)
        await self.copy_user_state_on_room_upgrade(old_room_id, room_id, users)

        # Add new room to the room directory if the old room was there
        # Remove old room from the room directory
        old_room = await self.store.get_room(old_room_id)
        if old_room and old_room["is_public"]:
            await self.store.set_room_is_public(old_room_id, False)
            await self.store.set_room_is_public(room_id, True)

        # Transfer alias mappings in the room directory
        await self.store.update_aliases_for_room(old_room_id, room_id)

        # Check if any groups we own contain the predecessor room
        local_group_ids = await self.store.get_local_groups_for_room(old_room_id)
        for group_id in local_group_ids:
            # Add new the new room to those groups
            await self.store.add_room_to_group(group_id, room_id, old_room["is_public"])

            # Remove the old room from those groups
            await self.store.remove_room_from_group(group_id, old_room_id)

    async def copy_user_state_on_room_upgrade(
        self, old_room_id: str, new_room_id: str, user_ids: Iterable[str]
    ) -> None:
        """Copy user-specific information when they join a new room when that new room is the
        result of a room upgrade

        Args:
            old_room_id: The ID of upgraded room
            new_room_id: The ID of the new room
            user_ids: User IDs to copy state for
        """

        logger.debug(
            "Copying over room tags and push rules from %s to %s for users %s",
            old_room_id,
            new_room_id,
            user_ids,
        )

        for user_id in user_ids:
            try:
                # It is an upgraded room. Copy over old tags
                await self.copy_room_tags_and_direct_to_room(
                    old_room_id, new_room_id, user_id
                )
                # Copy over push rules
                await self.store.copy_push_rules_from_room_to_room_for_user(
                    old_room_id, new_room_id, user_id
                )
            except Exception:
                logger.exception(
                    "Error copying tags and/or push rules from rooms %s to %s for user %s. "
                    "Skipping...",
                    old_room_id,
                    new_room_id,
                    user_id,
                )
                continue

    async def send_membership_event(
        self,
        requester: Optional[Requester],
        event: EventBase,
        context: EventContext,
        ratelimit: bool = True,
    ):
        """
        Change the membership status of a user in a room.

        Args:
            requester: The local user who requested the membership
                event. If None, certain checks, like whether this homeserver can
                act as the sender, will be skipped.
            event: The membership event.
            context: The context of the event.
            ratelimit: Whether to rate limit this request.
        Raises:
            SynapseError if there was a problem changing the membership.
        """
        target_user = UserID.from_string(event.state_key)
        room_id = event.room_id

        if requester is not None:
            sender = UserID.from_string(event.sender)
            assert (
                sender == requester.user
            ), "Sender (%s) must be same as requester (%s)" % (sender, requester.user)
            assert self.hs.is_mine(sender), "Sender must be our own: %s" % (sender,)
        else:
            requester = types.create_requester(target_user)

        prev_state_ids = await context.get_prev_state_ids()
        if event.membership == Membership.JOIN:
            if requester.is_guest:
                guest_can_join = await self._can_guest_join(prev_state_ids)
                if not guest_can_join:
                    # This should be an auth check, but guests are a local concept,
                    # so don't really fit into the general auth process.
                    raise AuthError(403, "Guest access not allowed")

        if event.membership not in (Membership.LEAVE, Membership.BAN):
            is_blocked = await self.store.is_room_blocked(room_id)
            if is_blocked:
                raise SynapseError(403, "This room has been blocked on this server")

        event = await self.event_creation_handler.handle_new_client_event(
            requester, event, context, extra_users=[target_user], ratelimit=ratelimit
        )

        prev_member_event_id = prev_state_ids.get(
            (EventTypes.Member, event.state_key), None
        )

        if event.membership == Membership.LEAVE:
            if prev_member_event_id:
                prev_member_event = await self.store.get_event(prev_member_event_id)
                if prev_member_event.membership == Membership.JOIN:
                    await self._user_left_room(target_user, room_id)

    async def _can_guest_join(self, current_state_ids: StateMap[str]) -> bool:
        """
        Returns whether a guest can join a room based on its current state.
        """
        guest_access_id = current_state_ids.get((EventTypes.GuestAccess, ""), None)
        if not guest_access_id:
            return False

        guest_access = await self.store.get_event(guest_access_id)

        return bool(
            guest_access
            and guest_access.content
            and "guest_access" in guest_access.content
            and guest_access.content["guest_access"] == "can_join"
        )

    async def lookup_room_alias(
        self, room_alias: RoomAlias
    ) -> Tuple[RoomID, List[str]]:
        """
        Get the room ID associated with a room alias.

        Args:
            room_alias: The alias to look up.
        Returns:
            A tuple of:
                The room ID as a RoomID object.
                Hosts likely to be participating in the room ([str]).
        Raises:
            SynapseError if room alias could not be found.
        """
        directory_handler = self.directory_handler
        mapping = await directory_handler.get_association(room_alias)

        if not mapping:
            raise SynapseError(404, "No such room alias")

        room_id = mapping["room_id"]
        servers = mapping["servers"]

        # put the server which owns the alias at the front of the server list.
        if room_alias.domain in servers:
            servers.remove(room_alias.domain)
        servers.insert(0, room_alias.domain)

        return RoomID.from_string(room_id), servers

    async def _get_inviter(self, user_id: str, room_id: str) -> Optional[UserID]:
        invite = await self.store.get_invite_for_local_user_in_room(
            user_id=user_id, room_id=room_id
        )
        if invite:
            return UserID.from_string(invite.sender)
        return None

    async def do_3pid_invite(
        self,
        room_id: str,
        inviter: UserID,
        medium: str,
        address: str,
        id_server: str,
        requester: Requester,
        txn_id: Optional[str],
        new_room: bool = False,
        id_access_token: Optional[str] = None,
    ) -> int:
        """Invite a 3PID to a room.

        Args:
            room_id: The room to invite the 3PID to.
            inviter: The user sending the invite.
            medium: The 3PID's medium.
            address: The 3PID's address.
            id_server: The identity server to use.
            requester: The user making the request.
            txn_id: The transaction ID this is part of, or None if this is not
                part of a transaction.
            id_access_token: The optional identity server access token.

        Returns:
             The new stream ID.

        Raises:
            ShadowBanError if the requester has been shadow-banned.
        """
        if self.config.block_non_admin_invites:
            is_requester_admin = await self.auth.is_server_admin(requester.user)
            if not is_requester_admin:
                raise SynapseError(
                    403, "Invites have been disabled on this server", Codes.FORBIDDEN
                )

        if requester.shadow_banned:
            # We randomly sleep a bit just to annoy the requester.
            await self.clock.sleep(random.randint(1, 10))
            raise ShadowBanError()

        # We need to rate limit *before* we send out any 3PID invites, so we
        # can't just rely on the standard ratelimiting of events.
        await self.base_handler.ratelimit(requester)

        can_invite = await self.third_party_event_rules.check_threepid_can_be_invited(
            medium, address, room_id
        )
        if not can_invite:
            raise SynapseError(
                403,
                "This third-party identifier can not be invited in this room",
                Codes.FORBIDDEN,
            )

        can_invite = await self.third_party_event_rules.check_threepid_can_be_invited(
            medium, address, room_id
        )
        if not can_invite:
            raise SynapseError(
                403,
                "This third-party identifier can not be invited in this room",
                Codes.FORBIDDEN,
            )

        if not self._enable_lookup:
            raise SynapseError(
                403, "Looking up third-party identifiers is denied from this server"
            )

        invitee = await self.identity_handler.lookup_3pid(
            id_server, medium, address, id_access_token
        )

        is_published = await self.store.is_room_published(room_id)

        if not await self.spam_checker.user_may_invite(
            requester.user.to_string(),
            invitee,
            third_party_invite={"medium": medium, "address": address},
            room_id=room_id,
            new_room=new_room,
            published_room=is_published,
        ):
            logger.info("Blocking invite due to spam checker")
            raise SynapseError(403, "Invites have been disabled on this server")

        if invitee:
            # Note that update_membership with an action of "invite" can raise
            # a ShadowBanError, but this was done above already.
            _, stream_id = await self.update_membership(
                requester, UserID.from_string(invitee), room_id, "invite", txn_id=txn_id
            )
        else:
            stream_id = await self._make_and_store_3pid_invite(
                requester,
                id_server,
                medium,
                address,
                room_id,
                inviter,
                txn_id=txn_id,
                id_access_token=id_access_token,
            )

        return stream_id

    async def _make_and_store_3pid_invite(
        self,
        requester: Requester,
        id_server: str,
        medium: str,
        address: str,
        room_id: str,
        user: UserID,
        txn_id: Optional[str],
        id_access_token: Optional[str] = None,
    ) -> int:
        room_state = await self.state_handler.get_current_state(room_id)

        inviter_display_name = ""
        inviter_avatar_url = ""
        member_event = room_state.get((EventTypes.Member, user.to_string()))
        if member_event:
            inviter_display_name = member_event.content.get("displayname", "")
            inviter_avatar_url = member_event.content.get("avatar_url", "")

        # if user has no display name, default to their MXID
        if not inviter_display_name:
            inviter_display_name = user.to_string()

        canonical_room_alias = ""
        canonical_alias_event = room_state.get((EventTypes.CanonicalAlias, ""))
        if canonical_alias_event:
            canonical_room_alias = canonical_alias_event.content.get("alias", "")

        room_name = ""
        room_name_event = room_state.get((EventTypes.Name, ""))
        if room_name_event:
            room_name = room_name_event.content.get("name", "")

        room_join_rules = ""
        join_rules_event = room_state.get((EventTypes.JoinRules, ""))
        if join_rules_event:
            room_join_rules = join_rules_event.content.get("join_rule", "")

        room_avatar_url = ""
        room_avatar_event = room_state.get((EventTypes.RoomAvatar, ""))
        if room_avatar_event:
            room_avatar_url = room_avatar_event.content.get("url", "")

        (
            token,
            public_keys,
            fallback_public_key,
            display_name,
        ) = await self.identity_handler.ask_id_server_for_third_party_invite(
            requester=requester,
            id_server=id_server,
            medium=medium,
            address=address,
            room_id=room_id,
            inviter_user_id=user.to_string(),
            room_alias=canonical_room_alias,
            room_avatar_url=room_avatar_url,
            room_join_rules=room_join_rules,
            room_name=room_name,
            inviter_display_name=inviter_display_name,
            inviter_avatar_url=inviter_avatar_url,
            id_access_token=id_access_token,
        )

        (
            event,
            stream_id,
        ) = await self.event_creation_handler.create_and_send_nonmember_event(
            requester,
            {
                "type": EventTypes.ThirdPartyInvite,
                "content": {
                    "display_name": display_name,
                    "public_keys": public_keys,
                    # For backwards compatibility:
                    "key_validity_url": fallback_public_key["key_validity_url"],
                    "public_key": fallback_public_key["public_key"],
                },
                "room_id": room_id,
                "sender": user.to_string(),
                "state_key": token,
            },
            ratelimit=False,
            txn_id=txn_id,
        )
        return stream_id

    async def _is_host_in_room(self, current_state_ids: StateMap[str]) -> bool:
        # Have we just created the room, and is this about to be the very
        # first member event?
        create_event_id = current_state_ids.get(("m.room.create", ""))
        if len(current_state_ids) == 1 and create_event_id:
            # We can only get here if we're in the process of creating the room
            return True

        for etype, state_key in current_state_ids:
            if etype != EventTypes.Member or not self.hs.is_mine_id(state_key):
                continue

            event_id = current_state_ids[(etype, state_key)]
            event = await self.store.get_event(event_id, allow_none=True)
            if not event:
                continue

            if event.membership == Membership.JOIN:
                return True

        return False

    async def _is_server_notice_room(self, room_id: str) -> bool:
        if self._server_notices_mxid is None:
            return False
        user_ids = await self.store.get_users_in_room(room_id)
        return self._server_notices_mxid in user_ids


class RoomMemberMasterHandler(RoomMemberHandler):
    def __init__(self, hs: "HomeServer"):
        super().__init__(hs)

        self.distributor = hs.get_distributor()
        self.distributor.declare("user_left_room")
        self._server_name = hs.hostname

    async def _is_remote_room_too_complex(
        self, room_id: str, remote_room_hosts: List[str]
    ) -> Optional[bool]:
        """
        Check if complexity of a remote room is too great.

        Args:
            room_id
            remote_room_hosts

        Returns: bool of whether the complexity is too great, or None
            if unable to be fetched
        """
        max_complexity = self.hs.config.limit_remote_rooms.complexity
        complexity = await self.federation_handler.get_room_complexity(
            remote_room_hosts, room_id
        )

        if complexity:
            return complexity["v1"] > max_complexity
        return None

    async def _is_local_room_too_complex(self, room_id: str) -> bool:
        """
        Check if the complexity of a local room is too great.

        Args:
            room_id: The room ID to check for complexity.
        """
        max_complexity = self.hs.config.limit_remote_rooms.complexity
        complexity = await self.store.get_room_complexity(room_id)

        return complexity["v1"] > max_complexity

    async def _remote_join(
        self,
        requester: Requester,
        remote_room_hosts: List[str],
        room_id: str,
        user: UserID,
        content: dict,
    ) -> Tuple[str, int]:
        """Implements RoomMemberHandler._remote_join"""
        # filter ourselves out of remote_room_hosts: do_invite_join ignores it
        # and if it is the only entry we'd like to return a 404 rather than a
        # 500.
        remote_room_hosts = [
            host for host in remote_room_hosts if host != self.hs.hostname
        ]

        if len(remote_room_hosts) == 0:
            raise SynapseError(404, "No known servers")

        check_complexity = self.hs.config.limit_remote_rooms.enabled
        if check_complexity and self.hs.config.limit_remote_rooms.admins_can_join:
            check_complexity = not await self.auth.is_server_admin(user)

        if check_complexity:
            # Fetch the room complexity
            too_complex = await self._is_remote_room_too_complex(
                room_id, remote_room_hosts
            )
            if too_complex is True:
                raise SynapseError(
                    code=400,
                    msg=self.hs.config.limit_remote_rooms.complexity_error,
                    errcode=Codes.RESOURCE_LIMIT_EXCEEDED,
                )

        # We don't do an auth check if we are doing an invite
        # join dance for now, since we're kinda implicitly checking
        # that we are allowed to join when we decide whether or not we
        # need to do the invite/join dance.
        event_id, stream_id = await self.federation_handler.do_invite_join(
            remote_room_hosts, room_id, user.to_string(), content
        )

        # Check the room we just joined wasn't too large, if we didn't fetch the
        # complexity of it before.
        if check_complexity:
            if too_complex is False:
                # We checked, and we're under the limit.
                return event_id, stream_id

            # Check again, but with the local state events
            too_complex = await self._is_local_room_too_complex(room_id)

            if too_complex is False:
                # We're under the limit.
                return event_id, stream_id

            # The room is too large. Leave.
            requester = types.create_requester(
                user, authenticated_entity=self._server_name
            )
            await self.update_membership(
                requester=requester, target=user, room_id=room_id, action="leave"
            )
            raise SynapseError(
                code=400,
                msg=self.hs.config.limit_remote_rooms.complexity_error,
                errcode=Codes.RESOURCE_LIMIT_EXCEEDED,
            )

        return event_id, stream_id

    async def remote_reject_invite(
        self,
        invite_event_id: str,
        txn_id: Optional[str],
        requester: Requester,
        content: JsonDict,
    ) -> Tuple[str, int]:
        """
        Rejects an out-of-band invite received from a remote user

        Implements RoomMemberHandler.remote_reject_invite
        """
        invite_event = await self.store.get_event(invite_event_id)
        room_id = invite_event.room_id
        target_user = invite_event.state_key

        # first of all, try doing a rejection via the inviting server
        fed_handler = self.federation_handler
        try:
            inviter_id = UserID.from_string(invite_event.sender)
            event, stream_id = await fed_handler.do_remotely_reject_invite(
                [inviter_id.domain], room_id, target_user, content=content
            )
            return event.event_id, stream_id
        except Exception as e:
            # if we were unable to reject the invite, we will generate our own
            # leave event.
            #
            # The 'except' clause is very broad, but we need to
            # capture everything from DNS failures upwards
            #
            logger.warning("Failed to reject invite: %s", e)

            return await self._generate_local_out_of_band_leave(
                invite_event, txn_id, requester, content
            )

    async def remote_rescind_knock(
        self,
        knock_event_id: str,
        txn_id: Optional[str],
        requester: Requester,
        content: JsonDict,
    ) -> Tuple[str, int]:
        """
        Rescinds a local knock made on a remote room

        Args:
            knock_event_id: The ID of the knock event to rescind.
            txn_id: The transaction ID to use.
            requester: The originator of the request.
            content: The content of the leave event.

        Implements RoomMemberHandler.remote_rescind_knock
        """
        # TODO: We don't yet support rescinding knocks over federation
        # as we don't know which homeserver to send it to. An obvious
        # candidate is the remote homeserver we originally knocked through,
        # however we don't currently store that information.

        # Just rescind the knock locally
        knock_event = await self.store.get_event(knock_event_id)
        return await self._generate_local_out_of_band_leave(
            knock_event, txn_id, requester, content
        )

    async def _generate_local_out_of_band_leave(
        self,
        previous_membership_event: EventBase,
        txn_id: Optional[str],
        requester: Requester,
        content: JsonDict,
    ) -> Tuple[str, int]:
        """Generate a local leave event for a room

        This can be called after we e.g fail to reject an invite via a remote server.
        It generates an out-of-band membership event locally.

        Args:
            previous_membership_event: the previous membership event for this user
            txn_id: optional transaction ID supplied by the client
            requester: user making the request, according to the access token
            content: additional content to include in the leave event.
               Normally an empty dict.

        Returns:
            A tuple containing (event_id, stream_id of the leave event)
        """
        room_id = previous_membership_event.room_id
        target_user = previous_membership_event.state_key

        content["membership"] = Membership.LEAVE

        event_dict = {
            "type": EventTypes.Member,
            "room_id": room_id,
            "sender": target_user,
            "content": content,
            "state_key": target_user,
        }

        # the auth events for the new event are the same as that of the previous event, plus
        # the event itself.
        #
        # the prev_events consist solely of the previous membership event.
        prev_event_ids = [previous_membership_event.event_id]
        auth_event_ids = previous_membership_event.auth_event_ids() + prev_event_ids

        event, context = await self.event_creation_handler.create_event(
            requester,
            event_dict,
            txn_id=txn_id,
            prev_event_ids=prev_event_ids,
            auth_event_ids=auth_event_ids,
        )
        event.internal_metadata.outlier = True
        event.internal_metadata.out_of_band_membership = True

        result_event = await self.event_creation_handler.handle_new_client_event(
            requester,
            event,
            context,
            extra_users=[UserID.from_string(target_user)],
        )
        # we know it was persisted, so must have a stream ordering
        assert result_event.internal_metadata.stream_ordering

        return result_event.event_id, result_event.internal_metadata.stream_ordering

    async def remote_knock(
        self,
        remote_room_hosts: List[str],
        room_id: str,
        user: UserID,
        content: dict,
    ) -> Tuple[str, int]:
        """Sends a knock to a room. Attempts to do so via one remote out of a given list.

        Args:
            remote_room_hosts: A list of homeservers to try knocking through.
            room_id: The ID of the room to knock on.
            user: The user to knock on behalf of.
            content: The content of the knock event.

        Returns:
            A tuple of (event ID, stream ID).
        """
        # filter ourselves out of remote_room_hosts
        remote_room_hosts = [
            host for host in remote_room_hosts if host != self.hs.hostname
        ]

        if len(remote_room_hosts) == 0:
            raise SynapseError(404, "No known servers")

        return await self.federation_handler.do_knock(
            remote_room_hosts, room_id, user.to_string(), content=content
        )

    async def _user_left_room(self, target: UserID, room_id: str) -> None:
        """Implements RoomMemberHandler._user_left_room"""
        user_left_room(self.distributor, target, room_id)

    async def forget(self, user: UserID, room_id: str) -> None:
        user_id = user.to_string()

        member = await self.state_handler.get_current_state(
            room_id=room_id, event_type=EventTypes.Member, state_key=user_id
        )
        membership = member.membership if member else None

        if membership is not None and membership not in [
            Membership.LEAVE,
            Membership.BAN,
        ]:
            raise SynapseError(400, "User %s in room %s" % (user_id, room_id))

        if membership:
            await self.store.forget(user_id, room_id)<|MERGE_RESOLUTION|>--- conflicted
+++ resolved
@@ -828,7 +828,6 @@
             if not is_host_in_room:
                 # The knock needs to be sent over federation instead
                 remote_room_hosts.append(get_domain_from_id(room_id))
-<<<<<<< HEAD
 
                 content["membership"] = Membership.KNOCK
 
@@ -838,17 +837,6 @@
                 if "avatar_url" not in content:
                     content["avatar_url"] = await profile.get_avatar_url(target)
 
-=======
-
-                content["membership"] = Membership.KNOCK
-
-                profile = self.profile_handler
-                if "displayname" not in content:
-                    content["displayname"] = await profile.get_displayname(target)
-                if "avatar_url" not in content:
-                    content["avatar_url"] = await profile.get_avatar_url(target)
-
->>>>>>> 88f9e8d6
                 return await self.remote_knock(
                     remote_room_hosts, room_id, target, content
                 )
