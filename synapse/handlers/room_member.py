# Copyright 2016-2020 The Matrix.org Foundation C.I.C.
# Copyright 2020 Sorunome
#
# Licensed under the Apache License, Version 2.0 (the "License");
# you may not use this file except in compliance with the License.
# You may obtain a copy of the License at
#
#     http://www.apache.org/licenses/LICENSE-2.0
#
# Unless required by applicable law or agreed to in writing, software
# distributed under the License is distributed on an "AS IS" BASIS,
# WITHOUT WARRANTIES OR CONDITIONS OF ANY KIND, either express or implied.
# See the License for the specific language governing permissions and
# limitations under the License.
import abc
import logging
import random
from http import HTTPStatus
from typing import TYPE_CHECKING, Iterable, List, Optional, Set, Tuple

from synapse import types
from synapse.api.constants import (
    AccountDataTypes,
    EventContentFields,
    EventTypes,
    GuestAccess,
    Membership,
)
from synapse.api.errors import AuthError, Codes, ShadowBanError, SynapseError
from synapse.api.ratelimiting import Ratelimiter
from synapse.event_auth import get_named_level, get_power_level_event
from synapse.events import EventBase
from synapse.events.snapshot import EventContext
from synapse.handlers.profile import MAX_AVATAR_URL_LEN, MAX_DISPLAYNAME_LEN
from synapse.logging import opentracing
from synapse.module_api import NOT_SPAM
from synapse.storage.state import StateFilter
from synapse.types import (
    JsonDict,
    Requester,
    RoomAlias,
    RoomID,
    StateMap,
    UserID,
    create_requester,
    get_domain_from_id,
)
from synapse.util.async_helpers import Linearizer
from synapse.util.distributor import user_left_room

if TYPE_CHECKING:
    from synapse.server import HomeServer


logger = logging.getLogger(__name__)


class RoomMemberHandler(metaclass=abc.ABCMeta):
    # TODO(paul): This handler currently contains a messy conflation of
    #   low-level API that works on UserID objects and so on, and REST-level
    #   API that takes ID strings and returns pagination chunks. These concerns
    #   ought to be separated out a lot better.

    def __init__(self, hs: "HomeServer"):
        self.hs = hs
        self.store = hs.get_datastores().main
        self._storage_controllers = hs.get_storage_controllers()
        self.auth = hs.get_auth()
        self.state_handler = hs.get_state_handler()
        self.config = hs.config
        self._server_name = hs.hostname

        self.federation_handler = hs.get_federation_handler()
        self.directory_handler = hs.get_directory_handler()
        self.identity_handler = hs.get_identity_handler()
        self.registration_handler = hs.get_registration_handler()
        self.profile_handler = hs.get_profile_handler()
        self.event_creation_handler = hs.get_event_creation_handler()
        self.account_data_handler = hs.get_account_data_handler()
        self.event_auth_handler = hs.get_event_auth_handler()

        self.member_linearizer: Linearizer = Linearizer(name="member")
        self.member_as_limiter = Linearizer(max_count=10, name="member_as_limiter")

        self.clock = hs.get_clock()
        self.spam_checker = hs.get_spam_checker()
        self.third_party_event_rules = hs.get_third_party_event_rules()
        self._server_notices_mxid = self.config.servernotices.server_notices_mxid
        self._enable_lookup = hs.config.registration.enable_3pid_lookup
        self.allow_per_room_profiles = self.config.server.allow_per_room_profiles

        self._join_rate_limiter_local = Ratelimiter(
            store=self.store,
            clock=self.clock,
            rate_hz=hs.config.ratelimiting.rc_joins_local.per_second,
            burst_count=hs.config.ratelimiting.rc_joins_local.burst_count,
        )
        # Tracks joins from local users to rooms this server isn't a member of.
        # I.e. joins this server makes by requesting /make_join /send_join from
        # another server.
        self._join_rate_limiter_remote = Ratelimiter(
            store=self.store,
            clock=self.clock,
            rate_hz=hs.config.ratelimiting.rc_joins_remote.per_second,
            burst_count=hs.config.ratelimiting.rc_joins_remote.burst_count,
        )
        # TODO: find a better place to keep this Ratelimiter.
        #   It needs to be
        #    - written to by event persistence code
        #    - written to by something which can snoop on replication streams
        #    - read by the RoomMemberHandler to rate limit joins from local users
        #    - read by the FederationServer to rate limit make_joins and send_joins from
        #      other homeservers
        #   I wonder if a homeserver-wide collection of rate limiters might be cleaner?
        self._join_rate_per_room_limiter = Ratelimiter(
            store=self.store,
            clock=self.clock,
            rate_hz=hs.config.ratelimiting.rc_joins_per_room.per_second,
            burst_count=hs.config.ratelimiting.rc_joins_per_room.burst_count,
        )

        # Ratelimiter for invites, keyed by room (across all issuers, all
        # recipients).
        self._invites_per_room_limiter = Ratelimiter(
            store=self.store,
            clock=self.clock,
            rate_hz=hs.config.ratelimiting.rc_invites_per_room.per_second,
            burst_count=hs.config.ratelimiting.rc_invites_per_room.burst_count,
        )

        # Ratelimiter for invites, keyed by recipient (across all rooms, all
        # issuers).
        self._invites_per_recipient_limiter = Ratelimiter(
            store=self.store,
            clock=self.clock,
            rate_hz=hs.config.ratelimiting.rc_invites_per_user.per_second,
            burst_count=hs.config.ratelimiting.rc_invites_per_user.burst_count,
        )

        # Ratelimiter for invites, keyed by issuer (across all rooms, all
        # recipients).
        self._invites_per_issuer_limiter = Ratelimiter(
            store=self.store,
            clock=self.clock,
            rate_hz=hs.config.ratelimiting.rc_invites_per_issuer.per_second,
            burst_count=hs.config.ratelimiting.rc_invites_per_issuer.burst_count,
        )

        self._third_party_invite_limiter = Ratelimiter(
            store=self.store,
            clock=self.clock,
            rate_hz=hs.config.ratelimiting.rc_third_party_invite.per_second,
            burst_count=hs.config.ratelimiting.rc_third_party_invite.burst_count,
        )

        self.request_ratelimiter = hs.get_request_ratelimiter()
        hs.get_notifier().add_new_join_in_room_callback(self._on_user_joined_room)

    def _on_user_joined_room(self, event_id: str, room_id: str) -> None:
        """Notify the rate limiter that a room join has occurred.

        Use this to inform the RoomMemberHandler about joins that have either
        - taken place on another homeserver, or
        - on another worker in this homeserver.
        Joins actioned by this worker should use the usual `ratelimit` method, which
        checks the limit and increments the counter in one go.
        """
        self._join_rate_per_room_limiter.record_action(requester=None, key=room_id)

    @abc.abstractmethod
    async def _remote_join(
        self,
        requester: Requester,
        remote_room_hosts: List[str],
        room_id: str,
        user: UserID,
        content: dict,
    ) -> Tuple[str, int]:
        """Try and join a room that this server is not in

        Args:
            requester: The user making the request, according to the access token.
            remote_room_hosts: List of servers that can be used to join via.
            room_id: Room that we are trying to join
            user: User who is trying to join
            content: A dict that should be used as the content of the join event.
        """
        raise NotImplementedError()

    @abc.abstractmethod
    async def remote_knock(
        self,
        remote_room_hosts: List[str],
        room_id: str,
        user: UserID,
        content: dict,
    ) -> Tuple[str, int]:
        """Try and knock on a room that this server is not in

        Args:
            remote_room_hosts: List of servers that can be used to knock via.
            room_id: Room that we are trying to knock on.
            user: User who is trying to knock.
            content: A dict that should be used as the content of the knock event.
        """
        raise NotImplementedError()

    @abc.abstractmethod
    async def remote_reject_invite(
        self,
        invite_event_id: str,
        txn_id: Optional[str],
        requester: Requester,
        content: JsonDict,
    ) -> Tuple[str, int]:
        """
        Rejects an out-of-band invite we have received from a remote server

        Args:
            invite_event_id: ID of the invite to be rejected
            txn_id: optional transaction ID supplied by the client
            requester: user making the rejection request, according to the access token
            content: additional content to include in the rejection event.
               Normally an empty dict.

        Returns:
            event id, stream_id of the leave event
        """
        raise NotImplementedError()

    @abc.abstractmethod
    async def remote_rescind_knock(
        self,
        knock_event_id: str,
        txn_id: Optional[str],
        requester: Requester,
        content: JsonDict,
    ) -> Tuple[str, int]:
        """Rescind a local knock made on a remote room.

        Args:
            knock_event_id: The ID of the knock event to rescind.
            txn_id: An optional transaction ID supplied by the client.
            requester: The user making the request, according to the access token.
            content: The content of the generated leave event.

        Returns:
            A tuple containing (event_id, stream_id of the leave event).
        """
        raise NotImplementedError()

    @abc.abstractmethod
    async def _user_left_room(self, target: UserID, room_id: str) -> None:
        """Notifies distributor on master process that the user has left the
        room.

        Args:
            target
            room_id
        """
        raise NotImplementedError()

    @abc.abstractmethod
    async def forget(self, user: UserID, room_id: str) -> None:
        raise NotImplementedError()

    async def ratelimit_multiple_invites(
        self,
        requester: Optional[Requester],
        room_id: Optional[str],
        n_invites: int,
        update: bool = True,
    ) -> None:
        """Ratelimit more than one invite sent by the given requester in the given room.

        Args:
            requester: The requester sending the invites.
            room_id: The room the invites are being sent in.
            n_invites: The amount of invites to ratelimit for.
            update: Whether to update the ratelimiter's cache.

        Raises:
            LimitExceededError: The requester can't send that many invites in the room.
        """
        await self._invites_per_room_limiter.ratelimit(
            requester,
            room_id,
            update=update,
            n_actions=n_invites,
        )

    async def ratelimit_invite(
        self,
        requester: Optional[Requester],
        room_id: Optional[str],
        invitee_user_id: str,
    ) -> None:
        """Ratelimit invites by room and by target user.

        If room ID is missing then we just rate limit by target user.
        """
        if room_id:
            await self._invites_per_room_limiter.ratelimit(requester, room_id)

        await self._invites_per_recipient_limiter.ratelimit(requester, invitee_user_id)
        if requester is not None:
            await self._invites_per_issuer_limiter.ratelimit(requester)

    async def _local_membership_update(
        self,
        requester: Requester,
        target: UserID,
        room_id: str,
        membership: str,
        allow_no_prev_events: bool = False,
        prev_event_ids: Optional[List[str]] = None,
        state_event_ids: Optional[List[str]] = None,
        depth: Optional[int] = None,
        txn_id: Optional[str] = None,
        ratelimit: bool = True,
        content: Optional[dict] = None,
        require_consent: bool = True,
        outlier: bool = False,
        historical: bool = False,
        origin_server_ts: Optional[int] = None,
    ) -> Tuple[str, int]:
        """
        Internal membership update function to get an existing event or create
        and persist a new event for the new membership change.

        Args:
            requester:
            target:
            room_id:
            membership:

            allow_no_prev_events: Whether to allow this event to be created an empty
                list of prev_events. Normally this is prohibited just because most
                events should have a prev_event and we should only use this in special
                cases like MSC2716.
            prev_event_ids: The event IDs to use as the prev events
            state_event_ids:
                The full state at a given event. This is used particularly by the MSC2716
                /batch_send endpoint. One use case is the historical `state_events_at_start`;
                since each is marked as an `outlier`, the `EventContext.for_outlier()` won't
                have any `state_ids` set and therefore can't derive any state even though the
                prev_events are set so we need to set them ourself via this argument.
                This should normally be left as None, which will cause the auth_event_ids
                to be calculated based on the room state at the prev_events.
            depth: Override the depth used to order the event in the DAG.
                Should normally be set to None, which will cause the depth to be calculated
                based on the prev_events.

            txn_id:
            ratelimit:
            content:
            require_consent:

            outlier: Indicates whether the event is an `outlier`, i.e. if
                it's from an arbitrary point and floating in the DAG as
                opposed to being inline with the current DAG.
            historical: Indicates whether the message is being inserted
                back in time around some existing events. This is used to skip
                a few checks and mark the event as backfilled.
            origin_server_ts: The origin_server_ts to use if a new event is created. Uses
                the current timestamp if set to None.

        Returns:
            Tuple of event ID and stream ordering position
        """

        user_id = target.to_string()

        if content is None:
            content = {}

        content["membership"] = membership
        if requester.is_guest:
            content["kind"] = "guest"

        # Check if we already have an event with a matching transaction ID. (We
        # do this check just before we persist an event as well, but may as well
        # do it up front for efficiency.)
        if txn_id and requester.access_token_id:
            existing_event_id = await self.store.get_event_id_from_transaction_id(
                room_id,
                requester.user.to_string(),
                requester.access_token_id,
                txn_id,
            )
            if existing_event_id:
                event_pos = await self.store.get_position_for_event(existing_event_id)
                return existing_event_id, event_pos.stream

        event, context = await self.event_creation_handler.create_event(
            requester,
            {
                "type": EventTypes.Member,
                "content": content,
                "room_id": room_id,
                "sender": requester.user.to_string(),
                "state_key": user_id,
                # For backwards compatibility:
                "membership": membership,
                "origin_server_ts": origin_server_ts,
            },
            txn_id=txn_id,
            allow_no_prev_events=allow_no_prev_events,
            prev_event_ids=prev_event_ids,
            state_event_ids=state_event_ids,
            depth=depth,
            require_consent=require_consent,
            outlier=outlier,
            historical=historical,
        )

        prev_state_ids = await context.get_prev_state_ids(
            StateFilter.from_types([(EventTypes.Member, None)])
        )

        prev_member_event_id = prev_state_ids.get((EventTypes.Member, user_id), None)

        if event.membership == Membership.JOIN:
            newly_joined = True
            if prev_member_event_id:
                prev_member_event = await self.store.get_event(prev_member_event_id)
                newly_joined = prev_member_event.membership != Membership.JOIN

            # Only rate-limit if the user actually joined the room, otherwise we'll end
            # up blocking profile updates.
            if newly_joined and ratelimit:
                await self._join_rate_limiter_local.ratelimit(requester)
                await self._join_rate_per_room_limiter.ratelimit(
                    requester, key=room_id, update=False
                )
        with opentracing.start_active_span("handle_new_client_event"):
            result_event = await self.event_creation_handler.handle_new_client_event(
                requester,
                events_and_context=[(event, context)],
                extra_users=[target],
                ratelimit=ratelimit,
            )

        if event.membership == Membership.LEAVE:
            if prev_member_event_id:
                prev_member_event = await self.store.get_event(prev_member_event_id)
                if prev_member_event.membership == Membership.JOIN:
                    await self._user_left_room(target, room_id)

        # we know it was persisted, so should have a stream ordering
        assert result_event.internal_metadata.stream_ordering
        return result_event.event_id, result_event.internal_metadata.stream_ordering

    async def copy_room_tags_and_direct_to_room(
        self, old_room_id: str, new_room_id: str, user_id: str
    ) -> None:
        """Copies the tags and direct room state from one room to another.

        Args:
            old_room_id: The room ID of the old room.
            new_room_id: The room ID of the new room.
            user_id: The user's ID.
        """
        # Retrieve user account data for predecessor room
        user_account_data, _ = await self.store.get_account_data_for_user(user_id)

        # Copy direct message state if applicable
        direct_rooms = user_account_data.get(AccountDataTypes.DIRECT, {})

        # Check which key this room is under
        if isinstance(direct_rooms, dict):
            for key, room_id_list in direct_rooms.items():
                if old_room_id in room_id_list and new_room_id not in room_id_list:
                    # Add new room_id to this key
                    direct_rooms[key].append(new_room_id)

                    # Save back to user's m.direct account data
                    await self.account_data_handler.add_account_data_for_user(
                        user_id, AccountDataTypes.DIRECT, direct_rooms
                    )
                    break

        # Copy room tags if applicable
        room_tags = await self.store.get_tags_for_room(user_id, old_room_id)

        # Copy each room tag to the new room
        for tag, tag_content in room_tags.items():
            await self.account_data_handler.add_tag_to_room(
                user_id, new_room_id, tag, tag_content
            )

    async def update_membership(
        self,
        requester: Requester,
        target: UserID,
        room_id: str,
        action: str,
        txn_id: Optional[str] = None,
        remote_room_hosts: Optional[List[str]] = None,
        third_party_signed: Optional[dict] = None,
        ratelimit: bool = True,
        content: Optional[dict] = None,
        new_room: bool = False,
        require_consent: bool = True,
        outlier: bool = False,
        historical: bool = False,
        allow_no_prev_events: bool = False,
        prev_event_ids: Optional[List[str]] = None,
<<<<<<< HEAD
        auth_event_ids: Optional[List[str]] = None,
        origin_server_ts: Optional[int] = None,
=======
        state_event_ids: Optional[List[str]] = None,
        depth: Optional[int] = None,
>>>>>>> 535f8c8f
    ) -> Tuple[str, int]:
        """Update a user's membership in a room.

        Params:
            requester: The user who is performing the update.
            target: The user whose membership is being updated.
            room_id: The room ID whose membership is being updated.
            action: The membership change, see synapse.api.constants.Membership.
            txn_id: The transaction ID, if given.
            remote_room_hosts: Remote servers to send the update to.
            third_party_signed: Information from a 3PID invite.
            ratelimit: Whether to rate limit the request.
            content: The content of the created event.
            new_room: Whether the membership update is happening in the context of a room
                creation.
            require_consent: Whether consent is required.
            outlier: Indicates whether the event is an `outlier`, i.e. if
                it's from an arbitrary point and floating in the DAG as
                opposed to being inline with the current DAG.
            historical: Indicates whether the message is being inserted
                back in time around some existing events. This is used to skip
                a few checks and mark the event as backfilled.
            allow_no_prev_events: Whether to allow this event to be created an empty
                list of prev_events. Normally this is prohibited just because most
                events should have a prev_event and we should only use this in special
                cases like MSC2716.
            prev_event_ids: The event IDs to use as the prev events
<<<<<<< HEAD
            auth_event_ids:
                The event ids to use as the auth_events for the new event.
                Should normally be left as None, which will cause them to be calculated
                based on the room state at the prev_events.
            origin_server_ts: The origin_server_ts to use if a new event is created. Uses
                the current timestamp if set to None.
=======
            state_event_ids:
                The full state at a given event. This is used particularly by the MSC2716
                /batch_send endpoint. One use case is the historical `state_events_at_start`;
                since each is marked as an `outlier`, the `EventContext.for_outlier()` won't
                have any `state_ids` set and therefore can't derive any state even though the
                prev_events are set so we need to set them ourself via this argument.
                This should normally be left as None, which will cause the auth_event_ids
                to be calculated based on the room state at the prev_events.
            depth: Override the depth used to order the event in the DAG.
                Should normally be set to None, which will cause the depth to be calculated
                based on the prev_events.
>>>>>>> 535f8c8f

        Returns:
            A tuple of the new event ID and stream ID.

        Raises:
            ShadowBanError if a shadow-banned requester attempts to send an invite.
        """
        if action == Membership.INVITE and requester.shadow_banned:
            # We randomly sleep a bit just to annoy the requester.
            await self.clock.sleep(random.randint(1, 10))
            raise ShadowBanError()

        key = (room_id,)

        as_id = object()
        if requester.app_service:
            as_id = requester.app_service.id

        # We first linearise by the application service (to try to limit concurrent joins
        # by application services), and then by room ID.
<<<<<<< HEAD
        with (await self.member_as_limiter.queue(as_id)):
            with (await self.member_linearizer.queue(key)):
                result = await self.update_membership_locked(
                    requester,
                    target,
                    room_id,
                    action,
                    txn_id=txn_id,
                    remote_room_hosts=remote_room_hosts,
                    third_party_signed=third_party_signed,
                    ratelimit=ratelimit,
                    content=content,
                    new_room=new_room,
                    require_consent=require_consent,
                    outlier=outlier,
                    historical=historical,
                    allow_no_prev_events=allow_no_prev_events,
                    prev_event_ids=prev_event_ids,
                    auth_event_ids=auth_event_ids,
                    origin_server_ts=origin_server_ts,
                )
=======
        async with self.member_as_limiter.queue(as_id):
            async with self.member_linearizer.queue(key):
                with opentracing.start_active_span("update_membership_locked"):
                    result = await self.update_membership_locked(
                        requester,
                        target,
                        room_id,
                        action,
                        txn_id=txn_id,
                        remote_room_hosts=remote_room_hosts,
                        third_party_signed=third_party_signed,
                        ratelimit=ratelimit,
                        content=content,
                        new_room=new_room,
                        require_consent=require_consent,
                        outlier=outlier,
                        historical=historical,
                        allow_no_prev_events=allow_no_prev_events,
                        prev_event_ids=prev_event_ids,
                        state_event_ids=state_event_ids,
                        depth=depth,
                    )
>>>>>>> 535f8c8f

        return result

    async def update_membership_locked(
        self,
        requester: Requester,
        target: UserID,
        room_id: str,
        action: str,
        txn_id: Optional[str] = None,
        remote_room_hosts: Optional[List[str]] = None,
        third_party_signed: Optional[dict] = None,
        ratelimit: bool = True,
        content: Optional[dict] = None,
        new_room: bool = False,
        require_consent: bool = True,
        outlier: bool = False,
        historical: bool = False,
        allow_no_prev_events: bool = False,
        prev_event_ids: Optional[List[str]] = None,
<<<<<<< HEAD
        auth_event_ids: Optional[List[str]] = None,
        origin_server_ts: Optional[int] = None,
=======
        state_event_ids: Optional[List[str]] = None,
        depth: Optional[int] = None,
>>>>>>> 535f8c8f
    ) -> Tuple[str, int]:
        """Helper for update_membership.

        Assumes that the membership linearizer is already held for the room.

        Args:
            requester:
            target:
            room_id:
            action:
            txn_id:
            remote_room_hosts:
            third_party_signed:
            ratelimit:
            content:
            new_room: Whether the membership update is happening in the context of a room
                creation.
            require_consent:
            outlier: Indicates whether the event is an `outlier`, i.e. if
                it's from an arbitrary point and floating in the DAG as
                opposed to being inline with the current DAG.
            historical: Indicates whether the message is being inserted
                back in time around some existing events. This is used to skip
                a few checks and mark the event as backfilled.
            allow_no_prev_events: Whether to allow this event to be created an empty
                list of prev_events. Normally this is prohibited just because most
                events should have a prev_event and we should only use this in special
                cases like MSC2716.
            prev_event_ids: The event IDs to use as the prev events
<<<<<<< HEAD
            auth_event_ids:
                The event ids to use as the auth_events for the new event.
                Should normally be left as None, which will cause them to be calculated
                based on the room state at the prev_events.
            origin_server_ts: The origin_server_ts to use if a new event is created. Uses
                the current timestamp if set to None.
=======
            state_event_ids:
                The full state at a given event. This is used particularly by the MSC2716
                /batch_send endpoint. One use case is the historical `state_events_at_start`;
                since each is marked as an `outlier`, the `EventContext.for_outlier()` won't
                have any `state_ids` set and therefore can't derive any state even though the
                prev_events are set so we need to set them ourself via this argument.
                This should normally be left as None, which will cause the auth_event_ids
                to be calculated based on the room state at the prev_events.
            depth: Override the depth used to order the event in the DAG.
                Should normally be set to None, which will cause the depth to be calculated
                based on the prev_events.
>>>>>>> 535f8c8f

        Returns:
            A tuple of the new event ID and stream ID.
        """

        content_specified = bool(content)
        if content is None:
            content = {}
        else:
            # We do a copy here as we potentially change some keys
            # later on.
            content = dict(content)

        # allow the server notices mxid to set room-level profile
        is_requester_server_notices_user = (
            self._server_notices_mxid is not None
            and requester.user.to_string() == self._server_notices_mxid
        )

        if (
            not self.allow_per_room_profiles and not is_requester_server_notices_user
        ) or requester.shadow_banned:
            # Strip profile data, knowing that new profile data will be added to the
            # event's content in event_creation_handler.create_event() using the target's
            # global profile.
            content.pop("displayname", None)
            content.pop("avatar_url", None)

        if len(content.get("displayname") or "") > MAX_DISPLAYNAME_LEN:
            raise SynapseError(
                400,
                f"Displayname is too long (max {MAX_DISPLAYNAME_LEN})",
                errcode=Codes.BAD_JSON,
            )

        if len(content.get("avatar_url") or "") > MAX_AVATAR_URL_LEN:
            raise SynapseError(
                400,
                f"Avatar URL is too long (max {MAX_AVATAR_URL_LEN})",
                errcode=Codes.BAD_JSON,
            )

        if "avatar_url" in content and content.get("avatar_url") is not None:
            if not await self.profile_handler.check_avatar_size_and_mime_type(
                content["avatar_url"],
            ):
                raise SynapseError(403, "This avatar is not allowed", Codes.FORBIDDEN)

        # The event content should *not* include the authorising user as
        # it won't be properly signed. Strip it out since it might come
        # back from a client updating a display name / avatar.
        #
        # This only applies to restricted rooms, but there should be no reason
        # for a client to include it. Unconditionally remove it.
        content.pop(EventContentFields.AUTHORISING_USER, None)

        effective_membership_state = action
        if action in ["kick", "unban"]:
            effective_membership_state = "leave"

        # if this is a join with a 3pid signature, we may need to turn a 3pid
        # invite into a normal invite before we can handle the join.
        if third_party_signed is not None:
            await self.federation_handler.exchange_third_party_invite(
                third_party_signed["sender"],
                target.to_string(),
                room_id,
                third_party_signed,
            )

        if not remote_room_hosts:
            remote_room_hosts = []

        if effective_membership_state not in ("leave", "ban"):
            is_blocked = await self.store.is_room_blocked(room_id)
            if is_blocked:
                raise SynapseError(403, "This room has been blocked on this server")

        if effective_membership_state == Membership.INVITE:
            target_id = target.to_string()
            if ratelimit:
                await self.ratelimit_invite(requester, room_id, target_id)

            # block any attempts to invite the server notices mxid
            if target_id == self._server_notices_mxid:
                raise SynapseError(HTTPStatus.FORBIDDEN, "Cannot invite this user")

            block_invite_result = None

            if (
                self._server_notices_mxid is not None
                and requester.user.to_string() == self._server_notices_mxid
            ):
                # allow the server notices mxid to send invites
                is_requester_admin = True

            else:
                is_requester_admin = await self.auth.is_server_admin(requester)

            if not is_requester_admin:
                if self.config.server.block_non_admin_invites:
                    logger.info(
                        "Blocking invite: user is not admin and non-admin "
                        "invites disabled"
                    )
                    block_invite_result = (Codes.FORBIDDEN, {})

                spam_check = await self.spam_checker.user_may_invite(
                    requester.user.to_string(), target_id, room_id
                )
                if spam_check != NOT_SPAM:
                    logger.info("Blocking invite due to spam checker")
                    block_invite_result = spam_check

            if block_invite_result is not None:
                raise SynapseError(
                    403,
                    "Invites have been disabled on this server",
                    errcode=block_invite_result[0],
                    additional_fields=block_invite_result[1],
                )

        # An empty prev_events list is allowed as long as the auth_event_ids are present
        if prev_event_ids is not None:
            return await self._local_membership_update(
                requester=requester,
                target=target,
                room_id=room_id,
                membership=effective_membership_state,
                txn_id=txn_id,
                ratelimit=ratelimit,
                allow_no_prev_events=allow_no_prev_events,
                prev_event_ids=prev_event_ids,
                state_event_ids=state_event_ids,
                depth=depth,
                content=content,
                require_consent=require_consent,
                outlier=outlier,
                historical=historical,
                origin_server_ts=origin_server_ts,
            )

        latest_event_ids = await self.store.get_prev_events_for_room(room_id)

        state_before_join = await self.state_handler.compute_state_after_events(
            room_id, latest_event_ids
        )

        # TODO: Refactor into dictionary of explicitly allowed transitions
        # between old and new state, with specific error messages for some
        # transitions and generic otherwise
        old_state_id = state_before_join.get((EventTypes.Member, target.to_string()))
        if old_state_id:
            old_state = await self.store.get_event(old_state_id, allow_none=True)
            old_membership = old_state.content.get("membership") if old_state else None
            if action == "unban" and old_membership != "ban":
                raise SynapseError(
                    403,
                    "Cannot unban user who was not banned"
                    " (membership=%s)" % old_membership,
                    errcode=Codes.BAD_STATE,
                )
            if old_membership == "ban" and action not in ["ban", "unban", "leave"]:
                raise SynapseError(
                    403,
                    "Cannot %s user who was banned" % (action,),
                    errcode=Codes.BAD_STATE,
                )

            if old_state:
                same_content = content == old_state.content
                same_membership = old_membership == effective_membership_state
                same_sender = requester.user.to_string() == old_state.sender
                if same_sender and same_membership and same_content:
                    # duplicate event.
                    # we know it was persisted, so must have a stream ordering.
                    assert old_state.internal_metadata.stream_ordering
                    return (
                        old_state.event_id,
                        old_state.internal_metadata.stream_ordering,
                    )

            if old_membership in ["ban", "leave"] and action == "kick":
                raise AuthError(403, "The target user is not in the room")

            # we don't allow people to reject invites to the server notice
            # room, but they can leave it once they are joined.
            if (
                old_membership == Membership.INVITE
                and effective_membership_state == Membership.LEAVE
            ):
                is_blocked = await self.store.is_server_notice_room(room_id)
                if is_blocked:
                    raise SynapseError(
                        HTTPStatus.FORBIDDEN,
                        "You cannot reject this invite",
                        errcode=Codes.CANNOT_LEAVE_SERVER_NOTICE_ROOM,
                    )
        else:
            if action == "kick":
                raise AuthError(403, "The target user is not in the room")

        is_host_in_room = await self._is_host_in_room(state_before_join)

        if effective_membership_state == Membership.JOIN:
            if requester.is_guest:
                guest_can_join = await self._can_guest_join(state_before_join)
                if not guest_can_join:
                    # This should be an auth check, but guests are a local concept,
                    # so don't really fit into the general auth process.
                    raise AuthError(403, "Guest access not allowed")

            # Figure out whether the user is a server admin to determine whether they
            # should be able to bypass the spam checker.
            if (
                self._server_notices_mxid is not None
                and requester.user.to_string() == self._server_notices_mxid
            ):
                # allow the server notices mxid to join rooms
                bypass_spam_checker = True

            else:
                bypass_spam_checker = await self.auth.is_server_admin(requester)

            inviter = await self._get_inviter(target.to_string(), room_id)
            if (
                not bypass_spam_checker
                # We assume that if the spam checker allowed the user to create
                # a room then they're allowed to join it.
                and not new_room
            ):
                spam_check = await self.spam_checker.user_may_join_room(
                    target.to_string(), room_id, is_invited=inviter is not None
                )
                if spam_check != NOT_SPAM:
                    raise SynapseError(
                        403,
                        "Not allowed to join this room",
                        errcode=spam_check[0],
                        additional_fields=spam_check[1],
                    )

            # Check if a remote join should be performed.
            remote_join, remote_room_hosts = await self._should_perform_remote_join(
                target.to_string(),
                room_id,
                remote_room_hosts,
                content,
                is_host_in_room,
                state_before_join,
            )
            if remote_join:
                if ratelimit:
                    await self._join_rate_limiter_remote.ratelimit(
                        requester,
                    )
                    await self._join_rate_per_room_limiter.ratelimit(
                        requester,
                        key=room_id,
                        update=False,
                    )

                inviter = await self._get_inviter(target.to_string(), room_id)
                if inviter and not self.hs.is_mine(inviter):
                    remote_room_hosts.append(inviter.domain)

                content["membership"] = Membership.JOIN

                try:
                    profile = self.profile_handler
                    if not content_specified:
                        content["displayname"] = await profile.get_displayname(target)
                        content["avatar_url"] = await profile.get_avatar_url(target)
                except Exception as e:
                    logger.info(
                        "Failed to get profile information while processing remote join for %r: %s",
                        target,
                        e,
                    )

                if requester.is_guest:
                    content["kind"] = "guest"

                remote_join_response = await self._remote_join(
                    requester, remote_room_hosts, room_id, target, content
                )

                return remote_join_response

        elif effective_membership_state == Membership.LEAVE:
            if not is_host_in_room:
                # Figure out the user's current membership state for the room
                (
                    current_membership_type,
                    current_membership_event_id,
                ) = await self.store.get_local_current_membership_for_user_in_room(
                    target.to_string(), room_id
                )
                if not current_membership_type or not current_membership_event_id:
                    logger.info(
                        "%s sent a leave request to %s, but that is not an active room "
                        "on this server, or there is no pending invite or knock",
                        target,
                        room_id,
                    )

                    raise SynapseError(404, "Not a known room")

                # perhaps we've been invited
                if current_membership_type == Membership.INVITE:
                    invite = await self.store.get_event(current_membership_event_id)
                    logger.info(
                        "%s rejects invite to %s from %s",
                        target,
                        room_id,
                        invite.sender,
                    )

                    if not self.hs.is_mine_id(invite.sender):
                        # send the rejection to the inviter's HS (with fallback to
                        # local event)
                        return await self.remote_reject_invite(
                            invite.event_id,
                            txn_id,
                            requester,
                            content,
                        )

                    # the inviter was on our server, but has now left. Carry on
                    # with the normal rejection codepath, which will also send the
                    # rejection out to any other servers we believe are still in the room.

                    # thanks to overzealous cleaning up of event_forward_extremities in
                    # `delete_old_current_state_events`, it's possible to end up with no
                    # forward extremities here. If that happens, let's just hang the
                    # rejection off the invite event.
                    #
                    # see: https://github.com/matrix-org/synapse/issues/7139
                    if len(latest_event_ids) == 0:
                        latest_event_ids = [invite.event_id]

                # or perhaps this is a remote room that a local user has knocked on
                elif current_membership_type == Membership.KNOCK:
                    knock = await self.store.get_event(current_membership_event_id)
                    return await self.remote_rescind_knock(
                        knock.event_id, txn_id, requester, content
                    )

        elif effective_membership_state == Membership.KNOCK:
            if not is_host_in_room:
                # The knock needs to be sent over federation instead
                remote_room_hosts.append(get_domain_from_id(room_id))

                content["membership"] = Membership.KNOCK

                try:
                    profile = self.profile_handler
                    if "displayname" not in content:
                        content["displayname"] = await profile.get_displayname(target)
                    if "avatar_url" not in content:
                        content["avatar_url"] = await profile.get_avatar_url(target)
                except Exception as e:
                    logger.info(
                        "Failed to get profile information while processing remote knock for %r: %s",
                        target,
                        e,
                    )

                return await self.remote_knock(
                    remote_room_hosts, room_id, target, content
                )

        return await self._local_membership_update(
            requester=requester,
            target=target,
            room_id=room_id,
            membership=effective_membership_state,
            txn_id=txn_id,
            ratelimit=ratelimit,
            prev_event_ids=latest_event_ids,
            state_event_ids=state_event_ids,
            depth=depth,
            content=content,
            require_consent=require_consent,
            outlier=outlier,
            origin_server_ts=origin_server_ts,
        )

    async def _should_perform_remote_join(
        self,
        user_id: str,
        room_id: str,
        remote_room_hosts: List[str],
        content: JsonDict,
        is_host_in_room: bool,
        state_before_join: StateMap[str],
    ) -> Tuple[bool, List[str]]:
        """
        Check whether the server should do a remote join (as opposed to a local
        join) for a user.

        Generally a remote join is used if:

        * The server is not yet in the room.
        * The server is in the room, the room has restricted join rules, the user
          is not joined or invited to the room, and the server does not have
          another user who is capable of issuing invites.

        Args:
            user_id: The user joining the room.
            room_id: The room being joined.
            remote_room_hosts: A list of remote room hosts.
            content: The content to use as the event body of the join. This may
                be modified.
            is_host_in_room: True if the host is in the room.
            state_before_join: The state before the join event (i.e. the resolution of
                the states after its parent events).

        Returns:
            A tuple of:
                True if a remote join should be performed. False if the join can be
                done locally.

                A list of remote room hosts to use. This is an empty list if a
                local join is to be done.
        """
        # If the host isn't in the room, pass through the prospective hosts.
        if not is_host_in_room:
            return True, remote_room_hosts

        # If the host is in the room, but not one of the authorised hosts
        # for restricted join rules, a remote join must be used.
        room_version = await self.store.get_room_version(room_id)

        # If restricted join rules are not being used, a local join can always
        # be used.
        if not await self.event_auth_handler.has_restricted_join_rules(
            state_before_join, room_version
        ):
            return False, []

        # If the user is invited to the room or already joined, the join
        # event can always be issued locally.
        prev_member_event_id = state_before_join.get((EventTypes.Member, user_id), None)
        prev_member_event = None
        if prev_member_event_id:
            prev_member_event = await self.store.get_event(prev_member_event_id)
            if prev_member_event.membership in (
                Membership.JOIN,
                Membership.INVITE,
            ):
                return False, []

        # If the local host has a user who can issue invites, then a local
        # join can be done.
        #
        # If not, generate a new list of remote hosts based on which
        # can issue invites.
        event_map = await self.store.get_events(state_before_join.values())
        current_state = {
            state_key: event_map[event_id]
            for state_key, event_id in state_before_join.items()
        }
        allowed_servers = get_servers_from_users(
            get_users_which_can_issue_invite(current_state)
        )

        # If the local server is not one of allowed servers, then a remote
        # join must be done. Return the list of prospective servers based on
        # which can issue invites.
        if self.hs.hostname not in allowed_servers:
            return True, list(allowed_servers)

        # Ensure the member should be allowed access via membership in a room.
        await self.event_auth_handler.check_restricted_join_rules(
            state_before_join, room_version, user_id, prev_member_event
        )

        # If this is going to be a local join, additional information must
        # be included in the event content in order to efficiently validate
        # the event.
        content[
            EventContentFields.AUTHORISING_USER
        ] = await self.event_auth_handler.get_user_which_could_invite(
            room_id,
            state_before_join,
        )

        return False, []

    async def transfer_room_state_on_room_upgrade(
        self, old_room_id: str, room_id: str
    ) -> None:
        """Upon our server becoming aware of an upgraded room, either by upgrading a room
        ourselves or joining one, we can transfer over information from the previous room.

        Copies user state (tags/push rules) for every local user that was in the old room, as
        well as migrating the room directory state.

        Args:
            old_room_id: The ID of the old room
            room_id: The ID of the new room
        """
        logger.info("Transferring room state from %s to %s", old_room_id, room_id)

        # Find all local users that were in the old room and copy over each user's state
        users = await self.store.get_users_in_room(old_room_id)
        await self.copy_user_state_on_room_upgrade(old_room_id, room_id, users)

        # Add new room to the room directory if the old room was there
        # Remove old room from the room directory
        old_room = await self.store.get_room(old_room_id)
        if old_room is not None and old_room["is_public"]:
            await self.store.set_room_is_public(old_room_id, False)
            await self.store.set_room_is_public(room_id, True)

        # Transfer alias mappings in the room directory
        await self.store.update_aliases_for_room(old_room_id, room_id)

    async def copy_user_state_on_room_upgrade(
        self, old_room_id: str, new_room_id: str, user_ids: Iterable[str]
    ) -> None:
        """Copy user-specific information when they join a new room when that new room is the
        result of a room upgrade

        Args:
            old_room_id: The ID of upgraded room
            new_room_id: The ID of the new room
            user_ids: User IDs to copy state for
        """

        logger.debug(
            "Copying over room tags and push rules from %s to %s for users %s",
            old_room_id,
            new_room_id,
            user_ids,
        )

        for user_id in user_ids:
            try:
                # It is an upgraded room. Copy over old tags
                await self.copy_room_tags_and_direct_to_room(
                    old_room_id, new_room_id, user_id
                )
                # Copy over push rules
                await self.store.copy_push_rules_from_room_to_room_for_user(
                    old_room_id, new_room_id, user_id
                )
            except Exception:
                logger.exception(
                    "Error copying tags and/or push rules from rooms %s to %s for user %s. "
                    "Skipping...",
                    old_room_id,
                    new_room_id,
                    user_id,
                )
                continue

    async def send_membership_event(
        self,
        requester: Optional[Requester],
        event: EventBase,
        context: EventContext,
        ratelimit: bool = True,
    ) -> None:
        """
        Change the membership status of a user in a room.

        Args:
            requester: The local user who requested the membership
                event. If None, certain checks, like whether this homeserver can
                act as the sender, will be skipped.
            event: The membership event.
            context: The context of the event.
            ratelimit: Whether to rate limit this request.
        Raises:
            SynapseError if there was a problem changing the membership.
        """
        target_user = UserID.from_string(event.state_key)
        room_id = event.room_id

        if requester is not None:
            sender = UserID.from_string(event.sender)
            assert (
                sender == requester.user
            ), "Sender (%s) must be same as requester (%s)" % (sender, requester.user)
            assert self.hs.is_mine(sender), "Sender must be our own: %s" % (sender,)
        else:
            requester = types.create_requester(target_user)

        prev_state_ids = await context.get_prev_state_ids(
            StateFilter.from_types([(EventTypes.GuestAccess, None)])
        )
        if event.membership == Membership.JOIN:
            if requester.is_guest:
                guest_can_join = await self._can_guest_join(prev_state_ids)
                if not guest_can_join:
                    # This should be an auth check, but guests are a local concept,
                    # so don't really fit into the general auth process.
                    raise AuthError(403, "Guest access not allowed")

        if event.membership not in (Membership.LEAVE, Membership.BAN):
            is_blocked = await self.store.is_room_blocked(room_id)
            if is_blocked:
                raise SynapseError(403, "This room has been blocked on this server")

        event = await self.event_creation_handler.handle_new_client_event(
            requester,
            events_and_context=[(event, context)],
            extra_users=[target_user],
            ratelimit=ratelimit,
        )

        prev_member_event_id = prev_state_ids.get(
            (EventTypes.Member, event.state_key), None
        )

        if event.membership == Membership.LEAVE:
            if prev_member_event_id:
                prev_member_event = await self.store.get_event(prev_member_event_id)
                if prev_member_event.membership == Membership.JOIN:
                    await self._user_left_room(target_user, room_id)

    async def _can_guest_join(self, current_state_ids: StateMap[str]) -> bool:
        """
        Returns whether a guest can join a room based on its current state.
        """
        guest_access_id = current_state_ids.get((EventTypes.GuestAccess, ""), None)
        if not guest_access_id:
            return False

        guest_access = await self.store.get_event(guest_access_id)

        return bool(
            guest_access
            and guest_access.content
            and guest_access.content.get(EventContentFields.GUEST_ACCESS)
            == GuestAccess.CAN_JOIN
        )

    async def kick_guest_users(self, current_state: Iterable[EventBase]) -> None:
        """Kick any local guest users from the room.

        This is called when the room state changes from guests allowed to not-allowed.

        Params:
            current_state: the current state of the room. We will iterate this to look
               for guest users to kick.
        """
        for member_event in current_state:
            try:
                if member_event.type != EventTypes.Member:
                    continue

                if not self.hs.is_mine_id(member_event.state_key):
                    continue

                if member_event.content["membership"] not in {
                    Membership.JOIN,
                    Membership.INVITE,
                }:
                    continue

                if (
                    "kind" not in member_event.content
                    or member_event.content["kind"] != "guest"
                ):
                    continue

                # We make the user choose to leave, rather than have the
                # event-sender kick them. This is partially because we don't
                # need to worry about power levels, and partially because guest
                # users are a concept which doesn't hugely work over federation,
                # and having homeservers have their own users leave keeps more
                # of that decision-making and control local to the guest-having
                # homeserver.
                target_user = UserID.from_string(member_event.state_key)
                requester = create_requester(
                    target_user, is_guest=True, authenticated_entity=self._server_name
                )
                handler = self.hs.get_room_member_handler()
                await handler.update_membership(
                    requester,
                    target_user,
                    member_event.room_id,
                    "leave",
                    ratelimit=False,
                    require_consent=False,
                )
            except Exception as e:
                logger.exception("Error kicking guest user: %s" % (e,))

    async def lookup_room_alias(
        self, room_alias: RoomAlias
    ) -> Tuple[RoomID, List[str]]:
        """
        Get the room ID associated with a room alias.

        Args:
            room_alias: The alias to look up.
        Returns:
            A tuple of:
                The room ID as a RoomID object.
                Hosts likely to be participating in the room ([str]).
        Raises:
            SynapseError if room alias could not be found.
        """
        directory_handler = self.directory_handler
        mapping = await directory_handler.get_association(room_alias)

        if not mapping:
            raise SynapseError(404, "No such room alias")

        room_id = mapping["room_id"]
        servers = mapping["servers"]

        # put the server which owns the alias at the front of the server list.
        if room_alias.domain in servers:
            servers.remove(room_alias.domain)
        servers.insert(0, room_alias.domain)

        return RoomID.from_string(room_id), servers

    async def _get_inviter(self, user_id: str, room_id: str) -> Optional[UserID]:
        invite = await self.store.get_invite_for_local_user_in_room(
            user_id=user_id, room_id=room_id
        )
        if invite:
            return UserID.from_string(invite.sender)
        return None

    async def do_3pid_invite(
        self,
        room_id: str,
        inviter: UserID,
        medium: str,
        address: str,
        id_server: str,
        requester: Requester,
        txn_id: Optional[str],
        id_access_token: str,
        prev_event_ids: Optional[List[str]] = None,
        depth: Optional[int] = None,
    ) -> Tuple[str, int]:
        """Invite a 3PID to a room.

        Args:
            room_id: The room to invite the 3PID to.
            inviter: The user sending the invite.
            medium: The 3PID's medium.
            address: The 3PID's address.
            id_server: The identity server to use.
            requester: The user making the request.
            txn_id: The transaction ID this is part of, or None if this is not
                part of a transaction.
            id_access_token: Identity server access token.
            depth: Override the depth used to order the event in the DAG.
            prev_event_ids: The event IDs to use as the prev events
                Should normally be set to None, which will cause the depth to be calculated
                based on the prev_events.

        Returns:
            Tuple of event ID and stream ordering position

        Raises:
            ShadowBanError if the requester has been shadow-banned.
        """
        if self.config.server.block_non_admin_invites:
            is_requester_admin = await self.auth.is_server_admin(requester)
            if not is_requester_admin:
                raise SynapseError(
                    403, "Invites have been disabled on this server", Codes.FORBIDDEN
                )

        if requester.shadow_banned:
            # We randomly sleep a bit just to annoy the requester.
            await self.clock.sleep(random.randint(1, 10))
            raise ShadowBanError()

        # We need to rate limit *before* we send out any 3PID invites, so we
        # can't just rely on the standard ratelimiting of events.
        await self._third_party_invite_limiter.ratelimit(requester)

        can_invite = await self.third_party_event_rules.check_threepid_can_be_invited(
            medium, address, room_id
        )
        if not can_invite:
            raise SynapseError(
                403,
                "This third-party identifier can not be invited in this room",
                Codes.FORBIDDEN,
            )

        if not self._enable_lookup:
            raise SynapseError(
                403, "Looking up third-party identifiers is denied from this server"
            )

        invitee = await self.identity_handler.lookup_3pid(
            id_server, medium, address, id_access_token
        )

        if invitee:
            # Note that update_membership with an action of "invite" can raise
            # a ShadowBanError, but this was done above already.
            # We don't check the invite against the spamchecker(s) here (through
            # user_may_invite) because we'll do it further down the line anyway (in
            # update_membership_locked).
            event_id, stream_id = await self.update_membership(
                requester, UserID.from_string(invitee), room_id, "invite", txn_id=txn_id
            )
        else:
            # Check if the spamchecker(s) allow this invite to go through.
            spam_check = await self.spam_checker.user_may_send_3pid_invite(
                inviter_userid=requester.user.to_string(),
                medium=medium,
                address=address,
                room_id=room_id,
            )
            if spam_check != NOT_SPAM:
                raise SynapseError(
                    403,
                    "Cannot send threepid invite",
                    errcode=spam_check[0],
                    additional_fields=spam_check[1],
                )

            event, stream_id = await self._make_and_store_3pid_invite(
                requester,
                id_server,
                medium,
                address,
                room_id,
                inviter,
                txn_id=txn_id,
                id_access_token=id_access_token,
                prev_event_ids=prev_event_ids,
                depth=depth,
            )
            event_id = event.event_id

        return event_id, stream_id

    async def _make_and_store_3pid_invite(
        self,
        requester: Requester,
        id_server: str,
        medium: str,
        address: str,
        room_id: str,
        user: UserID,
        txn_id: Optional[str],
        id_access_token: str,
        prev_event_ids: Optional[List[str]] = None,
        depth: Optional[int] = None,
    ) -> Tuple[EventBase, int]:
        room_state = await self._storage_controllers.state.get_current_state(
            room_id,
            StateFilter.from_types(
                [
                    (EventTypes.Member, user.to_string()),
                    (EventTypes.CanonicalAlias, ""),
                    (EventTypes.Name, ""),
                    (EventTypes.Create, ""),
                    (EventTypes.JoinRules, ""),
                    (EventTypes.RoomAvatar, ""),
                ]
            ),
        )

        inviter_display_name = ""
        inviter_avatar_url = ""
        member_event = room_state.get((EventTypes.Member, user.to_string()))
        if member_event:
            inviter_display_name = member_event.content.get("displayname", "")
            inviter_avatar_url = member_event.content.get("avatar_url", "")

        # if user has no display name, default to their MXID
        if not inviter_display_name:
            inviter_display_name = user.to_string()

        canonical_room_alias = ""
        canonical_alias_event = room_state.get((EventTypes.CanonicalAlias, ""))
        if canonical_alias_event:
            canonical_room_alias = canonical_alias_event.content.get("alias", "")

        room_name = ""
        room_name_event = room_state.get((EventTypes.Name, ""))
        if room_name_event:
            room_name = room_name_event.content.get("name", "")

        room_type = None
        room_create_event = room_state.get((EventTypes.Create, ""))
        if room_create_event:
            room_type = room_create_event.content.get(EventContentFields.ROOM_TYPE)

        room_join_rules = ""
        join_rules_event = room_state.get((EventTypes.JoinRules, ""))
        if join_rules_event:
            room_join_rules = join_rules_event.content.get("join_rule", "")

        room_avatar_url = ""
        room_avatar_event = room_state.get((EventTypes.RoomAvatar, ""))
        if room_avatar_event:
            room_avatar_url = room_avatar_event.content.get("url", "")

        (
            token,
            public_keys,
            fallback_public_key,
            display_name,
        ) = await self.identity_handler.ask_id_server_for_third_party_invite(
            requester=requester,
            id_server=id_server,
            medium=medium,
            address=address,
            room_id=room_id,
            inviter_user_id=user.to_string(),
            room_alias=canonical_room_alias,
            room_avatar_url=room_avatar_url,
            room_join_rules=room_join_rules,
            room_name=room_name,
            room_type=room_type,
            inviter_display_name=inviter_display_name,
            inviter_avatar_url=inviter_avatar_url,
            id_access_token=id_access_token,
        )

        (
            event,
            stream_id,
        ) = await self.event_creation_handler.create_and_send_nonmember_event(
            requester,
            {
                "type": EventTypes.ThirdPartyInvite,
                "content": {
                    "display_name": display_name,
                    "public_keys": public_keys,
                    # For backwards compatibility:
                    "key_validity_url": fallback_public_key["key_validity_url"],
                    "public_key": fallback_public_key["public_key"],
                },
                "room_id": room_id,
                "sender": user.to_string(),
                "state_key": token,
            },
            ratelimit=False,
            txn_id=txn_id,
            prev_event_ids=prev_event_ids,
            depth=depth,
        )
        return event, stream_id

    async def _is_host_in_room(self, current_state_ids: StateMap[str]) -> bool:
        # Have we just created the room, and is this about to be the very
        # first member event?
        create_event_id = current_state_ids.get(("m.room.create", ""))
        if len(current_state_ids) == 1 and create_event_id:
            # We can only get here if we're in the process of creating the room
            return True

        for etype, state_key in current_state_ids:
            if etype != EventTypes.Member or not self.hs.is_mine_id(state_key):
                continue

            event_id = current_state_ids[(etype, state_key)]
            event = await self.store.get_event(event_id, allow_none=True)
            if not event:
                continue

            if event.membership == Membership.JOIN:
                return True

        return False


class RoomMemberMasterHandler(RoomMemberHandler):
    def __init__(self, hs: "HomeServer"):
        super().__init__(hs)

        self.distributor = hs.get_distributor()
        self.distributor.declare("user_left_room")

    async def _is_remote_room_too_complex(
        self, room_id: str, remote_room_hosts: List[str]
    ) -> Optional[bool]:
        """
        Check if complexity of a remote room is too great.

        Args:
            room_id
            remote_room_hosts

        Returns: bool of whether the complexity is too great, or None
            if unable to be fetched
        """
        max_complexity = self.hs.config.server.limit_remote_rooms.complexity
        complexity = await self.federation_handler.get_room_complexity(
            remote_room_hosts, room_id
        )

        if complexity:
            return complexity["v1"] > max_complexity
        return None

    async def _is_local_room_too_complex(self, room_id: str) -> bool:
        """
        Check if the complexity of a local room is too great.

        Args:
            room_id: The room ID to check for complexity.
        """
        max_complexity = self.hs.config.server.limit_remote_rooms.complexity
        complexity = await self.store.get_room_complexity(room_id)

        return complexity["v1"] > max_complexity

    async def _remote_join(
        self,
        requester: Requester,
        remote_room_hosts: List[str],
        room_id: str,
        user: UserID,
        content: dict,
    ) -> Tuple[str, int]:
        """Implements RoomMemberHandler._remote_join"""
        # filter ourselves out of remote_room_hosts: do_invite_join ignores it
        # and if it is the only entry we'd like to return a 404 rather than a
        # 500.
        remote_room_hosts = [
            host for host in remote_room_hosts if host != self.hs.hostname
        ]

        if len(remote_room_hosts) == 0:
            raise SynapseError(
                404,
                "Can't join remote room because no servers "
                "that are in the room have been provided.",
            )

        check_complexity = self.hs.config.server.limit_remote_rooms.enabled
        if (
            check_complexity
            and self.hs.config.server.limit_remote_rooms.admins_can_join
        ):
            check_complexity = not await self.store.is_server_admin(user)

        if check_complexity:
            # Fetch the room complexity
            too_complex = await self._is_remote_room_too_complex(
                room_id, remote_room_hosts
            )
            if too_complex is True:
                raise SynapseError(
                    code=400,
                    msg=self.hs.config.server.limit_remote_rooms.complexity_error,
                    errcode=Codes.RESOURCE_LIMIT_EXCEEDED,
                )

        # We don't do an auth check if we are doing an invite
        # join dance for now, since we're kinda implicitly checking
        # that we are allowed to join when we decide whether or not we
        # need to do the invite/join dance.
        event_id, stream_id = await self.federation_handler.do_invite_join(
            remote_room_hosts, room_id, user.to_string(), content
        )

        # Check the room we just joined wasn't too large, if we didn't fetch the
        # complexity of it before.
        if check_complexity:
            if too_complex is False:
                # We checked, and we're under the limit.
                return event_id, stream_id

            # Check again, but with the local state events
            too_complex = await self._is_local_room_too_complex(room_id)

            if too_complex is False:
                # We're under the limit.
                return event_id, stream_id

            # The room is too large. Leave.
            requester = types.create_requester(
                user, authenticated_entity=self._server_name
            )
            await self.update_membership(
                requester=requester, target=user, room_id=room_id, action="leave"
            )
            raise SynapseError(
                code=400,
                msg=self.hs.config.server.limit_remote_rooms.complexity_error,
                errcode=Codes.RESOURCE_LIMIT_EXCEEDED,
            )

        return event_id, stream_id

    async def remote_reject_invite(
        self,
        invite_event_id: str,
        txn_id: Optional[str],
        requester: Requester,
        content: JsonDict,
    ) -> Tuple[str, int]:
        """
        Rejects an out-of-band invite received from a remote user

        Implements RoomMemberHandler.remote_reject_invite
        """
        invite_event = await self.store.get_event(invite_event_id)
        room_id = invite_event.room_id
        target_user = invite_event.state_key

        # first of all, try doing a rejection via the inviting server
        fed_handler = self.federation_handler
        try:
            inviter_id = UserID.from_string(invite_event.sender)
            event, stream_id = await fed_handler.do_remotely_reject_invite(
                [inviter_id.domain], room_id, target_user, content=content
            )
            return event.event_id, stream_id
        except Exception as e:
            # if we were unable to reject the invite, we will generate our own
            # leave event.
            #
            # The 'except' clause is very broad, but we need to
            # capture everything from DNS failures upwards
            #
            logger.warning("Failed to reject invite: %s", e)

            return await self._generate_local_out_of_band_leave(
                invite_event, txn_id, requester, content
            )

    async def remote_rescind_knock(
        self,
        knock_event_id: str,
        txn_id: Optional[str],
        requester: Requester,
        content: JsonDict,
    ) -> Tuple[str, int]:
        """
        Rescinds a local knock made on a remote room

        Args:
            knock_event_id: The ID of the knock event to rescind.
            txn_id: The transaction ID to use.
            requester: The originator of the request.
            content: The content of the leave event.

        Implements RoomMemberHandler.remote_rescind_knock
        """
        # TODO: We don't yet support rescinding knocks over federation
        # as we don't know which homeserver to send it to. An obvious
        # candidate is the remote homeserver we originally knocked through,
        # however we don't currently store that information.

        # Just rescind the knock locally
        knock_event = await self.store.get_event(knock_event_id)
        return await self._generate_local_out_of_band_leave(
            knock_event, txn_id, requester, content
        )

    async def _generate_local_out_of_band_leave(
        self,
        previous_membership_event: EventBase,
        txn_id: Optional[str],
        requester: Requester,
        content: JsonDict,
    ) -> Tuple[str, int]:
        """Generate a local leave event for a room

        This can be called after we e.g fail to reject an invite via a remote server.
        It generates an out-of-band membership event locally.

        Args:
            previous_membership_event: the previous membership event for this user
            txn_id: optional transaction ID supplied by the client
            requester: user making the request, according to the access token
            content: additional content to include in the leave event.
               Normally an empty dict.

        Returns:
            A tuple containing (event_id, stream_id of the leave event)
        """
        room_id = previous_membership_event.room_id
        target_user = previous_membership_event.state_key

        content["membership"] = Membership.LEAVE

        event_dict = {
            "type": EventTypes.Member,
            "room_id": room_id,
            "sender": target_user,
            "content": content,
            "state_key": target_user,
        }

        # the auth events for the new event are the same as that of the previous event, plus
        # the event itself.
        #
        # the prev_events consist solely of the previous membership event.
        prev_event_ids = [previous_membership_event.event_id]
        auth_event_ids = (
            list(previous_membership_event.auth_event_ids()) + prev_event_ids
        )

        event, context = await self.event_creation_handler.create_event(
            requester,
            event_dict,
            txn_id=txn_id,
            prev_event_ids=prev_event_ids,
            auth_event_ids=auth_event_ids,
            outlier=True,
        )
        event.internal_metadata.out_of_band_membership = True

        result_event = await self.event_creation_handler.handle_new_client_event(
            requester,
            events_and_context=[(event, context)],
            extra_users=[UserID.from_string(target_user)],
        )
        # we know it was persisted, so must have a stream ordering
        assert result_event.internal_metadata.stream_ordering

        return result_event.event_id, result_event.internal_metadata.stream_ordering

    async def remote_knock(
        self,
        remote_room_hosts: List[str],
        room_id: str,
        user: UserID,
        content: dict,
    ) -> Tuple[str, int]:
        """Sends a knock to a room. Attempts to do so via one remote out of a given list.

        Args:
            remote_room_hosts: A list of homeservers to try knocking through.
            room_id: The ID of the room to knock on.
            user: The user to knock on behalf of.
            content: The content of the knock event.

        Returns:
            A tuple of (event ID, stream ID).
        """
        # filter ourselves out of remote_room_hosts
        remote_room_hosts = [
            host for host in remote_room_hosts if host != self.hs.hostname
        ]

        if len(remote_room_hosts) == 0:
            raise SynapseError(404, "No known servers")

        return await self.federation_handler.do_knock(
            remote_room_hosts, room_id, user.to_string(), content=content
        )

    async def _user_left_room(self, target: UserID, room_id: str) -> None:
        """Implements RoomMemberHandler._user_left_room"""
        user_left_room(self.distributor, target, room_id)

    async def forget(self, user: UserID, room_id: str) -> None:
        user_id = user.to_string()

        member = await self._storage_controllers.state.get_current_state_event(
            room_id=room_id, event_type=EventTypes.Member, state_key=user_id
        )
        membership = member.membership if member else None

        if membership is not None and membership not in [
            Membership.LEAVE,
            Membership.BAN,
        ]:
            raise SynapseError(400, "User %s in room %s" % (user_id, room_id))

        # In normal case this call is only required if `membership` is not `None`.
        # But: After the last member had left the room, the background update
        # `_background_remove_left_rooms` is deleting rows related to this room from
        # the table `current_state_events` and `get_current_state_events` is `None`.
        await self.store.forget(user_id, room_id)


def get_users_which_can_issue_invite(auth_events: StateMap[EventBase]) -> List[str]:
    """
    Return the list of users which can issue invites.

    This is done by exploring the joined users and comparing their power levels
    to the necessyar power level to issue an invite.

    Args:
        auth_events: state in force at this point in the room

    Returns:
        The users which can issue invites.
    """
    invite_level = get_named_level(auth_events, "invite", 0)
    users_default_level = get_named_level(auth_events, "users_default", 0)
    power_level_event = get_power_level_event(auth_events)

    # Custom power-levels for users.
    if power_level_event:
        users = power_level_event.content.get("users", {})
    else:
        users = {}

    result = []

    # Check which members are able to invite by ensuring they're joined and have
    # the necessary power level.
    for (event_type, state_key), event in auth_events.items():
        if event_type != EventTypes.Member:
            continue

        if event.membership != Membership.JOIN:
            continue

        # Check if the user has a custom power level.
        if users.get(state_key, users_default_level) >= invite_level:
            result.append(state_key)

    return result


def get_servers_from_users(users: List[str]) -> Set[str]:
    """
    Resolve a list of users into their servers.

    Args:
        users: A list of users.

    Returns:
        A set of servers.
    """
    servers = set()
    for user in users:
        try:
            servers.add(get_domain_from_id(user))
        except SynapseError:
            pass
    return servers<|MERGE_RESOLUTION|>--- conflicted
+++ resolved
@@ -506,13 +506,9 @@
         historical: bool = False,
         allow_no_prev_events: bool = False,
         prev_event_ids: Optional[List[str]] = None,
-<<<<<<< HEAD
-        auth_event_ids: Optional[List[str]] = None,
-        origin_server_ts: Optional[int] = None,
-=======
         state_event_ids: Optional[List[str]] = None,
         depth: Optional[int] = None,
->>>>>>> 535f8c8f
+        origin_server_ts: Optional[int] = None,
     ) -> Tuple[str, int]:
         """Update a user's membership in a room.
 
@@ -540,14 +536,6 @@
                 events should have a prev_event and we should only use this in special
                 cases like MSC2716.
             prev_event_ids: The event IDs to use as the prev events
-<<<<<<< HEAD
-            auth_event_ids:
-                The event ids to use as the auth_events for the new event.
-                Should normally be left as None, which will cause them to be calculated
-                based on the room state at the prev_events.
-            origin_server_ts: The origin_server_ts to use if a new event is created. Uses
-                the current timestamp if set to None.
-=======
             state_event_ids:
                 The full state at a given event. This is used particularly by the MSC2716
                 /batch_send endpoint. One use case is the historical `state_events_at_start`;
@@ -559,7 +547,8 @@
             depth: Override the depth used to order the event in the DAG.
                 Should normally be set to None, which will cause the depth to be calculated
                 based on the prev_events.
->>>>>>> 535f8c8f
+            origin_server_ts: The origin_server_ts to use if a new event is created. Uses
+                the current timestamp if set to None.
 
         Returns:
             A tuple of the new event ID and stream ID.
@@ -580,29 +569,6 @@
 
         # We first linearise by the application service (to try to limit concurrent joins
         # by application services), and then by room ID.
-<<<<<<< HEAD
-        with (await self.member_as_limiter.queue(as_id)):
-            with (await self.member_linearizer.queue(key)):
-                result = await self.update_membership_locked(
-                    requester,
-                    target,
-                    room_id,
-                    action,
-                    txn_id=txn_id,
-                    remote_room_hosts=remote_room_hosts,
-                    third_party_signed=third_party_signed,
-                    ratelimit=ratelimit,
-                    content=content,
-                    new_room=new_room,
-                    require_consent=require_consent,
-                    outlier=outlier,
-                    historical=historical,
-                    allow_no_prev_events=allow_no_prev_events,
-                    prev_event_ids=prev_event_ids,
-                    auth_event_ids=auth_event_ids,
-                    origin_server_ts=origin_server_ts,
-                )
-=======
         async with self.member_as_limiter.queue(as_id):
             async with self.member_linearizer.queue(key):
                 with opentracing.start_active_span("update_membership_locked"):
@@ -624,8 +590,8 @@
                         prev_event_ids=prev_event_ids,
                         state_event_ids=state_event_ids,
                         depth=depth,
+                        origin_server_ts=origin_server_ts,
                     )
->>>>>>> 535f8c8f
 
         return result
 
@@ -646,13 +612,9 @@
         historical: bool = False,
         allow_no_prev_events: bool = False,
         prev_event_ids: Optional[List[str]] = None,
-<<<<<<< HEAD
-        auth_event_ids: Optional[List[str]] = None,
-        origin_server_ts: Optional[int] = None,
-=======
         state_event_ids: Optional[List[str]] = None,
         depth: Optional[int] = None,
->>>>>>> 535f8c8f
+        origin_server_ts: Optional[int] = None,
     ) -> Tuple[str, int]:
         """Helper for update_membership.
 
@@ -682,14 +644,6 @@
                 events should have a prev_event and we should only use this in special
                 cases like MSC2716.
             prev_event_ids: The event IDs to use as the prev events
-<<<<<<< HEAD
-            auth_event_ids:
-                The event ids to use as the auth_events for the new event.
-                Should normally be left as None, which will cause them to be calculated
-                based on the room state at the prev_events.
-            origin_server_ts: The origin_server_ts to use if a new event is created. Uses
-                the current timestamp if set to None.
-=======
             state_event_ids:
                 The full state at a given event. This is used particularly by the MSC2716
                 /batch_send endpoint. One use case is the historical `state_events_at_start`;
@@ -701,7 +655,8 @@
             depth: Override the depth used to order the event in the DAG.
                 Should normally be set to None, which will cause the depth to be calculated
                 based on the prev_events.
->>>>>>> 535f8c8f
+            origin_server_ts: The origin_server_ts to use if a new event is created. Uses
+                the current timestamp if set to None.
 
         Returns:
             A tuple of the new event ID and stream ID.
