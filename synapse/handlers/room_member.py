# -*- coding: utf-8 -*-
# Copyright 2016 OpenMarket Ltd
# Copyright 2018 New Vector Ltd
# Copyright 2019 The Matrix.org Foundation C.I.C.
#
# Licensed under the Apache License, Version 2.0 (the "License");
# you may not use this file except in compliance with the License.
# You may obtain a copy of the License at
#
#     http://www.apache.org/licenses/LICENSE-2.0
#
# Unless required by applicable law or agreed to in writing, software
# distributed under the License is distributed on an "AS IS" BASIS,
# WITHOUT WARRANTIES OR CONDITIONS OF ANY KIND, either express or implied.
# See the License for the specific language governing permissions and
# limitations under the License.

import abc
import logging
from typing import Dict, Iterable, List, Optional, Tuple

from six.moves import http_client

from synapse import types
from synapse.api.constants import EventTypes, Membership
from synapse.api.errors import AuthError, Codes, SynapseError
from synapse.events import EventBase
from synapse.events.snapshot import EventContext
from synapse.replication.http.membership import (
    ReplicationLocallyRejectInviteRestServlet,
)
from synapse.types import Collection, Requester, RoomAlias, RoomID, UserID
from synapse.util.async_helpers import Linearizer
from synapse.util.distributor import user_joined_room, user_left_room

from ._base import BaseHandler

logger = logging.getLogger(__name__)


class RoomMemberHandler(object):
    # TODO(paul): This handler currently contains a messy conflation of
    #   low-level API that works on UserID objects and so on, and REST-level
    #   API that takes ID strings and returns pagination chunks. These concerns
    #   ought to be separated out a lot better.

    __metaclass__ = abc.ABCMeta

    def __init__(self, hs):
        self.hs = hs
        self.store = hs.get_datastore()
        self.auth = hs.get_auth()
        self.state_handler = hs.get_state_handler()
        self.config = hs.config

        self.federation_handler = hs.get_handlers().federation_handler
        self.directory_handler = hs.get_handlers().directory_handler
        self.identity_handler = hs.get_handlers().identity_handler
        self.registration_handler = hs.get_registration_handler()
        self.profile_handler = hs.get_profile_handler()
        self.event_creation_handler = hs.get_event_creation_handler()

        self.member_linearizer = Linearizer(name="member")

        self.clock = hs.get_clock()
        self.spam_checker = hs.get_spam_checker()
        self.third_party_event_rules = hs.get_third_party_event_rules()
        self._server_notices_mxid = self.config.server_notices_mxid
        self._enable_lookup = hs.config.enable_3pid_lookup
        self.allow_per_room_profiles = self.config.allow_per_room_profiles

        self._event_stream_writer_instance = hs.config.worker.writers.events
        self._is_on_event_persistence_instance = (
            self._event_stream_writer_instance == hs.get_instance_name()
        )
        if self._is_on_event_persistence_instance:
            self.persist_event_storage = hs.get_storage().persistence
        else:
            self._locally_reject_client = ReplicationLocallyRejectInviteRestServlet.make_client(
                hs
            )

        # This is only used to get at ratelimit function, and
        # maybe_kick_guest_users. It's fine there are multiple of these as
        # it doesn't store state.
        self.base_handler = BaseHandler(hs)

    @abc.abstractmethod
    async def _remote_join(
        self,
        requester: Requester,
        remote_room_hosts: List[str],
        room_id: str,
        user: UserID,
        content: dict,
    ) -> Tuple[str, int]:
        """Try and join a room that this server is not in

        Args:
            requester
            remote_room_hosts: List of servers that can be used to join via.
            room_id: Room that we are trying to join
            user: User who is trying to join
            content: A dict that should be used as the content of the join event.
        """
        raise NotImplementedError()

    @abc.abstractmethod
    async def _remote_reject_invite(
        self,
        requester: Requester,
        remote_room_hosts: List[str],
        room_id: str,
        target: UserID,
        content: dict,
    ) -> Tuple[Optional[str], int]:
        """Attempt to reject an invite for a room this server is not in. If we
        fail to do so we locally mark the invite as rejected.

        Args:
            requester
            remote_room_hosts: List of servers to use to try and reject invite
            room_id
            target: The user rejecting the invite
            content: The content for the rejection event

        Returns:
            A dictionary to be returned to the client, may
            include event_id etc, or nothing if we locally rejected
        """
        raise NotImplementedError()

    async def locally_reject_invite(self, user_id: str, room_id: str):
        """Mark the invite has having been rejected even though we failed to
        create a leave event for it.
        """
        if self._is_on_event_persistence_instance:
            await self.persist_event_storage.locally_reject_invite(user_id, room_id)
        else:
            await self._locally_reject_client(
                instance_name=self._event_stream_writer_instance,
                user_id=user_id,
                room_id=room_id,
            )

    @abc.abstractmethod
    async def _user_joined_room(self, target: UserID, room_id: str) -> None:
        """Notifies distributor on master process that the user has joined the
        room.

        Args:
            target
            room_id
        """
        raise NotImplementedError()

    @abc.abstractmethod
    async def _user_left_room(self, target: UserID, room_id: str) -> None:
        """Notifies distributor on master process that the user has left the
        room.

        Args:
            target
            room_id
        """
        raise NotImplementedError()

    async def _local_membership_update(
        self,
        requester: Requester,
        target: UserID,
        room_id: str,
        membership: str,
        prev_event_ids: Collection[str],
        txn_id: Optional[str] = None,
        ratelimit: bool = True,
        content: Optional[dict] = None,
        require_consent: bool = True,
    ) -> Tuple[str, int]:
        user_id = target.to_string()

        if content is None:
            content = {}

        content["membership"] = membership
        if requester.is_guest:
            content["kind"] = "guest"

        event, context = await self.event_creation_handler.create_event(
            requester,
            {
                "type": EventTypes.Member,
                "content": content,
                "room_id": room_id,
                "sender": requester.user.to_string(),
                "state_key": user_id,
                # For backwards compatibility:
                "membership": membership,
            },
            token_id=requester.access_token_id,
            txn_id=txn_id,
            prev_event_ids=prev_event_ids,
            require_consent=require_consent,
        )

        # Check if this event matches the previous membership event for the user.
        duplicate = await self.event_creation_handler.deduplicate_state_event(
            event, context
        )
        if duplicate is not None:
            # Discard the new event since this membership change is a no-op.
            _, stream_id = await self.store.get_event_ordering(duplicate.event_id)
            return duplicate.event_id, stream_id

        stream_id = await self.event_creation_handler.handle_new_client_event(
            requester, event, context, extra_users=[target], ratelimit=ratelimit
        )

        prev_state_ids = await context.get_prev_state_ids()

        prev_member_event_id = prev_state_ids.get((EventTypes.Member, user_id), None)

        if event.membership == Membership.JOIN:
            # Only fire user_joined_room if the user has actually joined the
            # room. Don't bother if the user is just changing their profile
            # info.
            newly_joined = True
            if prev_member_event_id:
                prev_member_event = await self.store.get_event(prev_member_event_id)
                newly_joined = prev_member_event.membership != Membership.JOIN
            if newly_joined:
                await self._user_joined_room(target, room_id)
        elif event.membership == Membership.LEAVE:
            if prev_member_event_id:
                prev_member_event = await self.store.get_event(prev_member_event_id)
                if prev_member_event.membership == Membership.JOIN:
                    await self._user_left_room(target, room_id)

        return event.event_id, stream_id

    async def copy_room_tags_and_direct_to_room(
        self, old_room_id, new_room_id, user_id
    ) -> None:
        """Copies the tags and direct room state from one room to another.

        Args:
            old_room_id: The room ID of the old room.
            new_room_id: The room ID of the new room.
            user_id: The user's ID.
        """
        # Retrieve user account data for predecessor room
        user_account_data, _ = await self.store.get_account_data_for_user(user_id)

        # Copy direct message state if applicable
        direct_rooms = user_account_data.get("m.direct", {})

        # Check which key this room is under
        if isinstance(direct_rooms, dict):
            for key, room_id_list in direct_rooms.items():
                if old_room_id in room_id_list and new_room_id not in room_id_list:
                    # Add new room_id to this key
                    direct_rooms[key].append(new_room_id)

                    # Save back to user's m.direct account data
                    await self.store.add_account_data_for_user(
                        user_id, "m.direct", direct_rooms
                    )
                    break

        # Copy room tags if applicable
        room_tags = await self.store.get_tags_for_room(user_id, old_room_id)

        # Copy each room tag to the new room
        for tag, tag_content in room_tags.items():
            await self.store.add_tag_to_room(user_id, new_room_id, tag, tag_content)

    async def update_membership(
        self,
        requester: Requester,
        target: UserID,
        room_id: str,
        action: str,
        txn_id: Optional[str] = None,
        remote_room_hosts: Optional[List[str]] = None,
        third_party_signed: Optional[dict] = None,
        ratelimit: bool = True,
        content: Optional[dict] = None,
        require_consent: bool = True,
    ) -> Tuple[Optional[str], int]:
        key = (room_id,)

        with (await self.member_linearizer.queue(key)):
            result = await self._update_membership(
                requester,
                target,
                room_id,
                action,
                txn_id=txn_id,
                remote_room_hosts=remote_room_hosts,
                third_party_signed=third_party_signed,
                ratelimit=ratelimit,
                content=content,
                require_consent=require_consent,
            )

        return result

    async def _update_membership(
        self,
        requester: Requester,
        target: UserID,
        room_id: str,
        action: str,
        txn_id: Optional[str] = None,
        remote_room_hosts: Optional[List[str]] = None,
        third_party_signed: Optional[dict] = None,
        ratelimit: bool = True,
        content: Optional[dict] = None,
        require_consent: bool = True,
    ) -> Tuple[Optional[str], int]:
        content_specified = bool(content)
        if content is None:
            content = {}
        else:
            # We do a copy here as we potentially change some keys
            # later on.
            content = dict(content)

        if not self.allow_per_room_profiles:
            # Strip profile data, knowing that new profile data will be added to the
            # event's content in event_creation_handler.create_event() using the target's
            # global profile.
            content.pop("displayname", None)
            content.pop("avatar_url", None)

        effective_membership_state = action
        if action in ["kick", "unban"]:
            effective_membership_state = "leave"

        # if this is a join with a 3pid signature, we may need to turn a 3pid
        # invite into a normal invite before we can handle the join.
        if third_party_signed is not None:
            await self.federation_handler.exchange_third_party_invite(
                third_party_signed["sender"],
                target.to_string(),
                room_id,
                third_party_signed,
            )

        if not remote_room_hosts:
            remote_room_hosts = []

        if effective_membership_state not in ("leave", "ban"):
            is_blocked = await self.store.is_room_blocked(room_id)
            if is_blocked:
                raise SynapseError(403, "This room has been blocked on this server")

        if effective_membership_state == Membership.INVITE:
            # block any attempts to invite the server notices mxid
            if target.to_string() == self._server_notices_mxid:
                raise SynapseError(http_client.FORBIDDEN, "Cannot invite this user")

            block_invite = False

            if (
                self._server_notices_mxid is not None
                and requester.user.to_string() == self._server_notices_mxid
            ):
                # allow the server notices mxid to send invites
                is_requester_admin = True

            else:
                is_requester_admin = await self.auth.is_server_admin(requester.user)

            if not is_requester_admin:
                if self.config.block_non_admin_invites:
                    logger.info(
                        "Blocking invite: user is not admin and non-admin "
                        "invites disabled"
                    )
                    block_invite = True

                if not self.spam_checker.user_may_invite(
                    requester.user.to_string(), target.to_string(), room_id
                ):
                    logger.info("Blocking invite due to spam checker")
                    block_invite = True

            if block_invite:
                raise SynapseError(403, "Invites have been disabled on this server")

        latest_event_ids = await self.store.get_prev_events_for_room(room_id)

        current_state_ids = await self.state_handler.get_current_state_ids(
            room_id, latest_event_ids=latest_event_ids
        )

        # TODO: Refactor into dictionary of explicitly allowed transitions
        # between old and new state, with specific error messages for some
        # transitions and generic otherwise
        old_state_id = current_state_ids.get((EventTypes.Member, target.to_string()))
        if old_state_id:
            old_state = await self.store.get_event(old_state_id, allow_none=True)
            old_membership = old_state.content.get("membership") if old_state else None
            if action == "unban" and old_membership != "ban":
                raise SynapseError(
                    403,
                    "Cannot unban user who was not banned"
                    " (membership=%s)" % old_membership,
                    errcode=Codes.BAD_STATE,
                )
            if old_membership == "ban" and action != "unban":
                raise SynapseError(
                    403,
                    "Cannot %s user who was banned" % (action,),
                    errcode=Codes.BAD_STATE,
                )

            if old_state:
                same_content = content == old_state.content
                same_membership = old_membership == effective_membership_state
                same_sender = requester.user.to_string() == old_state.sender
                if same_sender and same_membership and same_content:
                    _, stream_id = await self.store.get_event_ordering(
                        old_state.event_id
                    )
                    return (
                        old_state.event_id,
                        stream_id,
                    )

            if old_membership in ["ban", "leave"] and action == "kick":
                raise AuthError(403, "The target user is not in the room")

            # we don't allow people to reject invites to the server notice
            # room, but they can leave it once they are joined.
            if (
                old_membership == Membership.INVITE
                and effective_membership_state == Membership.LEAVE
            ):
                is_blocked = await self._is_server_notice_room(room_id)
                if is_blocked:
                    raise SynapseError(
                        http_client.FORBIDDEN,
                        "You cannot reject this invite",
                        errcode=Codes.CANNOT_LEAVE_SERVER_NOTICE_ROOM,
                    )
        else:
            if action == "kick":
                raise AuthError(403, "The target user is not in the room")

        is_host_in_room = await self._is_host_in_room(current_state_ids)

        if effective_membership_state == Membership.JOIN:
            if requester.is_guest:
                guest_can_join = await self._can_guest_join(current_state_ids)
                if not guest_can_join:
                    # This should be an auth check, but guests are a local concept,
                    # so don't really fit into the general auth process.
                    raise AuthError(403, "Guest access not allowed")

            if not is_host_in_room:
                inviter = await self._get_inviter(target.to_string(), room_id)
                if inviter and not self.hs.is_mine(inviter):
                    remote_room_hosts.append(inviter.domain)

                content["membership"] = Membership.JOIN

                profile = self.profile_handler
                if not content_specified:
                    content["displayname"] = await profile.get_displayname(target)
                    content["avatar_url"] = await profile.get_avatar_url(target)

                if requester.is_guest:
                    content["kind"] = "guest"

                remote_join_response = await self._remote_join(
                    requester, remote_room_hosts, room_id, target, content
                )

                return remote_join_response

        elif effective_membership_state == Membership.LEAVE:
            if not is_host_in_room:
                # perhaps we've been invited
                inviter = await self._get_inviter(target.to_string(), room_id)
                if not inviter:
                    raise SynapseError(404, "Not a known room")

                if self.hs.is_mine(inviter):
                    # the inviter was on our server, but has now left. Carry on
                    # with the normal rejection codepath.
                    #
                    # This is a bit of a hack, because the room might still be
                    # active on other servers.
                    pass
                else:
                    # send the rejection to the inviter's HS.
                    remote_room_hosts = remote_room_hosts + [inviter.domain]
                    return await self._remote_reject_invite(
                        requester, remote_room_hosts, room_id, target, content,
                    )

        return await self._local_membership_update(
            requester=requester,
            target=target,
            room_id=room_id,
            membership=effective_membership_state,
            txn_id=txn_id,
            ratelimit=ratelimit,
            prev_event_ids=latest_event_ids,
            content=content,
            require_consent=require_consent,
        )

    async def transfer_room_state_on_room_upgrade(
        self, old_room_id: str, room_id: str
    ) -> None:
        """Upon our server becoming aware of an upgraded room, either by upgrading a room
        ourselves or joining one, we can transfer over information from the previous room.

        Copies user state (tags/push rules) for every local user that was in the old room, as
        well as migrating the room directory state.

        Args:
            old_room_id: The ID of the old room
            room_id: The ID of the new room
        """
        logger.info("Transferring room state from %s to %s", old_room_id, room_id)

        # Find all local users that were in the old room and copy over each user's state
        users = await self.store.get_users_in_room(old_room_id)
        await self.copy_user_state_on_room_upgrade(old_room_id, room_id, users)

        # Add new room to the room directory if the old room was there
        # Remove old room from the room directory
        old_room = await self.store.get_room(old_room_id)
        if old_room and old_room["is_public"]:
            await self.store.set_room_is_public(old_room_id, False)
            await self.store.set_room_is_public(room_id, True)

        # Transfer alias mappings in the room directory
        await self.store.update_aliases_for_room(old_room_id, room_id)

        # Check if any groups we own contain the predecessor room
        local_group_ids = await self.store.get_local_groups_for_room(old_room_id)
        for group_id in local_group_ids:
            # Add new the new room to those groups
            await self.store.add_room_to_group(group_id, room_id, old_room["is_public"])

            # Remove the old room from those groups
            await self.store.remove_room_from_group(group_id, old_room_id)

    async def copy_user_state_on_room_upgrade(
        self, old_room_id: str, new_room_id: str, user_ids: Iterable[str]
    ) -> None:
        """Copy user-specific information when they join a new room when that new room is the
        result of a room upgrade

        Args:
            old_room_id: The ID of upgraded room
            new_room_id: The ID of the new room
            user_ids: User IDs to copy state for
        """

        logger.debug(
            "Copying over room tags and push rules from %s to %s for users %s",
            old_room_id,
            new_room_id,
            user_ids,
        )

        for user_id in user_ids:
            try:
                # It is an upgraded room. Copy over old tags
                await self.copy_room_tags_and_direct_to_room(
                    old_room_id, new_room_id, user_id
                )
                # Copy over push rules
                await self.store.copy_push_rules_from_room_to_room_for_user(
                    old_room_id, new_room_id, user_id
                )
            except Exception:
                logger.exception(
                    "Error copying tags and/or push rules from rooms %s to %s for user %s. "
                    "Skipping...",
                    old_room_id,
                    new_room_id,
                    user_id,
                )
                continue

    async def send_membership_event(
        self,
        requester: Requester,
        event: EventBase,
        context: EventContext,
        ratelimit: bool = True,
    ):
        """
        Change the membership status of a user in a room.

        Args:
            requester: The local user who requested the membership
                event. If None, certain checks, like whether this homeserver can
                act as the sender, will be skipped.
            event: The membership event.
            context: The context of the event.
            ratelimit: Whether to rate limit this request.
        Raises:
            SynapseError if there was a problem changing the membership.
        """
        target_user = UserID.from_string(event.state_key)
        room_id = event.room_id

        if requester is not None:
            sender = UserID.from_string(event.sender)
            assert (
                sender == requester.user
            ), "Sender (%s) must be same as requester (%s)" % (sender, requester.user)
            assert self.hs.is_mine(sender), "Sender must be our own: %s" % (sender,)
        else:
            requester = types.create_requester(target_user)

        prev_event = await self.event_creation_handler.deduplicate_state_event(
            event, context
        )
        if prev_event is not None:
            return

        prev_state_ids = await context.get_prev_state_ids()
        if event.membership == Membership.JOIN:
            if requester.is_guest:
                guest_can_join = await self._can_guest_join(prev_state_ids)
                if not guest_can_join:
                    # This should be an auth check, but guests are a local concept,
                    # so don't really fit into the general auth process.
                    raise AuthError(403, "Guest access not allowed")

        if event.membership not in (Membership.LEAVE, Membership.BAN):
            is_blocked = await self.store.is_room_blocked(room_id)
            if is_blocked:
                raise SynapseError(403, "This room has been blocked on this server")

        await self.event_creation_handler.handle_new_client_event(
            requester, event, context, extra_users=[target_user], ratelimit=ratelimit
        )

        prev_member_event_id = prev_state_ids.get(
            (EventTypes.Member, event.state_key), None
        )

        if event.membership == Membership.JOIN:
            # Only fire user_joined_room if the user has actually joined the
            # room. Don't bother if the user is just changing their profile
            # info.
            newly_joined = True
            if prev_member_event_id:
                prev_member_event = await self.store.get_event(prev_member_event_id)
                newly_joined = prev_member_event.membership != Membership.JOIN
            if newly_joined:
                await self._user_joined_room(target_user, room_id)
        elif event.membership == Membership.LEAVE:
            if prev_member_event_id:
                prev_member_event = await self.store.get_event(prev_member_event_id)
                if prev_member_event.membership == Membership.JOIN:
                    await self._user_left_room(target_user, room_id)

    async def _can_guest_join(
        self, current_state_ids: Dict[Tuple[str, str], str]
    ) -> bool:
        """
        Returns whether a guest can join a room based on its current state.
        """
        guest_access_id = current_state_ids.get((EventTypes.GuestAccess, ""), None)
        if not guest_access_id:
            return False

        guest_access = await self.store.get_event(guest_access_id)

        return (
            guest_access
            and guest_access.content
            and "guest_access" in guest_access.content
            and guest_access.content["guest_access"] == "can_join"
        )

    async def lookup_room_alias(
        self, room_alias: RoomAlias
    ) -> Tuple[RoomID, List[str]]:
        """
        Get the room ID associated with a room alias.

        Args:
            room_alias: The alias to look up.
        Returns:
            A tuple of:
                The room ID as a RoomID object.
                Hosts likely to be participating in the room ([str]).
        Raises:
            SynapseError if room alias could not be found.
        """
        directory_handler = self.directory_handler
        mapping = await directory_handler.get_association(room_alias)

        if not mapping:
            raise SynapseError(404, "No such room alias")

        room_id = mapping["room_id"]
        servers = mapping["servers"]

        # put the server which owns the alias at the front of the server list.
        if room_alias.domain in servers:
            servers.remove(room_alias.domain)
        servers.insert(0, room_alias.domain)

        return RoomID.from_string(room_id), servers

    async def _get_inviter(self, user_id: str, room_id: str) -> Optional[UserID]:
        invite = await self.store.get_invite_for_local_user_in_room(
            user_id=user_id, room_id=room_id
        )
        if invite:
            return UserID.from_string(invite.sender)
        return None

    async def do_3pid_invite(
        self,
        room_id: str,
        inviter: UserID,
        medium: str,
        address: str,
        id_server: str,
        requester: Requester,
        txn_id: Optional[str],
        id_access_token: Optional[str] = None,
    ) -> int:
        if self.config.block_non_admin_invites:
            is_requester_admin = await self.auth.is_server_admin(requester.user)
            if not is_requester_admin:
                raise SynapseError(
                    403, "Invites have been disabled on this server", Codes.FORBIDDEN
                )

        # We need to rate limit *before* we send out any 3PID invites, so we
        # can't just rely on the standard ratelimiting of events.
        await self.base_handler.ratelimit(requester)

        can_invite = await self.third_party_event_rules.check_threepid_can_be_invited(
            medium, address, room_id
        )
        if not can_invite:
            raise SynapseError(
                403,
                "This third-party identifier can not be invited in this room",
                Codes.FORBIDDEN,
            )

        if not self._enable_lookup:
            raise SynapseError(
                403, "Looking up third-party identifiers is denied from this server"
            )

        invitee = await self.identity_handler.lookup_3pid(
            id_server, medium, address, id_access_token
        )

        if invitee:
            _, stream_id = await self.update_membership(
                requester, UserID.from_string(invitee), room_id, "invite", txn_id=txn_id
            )
        else:
            stream_id = await self._make_and_store_3pid_invite(
                requester,
                id_server,
                medium,
                address,
                room_id,
                inviter,
                txn_id=txn_id,
                id_access_token=id_access_token,
            )

        return stream_id

    async def _make_and_store_3pid_invite(
        self,
        requester: Requester,
        id_server: str,
        medium: str,
        address: str,
        room_id: str,
        user: UserID,
        txn_id: Optional[str],
        id_access_token: Optional[str] = None,
    ) -> int:
        room_state = await self.state_handler.get_current_state(room_id)

        inviter_display_name = ""
        inviter_avatar_url = ""
        member_event = room_state.get((EventTypes.Member, user.to_string()))
        if member_event:
            inviter_display_name = member_event.content.get("displayname", "")
            inviter_avatar_url = member_event.content.get("avatar_url", "")

        # if user has no display name, default to their MXID
        if not inviter_display_name:
            inviter_display_name = user.to_string()

        canonical_room_alias = ""
        canonical_alias_event = room_state.get((EventTypes.CanonicalAlias, ""))
        if canonical_alias_event:
            canonical_room_alias = canonical_alias_event.content.get("alias", "")

        room_name = ""
        room_name_event = room_state.get((EventTypes.Name, ""))
        if room_name_event:
            room_name = room_name_event.content.get("name", "")

        room_join_rules = ""
        join_rules_event = room_state.get((EventTypes.JoinRules, ""))
        if join_rules_event:
            room_join_rules = join_rules_event.content.get("join_rule", "")

        room_avatar_url = ""
        room_avatar_event = room_state.get((EventTypes.RoomAvatar, ""))
        if room_avatar_event:
            room_avatar_url = room_avatar_event.content.get("url", "")

        (
            token,
            public_keys,
            fallback_public_key,
            display_name,
        ) = await self.identity_handler.ask_id_server_for_third_party_invite(
            requester=requester,
            id_server=id_server,
            medium=medium,
            address=address,
            room_id=room_id,
            inviter_user_id=user.to_string(),
            room_alias=canonical_room_alias,
            room_avatar_url=room_avatar_url,
            room_join_rules=room_join_rules,
            room_name=room_name,
            inviter_display_name=inviter_display_name,
            inviter_avatar_url=inviter_avatar_url,
            id_access_token=id_access_token,
        )

        (
            event,
            stream_id,
        ) = await self.event_creation_handler.create_and_send_nonmember_event(
            requester,
            {
                "type": EventTypes.ThirdPartyInvite,
                "content": {
                    "display_name": display_name,
                    "public_keys": public_keys,
                    # For backwards compatibility:
                    "key_validity_url": fallback_public_key["key_validity_url"],
                    "public_key": fallback_public_key["public_key"],
                },
                "room_id": room_id,
                "sender": user.to_string(),
                "state_key": token,
            },
            ratelimit=False,
            txn_id=txn_id,
        )
        return stream_id

    async def _is_host_in_room(
        self, current_state_ids: Dict[Tuple[str, str], str]
    ) -> bool:
        # Have we just created the room, and is this about to be the very
        # first member event?
        create_event_id = current_state_ids.get(("m.room.create", ""))
        if len(current_state_ids) == 1 and create_event_id:
            # We can only get here if we're in the process of creating the room
            return True

        for etype, state_key in current_state_ids:
            if etype != EventTypes.Member or not self.hs.is_mine_id(state_key):
                continue

            event_id = current_state_ids[(etype, state_key)]
            event = await self.store.get_event(event_id, allow_none=True)
            if not event:
                continue

            if event.membership == Membership.JOIN:
                return True

        return False

    async def _is_server_notice_room(self, room_id: str) -> bool:
        if self._server_notices_mxid is None:
            return False
        user_ids = await self.store.get_users_in_room(room_id)
        return self._server_notices_mxid in user_ids


class RoomMemberMasterHandler(RoomMemberHandler):
    def __init__(self, hs):
        super(RoomMemberMasterHandler, self).__init__(hs)

        self.distributor = hs.get_distributor()
        self.distributor.declare("user_joined_room")
        self.distributor.declare("user_left_room")

    async def _is_remote_room_too_complex(
        self, room_id: str, remote_room_hosts: List[str]
    ) -> Optional[bool]:
        """
        Check if complexity of a remote room is too great.

        Args:
            room_id
            remote_room_hosts

        Returns: bool of whether the complexity is too great, or None
            if unable to be fetched
        """
        max_complexity = self.hs.config.limit_remote_rooms.complexity
        complexity = await self.federation_handler.get_room_complexity(
            remote_room_hosts, room_id
        )

        if complexity:
            return complexity["v1"] > max_complexity
        return None

    async def _is_local_room_too_complex(self, room_id: str) -> bool:
        """
        Check if the complexity of a local room is too great.

        Args:
            room_id: The room ID to check for complexity.
        """
        max_complexity = self.hs.config.limit_remote_rooms.complexity
        complexity = await self.store.get_room_complexity(room_id)

        return complexity["v1"] > max_complexity

    async def _remote_join(
        self,
        requester: Requester,
        remote_room_hosts: List[str],
        room_id: str,
        user: UserID,
        content: dict,
    ) -> Tuple[str, int]:
        """Implements RoomMemberHandler._remote_join
        """
        # filter ourselves out of remote_room_hosts: do_invite_join ignores it
        # and if it is the only entry we'd like to return a 404 rather than a
        # 500.
        remote_room_hosts = [
            host for host in remote_room_hosts if host != self.hs.hostname
        ]

        if len(remote_room_hosts) == 0:
            raise SynapseError(404, "No known servers")

        if self.hs.config.limit_remote_rooms.enabled:
            # Fetch the room complexity
            too_complex = await self._is_remote_room_too_complex(
                room_id, remote_room_hosts
            )
            if too_complex is True:
                raise SynapseError(
                    code=400,
                    msg=self.hs.config.limit_remote_rooms.complexity_error,
                    errcode=Codes.RESOURCE_LIMIT_EXCEEDED,
                )

        # We don't do an auth check if we are doing an invite
        # join dance for now, since we're kinda implicitly checking
        # that we are allowed to join when we decide whether or not we
        # need to do the invite/join dance.
        event_id, stream_id = await self.federation_handler.do_invite_join(
            remote_room_hosts, room_id, user.to_string(), content
        )
        await self._user_joined_room(user, room_id)

        # Check the room we just joined wasn't too large, if we didn't fetch the
        # complexity of it before.
        if self.hs.config.limit_remote_rooms.enabled:
            if too_complex is False:
                # We checked, and we're under the limit.
                return event_id, stream_id

            # Check again, but with the local state events
            too_complex = await self._is_local_room_too_complex(room_id)

            if too_complex is False:
                # We're under the limit.
                return event_id, stream_id

            # The room is too large. Leave.
            requester = types.create_requester(user, None, False, None)
            await self.update_membership(
                requester=requester, target=user, room_id=room_id, action="leave"
            )
            raise SynapseError(
                code=400,
                msg=self.hs.config.limit_remote_rooms.complexity_error,
                errcode=Codes.RESOURCE_LIMIT_EXCEEDED,
            )

        return event_id, stream_id

    async def _remote_reject_invite(
        self,
        requester: Requester,
        remote_room_hosts: List[str],
        room_id: str,
        target: UserID,
        content: dict,
    ) -> Tuple[Optional[str], int]:
        """Implements RoomMemberHandler._remote_reject_invite
        """
        fed_handler = self.federation_handler
        try:
            event, stream_id = await fed_handler.do_remotely_reject_invite(
                remote_room_hosts, room_id, target.to_string(), content=content,
            )
            return event.event_id, stream_id
        except Exception as e:
            # if we were unable to reject the exception, just mark
            # it as rejected on our end and plough ahead.
            #
            # The 'except' clause is very broad, but we need to
            # capture everything from DNS failures upwards
            #
            logger.warning("Failed to reject invite: %s", e)

<<<<<<< HEAD
            await self.locally_reject_invite(target.to_string(), room_id)
            return {}
=======
            stream_id = await self.store.locally_reject_invite(
                target.to_string(), room_id
            )
            return None, stream_id
>>>>>>> 1531b214

    async def _user_joined_room(self, target: UserID, room_id: str) -> None:
        """Implements RoomMemberHandler._user_joined_room
        """
        user_joined_room(self.distributor, target, room_id)

    async def _user_left_room(self, target: UserID, room_id: str) -> None:
        """Implements RoomMemberHandler._user_left_room
        """
        user_left_room(self.distributor, target, room_id)

    async def forget(self, user: UserID, room_id: str) -> None:
        user_id = user.to_string()

        member = await self.state_handler.get_current_state(
            room_id=room_id, event_type=EventTypes.Member, state_key=user_id
        )
        membership = member.membership if member else None

        if membership is not None and membership not in [
            Membership.LEAVE,
            Membership.BAN,
        ]:
            raise SynapseError(400, "User %s in room %s" % (user_id, room_id))

        if membership:
            await self.store.forget(user_id, room_id)<|MERGE_RESOLUTION|>--- conflicted
+++ resolved
@@ -1037,15 +1037,10 @@
             #
             logger.warning("Failed to reject invite: %s", e)
 
-<<<<<<< HEAD
-            await self.locally_reject_invite(target.to_string(), room_id)
-            return {}
-=======
             stream_id = await self.store.locally_reject_invite(
                 target.to_string(), room_id
             )
             return None, stream_id
->>>>>>> 1531b214
 
     async def _user_joined_room(self, target: UserID, room_id: str) -> None:
         """Implements RoomMemberHandler._user_joined_room
