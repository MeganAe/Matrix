--- conflicted
+++ resolved
@@ -256,11 +256,6 @@
             user_id: ID of user to be re-activated
         """
         user = UserID.from_string(user_id)
-<<<<<<< HEAD
-=======
-        profile = await self.store.get_profileinfo(user.localpart)
-        await self.user_directory_handler.handle_local_profile_change(user_id, profile)
->>>>>>> ee557b53
 
         # Ensure the user is not marked as erased.
         await self.store.mark_user_not_erased(user_id)
