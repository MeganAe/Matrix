# -*- coding: utf-8 -*-
# Copyright 2015, 2016 OpenMarket Ltd
# Copyright 2017 Vector Creations Ltd
# Copyright 2018, 2019 New Vector Ltd
#
# Licensed under the Apache License, Version 2.0 (the "License");
# you may not use this file except in compliance with the License.
# You may obtain a copy of the License at
#
#     http://www.apache.org/licenses/LICENSE-2.0
#
# Unless required by applicable law or agreed to in writing, software
# distributed under the License is distributed on an "AS IS" BASIS,
# WITHOUT WARRANTIES OR CONDITIONS OF ANY KIND, either express or implied.
# See the License for the specific language governing permissions and
# limitations under the License.

"""Utilities for interacting with Identity Servers"""

import logging
import urllib.parse
from typing import Awaitable, Callable, Dict, List, Optional, Tuple

from canonicaljson import json

from twisted.internet import defer
from twisted.internet.error import TimeoutError

from synapse.api.errors import (
    CodeMessageException,
    Codes,
    HttpResponseException,
    ProxiedRequestError,
    SynapseError,
)
from synapse.config.emailconfig import ThreepidBehaviour
from synapse.http.client import SimpleHttpClient
from synapse.types import JsonDict, Requester
from synapse.util.hash import sha256_and_url_safe_base64
from synapse.util.stringutils import assert_valid_client_secret, random_string

from ._base import BaseHandler

logger = logging.getLogger(__name__)


class IdentityHandler(BaseHandler):
    def __init__(self, hs):
        super(IdentityHandler, self).__init__(hs)

        self.hs = hs
        self.http_client = hs.get_simple_http_client()
        # We create a blacklisting instance of SimpleHttpClient for contacting identity
        # servers specified by clients
        self.blacklisting_http_client = SimpleHttpClient(
            hs, ip_blacklist=hs.config.federation_ip_range_blacklist
        )
        self.federation_http_client = hs.get_http_client()

        self.trusted_id_servers = set(hs.config.trusted_third_party_id_servers)
        self.trust_any_id_server_just_for_testing_do_not_use = (
            hs.config.use_insecure_ssl_client_just_for_testing_do_not_use
        )
        self.rewrite_identity_server_urls = hs.config.rewrite_identity_server_urls
        self._enable_lookup = hs.config.enable_3pid_lookup

    async def threepid_from_creds(
        self, id_server_url: str, creds: Dict[str, str]
    ) -> Optional[JsonDict]:
        """
        Retrieve and validate a threepid identifier from a "credentials" dictionary against a
        given identity server

        Args:
            id_server_url: The identity server to validate 3PIDs against. Must be a
                complete URL including the protocol (http(s)://)
            creds: Dictionary containing the following keys:
                * client_secret|clientSecret: A unique secret str provided by the client
                * sid: The ID of the validation session

        Returns:
            A dictionary consisting of response params to the /getValidated3pid
            endpoint of the Identity Service API, or None if the threepid was not found
        """
        client_secret = creds.get("client_secret") or creds.get("clientSecret")
        if not client_secret:
            raise SynapseError(
                400, "Missing param client_secret in creds", errcode=Codes.MISSING_PARAM
            )
        assert_valid_client_secret(client_secret)

        session_id = creds.get("sid")
        if not session_id:
            raise SynapseError(
                400, "Missing param session_id in creds", errcode=Codes.MISSING_PARAM
            )

        query_params = {"sid": session_id, "client_secret": client_secret}

        # if we have a rewrite rule set for the identity server,
        # apply it now.
        id_server_url = self.rewrite_id_server_url(id_server_url)

        url = "%s%s" % (
            id_server_url,
            "/_matrix/identity/api/v1/3pid/getValidated3pid",
        )

        try:
            data = await self.http_client.get_json(url, query_params)
        except TimeoutError:
            raise SynapseError(500, "Timed out contacting identity server")
        except HttpResponseException as e:
            logger.info(
                "%s returned %i for threepid validation for: %s",
                id_server_url,
                e.code,
                creds,
            )
            return None

        # Old versions of Sydent return a 200 http code even on a failed validation
        # check. Thus, in addition to the HttpResponseException check above (which
        # checks for non-200 errors), we need to make sure validation_session isn't
        # actually an error, identified by the absence of a "medium" key
        # See https://github.com/matrix-org/sydent/issues/215 for details
        if "medium" in data:
            return data

        logger.info("%s reported non-validated threepid: %s", id_server_url, creds)
        return None

    async def bind_threepid(
        self,
        client_secret: str,
        sid: str,
        mxid: str,
        id_server: str,
        id_access_token: Optional[str] = None,
        use_v2: bool = True,
    ) -> JsonDict:
        """Bind a 3PID to an identity server

        Args:
            client_secret: A unique secret provided by the client
            sid: The ID of the validation session
            mxid: The MXID to bind the 3PID to
            id_server: The domain of the identity server to query
            id_access_token: The access token to authenticate to the identity
                server with, if necessary. Required if use_v2 is true
            use_v2: Whether to use v2 Identity Service API endpoints. Defaults to True

        Returns:
            The response from the identity server
        """
        logger.debug("Proxying threepid bind request for %s to %s", mxid, id_server)

        # If an id_access_token is not supplied, force usage of v1
        if id_access_token is None:
            use_v2 = False

        # if we have a rewrite rule set for the identity server,
        # apply it now, but only for sending the request (not
        # storing in the database).
        id_server_url = self.rewrite_id_server_url(id_server, add_https=True)

        # Decide which API endpoint URLs to use
        headers = {}
        bind_data = {"sid": sid, "client_secret": client_secret, "mxid": mxid}
        if use_v2:
            bind_url = "%s/_matrix/identity/v2/3pid/bind" % (id_server_url,)
            headers["Authorization"] = create_id_access_token_header(id_access_token)  # type: ignore
        else:
            bind_url = "%s/_matrix/identity/api/v1/3pid/bind" % (id_server_url,)

        try:
            # Use the blacklisting http client as this call is only to identity servers
            # provided by a client
            data = await self.blacklisting_http_client.post_json_get_json(
                bind_url, bind_data, headers=headers
            )

            # Remember where we bound the threepid
            await self.store.add_user_bound_threepid(
                user_id=mxid,
                medium=data["medium"],
                address=data["address"],
                id_server=id_server,
            )

            return data
        except HttpResponseException as e:
            if e.code != 404 or not use_v2:
                logger.error("3PID bind failed with Matrix error: %r", e)
                raise e.to_synapse_error()
        except TimeoutError:
            raise SynapseError(500, "Timed out contacting identity server")
        except CodeMessageException as e:
            data = json.loads(e.msg)  # XXX WAT?
            return data

        logger.info("Got 404 when POSTing JSON %s, falling back to v1 URL", bind_url)
        res = await self.bind_threepid(
            client_secret, sid, mxid, id_server, id_access_token, use_v2=False
        )
        return res

    async def try_unbind_threepid(self, mxid: str, threepid: dict) -> bool:
        """Attempt to remove a 3PID from an identity server, or if one is not provided, all
        identity servers we're aware the binding is present on

        Args:
            mxid: Matrix user ID of binding to be removed
            threepid: Dict with medium & address of binding to be
                removed, and an optional id_server.

        Raises:
            SynapseError: If we failed to contact the identity server

        Returns:
            True on success, otherwise False if the identity
            server doesn't support unbinding (or no identity server found to
            contact).
        """
        if threepid.get("id_server"):
            id_servers = [threepid["id_server"]]
        else:
            id_servers = await self.store.get_id_servers_user_bound(
                user_id=mxid, medium=threepid["medium"], address=threepid["address"]
            )

        # We don't know where to unbind, so we don't have a choice but to return
        if not id_servers:
            return False

        changed = True
        for id_server in id_servers:
            changed &= await self.try_unbind_threepid_with_id_server(
                mxid, threepid, id_server
            )

        return changed

    async def try_unbind_threepid_with_id_server(
        self, mxid: str, threepid: dict, id_server: str
    ) -> bool:
        """Removes a binding from an identity server

        Args:
            mxid: Matrix user ID of binding to be removed
            threepid: Dict with medium & address of binding to be removed
            id_server: Identity server to unbind from

        Raises:
            SynapseError: If we failed to contact the identity server

        Returns:
            True on success, otherwise False if the identity
            server doesn't support unbinding
        """
        content = {
            "mxid": mxid,
            "threepid": {"medium": threepid["medium"], "address": threepid["address"]},
        }

        # we abuse the federation http client to sign the request, but we have to send it
        # using the normal http client since we don't want the SRV lookup and want normal
        # 'browser-like' HTTPS.
        url_bytes = "/_matrix/identity/api/v1/3pid/unbind".encode("ascii")
        auth_headers = self.federation_http_client.build_auth_headers(
            destination=None,
            method=b"POST",
            url_bytes=url_bytes,
            content=content,
            destination_is=id_server.encode("ascii"),
        )
        headers = {b"Authorization": auth_headers}

        # if we have a rewrite rule set for the identity server,
        # apply it now.
        #
        # Note that destination_is has to be the real id_server, not
        # the server we connect to.
        id_server_url = self.rewrite_id_server_url(id_server, add_https=True)

        url = "%s/_matrix/identity/api/v1/3pid/unbind" % (id_server_url,)

        try:
            # Use the blacklisting http client as this call is only to identity servers
            # provided by a client
            await self.blacklisting_http_client.post_json_get_json(
                url, content, headers
            )
            changed = True
        except HttpResponseException as e:
            changed = False
            if e.code in (400, 404, 501):
                # The remote server probably doesn't support unbinding (yet)
                logger.warning("Received %d response while unbinding threepid", e.code)
            else:
                logger.error("Failed to unbind threepid on identity server: %s", e)
                raise SynapseError(500, "Failed to contact identity server")
        except TimeoutError:
            raise SynapseError(500, "Timed out contacting identity server")

        await self.store.remove_user_bound_threepid(
            user_id=mxid,
            medium=threepid["medium"],
            address=threepid["address"],
            id_server=id_server,
        )

        return changed

    async def send_threepid_validation(
        self,
        email_address: str,
        client_secret: str,
        send_attempt: int,
        send_email_func: Callable[[str, str, str, str], Awaitable],
        next_link: Optional[str] = None,
    ) -> str:
        """Send a threepid validation email for password reset or
        registration purposes

        Args:
            email_address: The user's email address
            client_secret: The provided client secret
            send_attempt: Which send attempt this is
            send_email_func: A function that takes an email address, token,
                             client_secret and session_id, sends an email
                             and returns an Awaitable.
            next_link: The URL to redirect the user to after validation

        Returns:
            The new session_id upon success

        Raises:
            SynapseError is an error occurred when sending the email
        """
        # Check that this email/client_secret/send_attempt combo is new or
        # greater than what we've seen previously
        session = await self.store.get_threepid_validation_session(
            "email", client_secret, address=email_address, validated=False
        )

        # Check to see if a session already exists and that it is not yet
        # marked as validated
        if session and session.get("validated_at") is None:
            session_id = session["session_id"]
            last_send_attempt = session["last_send_attempt"]

            # Check that the send_attempt is higher than previous attempts
            if send_attempt <= last_send_attempt:
                # If not, just return a success without sending an email
                return session_id
        else:
            # An non-validated session does not exist yet.
            # Generate a session id
            session_id = random_string(16)

        if next_link:
            # Manipulate the next_link to add the sid, because the caller won't get
            # it until we send a response, by which time we've sent the mail.
            if "?" in next_link:
                next_link += "&"
            else:
                next_link += "?"
            next_link += "sid=" + urllib.parse.quote(session_id)

        # Generate a new validation token
        token = random_string(32)

        # Send the mail with the link containing the token, client_secret
        # and session_id
        try:
            await send_email_func(email_address, token, client_secret, session_id)
        except Exception:
            logger.exception(
                "Error sending threepid validation email to %s", email_address
            )
            raise SynapseError(500, "An error was encountered when sending the email")

        token_expires = (
            self.hs.clock.time_msec() + self.hs.config.email_validation_token_lifetime
        )

        await self.store.start_or_continue_validation_session(
            "email",
            email_address,
            session_id,
            client_secret,
            send_attempt,
            next_link,
            token,
            token_expires,
        )

        return session_id

    def rewrite_id_server_url(self, url: str, add_https=False) -> str:
        """Given an identity server URL, optionally add a protocol scheme
        before rewriting it according to the rewrite_identity_server_urls
        config option

        Adds https:// to the URL if specified, then tries to rewrite the
        url. Returns either the rewritten URL or the URL with optional
        protocol scheme additions.
        """
        rewritten_url = url
        if add_https:
            rewritten_url = "https://" + rewritten_url

        rewritten_url = self.rewrite_identity_server_urls.get(
            rewritten_url, rewritten_url
        )
        logger.debug("Rewriting identity server rule from %s to %s", url, rewritten_url)
        return rewritten_url

    async def requestEmailToken(
        self,
        id_server_url: str,
        email: str,
        client_secret: str,
        send_attempt: int,
        next_link: Optional[str] = None,
    ) -> JsonDict:
        """
        Request an external server send an email on our behalf for the purposes of threepid
        validation.

        Args:
            id_server_url: The identity server to proxy to
            email: The email to send the message to
            client_secret: The unique client_secret sends by the user
            send_attempt: Which attempt this is
            next_link: A link to redirect the user to once they submit the token

        Returns:
            The json response body from the server
        """
        params = {
            "email": email,
            "client_secret": client_secret,
            "send_attempt": send_attempt,
        }

        # if we have a rewrite rule set for the identity server,
        # apply it now.
        id_server_url = self.rewrite_id_server_url(id_server_url)

        if next_link:
            params["next_link"] = next_link

        if self.hs.config.using_identity_server_from_trusted_list:
            # Warn that a deprecated config option is in use
            logger.warning(
                'The config option "trust_identity_server_for_password_resets" '
                'has been replaced by "account_threepid_delegate". '
                "Please consult the sample config at docs/sample_config.yaml for "
                "details and update your config file."
            )

        try:
            data = await self.http_client.post_json_get_json(
                "%s/_matrix/identity/api/v1/validate/email/requestToken"
                % (id_server_url,),
                params,
            )
            return data
        except HttpResponseException as e:
            logger.info("Proxied requestToken failed: %r", e)
            raise e.to_synapse_error()
        except TimeoutError:
            raise SynapseError(500, "Timed out contacting identity server")

    async def requestMsisdnToken(
        self,
        id_server_url: str,
        country: str,
        phone_number: str,
        client_secret: str,
        send_attempt: int,
        next_link: Optional[str] = None,
    ) -> JsonDict:
        """
        Request an external server send an SMS message on our behalf for the purposes of
        threepid validation.
        Args:
            id_server_url: The identity server to proxy to
            country: The country code of the phone number
            phone_number: The number to send the message to
            client_secret: The unique client_secret sends by the user
            send_attempt: Which attempt this is
            next_link: A link to redirect the user to once they submit the token

        Returns:
            The json response body from the server
        """
        params = {
            "country": country,
            "phone_number": phone_number,
            "client_secret": client_secret,
            "send_attempt": send_attempt,
        }
        if next_link:
            params["next_link"] = next_link

        if self.hs.config.using_identity_server_from_trusted_list:
            # Warn that a deprecated config option is in use
            logger.warning(
                'The config option "trust_identity_server_for_password_resets" '
                'has been replaced by "account_threepid_delegate". '
                "Please consult the sample config at docs/sample_config.yaml for "
                "details and update your config file."
            )

        # if we have a rewrite rule set for the identity server,
        # apply it now.
        id_server_url = self.rewrite_id_server_url(id_server_url)
        try:
            data = await self.http_client.post_json_get_json(
                "%s/_matrix/identity/api/v1/validate/msisdn/requestToken"
                % (id_server_url,),
                params,
            )
        except HttpResponseException as e:
            logger.info("Proxied requestToken failed: %r", e)
            raise e.to_synapse_error()
        except TimeoutError:
            raise SynapseError(500, "Timed out contacting identity server")

        assert self.hs.config.public_baseurl

        # we need to tell the client to send the token back to us, since it doesn't
        # otherwise know where to send it, so add submit_url response parameter
        # (see also MSC2078)
        data["submit_url"] = (
            self.hs.config.public_baseurl
            + "_matrix/client/unstable/add_threepid/msisdn/submit_token"
        )
        return data

    async def validate_threepid_session(
        self, client_secret: str, sid: str
    ) -> Optional[JsonDict]:
        """Validates a threepid session with only the client secret and session ID
        Tries validating against any configured account_threepid_delegates as well as locally.

        Args:
            client_secret: A secret provided by the client
            sid: The ID of the session

        Returns:
            The json response if validation was successful, otherwise None
        """
        # XXX: We shouldn't need to keep wrapping and unwrapping this value
        threepid_creds = {"client_secret": client_secret, "sid": sid}

        # We don't actually know which medium this 3PID is. Thus we first assume it's email,
        # and if validation fails we try msisdn
        validation_session = None

        # Try to validate as email
        if self.hs.config.threepid_behaviour_email == ThreepidBehaviour.REMOTE:
            # Ask our delegated email identity server
            validation_session = await self.threepid_from_creds(
                self.hs.config.account_threepid_delegate_email, threepid_creds
            )
        elif self.hs.config.threepid_behaviour_email == ThreepidBehaviour.LOCAL:
            # Get a validated session matching these details
            validation_session = await self.store.get_threepid_validation_session(
                "email", client_secret, sid=sid, validated=True
            )

        if validation_session:
            return validation_session

        # Try to validate as msisdn
        if self.hs.config.account_threepid_delegate_msisdn:
            # Ask our delegated msisdn identity server
            validation_session = await self.threepid_from_creds(
                self.hs.config.account_threepid_delegate_msisdn, threepid_creds
            )

        return validation_session

    async def proxy_msisdn_submit_token(
        self, id_server: str, client_secret: str, sid: str, token: str
    ) -> JsonDict:
        """Proxy a POST submitToken request to an identity server for verification purposes

        Args:
            id_server: The identity server URL to contact
            client_secret: Secret provided by the client
            sid: The ID of the session
            token: The verification token

        Raises:
            SynapseError: If we failed to contact the identity server

        Returns:
            The response dict from the identity server
        """
        body = {"client_secret": client_secret, "sid": sid, "token": token}

        try:
            return await self.http_client.post_json_get_json(
                id_server + "/_matrix/identity/api/v1/validate/msisdn/submitToken",
                body,
            )
        except TimeoutError:
            raise SynapseError(500, "Timed out contacting identity server")
        except HttpResponseException as e:
            logger.warning("Error contacting msisdn account_threepid_delegate: %s", e)
            raise SynapseError(400, "Error contacting the identity server")

    # TODO: The following two methods are used for proxying IS requests using
    # the CS API. They should be consolidated with those in RoomMemberHandler
    # https://github.com/matrix-org/synapse-dinsic/issues/25

    @defer.inlineCallbacks
    def proxy_lookup_3pid(self, id_server, medium, address):
        """Looks up a 3pid in the passed identity server.

        Args:
            id_server (str): The server name (including port, if required)
                of the identity server to use.
            medium (str): The type of the third party identifier (e.g. "email").
            address (str): The third party identifier (e.g. "foo@example.com").

        Returns:
            Deferred[dict]: The result of the lookup. See
            https://matrix.org/docs/spec/identity_service/r0.1.0.html#association-lookup
            for details
        """
        if not self._enable_lookup:
            raise AuthError(
                403, "Looking up third-party identifiers is denied from this server"
            )

        id_server_url = self.rewrite_id_server_url(id_server, add_https=True)

        try:
            data = yield self.http_client.get_json(
                "%s/_matrix/identity/api/v1/lookup" % (id_server_url,),
                {"medium": medium, "address": address},
            )

            if "mxid" in data:
                if "signatures" not in data:
                    raise AuthError(401, "No signatures on 3pid binding")
                yield self._verify_any_signature(data, id_server)

        except HttpResponseException as e:
            logger.info("Proxied lookup failed: %r", e)
            raise e.to_synapse_error()
        except IOError as e:
            logger.info("Failed to contact %s: %s", id_server, e)
            raise ProxiedRequestError(503, "Failed to contact identity server")

        return data

    @defer.inlineCallbacks
    def proxy_bulk_lookup_3pid(self, id_server, threepids):
        """Looks up given 3pids in the passed identity server.

        Args:
            id_server (str): The server name (including port, if required)
                of the identity server to use.
            threepids ([[str, str]]): The third party identifiers to lookup, as
                a list of 2-string sized lists ([medium, address]).

        Returns:
            Deferred[dict]: The result of the lookup. See
            https://matrix.org/docs/spec/identity_service/r0.1.0.html#association-lookup
            for details
        """
        if not self._enable_lookup:
            raise AuthError(
                403, "Looking up third-party identifiers is denied from this server"
            )

        id_server_url = self.rewrite_id_server_url(id_server, add_https=True)

        try:
            data = yield self.http_client.post_json_get_json(
                "%s/_matrix/identity/api/v1/bulk_lookup" % (id_server_url,),
                {"threepids": threepids},
            )

        except HttpResponseException as e:
            logger.info("Proxied lookup failed: %r", e)
            raise e.to_synapse_error()
        except IOError as e:
            logger.info("Failed to contact %s: %s", id_server, e)
            raise ProxiedRequestError(503, "Failed to contact identity server")

        defer.returnValue(data)

    async def lookup_3pid(
        self,
        id_server: str,
        medium: str,
        address: str,
        id_access_token: Optional[str] = None,
    ) -> Optional[str]:
        """Looks up a 3pid in the passed identity server.

        Args:
            id_server: The server name (including port, if required)
                of the identity server to use.
            medium: The type of the third party identifier (e.g. "email").
            address: The third party identifier (e.g. "foo@example.com").
            id_access_token: The access token to authenticate to the identity
                server with

        Returns:
            the matrix ID of the 3pid, or None if it is not recognized.
        """
        # Rewrite id_server URL if necessary
        id_server_url = self.rewrite_id_server_url(id_server, add_https=True)

        if id_access_token is not None:
            try:
                results = await self._lookup_3pid_v2(
                    id_server_url, id_access_token, medium, address
                )
                return results

            except Exception as e:
                # Catch HttpResponseExcept for a non-200 response code
                # Check if this identity server does not know about v2 lookups
                if isinstance(e, HttpResponseException) and e.code == 404:
                    # This is an old identity server that does not yet support v2 lookups
                    logger.warning(
                        "Attempted v2 lookup on v1 identity server %s. Falling "
                        "back to v1",
                        id_server,
                    )
                else:
                    logger.warning("Error when looking up hashing details: %s", e)
                    return None

        return await self._lookup_3pid_v1(id_server, id_server_url, medium, address)

    async def _lookup_3pid_v1(
        self, id_server: str, id_server_url: str, medium: str, address: str
    ) -> Optional[str]:
        """Looks up a 3pid in the passed identity server using v1 lookup.

        Args:
            id_server: The server name (including port, if required)
                of the identity server to use.
            id_server_url: The actual, reachable domain of the id server
            medium: The type of the third party identifier (e.g. "email").
            address: The third party identifier (e.g. "foo@example.com").

        Returns:
            the matrix ID of the 3pid, or None if it is not recognized.
        """
        try:
            data = await self.http_client.get_json(
                "%s/_matrix/identity/api/v1/lookup" % (id_server_url,),
                {"medium": medium, "address": address},
            )

            if "mxid" in data:
                # note: we used to verify the identity server's signature here, but no longer
                # require or validate it. See the following for context:
                # https://github.com/matrix-org/synapse/issues/5253#issuecomment-666246950
                return data["mxid"]
        except TimeoutError:
            raise SynapseError(500, "Timed out contacting identity server")
        except IOError as e:
            logger.warning("Error from v1 identity server lookup: %s" % (e,))

        return None

    async def _lookup_3pid_v2(
        self, id_server_url: str, id_access_token: str, medium: str, address: str
    ) -> Optional[str]:
        """Looks up a 3pid in the passed identity server using v2 lookup.

        Args:
            id_server_url: The protocol scheme and domain of the id server
            id_access_token: The access token to authenticate to the identity server with
            medium: The type of the third party identifier (e.g. "email").
            address: The third party identifier (e.g. "foo@example.com").

        Returns:
            the matrix ID of the 3pid, or None if it is not recognised.
        """
        # Check what hashing details are supported by this identity server
        try:
            hash_details = await self.http_client.get_json(
                "%s/_matrix/identity/v2/hash_details" % (id_server_url,),
                {"access_token": id_access_token},
            )
        except TimeoutError:
            raise SynapseError(500, "Timed out contacting identity server")

        if not isinstance(hash_details, dict):
            logger.warning(
                "Got non-dict object when checking hash details of %s: %s",
                id_server_url,
                hash_details,
            )
            raise SynapseError(
                400,
                "Non-dict object from %s during v2 hash_details request: %s"
                % (id_server_url, hash_details),
            )

        # Extract information from hash_details
        supported_lookup_algorithms = hash_details.get("algorithms")
        lookup_pepper = hash_details.get("lookup_pepper")
        if (
            not supported_lookup_algorithms
            or not isinstance(supported_lookup_algorithms, list)
            or not lookup_pepper
            or not isinstance(lookup_pepper, str)
        ):
            raise SynapseError(
                400,
                "Invalid hash details received from identity server %s: %s"
                % (id_server_url, hash_details),
            )

        # Check if any of the supported lookup algorithms are present
        if LookupAlgorithm.SHA256 in supported_lookup_algorithms:
            # Perform a hashed lookup
            lookup_algorithm = LookupAlgorithm.SHA256

            # Hash address, medium and the pepper with sha256
            to_hash = "%s %s %s" % (address, medium, lookup_pepper)
            lookup_value = sha256_and_url_safe_base64(to_hash)

        elif LookupAlgorithm.NONE in supported_lookup_algorithms:
            # Perform a non-hashed lookup
            lookup_algorithm = LookupAlgorithm.NONE

            # Combine together plaintext address and medium
            lookup_value = "%s %s" % (address, medium)

        else:
            logger.warning(
                "None of the provided lookup algorithms of %s are supported: %s",
                id_server_url,
                supported_lookup_algorithms,
            )
            raise SynapseError(
                400,
                "Provided identity server does not support any v2 lookup "
                "algorithms that this homeserver supports.",
            )

        # Authenticate with identity server given the access token from the client
        headers = {"Authorization": create_id_access_token_header(id_access_token)}

        try:
            lookup_results = await self.http_client.post_json_get_json(
                "%s/_matrix/identity/v2/lookup" % (id_server_url,),
                {
                    "addresses": [lookup_value],
                    "algorithm": lookup_algorithm,
                    "pepper": lookup_pepper,
                },
                headers=headers,
            )
        except TimeoutError:
            raise SynapseError(500, "Timed out contacting identity server")
        except Exception as e:
            logger.warning("Error when performing a v2 3pid lookup: %s", e)
            raise SynapseError(
                500, "Unknown error occurred during identity server lookup"
            )

        # Check for a mapping from what we looked up to an MXID
        if "mappings" not in lookup_results or not isinstance(
            lookup_results["mappings"], dict
        ):
            logger.warning("No results from 3pid lookup")
            return None

        # Return the MXID if it's available, or None otherwise
        mxid = lookup_results["mappings"].get(lookup_value)
        return mxid

<<<<<<< HEAD
    async def _verify_any_signature(self, data, id_server):
        if id_server not in data["signatures"]:
            raise AuthError(401, "No signature from server %s" % (id_server,))

        for key_name, signature in data["signatures"][id_server].items():
            id_server_url = self.rewrite_id_server_url(id_server, add_https=True)

            key_data = await self.http_client.get_json(
                "%s/_matrix/identity/api/v1/pubkey/%s" % (id_server_url, key_name)
            )
            if "public_key" not in key_data:
                raise AuthError(
                    401, "No public key named %s from %s" % (key_name, id_server)
                )
            verify_signed_json(
                data,
                id_server,
                decode_verify_key_bytes(
                    key_name, decode_base64(key_data["public_key"])
                ),
            )
            return

        raise AuthError(401, "No signature from server %s" % (id_server,))

=======
>>>>>>> 481f76c7
    async def ask_id_server_for_third_party_invite(
        self,
        requester: Requester,
        id_server: str,
        medium: str,
        address: str,
        room_id: str,
        inviter_user_id: str,
        room_alias: str,
        room_avatar_url: str,
        room_join_rules: str,
        room_name: str,
        inviter_display_name: str,
        inviter_avatar_url: str,
        id_access_token: Optional[str] = None,
    ) -> Tuple[str, List[Dict[str, str]], Dict[str, str], str]:
        """
        Asks an identity server for a third party invite.

        Args:
            requester
            id_server: hostname + optional port for the identity server.
            medium: The literal string "email".
            address: The third party address being invited.
            room_id: The ID of the room to which the user is invited.
            inviter_user_id: The user ID of the inviter.
            room_alias: An alias for the room, for cosmetic notifications.
            room_avatar_url: The URL of the room's avatar, for cosmetic
                notifications.
            room_join_rules: The join rules of the email (e.g. "public").
            room_name: The m.room.name of the room.
            inviter_display_name: The current display name of the
                inviter.
            inviter_avatar_url: The URL of the inviter's avatar.
            id_access_token (str|None): The access token to authenticate to the identity
                server with

        Returns:
            A tuple containing:
                token: The token which must be signed to prove authenticity.
                public_keys ([{"public_key": str, "key_validity_url": str}]):
                    public_key is a base64-encoded ed25519 public key.
                fallback_public_key: One element from public_keys.
                display_name: A user-friendly name to represent the invited user.
        """
        invite_config = {
            "medium": medium,
            "address": address,
            "room_id": room_id,
            "room_alias": room_alias,
            "room_avatar_url": room_avatar_url,
            "room_join_rules": room_join_rules,
            "room_name": room_name,
            "sender": inviter_user_id,
            "sender_display_name": inviter_display_name,
            "sender_avatar_url": inviter_avatar_url,
        }

        # Rewrite the identity server URL if necessary
        id_server_url = self.rewrite_id_server_url(id_server, add_https=True)

        # Add the identity service access token to the JSON body and use the v2
        # Identity Service endpoints if id_access_token is present
        data = None
        base_url = "%s/_matrix/identity" % (id_server_url,)

        if id_access_token:
            key_validity_url = "%s/_matrix/identity/v2/pubkey/isvalid" % (
                id_server_url,
            )

            # Attempt a v2 lookup
            url = base_url + "/v2/store-invite"
            try:
                data = await self.blacklisting_http_client.post_json_get_json(
                    url,
                    invite_config,
                    {"Authorization": create_id_access_token_header(id_access_token)},
                )
            except TimeoutError:
                raise SynapseError(500, "Timed out contacting identity server")
            except HttpResponseException as e:
                if e.code != 404:
                    logger.info("Failed to POST %s with JSON: %s", url, e)
                    raise e

        if data is None:
            key_validity_url = "%s/_matrix/identity/api/v1/pubkey/isvalid" % (
                id_server_url,
            )
            url = base_url + "/api/v1/store-invite"

            try:
                data = await self.blacklisting_http_client.post_json_get_json(
                    url, invite_config
                )
            except TimeoutError:
                raise SynapseError(500, "Timed out contacting identity server")
            except HttpResponseException as e:
                logger.warning(
                    "Error trying to call /store-invite on %s: %s", id_server_url, e,
                )

            if data is None:
                # Some identity servers may only support application/x-www-form-urlencoded
                # types. This is especially true with old instances of Sydent, see
                # https://github.com/matrix-org/sydent/pull/170
                try:
                    data = await self.blacklisting_http_client.post_urlencoded_get_json(
                        url, invite_config
                    )
                except HttpResponseException as e:
                    logger.warning(
                        "Error calling /store-invite on %s with fallback "
                        "encoding: %s",
                        id_server_url,
                        e,
                    )
                    raise e

        # TODO: Check for success
        token = data["token"]
        public_keys = data.get("public_keys", [])
        if "public_key" in data:
            fallback_public_key = {
                "public_key": data["public_key"],
                "key_validity_url": key_validity_url,
            }
        else:
            fallback_public_key = public_keys[0]

        if not public_keys:
            public_keys.append(fallback_public_key)
        display_name = data["display_name"]
        return token, public_keys, fallback_public_key, display_name

    async def bind_email_using_internal_sydent_api(
        self, id_server_url: str, email: str, user_id: str,
    ):
        """Bind an email to a fully qualified user ID using the internal API of an
        instance of Sydent.

        Args:
            id_server_url: The URL of the Sydent instance
            email: The email address to bind
            user_id: The user ID to bind the email to

        Raises:
            HTTPResponseException: On a non-2xx HTTP response.
        """
        # Extract the domain name from the IS URL as we store IS domains instead of URLs
        id_server = urllib.parse.urlparse(id_server_url).hostname

        # id_server_url is assumed to have no trailing slashes
        url = id_server_url + "/_matrix/identity/internal/bind"
        body = {
            "address": email,
            "medium": "email",
            "mxid": user_id,
        }

        # Bind the threepid
        await self.http_client.post_json_get_json(url, body)

        # Remember where we bound the threepid
        await self.store.add_user_bound_threepid(
            user_id=user_id, medium="email", address=email, id_server=id_server,
        )


def create_id_access_token_header(id_access_token: str) -> List[str]:
    """Create an Authorization header for passing to SimpleHttpClient as the header value
    of an HTTP request.

    Args:
        id_access_token: An identity server access token.

    Returns:
        The ascii-encoded bearer token encased in a list.
    """
    # Prefix with Bearer
    bearer_token = "Bearer %s" % id_access_token

    # Encode headers to standard ascii
    bearer_token.encode("ascii")

    # Return as a list as that's how SimpleHttpClient takes header values
    return [bearer_token]


class LookupAlgorithm:
    """
    Supported hashing algorithms when performing a 3PID lookup.

    SHA256 - Hashing an (address, medium, pepper) combo with sha256, then url-safe base64
        encoding
    NONE - Not performing any hashing. Simply sending an (address, medium) combo in plaintext
    """

    SHA256 = "sha256"
    NONE = "none"<|MERGE_RESOLUTION|>--- conflicted
+++ resolved
@@ -27,6 +27,7 @@
 from twisted.internet.error import TimeoutError
 
 from synapse.api.errors import (
+    AuthError,
     CodeMessageException,
     Codes,
     HttpResponseException,
@@ -887,34 +888,6 @@
         mxid = lookup_results["mappings"].get(lookup_value)
         return mxid
 
-<<<<<<< HEAD
-    async def _verify_any_signature(self, data, id_server):
-        if id_server not in data["signatures"]:
-            raise AuthError(401, "No signature from server %s" % (id_server,))
-
-        for key_name, signature in data["signatures"][id_server].items():
-            id_server_url = self.rewrite_id_server_url(id_server, add_https=True)
-
-            key_data = await self.http_client.get_json(
-                "%s/_matrix/identity/api/v1/pubkey/%s" % (id_server_url, key_name)
-            )
-            if "public_key" not in key_data:
-                raise AuthError(
-                    401, "No public key named %s from %s" % (key_name, id_server)
-                )
-            verify_signed_json(
-                data,
-                id_server,
-                decode_verify_key_bytes(
-                    key_name, decode_base64(key_data["public_key"])
-                ),
-            )
-            return
-
-        raise AuthError(401, "No signature from server %s" % (id_server,))
-
-=======
->>>>>>> 481f76c7
     async def ask_id_server_for_third_party_invite(
         self,
         requester: Requester,
