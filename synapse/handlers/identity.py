--- conflicted
+++ resolved
@@ -196,8 +196,9 @@
         return changed
 
     @defer.inlineCallbacks
-<<<<<<< HEAD
-    def requestEmailToken(self, email, client_secret, send_attempt, next_link=None, **kwargs):
+    def requestEmailToken(
+        self, email, client_secret, send_attempt, next_link=None, **kwargs
+    ):
         """
         Request an external server send an email on our behalf for the purposes of threepid
         validation.
@@ -212,11 +213,6 @@
         Returns:
             The json response body from the server
         """
-=======
-    def requestEmailToken(
-        self, id_server, email, client_secret, send_attempt, next_link=None
-    ):
->>>>>>> 8a3175f0
         params = {
             "email": email,
             "client_secret": client_secret,
@@ -241,7 +237,6 @@
     def requestMsisdnToken(
         self, country, phone_number, client_secret, send_attempt, **kwargs
     ):
-<<<<<<< HEAD
         """
         Request an external server send an SMS message on our behalf for the purposes of
         threepid validation.
@@ -254,8 +249,6 @@
         Returns:
             The json response body from the server
         """
-=======
->>>>>>> 8a3175f0
         params = {
             "country": country,
             "phone_number": phone_number,
