--- conflicted
+++ resolved
@@ -82,7 +82,8 @@
 
         try:
             data = yield self.http_client.get_json(url, query_params)
-<<<<<<< HEAD
+          except TimeoutError:
+            raise SynapseError(500, "Timed out contacting identity server")
         except HttpResponseException as e:
             logger.info(
                 "%s returned %i for threepid validation for: %s",
@@ -102,11 +103,6 @@
 
         logger.info("%s reported non-validated threepid: %s", id_server, creds)
         return None
-=======
-        except TimeoutError:
-            raise SynapseError(500, "Timed out contacting identity server")
-        return data if "medium" in data else None
->>>>>>> 1c9feadf
 
     @defer.inlineCallbacks
     def bind_threepid(
