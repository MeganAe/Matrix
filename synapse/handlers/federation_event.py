# Copyright 2021 The Matrix.org Foundation C.I.C.
#
# Licensed under the Apache License, Version 2.0 (the "License");
# you may not use this file except in compliance with the License.
# You may obtain a copy of the License at
#
#     http://www.apache.org/licenses/LICENSE-2.0
#
# Unless required by applicable law or agreed to in writing, software
# distributed under the License is distributed on an "AS IS" BASIS,
# WITHOUT WARRANTIES OR CONDITIONS OF ANY KIND, either express or implied.
# See the License for the specific language governing permissions and
# limitations under the License.

import itertools
import logging
from http import HTTPStatus
from typing import (
    TYPE_CHECKING,
    Collection,
    Container,
    Dict,
    Iterable,
    List,
    Optional,
    Sequence,
    Set,
    Tuple,
)

from prometheus_client import Counter

from synapse import event_auth
from synapse.api.constants import (
    EventContentFields,
    EventTypes,
    GuestAccess,
    Membership,
    RejectedReason,
    RoomEncryptionAlgorithms,
)
from synapse.api.errors import (
    AuthError,
    Codes,
    FederationError,
    HttpResponseException,
    RequestSendFailed,
    SynapseError,
)
from synapse.api.room_versions import KNOWN_ROOM_VERSIONS, RoomVersion, RoomVersions
from synapse.event_auth import (
    auth_types_for_event,
    check_auth_rules_for_event,
    validate_event_for_room_version,
)
from synapse.events import EventBase
from synapse.events.snapshot import EventContext
from synapse.federation.federation_client import InvalidResponseError
from synapse.logging.context import nested_logging_context, run_in_background
from synapse.metrics.background_process_metrics import run_as_background_process
from synapse.replication.http.devices import ReplicationUserDevicesResyncRestServlet
from synapse.replication.http.federation import (
    ReplicationFederationSendEventsRestServlet,
)
from synapse.state import StateResolutionStore
from synapse.storage.databases.main.events_worker import EventRedactBehaviour
from synapse.storage.state import StateFilter
from synapse.types import (
    PersistedEventPosition,
    RoomStreamToken,
    StateMap,
    UserID,
    get_domain_from_id,
)
from synapse.util.async_helpers import Linearizer, concurrently_execute
from synapse.util.iterutils import batch_iter
from synapse.util.retryutils import NotRetryingDestination
from synapse.util.stringutils import shortstr

if TYPE_CHECKING:
    from synapse.server import HomeServer


logger = logging.getLogger(__name__)

soft_failed_event_counter = Counter(
    "synapse_federation_soft_failed_events_total",
    "Events received over federation that we marked as soft_failed",
)


class FederationEventHandler:
    """Handles events that originated from federation.

    Responsible for handing incoming events and passing them on to the rest
    of the homeserver (including auth and state conflict resolutions)
    """

    def __init__(self, hs: "HomeServer"):
        self._store = hs.get_datastores().main
        self._storage = hs.get_storage()
        self._state_storage = self._storage.state

        self._state_handler = hs.get_state_handler()
        self._event_creation_handler = hs.get_event_creation_handler()
        self._event_auth_handler = hs.get_event_auth_handler()
        self._message_handler = hs.get_message_handler()
        self._bulk_push_rule_evaluator = hs.get_bulk_push_rule_evaluator()
        self._state_resolution_handler = hs.get_state_resolution_handler()
        # avoid a circular dependency by deferring execution here
        self._get_room_member_handler = hs.get_room_member_handler

        self._federation_client = hs.get_federation_client()
        self._third_party_event_rules = hs.get_third_party_event_rules()
        self._notifier = hs.get_notifier()

        self._is_mine_id = hs.is_mine_id
        self._server_name = hs.hostname
        self._instance_name = hs.get_instance_name()

        self._config = hs.config
        self._ephemeral_messages_enabled = hs.config.server.enable_ephemeral_messages

        self._send_events = ReplicationFederationSendEventsRestServlet.make_client(hs)
        if hs.config.worker.worker_app:
            self._user_device_resync = (
                ReplicationUserDevicesResyncRestServlet.make_client(hs)
            )
        else:
            self._device_list_updater = hs.get_device_handler().device_list_updater

        # When joining a room we need to queue any events for that room up.
        # For each room, a list of (pdu, origin) tuples.
        # TODO: replace this with something more elegant, probably based around the
        # federation event staging area.
        self.room_queues: Dict[str, List[Tuple[EventBase, str]]] = {}

        self._room_pdu_linearizer = Linearizer("fed_room_pdu")

    async def on_receive_pdu(self, origin: str, pdu: EventBase) -> None:
        """Process a PDU received via a federation /send/ transaction

        Args:
            origin: server which initiated the /send/ transaction. Will
                be used to fetch missing events or state.
            pdu: received PDU
        """

        # We should never see any outliers here.
        assert not pdu.internal_metadata.outlier

        room_id = pdu.room_id
        event_id = pdu.event_id

        # We reprocess pdus when we have seen them only as outliers
        existing = await self._store.get_event(
            event_id, allow_none=True, allow_rejected=True
        )

        # FIXME: Currently we fetch an event again when we already have it
        # if it has been marked as an outlier.
        if existing:
            if not existing.internal_metadata.is_outlier():
                logger.info(
                    "Ignoring received event %s which we have already seen", event_id
                )
                return
            if pdu.internal_metadata.is_outlier():
                logger.info(
                    "Ignoring received outlier %s which we already have as an outlier",
                    event_id,
                )
                return
            logger.info("De-outliering event %s", event_id)

        # do some initial sanity-checking of the event. In particular, make
        # sure it doesn't have hundreds of prev_events or auth_events, which
        # could cause a huge state resolution or cascade of event fetches.
        try:
            self._sanity_check_event(pdu)
        except SynapseError as err:
            logger.warning("Received event failed sanity checks")
            raise FederationError("ERROR", err.code, err.msg, affected=pdu.event_id)

        # If we are currently in the process of joining this room, then we
        # queue up events for later processing.
        if room_id in self.room_queues:
            logger.info(
                "Queuing PDU from %s for now: join in progress",
                origin,
            )
            self.room_queues[room_id].append((pdu, origin))
            return

        # If we're not in the room just ditch the event entirely. This is
        # probably an old server that has come back and thinks we're still in
        # the room (or we've been rejoined to the room by a state reset).
        #
        # Note that if we were never in the room then we would have already
        # dropped the event, since we wouldn't know the room version.
        is_in_room = await self._event_auth_handler.check_host_in_room(
            room_id, self._server_name
        )
        if not is_in_room:
            logger.info(
                "Ignoring PDU from %s as we're not in the room",
                origin,
            )
            return None

        # Try to fetch any missing prev events to fill in gaps in the graph
        prevs = set(pdu.prev_event_ids())
        seen = await self._store.have_events_in_timeline(prevs)
        missing_prevs = prevs - seen

        if missing_prevs:
            # We only backfill backwards to the min depth.
            min_depth = await self._store.get_min_depth(pdu.room_id)
            logger.debug("min_depth: %d", min_depth)

            if min_depth is not None and pdu.depth > min_depth:
                # If we're missing stuff, ensure we only fetch stuff one
                # at a time.
                logger.info(
                    "Acquiring room lock to fetch %d missing prev_events: %s",
                    len(missing_prevs),
                    shortstr(missing_prevs),
                )
                async with self._room_pdu_linearizer.queue(pdu.room_id):
                    logger.info(
                        "Acquired room lock to fetch %d missing prev_events",
                        len(missing_prevs),
                    )

                    try:
                        await self._get_missing_events_for_pdu(
                            origin, pdu, prevs, min_depth
                        )
                    except Exception as e:
                        raise Exception(
                            "Error fetching missing prev_events for %s: %s"
                            % (event_id, e)
                        ) from e

                # Update the set of things we've seen after trying to
                # fetch the missing stuff
                seen = await self._store.have_events_in_timeline(prevs)
                missing_prevs = prevs - seen

                if not missing_prevs:
                    logger.info("Found all missing prev_events")

            if missing_prevs:
                # since this event was pushed to us, it is possible for it to
                # become the only forward-extremity in the room, and we would then
                # trust its state to be the state for the whole room. This is very
                # bad. Further, if the event was pushed to us, there is no excuse
                # for us not to have all the prev_events. (XXX: apart from
                # min_depth?)
                #
                # We therefore reject any such events.
                logger.warning(
                    "Rejecting: failed to fetch %d prev events: %s",
                    len(missing_prevs),
                    shortstr(missing_prevs),
                )
                raise FederationError(
                    "ERROR",
                    403,
                    (
                        "Your server isn't divulging details about prev_events "
                        "referenced in this event."
                    ),
                    affected=pdu.event_id,
                )

        await self._process_received_pdu(origin, pdu, state_ids=None)

    async def on_send_membership_event(
        self, origin: str, event: EventBase
    ) -> Tuple[EventBase, EventContext]:
        """
        We have received a join/leave/knock event for a room via send_join/leave/knock.

        Verify that event and send it into the room on the remote homeserver's behalf.

        This is quite similar to on_receive_pdu, with the following principal
        differences:
          * only membership events are permitted (and only events with
            sender==state_key -- ie, no kicks or bans)
          * *We* send out the event on behalf of the remote server.
          * We enforce the membership restrictions of restricted rooms.
          * Rejected events result in an exception rather than being stored.

        There are also other differences, however it is not clear if these are by
        design or omission. In particular, we do not attempt to backfill any missing
        prev_events.

        Args:
            origin: The homeserver of the remote (joining/invited/knocking) user.
            event: The member event that has been signed by the remote homeserver.

        Returns:
            The event and context of the event after inserting it into the room graph.

        Raises:
            SynapseError if the event is not accepted into the room
        """
        logger.debug(
            "on_send_membership_event: Got event: %s, signatures: %s",
            event.event_id,
            event.signatures,
        )

        if get_domain_from_id(event.sender) != origin:
            logger.info(
                "Got send_membership request for user %r from different origin %s",
                event.sender,
                origin,
            )
            raise SynapseError(403, "User not from origin", Codes.FORBIDDEN)

        if event.sender != event.state_key:
            raise SynapseError(400, "state_key and sender must match", Codes.BAD_JSON)

        assert not event.internal_metadata.outlier

        # Send this event on behalf of the other server.
        #
        # The remote server isn't a full participant in the room at this point, so
        # may not have an up-to-date list of the other homeservers participating in
        # the room, so we send it on their behalf.
        event.internal_metadata.send_on_behalf_of = origin

        context = await self._state_handler.compute_event_context(event)
        context = await self._check_event_auth(origin, event, context)
        if context.rejected:
            raise SynapseError(
                403, f"{event.membership} event was rejected", Codes.FORBIDDEN
            )

        # for joins, we need to check the restrictions of restricted rooms
        if event.membership == Membership.JOIN:
            await self.check_join_restrictions(context, event)

        # for knock events, we run the third-party event rules. It's not entirely clear
        # why we don't do this for other sorts of membership events.
        if event.membership == Membership.KNOCK:
            event_allowed, _ = await self._third_party_event_rules.check_event_allowed(
                event, context
            )
            if not event_allowed:
                logger.info("Sending of knock %s forbidden by third-party rules", event)
                raise SynapseError(
                    403, "This event is not allowed in this context", Codes.FORBIDDEN
                )

        # all looks good, we can persist the event.

        # First, precalculate the joined hosts so that the federation sender doesn't
        # need to.
        await self._event_creation_handler.cache_joined_hosts_for_event(event, context)

        await self._check_for_soft_fail(event, None, origin=origin)
        await self._run_push_actions_and_persist_event(event, context)
        return event, context

    async def check_join_restrictions(
        self, context: EventContext, event: EventBase
    ) -> None:
        """Check that restrictions in restricted join rules are matched

        Called when we receive a join event via send_join.

        Raises an auth error if the restrictions are not matched.
        """
        prev_state_ids = await context.get_prev_state_ids()

        # Check if the user is already in the room or invited to the room.
        user_id = event.state_key
        prev_member_event_id = prev_state_ids.get((EventTypes.Member, user_id), None)
        prev_member_event = None
        if prev_member_event_id:
            prev_member_event = await self._store.get_event(prev_member_event_id)

        # Check if the member should be allowed access via membership in a space.
        await self._event_auth_handler.check_restricted_join_rules(
            prev_state_ids,
            event.room_version,
            user_id,
            prev_member_event,
        )

    async def process_remote_join(
        self,
        origin: str,
        room_id: str,
        auth_events: List[EventBase],
        state: List[EventBase],
        event: EventBase,
        room_version: RoomVersion,
        partial_state: bool,
    ) -> int:
        """Persists the events returned by a send_join

        Checks the auth chain is valid (and passes auth checks) for the
        state and event. Then persists all of the events.
        Notifies about the persisted events where appropriate.

        Args:
            origin: Where the events came from
            room_id:
            auth_events
            state
            event
            room_version: The room version we expect this room to have, and
                will raise if it doesn't match the version in the create event.
            partial_state: True if the state omits non-critical membership events

        Returns:
            The stream ID after which all events have been persisted.

        Raises:
            SynapseError if the response is in some way invalid.
        """
        create_event = None
        for e in state:
            if (e.type, e.state_key) == (EventTypes.Create, ""):
                create_event = e
                break

        if create_event is None:
            # If the state doesn't have a create event then the room is
            # invalid, and it would fail auth checks anyway.
            raise SynapseError(400, "No create event in state")

        room_version_id = create_event.content.get(
            "room_version", RoomVersions.V1.identifier
        )

        if room_version.identifier != room_version_id:
            raise SynapseError(400, "Room version mismatch")

        # persist the auth chain and state events.
        #
        # any invalid events here will be marked as rejected, and we'll carry on.
        #
        # any events whose auth events are missing (ie, not in the send_join response,
        # and not already in our db) will just be ignored. This is correct behaviour,
        # because the reason that auth_events are missing might be due to us being
        # unable to validate their signatures. The fact that we can't validate their
        # signatures right now doesn't mean that we will *never* be able to, so it
        # is premature to reject them.
        #
        await self._auth_and_persist_outliers(
            room_id, itertools.chain(auth_events, state)
        )

        # and now persist the join event itself.
        logger.info(
            "Peristing join-via-remote %s (partial_state: %s)", event, partial_state
        )
        with nested_logging_context(suffix=event.event_id):
            context = await self._state_handler.compute_event_context(
                event,
                state_ids_before_event={
                    (e.type, e.state_key): e.event_id for e in state
                },
                partial_state=partial_state,
            )

            context = await self._check_event_auth(origin, event, context)
            if context.rejected:
                raise SynapseError(400, "Join event was rejected")

            # the remote server is responsible for sending our join event to the rest
            # of the federation. Indeed, attempting to do so will result in problems
            # when we try to look up the state before the join (to get the server list)
            # and discover that we do not have it.
            event.internal_metadata.proactively_send = False

            stream_id_after_persist = await self.persist_events_and_notify(
                room_id, [(event, context)]
            )

            # If we're joining the room again, check if there is new marker
            # state indicating that there is new history imported somewhere in
            # the DAG. Multiple markers can exist in the current state with
            # unique state_keys.
            #
            # Do this after the state from the remote join was persisted (via
            # `persist_events_and_notify`). Otherwise we can run into a
            # situation where the create event doesn't exist yet in the
            # `current_state_events`
            for e in state:
                await self._handle_marker_event(origin, e)

            return stream_id_after_persist

    async def update_state_for_partial_state_event(
        self, destination: str, event: EventBase
    ) -> None:
        """Recalculate the state at an event as part of a de-partial-stating process

        Args:
            destination: server to request full state from
            event: partial-state event to be de-partial-stated

        Raises:
            FederationError if we fail to request state from the remote server.
        """
        logger.info("Updating state for %s", event.event_id)
        with nested_logging_context(suffix=event.event_id):
            # if we have all the event's prev_events, then we can work out the
            # state based on their states. Otherwise, we request it from the destination
            # server.
            #
            # This is the same operation as we do when we receive a regular event
            # over federation.
            state_ids = await self._resolve_state_at_missing_prevs(destination, event)

            # build a new state group for it if need be
            context = await self._state_handler.compute_event_context(
                event,
                state_ids_before_event=state_ids,
            )
            if context.partial_state:
                # this can happen if some or all of the event's prev_events still have
                # partial state - ie, an event has an earlier stream_ordering than one
                # or more of its prev_events, so we de-partial-state it before its
                # prev_events.
                #
                # TODO(faster_joins): we probably need to be more intelligent, and
                #    exclude partial-state prev_events from consideration
                logger.warning(
                    "%s still has partial state: can't de-partial-state it yet",
                    event.event_id,
                )
                return
            await self._store.update_state_for_partial_state_event(event, context)
            self._state_storage.notify_event_un_partial_stated(event.event_id)

    async def backfill(
        self, dest: str, room_id: str, limit: int, extremities: Collection[str]
    ) -> None:
        """Trigger a backfill request to `dest` for the given `room_id`

        This will attempt to get more events from the remote. If the other side
        has no new events to offer, this will return an empty list.

        As the events are received, we check their signatures, and also do some
        sanity-checking on them. If any of the backfilled events are invalid,
        this method throws a SynapseError.

        We might also raise an InvalidResponseError if the response from the remote
        server is just bogus.

        TODO: make this more useful to distinguish failures of the remote
        server from invalid events (there is probably no point in trying to
        re-fetch invalid events from every other HS in the room.)
        """
        if dest == self._server_name:
            raise SynapseError(400, "Can't backfill from self.")

        events = await self._federation_client.backfill(
            dest, room_id, limit=limit, extremities=extremities
        )

        if not events:
            return

        # if there are any events in the wrong room, the remote server is buggy and
        # should not be trusted.
        for ev in events:
            if ev.room_id != room_id:
                raise InvalidResponseError(
                    f"Remote server {dest} returned event {ev.event_id} which is in "
                    f"room {ev.room_id}, when we were backfilling in {room_id}"
                )

        await self._process_pulled_events(
            dest,
            events,
            backfilled=True,
        )

    async def _get_missing_events_for_pdu(
        self, origin: str, pdu: EventBase, prevs: Set[str], min_depth: int
    ) -> None:
        """
        Args:
            origin: Origin of the pdu. Will be called to get the missing events
            pdu: received pdu
            prevs: List of event ids which we are missing
            min_depth: Minimum depth of events to return.
        """

        room_id = pdu.room_id
        event_id = pdu.event_id

        seen = await self._store.have_events_in_timeline(prevs)

        if not prevs - seen:
            return

        latest_list = await self._store.get_latest_event_ids_in_room(room_id)

        # We add the prev events that we have seen to the latest
        # list to ensure the remote server doesn't give them to us
        latest = set(latest_list)
        latest |= seen

        logger.info(
            "Requesting missing events between %s and %s",
            shortstr(latest),
            event_id,
        )

        # XXX: we set timeout to 10s to help workaround
        # https://github.com/matrix-org/synapse/issues/1733.
        # The reason is to avoid holding the linearizer lock
        # whilst processing inbound /send transactions, causing
        # FDs to stack up and block other inbound transactions
        # which empirically can currently take up to 30 minutes.
        #
        # N.B. this explicitly disables retry attempts.
        #
        # N.B. this also increases our chances of falling back to
        # fetching fresh state for the room if the missing event
        # can't be found, which slightly reduces our security.
        # it may also increase our DAG extremity count for the room,
        # causing additional state resolution?  See #1760.
        # However, fetching state doesn't hold the linearizer lock
        # apparently.
        #
        # see https://github.com/matrix-org/synapse/pull/1744
        #
        # ----
        #
        # Update richvdh 2018/09/18: There are a number of problems with timing this
        # request out aggressively on the client side:
        #
        # - it plays badly with the server-side rate-limiter, which starts tarpitting you
        #   if you send too many requests at once, so you end up with the server carefully
        #   working through the backlog of your requests, which you have already timed
        #   out.
        #
        # - for this request in particular, we now (as of
        #   https://github.com/matrix-org/synapse/pull/3456) reject any PDUs where the
        #   server can't produce a plausible-looking set of prev_events - so we becone
        #   much more likely to reject the event.
        #
        # - contrary to what it says above, we do *not* fall back to fetching fresh state
        #   for the room if get_missing_events times out. Rather, we give up processing
        #   the PDU whose prevs we are missing, which then makes it much more likely that
        #   we'll end up back here for the *next* PDU in the list, which exacerbates the
        #   problem.
        #
        # - the aggressive 10s timeout was introduced to deal with incoming federation
        #   requests taking 8 hours to process. It's not entirely clear why that was going
        #   on; certainly there were other issues causing traffic storms which are now
        #   resolved, and I think in any case we may be more sensible about our locking
        #   now. We're *certainly* more sensible about our logging.
        #
        # All that said: Let's try increasing the timeout to 60s and see what happens.

        try:
            missing_events = await self._federation_client.get_missing_events(
                origin,
                room_id,
                earliest_events_ids=list(latest),
                latest_events=[pdu],
                limit=10,
                min_depth=min_depth,
                timeout=60000,
            )
        except (RequestSendFailed, HttpResponseException, NotRetryingDestination) as e:
            # We failed to get the missing events, but since we need to handle
            # the case of `get_missing_events` not returning the necessary
            # events anyway, it is safe to simply log the error and continue.
            logger.warning("Failed to get prev_events: %s", e)
            return

        logger.info("Got %d prev_events", len(missing_events))
        await self._process_pulled_events(origin, missing_events, backfilled=False)

    async def _process_pulled_events(
        self, origin: str, events: Iterable[EventBase], backfilled: bool
    ) -> None:
        """Process a batch of events we have pulled from a remote server

        Pulls in any events required to auth the events, persists the received events,
        and notifies clients, if appropriate.

        Assumes the events have already had their signatures and hashes checked.

        Params:
            origin: The server we received these events from
            events: The received events.
            backfilled: True if this is part of a historical batch of events (inhibits
                notification to clients, and validation of device keys.)
        """
        logger.debug(
            "processing pulled backfilled=%s events=%s",
            backfilled,
            [
                "event_id=%s,depth=%d,body=%s,prevs=%s\n"
                % (
                    event.event_id,
                    event.depth,
                    event.content.get("body", event.type),
                    event.prev_event_ids(),
                )
                for event in events
            ],
        )

        # We want to sort these by depth so we process them and
        # tell clients about them in order.
        sorted_events = sorted(events, key=lambda x: x.depth)
        for ev in sorted_events:
            with nested_logging_context(ev.event_id):
                await self._process_pulled_event(origin, ev, backfilled=backfilled)

    async def _process_pulled_event(
        self, origin: str, event: EventBase, backfilled: bool
    ) -> None:
        """Process a single event that we have pulled from a remote server

        Pulls in any events required to auth the event, persists the received event,
        and notifies clients, if appropriate.

        Assumes the event has already had its signatures and hashes checked.

        This is somewhat equivalent to on_receive_pdu, but applies somewhat different
        logic in the case that we are missing prev_events (in particular, it just
        requests the state at that point, rather than triggering a get_missing_events) -
        so is appropriate when we have pulled the event from a remote server, rather
        than having it pushed to us.

        Params:
            origin: The server we received this event from
            events: The received event
            backfilled: True if this is part of a historical batch of events (inhibits
                notification to clients, and validation of device keys.)
        """
        logger.info("Processing pulled event %s", event)

        # these should not be outliers.
        assert (
            not event.internal_metadata.is_outlier()
        ), "pulled event unexpectedly flagged as outlier"

        event_id = event.event_id

        existing = await self._store.get_event(
            event_id, allow_none=True, allow_rejected=True
        )
        if existing:
            if not existing.internal_metadata.is_outlier():
                logger.info(
                    "Ignoring received event %s which we have already seen",
                    event_id,
                )
                return
            logger.info("De-outliering event %s", event_id)

        try:
            self._sanity_check_event(event)
        except SynapseError as err:
            logger.warning("Event %s failed sanity check: %s", event_id, err)
            return

        try:
            state_ids = await self._resolve_state_at_missing_prevs(origin, event)
            # TODO(faster_joins): make sure that _resolve_state_at_missing_prevs does
            #   not return partial state

            await self._process_received_pdu(
                origin, event, state_ids=state_ids, backfilled=backfilled
            )
        except FederationError as e:
            if e.code == 403:
                logger.warning("Pulled event %s failed history check.", event_id)
            else:
                raise

    async def _resolve_state_at_missing_prevs(
        self, dest: str, event: EventBase
    ) -> Optional[StateMap[str]]:
        """Calculate the state at an event with missing prev_events.

        This is used when we have pulled a batch of events from a remote server, and
        still don't have all the prev_events.

        If we already have all the prev_events for `event`, this method does nothing.

        Otherwise, the missing prevs become new backwards extremities, and we fall back
        to asking the remote server for the state after each missing `prev_event`,
        and resolving across them.

        That's ok provided we then resolve the state against other bits of the DAG
        before using it - in other words, that the received event `event` is not going
        to become the only forwards_extremity in the room (which will ensure that you
        can't just take over a room by sending an event, withholding its prev_events,
        and declaring yourself to be an admin in the subsequent state request).

        In other words: we should only call this method if `event` has been *pulled*
        as part of a batch of missing prev events, or similar.

        Params:
            dest: the remote server to ask for state at the missing prevs. Typically,
                this will be the server we got `event` from.
            event: an event to check for missing prevs.

        Returns:
<<<<<<< HEAD
            if we already had all the prev events, `None`. Otherwise, returns a list of
            the events in the state at `event`.

        Raises:
            FederationError if we fail to get the state from the remote server after any
                missing `prev_event`s.
=======
            if we already had all the prev events, `None`. Otherwise, returns
            the event ids of the state at `event`.
>>>>>>> 724e11d6
        """
        room_id = event.room_id
        event_id = event.event_id

        prevs = set(event.prev_event_ids())
        seen = await self._store.have_events_in_timeline(prevs)
        missing_prevs = prevs - seen

        if not missing_prevs:
            return None

        logger.info(
            "Event %s is missing prev_events %s: calculating state for a "
            "backwards extremity",
            event_id,
            shortstr(missing_prevs),
        )
        # Calculate the state after each of the previous events, and
        # resolve them to find the correct state at the current event.

        try:
            # Get the state of the events we know about
            ours = await self._state_storage.get_state_groups_ids(room_id, seen)

            # state_maps is a list of mappings from (type, state_key) to event_id
            state_maps: List[StateMap[str]] = list(ours.values())

            # we don't need this any more, let's delete it.
            del ours

            # Ask the remote server for the states we don't
            # know about
            for p in missing_prevs:
                logger.info("Requesting state after missing prev_event %s", p)

                with nested_logging_context(p):
                    # note that if any of the missing prevs share missing state or
                    # auth events, the requests to fetch those events are deduped
                    # by the get_pdu_cache in federation_client.
                    remote_state_map = (
                        await self._get_state_ids_after_missing_prev_event(
                            dest, room_id, p
                        )
                    )

                    state_maps.append(remote_state_map)

            room_version = await self._store.get_room_version_id(room_id)
            state_map = await self._state_resolution_handler.resolve_events_with_store(
                room_id,
                room_version,
                state_maps,
                event_map={event_id: event},
                state_res_store=StateResolutionStore(self._store),
            )

        except Exception:
            logger.warning(
                "Error attempting to resolve state at missing prev_events",
                exc_info=True,
            )
            raise FederationError(
                "ERROR",
                403,
                "We can't get valid state history.",
                affected=event_id,
            )
        return state_map

    async def _get_state_ids_after_missing_prev_event(
        self,
        destination: str,
        room_id: str,
        event_id: str,
    ) -> StateMap[str]:
        """Requests all of the room state at a given event from a remote homeserver.

        Args:
            destination: The remote homeserver to query for the state.
            room_id: The id of the room we're interested in.
            event_id: The id of the event we want the state at.

        Returns:
            The event ids of the state *after* the given event.
        """
        (
            state_event_ids,
            auth_event_ids,
        ) = await self._federation_client.get_room_state_ids(
            destination, room_id, event_id=event_id
        )

        logger.debug(
            "state_ids returned %i state events, %i auth events",
            len(state_event_ids),
            len(auth_event_ids),
        )

        # Start by checking events we already have in the DB
        desired_events = set(state_event_ids)
        desired_events.add(event_id)
        logger.debug("Fetching %i events from cache/store", len(desired_events))
        have_events = await self._store.have_seen_events(room_id, desired_events)

        missing_desired_events = desired_events - have_events
        logger.debug(
            "We are missing %i events (got %i)",
            len(missing_desired_events),
            len(have_events),
        )

        # We probably won't need most of the auth events, so let's just check which
        # we have for now, rather than thrashing the event cache with them all
        # unnecessarily.

        # TODO: we probably won't actually need all of the auth events, since we
        #   already have a bunch of the state events. It would be nice if the
        #   federation api gave us a way of finding out which we actually need.

        missing_auth_events = set(auth_event_ids) - have_events
        missing_auth_events.difference_update(
            await self._store.have_seen_events(room_id, missing_auth_events)
        )
        logger.debug("We are also missing %i auth events", len(missing_auth_events))

        missing_events = missing_desired_events | missing_auth_events

        # Making an individual request for each of 1000s of events has a lot of
        # overhead. On the other hand, we don't really want to fetch all of the events
        # if we already have most of them.
        #
        # As an arbitrary heuristic, if we are missing more than 10% of the events, then
        # we fetch the whole state.
        #
        # TODO: might it be better to have an API which lets us do an aggregate event
        #   request
        if (len(missing_events) * 10) >= len(auth_event_ids) + len(state_event_ids):
            logger.debug("Requesting complete state from remote")
            await self._get_state_and_persist(destination, room_id, event_id)
        else:
            logger.debug("Fetching %i events from remote", len(missing_events))
            await self._get_events_and_persist(
                destination=destination, room_id=room_id, event_ids=missing_events
            )

        # We now need to fill out the state map, which involves fetching the
        # type and state key for each event ID in the state.
        state_map = {}

        event_metadata = await self._store.get_metadata_for_events(state_event_ids)
        for state_event_id, metadata in event_metadata.items():
            if metadata.room_id != room_id:
                # This is a bogus situation, but since we may only discover it a long time
                # after it happened, we try our best to carry on, by just omitting the
                # bad events from the returned state set.
                #
                # This can happen if a remote server claims that the state or
                # auth_events at an event in room A are actually events in room B
                logger.warning(
                    "Remote server %s claims event %s in room %s is an auth/state "
                    "event in room %s",
                    destination,
                    state_event_id,
                    metadata.room_id,
                    room_id,
                )
                continue

            if metadata.state_key is None:
                logger.warning(
                    "Remote server gave us non-state event in state: %s", state_event_id
                )
                continue

            state_map[(metadata.event_type, metadata.state_key)] = state_event_id

        # if we couldn't get the prev event in question, that's a problem.
        remote_event = await self._store.get_event(
            event_id,
            allow_none=True,
            allow_rejected=True,
            redact_behaviour=EventRedactBehaviour.as_is,
        )
        if not remote_event:
            raise Exception("Unable to get missing prev_event %s" % (event_id,))

        # missing state at that event is a warning, not a blocker
        # XXX: this doesn't sound right? it means that we'll end up with incomplete
        #   state.
        failed_to_fetch = desired_events - event_metadata.keys()
        if failed_to_fetch:
            logger.warning(
                "Failed to fetch missing state events for %s %s",
                event_id,
                failed_to_fetch,
            )

        if remote_event.is_state() and remote_event.rejected_reason is None:
            state_map[
                (remote_event.type, remote_event.state_key)
            ] = remote_event.event_id

        return state_map

    async def _get_state_and_persist(
        self, destination: str, room_id: str, event_id: str
    ) -> None:
        """Get the complete room state at a given event, and persist any new events
        as outliers"""
        room_version = await self._store.get_room_version(room_id)
        auth_events, state_events = await self._federation_client.get_room_state(
            destination, room_id, event_id=event_id, room_version=room_version
        )
        logger.info("/state returned %i events", len(auth_events) + len(state_events))

        await self._auth_and_persist_outliers(
            room_id, itertools.chain(auth_events, state_events)
        )

        # we also need the event itself.
        if not await self._store.have_seen_event(room_id, event_id):
            await self._get_events_and_persist(
                destination=destination, room_id=room_id, event_ids=(event_id,)
            )

    async def _process_received_pdu(
        self,
        origin: str,
        event: EventBase,
        state_ids: Optional[StateMap[str]],
        backfilled: bool = False,
    ) -> None:
        """Called when we have a new non-outlier event.

        This is called when we have a new event to add to the room DAG. This can be
        due to:
           * events received directly via a /send request
           * events retrieved via get_missing_events after a /send request
           * events backfilled after a client request.

        It's not currently used for events received from incoming send_{join,knock,leave}
        requests (which go via on_send_membership_event), nor for joins created by a
        remote join dance (which go via process_remote_join).

        We need to do auth checks and put it through the StateHandler.

        Args:
            origin: server sending the event

            event: event to be persisted

            state_ids: Normally None, but if we are handling a gap in the graph
                (ie, we are missing one or more prev_events), the resolved state at the
                event

            backfilled: True if this is part of a historical batch of events (inhibits
                notification to clients, and validation of device keys.)
        """
        logger.debug("Processing event: %s", event)
        assert not event.internal_metadata.outlier

        try:
            context = await self._state_handler.compute_event_context(
                event,
                state_ids_before_event=state_ids,
            )
            context = await self._check_event_auth(
                origin,
                event,
                context,
            )
        except AuthError as e:
            # FIXME richvdh 2021/10/07 I don't think this is reachable. Let's log it
            #   for now
            logger.exception("Unexpected AuthError from _check_event_auth")
            raise FederationError("ERROR", e.code, e.msg, affected=event.event_id)

        if not backfilled and not context.rejected:
            # For new (non-backfilled and non-outlier) events we check if the event
            # passes auth based on the current state. If it doesn't then we
            # "soft-fail" the event.
            await self._check_for_soft_fail(event, state_ids, origin=origin)

        await self._run_push_actions_and_persist_event(event, context, backfilled)

        await self._handle_marker_event(origin, event)

        if backfilled or context.rejected:
            return

        await self._maybe_kick_guest_users(event)

        # For encrypted messages we check that we know about the sending device,
        # if we don't then we mark the device cache for that user as stale.
        if event.type == EventTypes.Encrypted:
            device_id = event.content.get("device_id")
            sender_key = event.content.get("sender_key")

            cached_devices = await self._store.get_cached_devices_for_user(event.sender)

            resync = False  # Whether we should resync device lists.

            device = None
            if device_id is not None:
                device = cached_devices.get(device_id)
                if device is None:
                    logger.info(
                        "Received event from remote device not in our cache: %s %s",
                        event.sender,
                        device_id,
                    )
                    resync = True

            # We also check if the `sender_key` matches what we expect.
            if sender_key is not None:
                # Figure out what sender key we're expecting. If we know the
                # device and recognize the algorithm then we can work out the
                # exact key to expect. Otherwise check it matches any key we
                # have for that device.

                current_keys: Container[str] = []

                if device:
                    keys = device.get("keys", {}).get("keys", {})

                    if (
                        event.content.get("algorithm")
                        == RoomEncryptionAlgorithms.MEGOLM_V1_AES_SHA2
                    ):
                        # For this algorithm we expect a curve25519 key.
                        key_name = "curve25519:%s" % (device_id,)
                        current_keys = [keys.get(key_name)]
                    else:
                        # We don't know understand the algorithm, so we just
                        # check it matches a key for the device.
                        current_keys = keys.values()
                elif device_id:
                    # We don't have any keys for the device ID.
                    pass
                else:
                    # The event didn't include a device ID, so we just look for
                    # keys across all devices.
                    current_keys = [
                        key
                        for device in cached_devices.values()
                        for key in device.get("keys", {}).get("keys", {}).values()
                    ]

                # We now check that the sender key matches (one of) the expected
                # keys.
                if sender_key not in current_keys:
                    logger.info(
                        "Received event from remote device with unexpected sender key: %s %s: %s",
                        event.sender,
                        device_id or "<no device_id>",
                        sender_key,
                    )
                    resync = True

            if resync:
                run_as_background_process(
                    "resync_device_due_to_pdu",
                    self._resync_device,
                    event.sender,
                )

    async def _resync_device(self, sender: str) -> None:
        """We have detected that the device list for the given user may be out
        of sync, so we try and resync them.
        """

        try:
            await self._store.mark_remote_user_device_cache_as_stale(sender)

            # Immediately attempt a resync in the background
            if self._config.worker.worker_app:
                await self._user_device_resync(user_id=sender)
            else:
                await self._device_list_updater.user_device_resync(sender)
        except Exception:
            logger.exception("Failed to resync device for %s", sender)

    async def _handle_marker_event(self, origin: str, marker_event: EventBase) -> None:
        """Handles backfilling the insertion event when we receive a marker
        event that points to one.

        Args:
            origin: Origin of the event. Will be called to get the insertion event
            marker_event: The event to process
        """

        if marker_event.type != EventTypes.MSC2716_MARKER:
            # Not a marker event
            return

        if marker_event.rejected_reason is not None:
            # Rejected event
            return

        # Skip processing a marker event if the room version doesn't
        # support it or the event is not from the room creator.
        room_version = await self._store.get_room_version(marker_event.room_id)
        create_event = await self._store.get_create_event_for_room(marker_event.room_id)
        room_creator = create_event.content.get(EventContentFields.ROOM_CREATOR)
        if not room_version.msc2716_historical and (
            not self._config.experimental.msc2716_enabled
            or marker_event.sender != room_creator
        ):
            return

        logger.debug("_handle_marker_event: received %s", marker_event)

        insertion_event_id = marker_event.content.get(
            EventContentFields.MSC2716_MARKER_INSERTION
        )

        if insertion_event_id is None:
            # Nothing to retrieve then (invalid marker)
            return

        already_seen_insertion_event = await self._store.have_seen_event(
            marker_event.room_id, insertion_event_id
        )
        if already_seen_insertion_event:
            # No need to process a marker again if we have already seen the
            # insertion event that it was pointing to
            return

        logger.debug(
            "_handle_marker_event: backfilling insertion event %s", insertion_event_id
        )

        await self._get_events_and_persist(
            origin,
            marker_event.room_id,
            [insertion_event_id],
        )

        insertion_event = await self._store.get_event(
            insertion_event_id, allow_none=True
        )
        if insertion_event is None:
            logger.warning(
                "_handle_marker_event: server %s didn't return insertion event %s for marker %s",
                origin,
                insertion_event_id,
                marker_event.event_id,
            )
            return

        logger.debug(
            "_handle_marker_event: succesfully backfilled insertion event %s from marker event %s",
            insertion_event,
            marker_event,
        )

        await self._store.insert_insertion_extremity(
            insertion_event_id, marker_event.room_id
        )

        logger.debug(
            "_handle_marker_event: insertion extremity added for %s from marker event %s",
            insertion_event,
            marker_event,
        )

    async def _get_events_and_persist(
        self, destination: str, room_id: str, event_ids: Collection[str]
    ) -> None:
        """Fetch the given events from a server, and persist them as outliers.

        This function *does not* recursively get missing auth events of the
        newly fetched events. Callers must include in the `event_ids` argument
        any missing events from the auth chain.

        Logs a warning if we can't find the given event.
        """

        room_version = await self._store.get_room_version(room_id)

        events: List[EventBase] = []

        async def get_event(event_id: str) -> None:
            with nested_logging_context(event_id):
                try:
                    event = await self._federation_client.get_pdu(
                        [destination],
                        event_id,
                        room_version,
                    )
                    if event is None:
                        logger.warning(
                            "Server %s didn't return event %s",
                            destination,
                            event_id,
                        )
                        return
                    events.append(event)

                except Exception as e:
                    logger.warning(
                        "Error fetching missing state/auth event %s: %s %s",
                        event_id,
                        type(e),
                        e,
                    )

        await concurrently_execute(get_event, event_ids, 5)
        logger.info("Fetched %i events of %i requested", len(events), len(event_ids))
        await self._auth_and_persist_outliers(room_id, events)

    async def _auth_and_persist_outliers(
        self, room_id: str, events: Iterable[EventBase]
    ) -> None:
        """Persist a batch of outlier events fetched from remote servers.

        We first sort the events to make sure that we process each event's auth_events
        before the event itself.

        We then mark the events as outliers, persist them to the database, and, where
        appropriate (eg, an invite), awake the notifier.

        Params:
            room_id: the room that the events are meant to be in (though this has
               not yet been checked)
            events: the events that have been fetched
        """
        event_map = {event.event_id: event for event in events}

        # filter out any events we have already seen. This might happen because
        # the events were eagerly pushed to us (eg, during a room join), or because
        # another thread has raced against us since we decided to request the event.
        #
        # This is just an optimisation, so it doesn't need to be watertight - the event
        # persister does another round of deduplication.
        seen_remotes = await self._store.have_seen_events(room_id, event_map.keys())
        for s in seen_remotes:
            event_map.pop(s, None)

        # XXX: it might be possible to kick this process off in parallel with fetching
        # the events.
        while event_map:
            # build a list of events whose auth events are not in the queue.
            roots = tuple(
                ev
                for ev in event_map.values()
                if not any(aid in event_map for aid in ev.auth_event_ids())
            )

            if not roots:
                # if *none* of the remaining events are ready, that means
                # we have a loop. This either means a bug in our logic, or that
                # somebody has managed to create a loop (which requires finding a
                # hash collision in room v2 and later).
                logger.warning(
                    "Loop found in auth events while fetching missing state/auth "
                    "events: %s",
                    shortstr(event_map.keys()),
                )
                return

            logger.info(
                "Persisting %i of %i remaining outliers: %s",
                len(roots),
                len(event_map),
                shortstr(e.event_id for e in roots),
            )

            await self._auth_and_persist_outliers_inner(room_id, roots)

            for ev in roots:
                del event_map[ev.event_id]

    async def _auth_and_persist_outliers_inner(
        self, room_id: str, fetched_events: Collection[EventBase]
    ) -> None:
        """Helper for _auth_and_persist_outliers

        Persists a batch of events where we have (theoretically) already persisted all
        of their auth events.

        Marks the events as outliers, auths them, persists them to the database, and,
        where appropriate (eg, an invite), awakes the notifier.

        Params:
            origin: where the events came from
            room_id: the room that the events are meant to be in (though this has
               not yet been checked)
            fetched_events: the events to persist
        """
        # get all the auth events for all the events in this batch. By now, they should
        # have been persisted.
        auth_events = {
            aid for event in fetched_events for aid in event.auth_event_ids()
        }
        persisted_events = await self._store.get_events(
            auth_events,
            allow_rejected=True,
        )

        room_version = await self._store.get_room_version_id(room_id)
        room_version_obj = KNOWN_ROOM_VERSIONS[room_version]

        def prep(event: EventBase) -> Optional[Tuple[EventBase, EventContext]]:
            with nested_logging_context(suffix=event.event_id):
                auth = []
                for auth_event_id in event.auth_event_ids():
                    ae = persisted_events.get(auth_event_id)
                    if not ae:
                        # the fact we can't find the auth event doesn't mean it doesn't
                        # exist, which means it is premature to reject `event`. Instead we
                        # just ignore it for now.
                        logger.warning(
                            "Dropping event %s, which relies on auth_event %s, which could not be found",
                            event,
                            auth_event_id,
                        )
                        return None
                    auth.append(ae)

                # we're not bothering about room state, so flag the event as an outlier.
                event.internal_metadata.outlier = True

                context = EventContext.for_outlier(self._storage)
                try:
                    validate_event_for_room_version(room_version_obj, event)
                    check_auth_rules_for_event(room_version_obj, event, auth)
                except AuthError as e:
                    logger.warning("Rejecting %r because %s", event, e)
                    context.rejected = RejectedReason.AUTH_ERROR

            return event, context

        events_to_persist = (x for x in (prep(event) for event in fetched_events) if x)
        await self.persist_events_and_notify(
            room_id,
            tuple(events_to_persist),
            # Mark these events backfilled as they're historic events that will
            # eventually be backfilled. For example, missing events we fetch
            # during backfill should be marked as backfilled as well.
            backfilled=True,
        )

    async def _check_event_auth(
        self,
        origin: str,
        event: EventBase,
        context: EventContext,
    ) -> EventContext:
        """
        Checks whether an event should be rejected (for failing auth checks).

        Args:
            origin: The host the event originates from.
            event: The event itself.
            context:
                The event context.

        Returns:
            The updated context object.

        Raises:
            AuthError if we were unable to find copies of the event's auth events.
               (Most other failures just cause us to set `context.rejected`.)
        """
        # This method should only be used for non-outliers
        assert not event.internal_metadata.outlier

        # first of all, check that the event itself is valid.
        room_version = await self._store.get_room_version_id(event.room_id)
        room_version_obj = KNOWN_ROOM_VERSIONS[room_version]

        try:
            validate_event_for_room_version(room_version_obj, event)
        except AuthError as e:
            logger.warning("While validating received event %r: %s", event, e)
            # TODO: use a different rejected reason here?
            context.rejected = RejectedReason.AUTH_ERROR
            return context

        # next, check that we have all of the event's auth events.
        #
        # Note that this can raise AuthError, which we want to propagate to the
        # caller rather than swallow with `context.rejected` (since we cannot be
        # certain that there is a permanent problem with the event).
        claimed_auth_events = await self._load_or_fetch_auth_events_for_event(
            origin, event
        )

        # ... and check that the event passes auth at those auth events.
        try:
            check_auth_rules_for_event(room_version_obj, event, claimed_auth_events)
        except AuthError as e:
            logger.warning(
                "While checking auth of %r against auth_events: %s", event, e
            )
            context.rejected = RejectedReason.AUTH_ERROR
            return context

        # now check auth against what we think the auth events *should* be.
        event_types = event_auth.auth_types_for_event(event.room_version, event)
        prev_state_ids = await context.get_prev_state_ids(
            StateFilter.from_types(event_types)
        )

        auth_events_ids = self._event_auth_handler.compute_auth_events(
            event, prev_state_ids, for_verification=True
        )
        auth_events_x = await self._store.get_events(auth_events_ids)
        calculated_auth_event_map = {
            (e.type, e.state_key): e for e in auth_events_x.values()
        }

        try:
            updated_auth_events = await self._update_auth_events_for_auth(
                event,
                calculated_auth_event_map=calculated_auth_event_map,
            )
        except Exception:
            # We don't really mind if the above fails, so lets not fail
            # processing if it does. However, it really shouldn't fail so
            # let's still log as an exception since we'll still want to fix
            # any bugs.
            logger.exception(
                "Failed to double check auth events for %s with remote. "
                "Ignoring failure and continuing processing of event.",
                event.event_id,
            )
            updated_auth_events = None

        if updated_auth_events:
            context = await self._update_context_for_auth_events(
                event, context, updated_auth_events
            )
            auth_events_for_auth = updated_auth_events
        else:
            auth_events_for_auth = calculated_auth_event_map

        try:
            check_auth_rules_for_event(
                room_version_obj, event, auth_events_for_auth.values()
            )
        except AuthError as e:
            logger.warning("Failed auth resolution for %r because %s", event, e)
            context.rejected = RejectedReason.AUTH_ERROR

        return context

    async def _maybe_kick_guest_users(self, event: EventBase) -> None:
        if event.type != EventTypes.GuestAccess:
            return

        guest_access = event.content.get(EventContentFields.GUEST_ACCESS)
        if guest_access == GuestAccess.CAN_JOIN:
            return

        current_state_map = await self._state_handler.get_current_state(event.room_id)
        current_state = list(current_state_map.values())
        await self._get_room_member_handler().kick_guest_users(current_state)

    async def _check_for_soft_fail(
        self,
        event: EventBase,
        state_ids: Optional[StateMap[str]],
        origin: str,
    ) -> None:
        """Checks if we should soft fail the event; if so, marks the event as
        such.

        Args:
            event
            state_ids: The state at the event if we don't have all the event's prev events
            origin: The host the event originates from.
        """
        extrem_ids_list = await self._store.get_latest_event_ids_in_room(event.room_id)
        extrem_ids = set(extrem_ids_list)
        prev_event_ids = set(event.prev_event_ids())

        if extrem_ids == prev_event_ids:
            # If they're the same then the current state is the same as the
            # state at the event, so no point rechecking auth for soft fail.
            return

        room_version = await self._store.get_room_version_id(event.room_id)
        room_version_obj = KNOWN_ROOM_VERSIONS[room_version]

        # Calculate the "current state".
        if state_ids is not None:
            # If we're explicitly given the state then we won't have all the
            # prev events, and so we have a gap in the graph. In this case
            # we want to be a little careful as we might have been down for
            # a while and have an incorrect view of the current state,
            # however we still want to do checks as gaps are easy to
            # maliciously manufacture.
            #
            # So we use a "current state" that is actually a state
            # resolution across the current forward extremities and the
            # given state at the event. This should correctly handle cases
            # like bans, especially with state res v2.

            state_sets_d = await self._state_storage.get_state_groups_ids(
                event.room_id, extrem_ids
            )
            state_sets: List[StateMap[str]] = list(state_sets_d.values())
            state_sets.append(state_ids)
            current_state_ids = (
                await self._state_resolution_handler.resolve_events_with_store(
                    event.room_id,
                    room_version,
                    state_sets,
                    event_map=None,
                    state_res_store=StateResolutionStore(self._store),
                )
            )
        else:
            current_state_ids = await self._state_handler.get_current_state_ids(
                event.room_id, latest_event_ids=extrem_ids
            )

        logger.debug(
            "Doing soft-fail check for %s: state %s",
            event.event_id,
            current_state_ids,
        )

        # Now check if event pass auth against said current state
        auth_types = auth_types_for_event(room_version_obj, event)
        current_state_ids_list = [
            e for k, e in current_state_ids.items() if k in auth_types
        ]
        current_auth_events = await self._store.get_events_as_list(
            current_state_ids_list
        )

        try:
            check_auth_rules_for_event(room_version_obj, event, current_auth_events)
        except AuthError as e:
            logger.warning(
                "Soft-failing %r (from %s) because %s",
                event,
                e,
                origin,
                extra={
                    "room_id": event.room_id,
                    "mxid": event.sender,
                    "hs": origin,
                },
            )
            soft_failed_event_counter.inc()
            event.internal_metadata.soft_failed = True

    async def _update_auth_events_for_auth(
        self,
        event: EventBase,
        calculated_auth_event_map: StateMap[EventBase],
    ) -> Optional[StateMap[EventBase]]:
        """Helper for _check_event_auth. See there for docs.

        Checks whether a given event has the expected auth events. If it
        doesn't then we talk to the remote server to compare state to see if
        we can come to a consensus (e.g. if one server missed some valid
        state).

        This attempts to resolve any potential divergence of state between
        servers, but is not essential and so failures should not block further
        processing of the event.

        Args:
            event:

            calculated_auth_event_map:
                Our calculated auth_events based on the state of the room
                at the event's position in the DAG.

        Returns:
            updated auth event map, or None if no changes are needed.

        """
        assert not event.internal_metadata.outlier

        # check for events which are in the event's claimed auth_events, but not
        # in our calculated event map.
        event_auth_events = set(event.auth_event_ids())
        different_auth = event_auth_events.difference(
            e.event_id for e in calculated_auth_event_map.values()
        )

        if not different_auth:
            return None

        logger.info(
            "auth_events refers to events which are not in our calculated auth "
            "chain: %s",
            different_auth,
        )

        # XXX: currently this checks for redactions but I'm not convinced that is
        # necessary?
        different_events = await self._store.get_events_as_list(different_auth)

        # double-check they're all in the same room - we should already have checked
        # this but it doesn't hurt to check again.
        for d in different_events:
            assert (
                d.room_id == event.room_id
            ), f"Event {event.event_id} refers to auth_event {d.event_id} which is in a different room"

        # now we state-resolve between our own idea of the auth events, and the remote's
        # idea of them.

        local_state = calculated_auth_event_map.values()
        remote_auth_events = dict(calculated_auth_event_map)
        remote_auth_events.update({(d.type, d.state_key): d for d in different_events})
        remote_state = remote_auth_events.values()

        room_version = await self._store.get_room_version_id(event.room_id)
        new_state = await self._state_handler.resolve_events(
            room_version, (local_state, remote_state), event
        )
        different_state = {
            (d.type, d.state_key): d
            for d in new_state.values()
            if calculated_auth_event_map.get((d.type, d.state_key)) != d
        }
        if not different_state:
            logger.info("State res returned no new state")
            return None

        logger.info(
            "After state res: updating auth_events with new state %s",
            different_state.values(),
        )

        # take a copy of calculated_auth_event_map before we modify it.
        auth_events = dict(calculated_auth_event_map)
        auth_events.update(different_state)
        return auth_events

    async def _load_or_fetch_auth_events_for_event(
        self, destination: str, event: EventBase
    ) -> Collection[EventBase]:
        """Fetch this event's auth_events, from database or remote

        Loads any of the auth_events that we already have from the database/cache. If
        there are any that are missing, calls /event_auth to get the complete auth
        chain for the event (and then attempts to load the auth_events again).

        If any of the auth_events cannot be found, raises an AuthError. This can happen
        for a number of reasons; eg: the events don't exist, or we were unable to talk
        to `destination`, or we couldn't validate the signature on the event (which
        in turn has multiple potential causes).

        Args:
            destination: where to send the /event_auth request. Typically the server
               that sent us `event` in the first place.
            event: the event whose auth_events we want

        Returns:
            all of the events listed in `event.auth_events_ids`, after deduplication

        Raises:
            AuthError if we were unable to fetch the auth_events for any reason.
        """
        event_auth_event_ids = set(event.auth_event_ids())
        event_auth_events = await self._store.get_events(
            event_auth_event_ids, allow_rejected=True
        )
        missing_auth_event_ids = event_auth_event_ids.difference(
            event_auth_events.keys()
        )
        if not missing_auth_event_ids:
            return event_auth_events.values()

        logger.info(
            "Event %s refers to unknown auth events %s: fetching auth chain",
            event,
            missing_auth_event_ids,
        )
        try:
            await self._get_remote_auth_chain_for_event(
                destination, event.room_id, event.event_id
            )
        except Exception as e:
            logger.warning("Failed to get auth chain for %s: %s", event, e)
            # in this case, it's very likely we still won't have all the auth
            # events - but we pick that up below.

        # try to fetch the auth events we missed list time.
        extra_auth_events = await self._store.get_events(
            missing_auth_event_ids, allow_rejected=True
        )
        missing_auth_event_ids.difference_update(extra_auth_events.keys())
        event_auth_events.update(extra_auth_events)
        if not missing_auth_event_ids:
            return event_auth_events.values()

        # we still don't have all the auth events.
        logger.warning(
            "Missing auth events for %s: %s",
            event,
            shortstr(missing_auth_event_ids),
        )
        # the fact we can't find the auth event doesn't mean it doesn't
        # exist, which means it is premature to store `event` as rejected.
        # instead we raise an AuthError, which will make the caller ignore it.
        raise AuthError(code=HTTPStatus.FORBIDDEN, msg="Auth events could not be found")

    async def _get_remote_auth_chain_for_event(
        self, destination: str, room_id: str, event_id: str
    ) -> None:
        """If we are missing some of an event's auth events, attempt to request them

        Args:
            destination: where to fetch the auth tree from
            room_id: the room in which we are lacking auth events
            event_id: the event for which we are lacking auth events
        """
        try:
            remote_events = await self._federation_client.get_event_auth(
                destination, room_id, event_id
            )

        except RequestSendFailed as e1:
            # The other side isn't around or doesn't implement the
            # endpoint, so lets just bail out.
            logger.info("Failed to get event auth from remote: %s", e1)
            return

        logger.info("/event_auth returned %i events", len(remote_events))

        # `event` may be returned, but we should not yet process it.
        remote_auth_events = (e for e in remote_events if e.event_id != event_id)

        await self._auth_and_persist_outliers(room_id, remote_auth_events)

    async def _update_context_for_auth_events(
        self, event: EventBase, context: EventContext, auth_events: StateMap[EventBase]
    ) -> EventContext:
        """Update the state_ids in an event context after auth event resolution,
        storing the changes as a new state group.

        Args:
            event: The event we're handling the context for

            context: initial event context

            auth_events: Events to update in the event context.

        Returns:
            new event context
        """
        # exclude the state key of the new event from the current_state in the context.
        if event.is_state():
            event_key: Optional[Tuple[str, str]] = (event.type, event.state_key)
        else:
            event_key = None
        state_updates = {
            k: a.event_id for k, a in auth_events.items() if k != event_key
        }

        current_state_ids = await context.get_current_state_ids()
        current_state_ids = dict(current_state_ids)  # type: ignore

        current_state_ids.update(state_updates)

        prev_state_ids = await context.get_prev_state_ids()
        prev_state_ids = dict(prev_state_ids)

        prev_state_ids.update({k: a.event_id for k, a in auth_events.items()})

        # create a new state group as a delta from the existing one.
        prev_group = context.state_group
        state_group = await self._state_storage.store_state_group(
            event.event_id,
            event.room_id,
            prev_group=prev_group,
            delta_ids=state_updates,
            current_state_ids=current_state_ids,
        )

        return EventContext.with_state(
            storage=self._storage,
            state_group=state_group,
            state_group_before_event=context.state_group_before_event,
            state_delta_due_to_event=state_updates,
            prev_group=prev_group,
            delta_ids=state_updates,
            partial_state=context.partial_state,
        )

    async def _run_push_actions_and_persist_event(
        self, event: EventBase, context: EventContext, backfilled: bool = False
    ) -> None:
        """Run the push actions for a received event, and persist it.

        Args:
            event: The event itself.
            context: The event context.
            backfilled: True if the event was backfilled.
        """
        # this method should not be called on outliers (those code paths call
        # persist_events_and_notify directly.)
        assert not event.internal_metadata.outlier

        if not backfilled and not context.rejected:
            min_depth = await self._store.get_min_depth(event.room_id)
            if min_depth is None or min_depth > event.depth:
                # XXX richvdh 2021/10/07: I don't really understand what this
                # condition is doing. I think it's trying not to send pushes
                # for events that predate our join - but that's not really what
                # min_depth means, and anyway ancient events are a more general
                # problem.
                #
                # for now I'm just going to log about it.
                logger.info(
                    "Skipping push actions for old event with depth %s < %s",
                    event.depth,
                    min_depth,
                )
            else:
                await self._bulk_push_rule_evaluator.action_for_event_by_user(
                    event, context
                )

        try:
            await self.persist_events_and_notify(
                event.room_id, [(event, context)], backfilled=backfilled
            )
        except Exception:
            run_in_background(
                self._store.remove_push_actions_from_staging, event.event_id
            )
            raise

    async def persist_events_and_notify(
        self,
        room_id: str,
        event_and_contexts: Sequence[Tuple[EventBase, EventContext]],
        backfilled: bool = False,
    ) -> int:
        """Persists events and tells the notifier/pushers about them, if
        necessary.

        Args:
            room_id: The room ID of events being persisted.
            event_and_contexts: Sequence of events with their associated
                context that should be persisted. All events must belong to
                the same room.
            backfilled: Whether these events are a result of
                backfilling or not

        Returns:
            The stream ID after which all events have been persisted.
        """
        if not event_and_contexts:
            return self._store.get_room_max_stream_ordering()

        instance = self._config.worker.events_shard_config.get_instance(room_id)
        if instance != self._instance_name:
            # Limit the number of events sent over replication. We choose 200
            # here as that is what we default to in `max_request_body_size(..)`
            for batch in batch_iter(event_and_contexts, 200):
                result = await self._send_events(
                    instance_name=instance,
                    store=self._store,
                    room_id=room_id,
                    event_and_contexts=batch,
                    backfilled=backfilled,
                )
            return result["max_stream_id"]
        else:
            assert self._storage.persistence

            # Note that this returns the events that were persisted, which may not be
            # the same as were passed in if some were deduplicated due to transaction IDs.
            events, max_stream_token = await self._storage.persistence.persist_events(
                event_and_contexts, backfilled=backfilled
            )

            if self._ephemeral_messages_enabled:
                for event in events:
                    # If there's an expiry timestamp on the event, schedule its expiry.
                    self._message_handler.maybe_schedule_expiry(event)

            if not backfilled:  # Never notify for backfilled events
                for event in events:
                    await self._notify_persisted_event(event, max_stream_token)

            return max_stream_token.stream

    async def _notify_persisted_event(
        self, event: EventBase, max_stream_token: RoomStreamToken
    ) -> None:
        """Checks to see if notifier/pushers should be notified about the
        event or not.

        Args:
            event:
            max_stream_token: The max_stream_id returned by persist_events
        """

        extra_users = []
        if event.type == EventTypes.Member:
            target_user_id = event.state_key

            # We notify for memberships if its an invite for one of our
            # users
            if event.internal_metadata.is_outlier():
                if event.membership != Membership.INVITE:
                    if not self._is_mine_id(target_user_id):
                        return

            target_user = UserID.from_string(target_user_id)
            extra_users.append(target_user)
        elif event.internal_metadata.is_outlier():
            return

        # the event has been persisted so it should have a stream ordering.
        assert event.internal_metadata.stream_ordering

        event_pos = PersistedEventPosition(
            self._instance_name, event.internal_metadata.stream_ordering
        )
        await self._notifier.on_new_room_event(
            event, event_pos, max_stream_token, extra_users=extra_users
        )

    def _sanity_check_event(self, ev: EventBase) -> None:
        """
        Do some early sanity checks of a received event

        In particular, checks it doesn't have an excessive number of
        prev_events or auth_events, which could cause a huge state resolution
        or cascade of event fetches.

        Args:
            ev: event to be checked

        Raises:
            SynapseError if the event does not pass muster
        """
        if len(ev.prev_event_ids()) > 20:
            logger.warning(
                "Rejecting event %s which has %i prev_events",
                ev.event_id,
                len(ev.prev_event_ids()),
            )
            raise SynapseError(HTTPStatus.BAD_REQUEST, "Too many prev_events")

        if len(ev.auth_event_ids()) > 10:
            logger.warning(
                "Rejecting event %s which has %i auth_events",
                ev.event_id,
                len(ev.auth_event_ids()),
            )
            raise SynapseError(HTTPStatus.BAD_REQUEST, "Too many auth_events")<|MERGE_RESOLUTION|>--- conflicted
+++ resolved
@@ -814,17 +814,12 @@
             event: an event to check for missing prevs.
 
         Returns:
-<<<<<<< HEAD
-            if we already had all the prev events, `None`. Otherwise, returns a list of
-            the events in the state at `event`.
+            if we already had all the prev events, `None`. Otherwise, returns
+            the event ids of the state at `event`.
 
         Raises:
             FederationError if we fail to get the state from the remote server after any
                 missing `prev_event`s.
-=======
-            if we already had all the prev events, `None`. Otherwise, returns
-            the event ids of the state at `event`.
->>>>>>> 724e11d6
         """
         room_id = event.room_id
         event_id = event.event_id
