# Copyright 2021 The Matrix.org Foundation C.I.C.
#
# Licensed under the Apache License, Version 2.0 (the "License");
# you may not use this file except in compliance with the License.
# You may obtain a copy of the License at
#
#     http://www.apache.org/licenses/LICENSE-2.0
#
# Unless required by applicable law or agreed to in writing, software
# distributed under the License is distributed on an "AS IS" BASIS,
# WITHOUT WARRANTIES OR CONDITIONS OF ANY KIND, either express or implied.
# See the License for the specific language governing permissions and
# limitations under the License.

import itertools
import logging
from http import HTTPStatus
from typing import (
    TYPE_CHECKING,
    Collection,
    Container,
    Dict,
    Iterable,
    List,
    Optional,
    Sequence,
    Set,
    Tuple,
)

from prometheus_client import Counter

from synapse import event_auth
from synapse.api.constants import (
    EventContentFields,
    EventTypes,
    GuestAccess,
    Membership,
    RejectedReason,
    RoomEncryptionAlgorithms,
)
from synapse.api.errors import (
    AuthError,
    Codes,
    FederationError,
    HttpResponseException,
    RequestSendFailed,
    SynapseError,
)
from synapse.api.room_versions import KNOWN_ROOM_VERSIONS, RoomVersion, RoomVersions
from synapse.event_auth import (
    auth_types_for_event,
    check_auth_rules_for_event,
    validate_event_for_room_version,
)
from synapse.events import EventBase
from synapse.events.snapshot import EventContext
from synapse.federation.federation_client import InvalidResponseError
from synapse.logging.context import nested_logging_context, run_in_background
from synapse.metrics.background_process_metrics import run_as_background_process
from synapse.replication.http.devices import ReplicationUserDevicesResyncRestServlet
from synapse.replication.http.federation import (
    ReplicationFederationSendEventsRestServlet,
)
from synapse.state import StateResolutionStore
from synapse.storage.databases.main.events_worker import EventRedactBehaviour
from synapse.storage.state import StateFilter
from synapse.types import (
    PersistedEventPosition,
    RoomStreamToken,
    StateMap,
    UserID,
    get_domain_from_id,
)
from synapse.util.async_helpers import Linearizer, concurrently_execute
from synapse.util.iterutils import batch_iter
from synapse.util.retryutils import NotRetryingDestination
from synapse.util.stringutils import shortstr

if TYPE_CHECKING:
    from synapse.server import HomeServer


logger = logging.getLogger(__name__)

soft_failed_event_counter = Counter(
    "synapse_federation_soft_failed_events_total",
    "Events received over federation that we marked as soft_failed",
)


class FederationEventHandler:
    """Handles events that originated from federation.

    Responsible for handing incoming events and passing them on to the rest
    of the homeserver (including auth and state conflict resolutions)
    """

    def __init__(self, hs: "HomeServer"):
        self._store = hs.get_datastores().main
        self._storage_controllers = hs.get_storage_controllers()
        self._state_storage_controller = self._storage_controllers.state

        self._state_handler = hs.get_state_handler()
        self._event_creation_handler = hs.get_event_creation_handler()
        self._event_auth_handler = hs.get_event_auth_handler()
        self._message_handler = hs.get_message_handler()
        self._bulk_push_rule_evaluator = hs.get_bulk_push_rule_evaluator()
        self._state_resolution_handler = hs.get_state_resolution_handler()
        # avoid a circular dependency by deferring execution here
        self._get_room_member_handler = hs.get_room_member_handler

        self._federation_client = hs.get_federation_client()
        self._third_party_event_rules = hs.get_third_party_event_rules()
        self._notifier = hs.get_notifier()

        self._is_mine_id = hs.is_mine_id
        self._server_name = hs.hostname
        self._instance_name = hs.get_instance_name()

        self._config = hs.config
        self._ephemeral_messages_enabled = hs.config.server.enable_ephemeral_messages

        self._send_events = ReplicationFederationSendEventsRestServlet.make_client(hs)
        if hs.config.worker.worker_app:
            self._user_device_resync = (
                ReplicationUserDevicesResyncRestServlet.make_client(hs)
            )
        else:
            self._device_list_updater = hs.get_device_handler().device_list_updater

        # When joining a room we need to queue any events for that room up.
        # For each room, a list of (pdu, origin) tuples.
        # TODO: replace this with something more elegant, probably based around the
        # federation event staging area.
        self.room_queues: Dict[str, List[Tuple[EventBase, str]]] = {}

        self._room_pdu_linearizer = Linearizer("fed_room_pdu")

    async def on_receive_pdu(self, origin: str, pdu: EventBase) -> None:
        """Process a PDU received via a federation /send/ transaction

        Args:
            origin: server which initiated the /send/ transaction. Will
                be used to fetch missing events or state.
            pdu: received PDU
        """

        # We should never see any outliers here.
        assert not pdu.internal_metadata.outlier

        room_id = pdu.room_id
        event_id = pdu.event_id

        # We reprocess pdus when we have seen them only as outliers
        existing = await self._store.get_event(
            event_id, allow_none=True, allow_rejected=True
        )

        # FIXME: Currently we fetch an event again when we already have it
        # if it has been marked as an outlier.
        if existing:
            if not existing.internal_metadata.is_outlier():
                logger.info(
                    "Ignoring received event %s which we have already seen", event_id
                )
                return
            if pdu.internal_metadata.is_outlier():
                logger.info(
                    "Ignoring received outlier %s which we already have as an outlier",
                    event_id,
                )
                return
            logger.info("De-outliering event %s", event_id)

        # do some initial sanity-checking of the event. In particular, make
        # sure it doesn't have hundreds of prev_events or auth_events, which
        # could cause a huge state resolution or cascade of event fetches.
        try:
            self._sanity_check_event(pdu)
        except SynapseError as err:
            logger.warning("Received event failed sanity checks")
            raise FederationError("ERROR", err.code, err.msg, affected=pdu.event_id)

        # If we are currently in the process of joining this room, then we
        # queue up events for later processing.
        if room_id in self.room_queues:
            logger.info(
                "Queuing PDU from %s for now: join in progress",
                origin,
            )
            self.room_queues[room_id].append((pdu, origin))
            return

        # If we're not in the room just ditch the event entirely. This is
        # probably an old server that has come back and thinks we're still in
        # the room (or we've been rejoined to the room by a state reset).
        #
        # Note that if we were never in the room then we would have already
        # dropped the event, since we wouldn't know the room version.
        is_in_room = await self._event_auth_handler.check_host_in_room(
            room_id, self._server_name
        )
        if not is_in_room:
            logger.info(
                "Ignoring PDU from %s as we're not in the room",
                origin,
            )
            return None

        # Try to fetch any missing prev events to fill in gaps in the graph
        prevs = set(pdu.prev_event_ids())
        seen = await self._store.have_events_in_timeline(prevs)
        missing_prevs = prevs - seen

        if missing_prevs:
            # We only backfill backwards to the min depth.
            min_depth = await self._store.get_min_depth(pdu.room_id)
            logger.debug("min_depth: %d", min_depth)

            if min_depth is not None and pdu.depth > min_depth:
                # If we're missing stuff, ensure we only fetch stuff one
                # at a time.
                logger.info(
                    "Acquiring room lock to fetch %d missing prev_events: %s",
                    len(missing_prevs),
                    shortstr(missing_prevs),
                )
                async with self._room_pdu_linearizer.queue(pdu.room_id):
                    logger.info(
                        "Acquired room lock to fetch %d missing prev_events",
                        len(missing_prevs),
                    )

                    try:
                        await self._get_missing_events_for_pdu(
                            origin, pdu, prevs, min_depth
                        )
                    except Exception as e:
                        raise Exception(
                            "Error fetching missing prev_events for %s: %s"
                            % (event_id, e)
                        ) from e

                # Update the set of things we've seen after trying to
                # fetch the missing stuff
                seen = await self._store.have_events_in_timeline(prevs)
                missing_prevs = prevs - seen

                if not missing_prevs:
                    logger.info("Found all missing prev_events")

            if missing_prevs:
                # since this event was pushed to us, it is possible for it to
                # become the only forward-extremity in the room, and we would then
                # trust its state to be the state for the whole room. This is very
                # bad. Further, if the event was pushed to us, there is no excuse
                # for us not to have all the prev_events. (XXX: apart from
                # min_depth?)
                #
                # We therefore reject any such events.
                logger.warning(
                    "Rejecting: failed to fetch %d prev events: %s",
                    len(missing_prevs),
                    shortstr(missing_prevs),
                )
                raise FederationError(
                    "ERROR",
                    403,
                    (
                        "Your server isn't divulging details about prev_events "
                        "referenced in this event."
                    ),
                    affected=pdu.event_id,
                )

        await self._process_received_pdu(origin, pdu, state_ids=None)

    async def on_send_membership_event(
        self, origin: str, event: EventBase
    ) -> Tuple[EventBase, EventContext]:
        """
        We have received a join/leave/knock event for a room via send_join/leave/knock.

        Verify that event and send it into the room on the remote homeserver's behalf.

        This is quite similar to on_receive_pdu, with the following principal
        differences:
          * only membership events are permitted (and only events with
            sender==state_key -- ie, no kicks or bans)
          * *We* send out the event on behalf of the remote server.
          * We enforce the membership restrictions of restricted rooms.
          * Rejected events result in an exception rather than being stored.

        There are also other differences, however it is not clear if these are by
        design or omission. In particular, we do not attempt to backfill any missing
        prev_events.

        Args:
            origin: The homeserver of the remote (joining/invited/knocking) user.
            event: The member event that has been signed by the remote homeserver.

        Returns:
            The event and context of the event after inserting it into the room graph.

        Raises:
            SynapseError if the event is not accepted into the room
        """
        logger.debug(
            "on_send_membership_event: Got event: %s, signatures: %s",
            event.event_id,
            event.signatures,
        )

        if get_domain_from_id(event.sender) != origin:
            logger.info(
                "Got send_membership request for user %r from different origin %s",
                event.sender,
                origin,
            )
            raise SynapseError(403, "User not from origin", Codes.FORBIDDEN)

        if event.sender != event.state_key:
            raise SynapseError(400, "state_key and sender must match", Codes.BAD_JSON)

        assert not event.internal_metadata.outlier

        # Send this event on behalf of the other server.
        #
        # The remote server isn't a full participant in the room at this point, so
        # may not have an up-to-date list of the other homeservers participating in
        # the room, so we send it on their behalf.
        event.internal_metadata.send_on_behalf_of = origin

        context = await self._state_handler.compute_event_context(event)
        context = await self._check_event_auth(origin, event, context)
        if context.rejected:
            raise SynapseError(
                403, f"{event.membership} event was rejected", Codes.FORBIDDEN
            )

        # for joins, we need to check the restrictions of restricted rooms
        if event.membership == Membership.JOIN:
            await self.check_join_restrictions(context, event)

        # for knock events, we run the third-party event rules. It's not entirely clear
        # why we don't do this for other sorts of membership events.
        if event.membership == Membership.KNOCK:
            event_allowed, _ = await self._third_party_event_rules.check_event_allowed(
                event, context
            )
            if not event_allowed:
                logger.info("Sending of knock %s forbidden by third-party rules", event)
                raise SynapseError(
                    403, "This event is not allowed in this context", Codes.FORBIDDEN
                )

        # all looks good, we can persist the event.

        # First, precalculate the joined hosts so that the federation sender doesn't
        # need to.
        await self._event_creation_handler.cache_joined_hosts_for_event(event, context)

        await self._check_for_soft_fail(event, None, origin=origin)
        await self._run_push_actions_and_persist_event(event, context)
        return event, context

    async def check_join_restrictions(
        self, context: EventContext, event: EventBase
    ) -> None:
        """Check that restrictions in restricted join rules are matched

        Called when we receive a join event via send_join.

        Raises an auth error if the restrictions are not matched.
        """
        prev_state_ids = await context.get_prev_state_ids()

        # Check if the user is already in the room or invited to the room.
        user_id = event.state_key
        prev_member_event_id = prev_state_ids.get((EventTypes.Member, user_id), None)
        prev_member_event = None
        if prev_member_event_id:
            prev_member_event = await self._store.get_event(prev_member_event_id)

        # Check if the member should be allowed access via membership in a space.
        await self._event_auth_handler.check_restricted_join_rules(
            prev_state_ids,
            event.room_version,
            user_id,
            prev_member_event,
        )

    async def process_remote_join(
        self,
        origin: str,
        room_id: str,
        auth_events: List[EventBase],
        state: List[EventBase],
        event: EventBase,
        room_version: RoomVersion,
        partial_state: bool,
    ) -> int:
        """Persists the events returned by a send_join

        Checks the auth chain is valid (and passes auth checks) for the
        state and event. Then persists all of the events.
        Notifies about the persisted events where appropriate.

        Args:
            origin: Where the events came from
            room_id:
            auth_events
            state
            event
            room_version: The room version we expect this room to have, and
                will raise if it doesn't match the version in the create event.
            partial_state: True if the state omits non-critical membership events

        Returns:
            The stream ID after which all events have been persisted.

        Raises:
            SynapseError if the response is in some way invalid.
        """
        create_event = None
        for e in state:
            if (e.type, e.state_key) == (EventTypes.Create, ""):
                create_event = e
                break

        if create_event is None:
            # If the state doesn't have a create event then the room is
            # invalid, and it would fail auth checks anyway.
            raise SynapseError(400, "No create event in state")

        room_version_id = create_event.content.get(
            "room_version", RoomVersions.V1.identifier
        )

        if room_version.identifier != room_version_id:
            raise SynapseError(400, "Room version mismatch")

        # persist the auth chain and state events.
        #
        # any invalid events here will be marked as rejected, and we'll carry on.
        #
        # any events whose auth events are missing (ie, not in the send_join response,
        # and not already in our db) will just be ignored. This is correct behaviour,
        # because the reason that auth_events are missing might be due to us being
        # unable to validate their signatures. The fact that we can't validate their
        # signatures right now doesn't mean that we will *never* be able to, so it
        # is premature to reject them.
        #
        await self._auth_and_persist_outliers(
            room_id, itertools.chain(auth_events, state)
        )

        # and now persist the join event itself.
        logger.info(
            "Peristing join-via-remote %s (partial_state: %s)", event, partial_state
        )
        with nested_logging_context(suffix=event.event_id):
            context = await self._state_handler.compute_event_context(
                event,
                state_ids_before_event={
                    (e.type, e.state_key): e.event_id for e in state
                },
                partial_state=partial_state,
            )

            context = await self._check_event_auth(origin, event, context)
            if context.rejected:
                raise SynapseError(400, "Join event was rejected")

            # the remote server is responsible for sending our join event to the rest
            # of the federation. Indeed, attempting to do so will result in problems
            # when we try to look up the state before the join (to get the server list)
            # and discover that we do not have it.
            event.internal_metadata.proactively_send = False

            stream_id_after_persist = await self.persist_events_and_notify(
                room_id, [(event, context)]
            )

            # If we're joining the room again, check if there is new marker
            # state indicating that there is new history imported somewhere in
            # the DAG. Multiple markers can exist in the current state with
            # unique state_keys.
            #
            # Do this after the state from the remote join was persisted (via
            # `persist_events_and_notify`). Otherwise we can run into a
            # situation where the create event doesn't exist yet in the
            # `current_state_events`
            for e in state:
                await self._handle_marker_event(origin, e)

            return stream_id_after_persist

    async def update_state_for_partial_state_event(
        self, destination: str, event: EventBase
    ) -> None:
        """Recalculate the state at an event as part of a de-partial-stating process

        Args:
            destination: server to request full state from
            event: partial-state event to be de-partial-stated

        Raises:
            FederationError if we fail to request state from the remote server.
        """
        logger.info("Updating state for %s", event.event_id)
        with nested_logging_context(suffix=event.event_id):
            # if we have all the event's prev_events, then we can work out the
            # state based on their states. Otherwise, we request it from the destination
            # server.
            #
            # This is the same operation as we do when we receive a regular event
            # over federation.
            state_ids = await self._resolve_state_at_missing_prevs(destination, event)

            # build a new state group for it if need be
            context = await self._state_handler.compute_event_context(
                event,
                state_ids_before_event=state_ids,
            )
            if context.partial_state:
                # this can happen if some or all of the event's prev_events still have
                # partial state - ie, an event has an earlier stream_ordering than one
                # or more of its prev_events, so we de-partial-state it before its
                # prev_events.
                #
                # TODO(faster_joins): we probably need to be more intelligent, and
                #    exclude partial-state prev_events from consideration
                logger.warning(
                    "%s still has partial state: can't de-partial-state it yet",
                    event.event_id,
                )
                return
            await self._store.update_state_for_partial_state_event(event, context)
            self._state_storage_controller.notify_event_un_partial_stated(
                event.event_id
            )

    async def backfill(
        self, dest: str, room_id: str, limit: int, extremities: Collection[str]
    ) -> None:
        """Trigger a backfill request to `dest` for the given `room_id`

        This will attempt to get more events from the remote. If the other side
        has no new events to offer, this will return an empty list.

        As the events are received, we check their signatures, and also do some
        sanity-checking on them. If any of the backfilled events are invalid,
        this method throws a SynapseError.

        We might also raise an InvalidResponseError if the response from the remote
        server is just bogus.

        TODO: make this more useful to distinguish failures of the remote
        server from invalid events (there is probably no point in trying to
        re-fetch invalid events from every other HS in the room.)
        """
        if dest == self._server_name:
            raise SynapseError(400, "Can't backfill from self.")

        events = await self._federation_client.backfill(
            dest, room_id, limit=limit, extremities=extremities
        )

        if not events:
            return

        # if there are any events in the wrong room, the remote server is buggy and
        # should not be trusted.
        for ev in events:
            if ev.room_id != room_id:
                raise InvalidResponseError(
                    f"Remote server {dest} returned event {ev.event_id} which is in "
                    f"room {ev.room_id}, when we were backfilling in {room_id}"
                )

        await self._process_pulled_events(
            dest,
            events,
            backfilled=True,
        )

    async def _get_missing_events_for_pdu(
        self, origin: str, pdu: EventBase, prevs: Set[str], min_depth: int
    ) -> None:
        """
        Args:
            origin: Origin of the pdu. Will be called to get the missing events
            pdu: received pdu
            prevs: List of event ids which we are missing
            min_depth: Minimum depth of events to return.
        """

        room_id = pdu.room_id
        event_id = pdu.event_id

        seen = await self._store.have_events_in_timeline(prevs)

        if not prevs - seen:
            return

        latest_list = await self._store.get_latest_event_ids_in_room(room_id)

        # We add the prev events that we have seen to the latest
        # list to ensure the remote server doesn't give them to us
        latest = set(latest_list)
        latest |= seen

        logger.info(
            "Requesting missing events between %s and %s",
            shortstr(latest),
            event_id,
        )

        # XXX: we set timeout to 10s to help workaround
        # https://github.com/matrix-org/synapse/issues/1733.
        # The reason is to avoid holding the linearizer lock
        # whilst processing inbound /send transactions, causing
        # FDs to stack up and block other inbound transactions
        # which empirically can currently take up to 30 minutes.
        #
        # N.B. this explicitly disables retry attempts.
        #
        # N.B. this also increases our chances of falling back to
        # fetching fresh state for the room if the missing event
        # can't be found, which slightly reduces our security.
        # it may also increase our DAG extremity count for the room,
        # causing additional state resolution?  See #1760.
        # However, fetching state doesn't hold the linearizer lock
        # apparently.
        #
        # see https://github.com/matrix-org/synapse/pull/1744
        #
        # ----
        #
        # Update richvdh 2018/09/18: There are a number of problems with timing this
        # request out aggressively on the client side:
        #
        # - it plays badly with the server-side rate-limiter, which starts tarpitting you
        #   if you send too many requests at once, so you end up with the server carefully
        #   working through the backlog of your requests, which you have already timed
        #   out.
        #
        # - for this request in particular, we now (as of
        #   https://github.com/matrix-org/synapse/pull/3456) reject any PDUs where the
        #   server can't produce a plausible-looking set of prev_events - so we becone
        #   much more likely to reject the event.
        #
        # - contrary to what it says above, we do *not* fall back to fetching fresh state
        #   for the room if get_missing_events times out. Rather, we give up processing
        #   the PDU whose prevs we are missing, which then makes it much more likely that
        #   we'll end up back here for the *next* PDU in the list, which exacerbates the
        #   problem.
        #
        # - the aggressive 10s timeout was introduced to deal with incoming federation
        #   requests taking 8 hours to process. It's not entirely clear why that was going
        #   on; certainly there were other issues causing traffic storms which are now
        #   resolved, and I think in any case we may be more sensible about our locking
        #   now. We're *certainly* more sensible about our logging.
        #
        # All that said: Let's try increasing the timeout to 60s and see what happens.

        try:
            missing_events = await self._federation_client.get_missing_events(
                origin,
                room_id,
                earliest_events_ids=list(latest),
                latest_events=[pdu],
                limit=10,
                min_depth=min_depth,
                timeout=60000,
            )
        except (RequestSendFailed, HttpResponseException, NotRetryingDestination) as e:
            # We failed to get the missing events, but since we need to handle
            # the case of `get_missing_events` not returning the necessary
            # events anyway, it is safe to simply log the error and continue.
            logger.warning("Failed to get prev_events: %s", e)
            return

        logger.info("Got %d prev_events", len(missing_events))
        await self._process_pulled_events(origin, missing_events, backfilled=False)

    async def _process_pulled_events(
        self, origin: str, events: Iterable[EventBase], backfilled: bool
    ) -> None:
        """Process a batch of events we have pulled from a remote server

        Pulls in any events required to auth the events, persists the received events,
        and notifies clients, if appropriate.

        Assumes the events have already had their signatures and hashes checked.

        Params:
            origin: The server we received these events from
            events: The received events.
            backfilled: True if this is part of a historical batch of events (inhibits
                notification to clients, and validation of device keys.)
        """
        logger.debug(
            "processing pulled backfilled=%s events=%s",
            backfilled,
            [
                "event_id=%s,depth=%d,body=%s,prevs=%s\n"
                % (
                    event.event_id,
                    event.depth,
                    event.content.get("body", event.type),
                    event.prev_event_ids(),
                )
                for event in events
            ],
        )

        # We want to sort these by depth so we process them and
        # tell clients about them in order.
        sorted_events = sorted(events, key=lambda x: x.depth)
        for ev in sorted_events:
            with nested_logging_context(ev.event_id):
                await self._process_pulled_event(origin, ev, backfilled=backfilled)

    async def _process_pulled_event(
        self, origin: str, event: EventBase, backfilled: bool
    ) -> None:
        """Process a single event that we have pulled from a remote server

        Pulls in any events required to auth the event, persists the received event,
        and notifies clients, if appropriate.

        Assumes the event has already had its signatures and hashes checked.

        This is somewhat equivalent to on_receive_pdu, but applies somewhat different
        logic in the case that we are missing prev_events (in particular, it just
        requests the state at that point, rather than triggering a get_missing_events) -
        so is appropriate when we have pulled the event from a remote server, rather
        than having it pushed to us.

        Params:
            origin: The server we received this event from
            events: The received event
            backfilled: True if this is part of a historical batch of events (inhibits
                notification to clients, and validation of device keys.)
        """
        logger.info("Processing pulled event %s", event)

        # these should not be outliers.
        assert (
            not event.internal_metadata.is_outlier()
        ), "pulled event unexpectedly flagged as outlier"

        event_id = event.event_id

        existing = await self._store.get_event(
            event_id, allow_none=True, allow_rejected=True
        )
        if existing:
            if not existing.internal_metadata.is_outlier():
                logger.info(
                    "Ignoring received event %s which we have already seen",
                    event_id,
                )
                return
            logger.info("De-outliering event %s", event_id)

        try:
            self._sanity_check_event(event)
        except SynapseError as err:
            logger.warning("Event %s failed sanity check: %s", event_id, err)
            return

        try:
            state_ids = await self._resolve_state_at_missing_prevs(origin, event)
            # TODO(faster_joins): make sure that _resolve_state_at_missing_prevs does
            #   not return partial state

            await self._process_received_pdu(
                origin, event, state_ids=state_ids, backfilled=backfilled
            )
        except FederationError as e:
            if e.code == 403:
                logger.warning("Pulled event %s failed history check.", event_id)
            else:
                raise

    async def _resolve_state_at_missing_prevs(
        self, dest: str, event: EventBase
    ) -> Optional[StateMap[str]]:
        """Calculate the state at an event with missing prev_events.

        This is used when we have pulled a batch of events from a remote server, and
        still don't have all the prev_events.

        If we already have all the prev_events for `event`, this method does nothing.

        Otherwise, the missing prevs become new backwards extremities, and we fall back
        to asking the remote server for the state after each missing `prev_event`,
        and resolving across them.

        That's ok provided we then resolve the state against other bits of the DAG
        before using it - in other words, that the received event `event` is not going
        to become the only forwards_extremity in the room (which will ensure that you
        can't just take over a room by sending an event, withholding its prev_events,
        and declaring yourself to be an admin in the subsequent state request).

        In other words: we should only call this method if `event` has been *pulled*
        as part of a batch of missing prev events, or similar.

        Params:
            dest: the remote server to ask for state at the missing prevs. Typically,
                this will be the server we got `event` from.
            event: an event to check for missing prevs.

        Returns:
            if we already had all the prev events, `None`. Otherwise, returns
            the event ids of the state at `event`.

        Raises:
            FederationError if we fail to get the state from the remote server after any
                missing `prev_event`s.
        """
        room_id = event.room_id
        event_id = event.event_id

        prevs = set(event.prev_event_ids())
        seen = await self._store.have_events_in_timeline(prevs)
        missing_prevs = prevs - seen

        if not missing_prevs:
            return None

        logger.info(
            "Event %s is missing prev_events %s: calculating state for a "
            "backwards extremity",
            event_id,
            shortstr(missing_prevs),
        )
        # Calculate the state after each of the previous events, and
        # resolve them to find the correct state at the current event.

        try:
            # Get the state of the events we know about
            ours = await self._state_storage_controller.get_state_groups_ids(
                room_id, seen
            )

            # state_maps is a list of mappings from (type, state_key) to event_id
            state_maps: List[StateMap[str]] = list(ours.values())

            # we don't need this any more, let's delete it.
            del ours

            # Ask the remote server for the states we don't
            # know about
            for p in missing_prevs:
                logger.info("Requesting state after missing prev_event %s", p)

                with nested_logging_context(p):
                    # note that if any of the missing prevs share missing state or
                    # auth events, the requests to fetch those events are deduped
                    # by the get_pdu_cache in federation_client.
                    remote_state_map = (
                        await self._get_state_ids_after_missing_prev_event(
                            dest, room_id, p
                        )
                    )

                    state_maps.append(remote_state_map)

            room_version = await self._store.get_room_version_id(room_id)
            state_map = await self._state_resolution_handler.resolve_events_with_store(
                room_id,
                room_version,
                state_maps,
                event_map={event_id: event},
                state_res_store=StateResolutionStore(self._store),
            )

<<<<<<< HEAD
            # We need to give _process_received_pdu the actual state events
            # rather than event ids, so generate that now.

            # First though we need to fetch all the events that are in
            # state_map, so we can build up the state below.
            evs = await self._store.get_events(
                list(state_map.values()),
                get_prev_content=False,
                redact_behaviour=EventRedactBehaviour.as_is,
            )
            event_map.update(evs)

            state = [event_map[e] for e in state_map.values()]
=======
>>>>>>> 6b46c3eb
        except Exception:
            logger.warning(
                "Error attempting to resolve state at missing prev_events",
                exc_info=True,
            )
            raise FederationError(
                "ERROR",
                403,
                "We can't get valid state history.",
                affected=event_id,
            )
        return state_map

    async def _get_state_ids_after_missing_prev_event(
        self,
        destination: str,
        room_id: str,
        event_id: str,
    ) -> StateMap[str]:
        """Requests all of the room state at a given event from a remote homeserver.

        Args:
            destination: The remote homeserver to query for the state.
            room_id: The id of the room we're interested in.
            event_id: The id of the event we want the state at.

        Returns:
            The event ids of the state *after* the given event.

        Raises:
            InvalidResponseError: if the remote homeserver's response contains fields
                of the wrong type.
        """
        (
            state_event_ids,
            auth_event_ids,
        ) = await self._federation_client.get_room_state_ids(
            destination, room_id, event_id=event_id
        )

        logger.debug(
            "state_ids returned %i state events, %i auth events",
            len(state_event_ids),
            len(auth_event_ids),
        )

        # Start by checking events we already have in the DB
        desired_events = set(state_event_ids)
        desired_events.add(event_id)
        logger.debug("Fetching %i events from cache/store", len(desired_events))
        have_events = await self._store.have_seen_events(room_id, desired_events)

        missing_desired_events = desired_events - have_events
        logger.debug(
            "We are missing %i events (got %i)",
            len(missing_desired_events),
            len(have_events),
        )

        # We probably won't need most of the auth events, so let's just check which
        # we have for now, rather than thrashing the event cache with them all
        # unnecessarily.

        # TODO: we probably won't actually need all of the auth events, since we
        #   already have a bunch of the state events. It would be nice if the
        #   federation api gave us a way of finding out which we actually need.

        missing_auth_events = set(auth_event_ids) - have_events
        missing_auth_events.difference_update(
            await self._store.have_seen_events(room_id, missing_auth_events)
        )
        logger.debug("We are also missing %i auth events", len(missing_auth_events))

        missing_events = missing_desired_events | missing_auth_events

        # Making an individual request for each of 1000s of events has a lot of
        # overhead. On the other hand, we don't really want to fetch all of the events
        # if we already have most of them.
        #
        # As an arbitrary heuristic, if we are missing more than 10% of the events, then
        # we fetch the whole state.
        #
        # TODO: might it be better to have an API which lets us do an aggregate event
        #   request
        if (len(missing_events) * 10) >= len(auth_event_ids) + len(state_event_ids):
            logger.debug("Requesting complete state from remote")
            await self._get_state_and_persist(destination, room_id, event_id)
        else:
            logger.debug("Fetching %i events from remote", len(missing_events))
            await self._get_events_and_persist(
                destination=destination, room_id=room_id, event_ids=missing_events
            )

        # We now need to fill out the state map, which involves fetching the
        # type and state key for each event ID in the state.
        state_map = {}

        event_metadata = await self._store.get_metadata_for_events(state_event_ids)
        for state_event_id, metadata in event_metadata.items():
            if metadata.room_id != room_id:
                # This is a bogus situation, but since we may only discover it a long time
                # after it happened, we try our best to carry on, by just omitting the
                # bad events from the returned state set.
                #
                # This can happen if a remote server claims that the state or
                # auth_events at an event in room A are actually events in room B
                logger.warning(
                    "Remote server %s claims event %s in room %s is an auth/state "
                    "event in room %s",
                    destination,
                    state_event_id,
                    metadata.room_id,
                    room_id,
                )
                continue

            if metadata.state_key is None:
                logger.warning(
                    "Remote server gave us non-state event in state: %s", state_event_id
                )
                continue

            state_map[(metadata.event_type, metadata.state_key)] = state_event_id

        # if we couldn't get the prev event in question, that's a problem.
        remote_event = await self._store.get_event(
            event_id,
            allow_none=True,
            allow_rejected=True,
            redact_behaviour=EventRedactBehaviour.as_is,
        )
        if not remote_event:
            raise Exception("Unable to get missing prev_event %s" % (event_id,))

        # missing state at that event is a warning, not a blocker
        # XXX: this doesn't sound right? it means that we'll end up with incomplete
        #   state.
        failed_to_fetch = desired_events - event_metadata.keys()
        if failed_to_fetch:
            logger.warning(
                "Failed to fetch missing state events for %s %s",
                event_id,
                failed_to_fetch,
            )

        if remote_event.is_state() and remote_event.rejected_reason is None:
            state_map[
                (remote_event.type, remote_event.state_key)
            ] = remote_event.event_id

        return state_map

    async def _get_state_and_persist(
        self, destination: str, room_id: str, event_id: str
    ) -> None:
        """Get the complete room state at a given event, and persist any new events
        as outliers"""
        room_version = await self._store.get_room_version(room_id)
        auth_events, state_events = await self._federation_client.get_room_state(
            destination, room_id, event_id=event_id, room_version=room_version
        )
        logger.info("/state returned %i events", len(auth_events) + len(state_events))

        await self._auth_and_persist_outliers(
            room_id, itertools.chain(auth_events, state_events)
        )

        # we also need the event itself.
        if not await self._store.have_seen_event(room_id, event_id):
            await self._get_events_and_persist(
                destination=destination, room_id=room_id, event_ids=(event_id,)
            )

    async def _process_received_pdu(
        self,
        origin: str,
        event: EventBase,
        state_ids: Optional[StateMap[str]],
        backfilled: bool = False,
    ) -> None:
        """Called when we have a new non-outlier event.

        This is called when we have a new event to add to the room DAG. This can be
        due to:
           * events received directly via a /send request
           * events retrieved via get_missing_events after a /send request
           * events backfilled after a client request.

        It's not currently used for events received from incoming send_{join,knock,leave}
        requests (which go via on_send_membership_event), nor for joins created by a
        remote join dance (which go via process_remote_join).

        We need to do auth checks and put it through the StateHandler.

        Args:
            origin: server sending the event

            event: event to be persisted

            state_ids: Normally None, but if we are handling a gap in the graph
                (ie, we are missing one or more prev_events), the resolved state at the
                event

            backfilled: True if this is part of a historical batch of events (inhibits
                notification to clients, and validation of device keys.)
        """
        logger.debug("Processing event: %s", event)
        assert not event.internal_metadata.outlier

        try:
            context = await self._state_handler.compute_event_context(
                event,
                state_ids_before_event=state_ids,
            )
            context = await self._check_event_auth(
                origin,
                event,
                context,
            )
        except AuthError as e:
            # FIXME richvdh 2021/10/07 I don't think this is reachable. Let's log it
            #   for now
            logger.exception("Unexpected AuthError from _check_event_auth")
            raise FederationError("ERROR", e.code, e.msg, affected=event.event_id)

        if not backfilled and not context.rejected:
            # For new (non-backfilled and non-outlier) events we check if the event
            # passes auth based on the current state. If it doesn't then we
            # "soft-fail" the event.
            await self._check_for_soft_fail(event, state_ids, origin=origin)

        await self._run_push_actions_and_persist_event(event, context, backfilled)

        await self._handle_marker_event(origin, event)

        if backfilled or context.rejected:
            return

        await self._maybe_kick_guest_users(event)

        # For encrypted messages we check that we know about the sending device,
        # if we don't then we mark the device cache for that user as stale.
        if event.type == EventTypes.Encrypted:
            device_id = event.content.get("device_id")
            sender_key = event.content.get("sender_key")

            cached_devices = await self._store.get_cached_devices_for_user(event.sender)

            resync = False  # Whether we should resync device lists.

            device = None
            if device_id is not None:
                device = cached_devices.get(device_id)
                if device is None:
                    logger.info(
                        "Received event from remote device not in our cache: %s %s",
                        event.sender,
                        device_id,
                    )
                    resync = True

            # We also check if the `sender_key` matches what we expect.
            if sender_key is not None:
                # Figure out what sender key we're expecting. If we know the
                # device and recognize the algorithm then we can work out the
                # exact key to expect. Otherwise check it matches any key we
                # have for that device.

                current_keys: Container[str] = []

                if device:
                    keys = device.get("keys", {}).get("keys", {})

                    if (
                        event.content.get("algorithm")
                        == RoomEncryptionAlgorithms.MEGOLM_V1_AES_SHA2
                    ):
                        # For this algorithm we expect a curve25519 key.
                        key_name = "curve25519:%s" % (device_id,)
                        current_keys = [keys.get(key_name)]
                    else:
                        # We don't know understand the algorithm, so we just
                        # check it matches a key for the device.
                        current_keys = keys.values()
                elif device_id:
                    # We don't have any keys for the device ID.
                    pass
                else:
                    # The event didn't include a device ID, so we just look for
                    # keys across all devices.
                    current_keys = [
                        key
                        for device in cached_devices.values()
                        for key in device.get("keys", {}).get("keys", {}).values()
                    ]

                # We now check that the sender key matches (one of) the expected
                # keys.
                if sender_key not in current_keys:
                    logger.info(
                        "Received event from remote device with unexpected sender key: %s %s: %s",
                        event.sender,
                        device_id or "<no device_id>",
                        sender_key,
                    )
                    resync = True

            if resync:
                run_as_background_process(
                    "resync_device_due_to_pdu",
                    self._resync_device,
                    event.sender,
                )

    async def _resync_device(self, sender: str) -> None:
        """We have detected that the device list for the given user may be out
        of sync, so we try and resync them.
        """

        try:
            await self._store.mark_remote_user_device_cache_as_stale(sender)

            # Immediately attempt a resync in the background
            if self._config.worker.worker_app:
                await self._user_device_resync(user_id=sender)
            else:
                await self._device_list_updater.user_device_resync(sender)
        except Exception:
            logger.exception("Failed to resync device for %s", sender)

    async def _handle_marker_event(self, origin: str, marker_event: EventBase) -> None:
        """Handles backfilling the insertion event when we receive a marker
        event that points to one.

        Args:
            origin: Origin of the event. Will be called to get the insertion event
            marker_event: The event to process
        """

        if marker_event.type != EventTypes.MSC2716_MARKER:
            # Not a marker event
            return

        if marker_event.rejected_reason is not None:
            # Rejected event
            return

        # Skip processing a marker event if the room version doesn't
        # support it or the event is not from the room creator.
        room_version = await self._store.get_room_version(marker_event.room_id)
        create_event = await self._store.get_create_event_for_room(marker_event.room_id)
        room_creator = create_event.content.get(EventContentFields.ROOM_CREATOR)
        if not room_version.msc2716_historical and (
            not self._config.experimental.msc2716_enabled
            or marker_event.sender != room_creator
        ):
            return

        logger.debug("_handle_marker_event: received %s", marker_event)

        insertion_event_id = marker_event.content.get(
            EventContentFields.MSC2716_MARKER_INSERTION
        )

        if insertion_event_id is None:
            # Nothing to retrieve then (invalid marker)
            return

        already_seen_insertion_event = await self._store.have_seen_event(
            marker_event.room_id, insertion_event_id
        )
        if already_seen_insertion_event:
            # No need to process a marker again if we have already seen the
            # insertion event that it was pointing to
            return

        logger.debug(
            "_handle_marker_event: backfilling insertion event %s", insertion_event_id
        )

        await self._get_events_and_persist(
            origin,
            marker_event.room_id,
            [insertion_event_id],
        )

        insertion_event = await self._store.get_event(
            insertion_event_id, allow_none=True
        )
        if insertion_event is None:
            logger.warning(
                "_handle_marker_event: server %s didn't return insertion event %s for marker %s",
                origin,
                insertion_event_id,
                marker_event.event_id,
            )
            return

        logger.debug(
            "_handle_marker_event: succesfully backfilled insertion event %s from marker event %s",
            insertion_event,
            marker_event,
        )

        await self._store.insert_insertion_extremity(
            insertion_event_id, marker_event.room_id
        )

        logger.debug(
            "_handle_marker_event: insertion extremity added for %s from marker event %s",
            insertion_event,
            marker_event,
        )

    async def _get_events_and_persist(
        self, destination: str, room_id: str, event_ids: Collection[str]
    ) -> None:
        """Fetch the given events from a server, and persist them as outliers.

        This function *does not* recursively get missing auth events of the
        newly fetched events. Callers must include in the `event_ids` argument
        any missing events from the auth chain.

        Logs a warning if we can't find the given event.
        """

        room_version = await self._store.get_room_version(room_id)

        events: List[EventBase] = []

        async def get_event(event_id: str) -> None:
            with nested_logging_context(event_id):
                try:
                    event = await self._federation_client.get_pdu(
                        [destination],
                        event_id,
                        room_version,
                    )
                    if event is None:
                        logger.warning(
                            "Server %s didn't return event %s",
                            destination,
                            event_id,
                        )
                        return
                    events.append(event)

                except Exception as e:
                    logger.warning(
                        "Error fetching missing state/auth event %s: %s %s",
                        event_id,
                        type(e),
                        e,
                    )

        await concurrently_execute(get_event, event_ids, 5)
        logger.info("Fetched %i events of %i requested", len(events), len(event_ids))
        await self._auth_and_persist_outliers(room_id, events)

    async def _auth_and_persist_outliers(
        self, room_id: str, events: Iterable[EventBase]
    ) -> None:
        """Persist a batch of outlier events fetched from remote servers.

        We first sort the events to make sure that we process each event's auth_events
        before the event itself.

        We then mark the events as outliers, persist them to the database, and, where
        appropriate (eg, an invite), awake the notifier.

        Params:
            room_id: the room that the events are meant to be in (though this has
               not yet been checked)
            events: the events that have been fetched
        """
        event_map = {event.event_id: event for event in events}

        # filter out any events we have already seen. This might happen because
        # the events were eagerly pushed to us (eg, during a room join), or because
        # another thread has raced against us since we decided to request the event.
        #
        # This is just an optimisation, so it doesn't need to be watertight - the event
        # persister does another round of deduplication.
        seen_remotes = await self._store.have_seen_events(room_id, event_map.keys())
        for s in seen_remotes:
            event_map.pop(s, None)

        # XXX: it might be possible to kick this process off in parallel with fetching
        # the events.
        while event_map:
            # build a list of events whose auth events are not in the queue.
            roots = tuple(
                ev
                for ev in event_map.values()
                if not any(aid in event_map for aid in ev.auth_event_ids())
            )

            if not roots:
                # if *none* of the remaining events are ready, that means
                # we have a loop. This either means a bug in our logic, or that
                # somebody has managed to create a loop (which requires finding a
                # hash collision in room v2 and later).
                logger.warning(
                    "Loop found in auth events while fetching missing state/auth "
                    "events: %s",
                    shortstr(event_map.keys()),
                )
                return

            logger.info(
                "Persisting %i of %i remaining outliers: %s",
                len(roots),
                len(event_map),
                shortstr(e.event_id for e in roots),
            )

            await self._auth_and_persist_outliers_inner(room_id, roots)

            for ev in roots:
                del event_map[ev.event_id]

    async def _auth_and_persist_outliers_inner(
        self, room_id: str, fetched_events: Collection[EventBase]
    ) -> None:
        """Helper for _auth_and_persist_outliers

        Persists a batch of events where we have (theoretically) already persisted all
        of their auth events.

        Marks the events as outliers, auths them, persists them to the database, and,
        where appropriate (eg, an invite), awakes the notifier.

        Params:
            origin: where the events came from
            room_id: the room that the events are meant to be in (though this has
               not yet been checked)
            fetched_events: the events to persist
        """
        # get all the auth events for all the events in this batch. By now, they should
        # have been persisted.
        auth_events = {
            aid for event in fetched_events for aid in event.auth_event_ids()
        }
        persisted_events = await self._store.get_events(
            auth_events,
            allow_rejected=True,
        )

        room_version = await self._store.get_room_version_id(room_id)
        room_version_obj = KNOWN_ROOM_VERSIONS[room_version]

        def prep(event: EventBase) -> Optional[Tuple[EventBase, EventContext]]:
            with nested_logging_context(suffix=event.event_id):
                auth = []
                for auth_event_id in event.auth_event_ids():
                    ae = persisted_events.get(auth_event_id)
                    if not ae:
                        # the fact we can't find the auth event doesn't mean it doesn't
                        # exist, which means it is premature to reject `event`. Instead we
                        # just ignore it for now.
                        logger.warning(
                            "Dropping event %s, which relies on auth_event %s, which could not be found",
                            event,
                            auth_event_id,
                        )
                        return None
                    auth.append(ae)

                # we're not bothering about room state, so flag the event as an outlier.
                event.internal_metadata.outlier = True

                context = EventContext.for_outlier(self._storage_controllers)
                try:
                    validate_event_for_room_version(room_version_obj, event)
                    check_auth_rules_for_event(room_version_obj, event, auth)
                except AuthError as e:
                    logger.warning("Rejecting %r because %s", event, e)
                    context.rejected = RejectedReason.AUTH_ERROR

            return event, context

        events_to_persist = (x for x in (prep(event) for event in fetched_events) if x)
        await self.persist_events_and_notify(
            room_id,
            tuple(events_to_persist),
            # Mark these events backfilled as they're historic events that will
            # eventually be backfilled. For example, missing events we fetch
            # during backfill should be marked as backfilled as well.
            backfilled=True,
        )

    async def _check_event_auth(
        self,
        origin: str,
        event: EventBase,
        context: EventContext,
    ) -> EventContext:
        """
        Checks whether an event should be rejected (for failing auth checks).

        Args:
            origin: The host the event originates from.
            event: The event itself.
            context:
                The event context.

        Returns:
            The updated context object.

        Raises:
            AuthError if we were unable to find copies of the event's auth events.
               (Most other failures just cause us to set `context.rejected`.)
        """
        # This method should only be used for non-outliers
        assert not event.internal_metadata.outlier

        # first of all, check that the event itself is valid.
        room_version = await self._store.get_room_version_id(event.room_id)
        room_version_obj = KNOWN_ROOM_VERSIONS[room_version]

        try:
            validate_event_for_room_version(room_version_obj, event)
        except AuthError as e:
            logger.warning("While validating received event %r: %s", event, e)
            # TODO: use a different rejected reason here?
            context.rejected = RejectedReason.AUTH_ERROR
            return context

        # next, check that we have all of the event's auth events.
        #
        # Note that this can raise AuthError, which we want to propagate to the
        # caller rather than swallow with `context.rejected` (since we cannot be
        # certain that there is a permanent problem with the event).
        claimed_auth_events = await self._load_or_fetch_auth_events_for_event(
            origin, event
        )

        # ... and check that the event passes auth at those auth events.
        try:
            check_auth_rules_for_event(room_version_obj, event, claimed_auth_events)
        except AuthError as e:
            logger.warning(
                "While checking auth of %r against auth_events: %s", event, e
            )
            context.rejected = RejectedReason.AUTH_ERROR
            return context

        # now check auth against what we think the auth events *should* be.
        event_types = event_auth.auth_types_for_event(event.room_version, event)
        prev_state_ids = await context.get_prev_state_ids(
            StateFilter.from_types(event_types)
        )

        auth_events_ids = self._event_auth_handler.compute_auth_events(
            event, prev_state_ids, for_verification=True
        )
        auth_events_x = await self._store.get_events(auth_events_ids)
        calculated_auth_event_map = {
            (e.type, e.state_key): e for e in auth_events_x.values()
        }

        try:
            updated_auth_events = await self._update_auth_events_for_auth(
                event,
                calculated_auth_event_map=calculated_auth_event_map,
            )
        except Exception:
            # We don't really mind if the above fails, so lets not fail
            # processing if it does. However, it really shouldn't fail so
            # let's still log as an exception since we'll still want to fix
            # any bugs.
            logger.exception(
                "Failed to double check auth events for %s with remote. "
                "Ignoring failure and continuing processing of event.",
                event.event_id,
            )
            updated_auth_events = None

        if updated_auth_events:
            context = await self._update_context_for_auth_events(
                event, context, updated_auth_events
            )
            auth_events_for_auth = updated_auth_events
        else:
            auth_events_for_auth = calculated_auth_event_map

        try:
            check_auth_rules_for_event(
                room_version_obj, event, auth_events_for_auth.values()
            )
        except AuthError as e:
            logger.warning("Failed auth resolution for %r because %s", event, e)
            context.rejected = RejectedReason.AUTH_ERROR

        return context

    async def _maybe_kick_guest_users(self, event: EventBase) -> None:
        if event.type != EventTypes.GuestAccess:
            return

        guest_access = event.content.get(EventContentFields.GUEST_ACCESS)
        if guest_access == GuestAccess.CAN_JOIN:
            return

        current_state_map = await self._state_handler.get_current_state(event.room_id)
        current_state = list(current_state_map.values())
        await self._get_room_member_handler().kick_guest_users(current_state)

    async def _check_for_soft_fail(
        self,
        event: EventBase,
        state_ids: Optional[StateMap[str]],
        origin: str,
    ) -> None:
        """Checks if we should soft fail the event; if so, marks the event as
        such.

        Args:
            event
            state_ids: The state at the event if we don't have all the event's prev events
            origin: The host the event originates from.
        """
        extrem_ids_list = await self._store.get_latest_event_ids_in_room(event.room_id)
        extrem_ids = set(extrem_ids_list)
        prev_event_ids = set(event.prev_event_ids())

        if extrem_ids == prev_event_ids:
            # If they're the same then the current state is the same as the
            # state at the event, so no point rechecking auth for soft fail.
            return

        room_version = await self._store.get_room_version_id(event.room_id)
        room_version_obj = KNOWN_ROOM_VERSIONS[room_version]

        # Calculate the "current state".
        if state_ids is not None:
            # If we're explicitly given the state then we won't have all the
            # prev events, and so we have a gap in the graph. In this case
            # we want to be a little careful as we might have been down for
            # a while and have an incorrect view of the current state,
            # however we still want to do checks as gaps are easy to
            # maliciously manufacture.
            #
            # So we use a "current state" that is actually a state
            # resolution across the current forward extremities and the
            # given state at the event. This should correctly handle cases
            # like bans, especially with state res v2.

            state_sets_d = await self._state_storage_controller.get_state_groups_ids(
                event.room_id, extrem_ids
            )
            state_sets: List[StateMap[str]] = list(state_sets_d.values())
            state_sets.append(state_ids)
            current_state_ids = (
                await self._state_resolution_handler.resolve_events_with_store(
                    event.room_id,
                    room_version,
                    state_sets,
                    event_map=None,
                    state_res_store=StateResolutionStore(self._store),
                )
            )
        else:
            current_state_ids = await self._state_handler.get_current_state_ids(
                event.room_id, latest_event_ids=extrem_ids
            )

        logger.debug(
            "Doing soft-fail check for %s: state %s",
            event.event_id,
            current_state_ids,
        )

        # Now check if event pass auth against said current state
        auth_types = auth_types_for_event(room_version_obj, event)
        current_state_ids_list = [
            e for k, e in current_state_ids.items() if k in auth_types
        ]
        current_auth_events = await self._store.get_events_as_list(
            current_state_ids_list
        )

        try:
            check_auth_rules_for_event(room_version_obj, event, current_auth_events)
        except AuthError as e:
            logger.warning(
                "Soft-failing %r (from %s) because %s",
                event,
                e,
                origin,
                extra={
                    "room_id": event.room_id,
                    "mxid": event.sender,
                    "hs": origin,
                },
            )
            soft_failed_event_counter.inc()
            event.internal_metadata.soft_failed = True

    async def _update_auth_events_for_auth(
        self,
        event: EventBase,
        calculated_auth_event_map: StateMap[EventBase],
    ) -> Optional[StateMap[EventBase]]:
        """Helper for _check_event_auth. See there for docs.

        Checks whether a given event has the expected auth events. If it
        doesn't then we talk to the remote server to compare state to see if
        we can come to a consensus (e.g. if one server missed some valid
        state).

        This attempts to resolve any potential divergence of state between
        servers, but is not essential and so failures should not block further
        processing of the event.

        Args:
            event:

            calculated_auth_event_map:
                Our calculated auth_events based on the state of the room
                at the event's position in the DAG.

        Returns:
            updated auth event map, or None if no changes are needed.

        """
        assert not event.internal_metadata.outlier

        # check for events which are in the event's claimed auth_events, but not
        # in our calculated event map.
        event_auth_events = set(event.auth_event_ids())
        different_auth = event_auth_events.difference(
            e.event_id for e in calculated_auth_event_map.values()
        )

        if not different_auth:
            return None

        logger.info(
            "auth_events refers to events which are not in our calculated auth "
            "chain: %s",
            different_auth,
        )

        # XXX: currently this checks for redactions but I'm not convinced that is
        # necessary?
        different_events = await self._store.get_events_as_list(different_auth)

        # double-check they're all in the same room - we should already have checked
        # this but it doesn't hurt to check again.
        for d in different_events:
            assert (
                d.room_id == event.room_id
            ), f"Event {event.event_id} refers to auth_event {d.event_id} which is in a different room"

        # now we state-resolve between our own idea of the auth events, and the remote's
        # idea of them.

        local_state = calculated_auth_event_map.values()
        remote_auth_events = dict(calculated_auth_event_map)
        remote_auth_events.update({(d.type, d.state_key): d for d in different_events})
        remote_state = remote_auth_events.values()

        room_version = await self._store.get_room_version_id(event.room_id)
        new_state = await self._state_handler.resolve_events(
            room_version, (local_state, remote_state), event
        )
        different_state = {
            (d.type, d.state_key): d
            for d in new_state.values()
            if calculated_auth_event_map.get((d.type, d.state_key)) != d
        }
        if not different_state:
            logger.info("State res returned no new state")
            return None

        logger.info(
            "After state res: updating auth_events with new state %s",
            different_state.values(),
        )

        # take a copy of calculated_auth_event_map before we modify it.
        auth_events = dict(calculated_auth_event_map)
        auth_events.update(different_state)
        return auth_events

    async def _load_or_fetch_auth_events_for_event(
        self, destination: str, event: EventBase
    ) -> Collection[EventBase]:
        """Fetch this event's auth_events, from database or remote

        Loads any of the auth_events that we already have from the database/cache. If
        there are any that are missing, calls /event_auth to get the complete auth
        chain for the event (and then attempts to load the auth_events again).

        If any of the auth_events cannot be found, raises an AuthError. This can happen
        for a number of reasons; eg: the events don't exist, or we were unable to talk
        to `destination`, or we couldn't validate the signature on the event (which
        in turn has multiple potential causes).

        Args:
            destination: where to send the /event_auth request. Typically the server
               that sent us `event` in the first place.
            event: the event whose auth_events we want

        Returns:
            all of the events listed in `event.auth_events_ids`, after deduplication

        Raises:
            AuthError if we were unable to fetch the auth_events for any reason.
        """
        event_auth_event_ids = set(event.auth_event_ids())
        event_auth_events = await self._store.get_events(
            event_auth_event_ids, allow_rejected=True
        )
        missing_auth_event_ids = event_auth_event_ids.difference(
            event_auth_events.keys()
        )
        if not missing_auth_event_ids:
            return event_auth_events.values()

        logger.info(
            "Event %s refers to unknown auth events %s: fetching auth chain",
            event,
            missing_auth_event_ids,
        )
        try:
            await self._get_remote_auth_chain_for_event(
                destination, event.room_id, event.event_id
            )
        except Exception as e:
            logger.warning("Failed to get auth chain for %s: %s", event, e)
            # in this case, it's very likely we still won't have all the auth
            # events - but we pick that up below.

        # try to fetch the auth events we missed list time.
        extra_auth_events = await self._store.get_events(
            missing_auth_event_ids, allow_rejected=True
        )
        missing_auth_event_ids.difference_update(extra_auth_events.keys())
        event_auth_events.update(extra_auth_events)
        if not missing_auth_event_ids:
            return event_auth_events.values()

        # we still don't have all the auth events.
        logger.warning(
            "Missing auth events for %s: %s",
            event,
            shortstr(missing_auth_event_ids),
        )
        # the fact we can't find the auth event doesn't mean it doesn't
        # exist, which means it is premature to store `event` as rejected.
        # instead we raise an AuthError, which will make the caller ignore it.
        raise AuthError(code=HTTPStatus.FORBIDDEN, msg="Auth events could not be found")

    async def _get_remote_auth_chain_for_event(
        self, destination: str, room_id: str, event_id: str
    ) -> None:
        """If we are missing some of an event's auth events, attempt to request them

        Args:
            destination: where to fetch the auth tree from
            room_id: the room in which we are lacking auth events
            event_id: the event for which we are lacking auth events
        """
        try:
            remote_events = await self._federation_client.get_event_auth(
                destination, room_id, event_id
            )

        except RequestSendFailed as e1:
            # The other side isn't around or doesn't implement the
            # endpoint, so lets just bail out.
            logger.info("Failed to get event auth from remote: %s", e1)
            return

        logger.info("/event_auth returned %i events", len(remote_events))

        # `event` may be returned, but we should not yet process it.
        remote_auth_events = (e for e in remote_events if e.event_id != event_id)

        await self._auth_and_persist_outliers(room_id, remote_auth_events)

    async def _update_context_for_auth_events(
        self, event: EventBase, context: EventContext, auth_events: StateMap[EventBase]
    ) -> EventContext:
        """Update the state_ids in an event context after auth event resolution,
        storing the changes as a new state group.

        Args:
            event: The event we're handling the context for

            context: initial event context

            auth_events: Events to update in the event context.

        Returns:
            new event context
        """
        # exclude the state key of the new event from the current_state in the context.
        if event.is_state():
            event_key: Optional[Tuple[str, str]] = (event.type, event.state_key)
        else:
            event_key = None
        state_updates = {
            k: a.event_id for k, a in auth_events.items() if k != event_key
        }

        current_state_ids = await context.get_current_state_ids()
        current_state_ids = dict(current_state_ids)  # type: ignore

        current_state_ids.update(state_updates)

        prev_state_ids = await context.get_prev_state_ids()
        prev_state_ids = dict(prev_state_ids)

        prev_state_ids.update({k: a.event_id for k, a in auth_events.items()})

        # create a new state group as a delta from the existing one.
        prev_group = context.state_group
        state_group = await self._state_storage_controller.store_state_group(
            event.event_id,
            event.room_id,
            prev_group=prev_group,
            delta_ids=state_updates,
            current_state_ids=current_state_ids,
        )

        return EventContext.with_state(
            storage=self._storage_controllers,
            state_group=state_group,
            state_group_before_event=context.state_group_before_event,
            state_delta_due_to_event=state_updates,
            prev_group=prev_group,
            delta_ids=state_updates,
            partial_state=context.partial_state,
        )

    async def _run_push_actions_and_persist_event(
        self, event: EventBase, context: EventContext, backfilled: bool = False
    ) -> None:
        """Run the push actions for a received event, and persist it.

        Args:
            event: The event itself.
            context: The event context.
            backfilled: True if the event was backfilled.
        """
        # this method should not be called on outliers (those code paths call
        # persist_events_and_notify directly.)
        assert not event.internal_metadata.outlier

        if not backfilled and not context.rejected:
            min_depth = await self._store.get_min_depth(event.room_id)
            if min_depth is None or min_depth > event.depth:
                # XXX richvdh 2021/10/07: I don't really understand what this
                # condition is doing. I think it's trying not to send pushes
                # for events that predate our join - but that's not really what
                # min_depth means, and anyway ancient events are a more general
                # problem.
                #
                # for now I'm just going to log about it.
                logger.info(
                    "Skipping push actions for old event with depth %s < %s",
                    event.depth,
                    min_depth,
                )
            else:
                await self._bulk_push_rule_evaluator.action_for_event_by_user(
                    event, context
                )

        try:
            await self.persist_events_and_notify(
                event.room_id, [(event, context)], backfilled=backfilled
            )
        except Exception:
            run_in_background(
                self._store.remove_push_actions_from_staging, event.event_id
            )
            raise

    async def persist_events_and_notify(
        self,
        room_id: str,
        event_and_contexts: Sequence[Tuple[EventBase, EventContext]],
        backfilled: bool = False,
    ) -> int:
        """Persists events and tells the notifier/pushers about them, if
        necessary.

        Args:
            room_id: The room ID of events being persisted.
            event_and_contexts: Sequence of events with their associated
                context that should be persisted. All events must belong to
                the same room.
            backfilled: Whether these events are a result of
                backfilling or not

        Returns:
            The stream ID after which all events have been persisted.
        """
        if not event_and_contexts:
            return self._store.get_room_max_stream_ordering()

        instance = self._config.worker.events_shard_config.get_instance(room_id)
        if instance != self._instance_name:
            # Limit the number of events sent over replication. We choose 200
            # here as that is what we default to in `max_request_body_size(..)`
            for batch in batch_iter(event_and_contexts, 200):
                result = await self._send_events(
                    instance_name=instance,
                    store=self._store,
                    room_id=room_id,
                    event_and_contexts=batch,
                    backfilled=backfilled,
                )
            return result["max_stream_id"]
        else:
            assert self._storage_controllers.persistence

            # Note that this returns the events that were persisted, which may not be
            # the same as were passed in if some were deduplicated due to transaction IDs.
            (
                events,
                max_stream_token,
            ) = await self._storage_controllers.persistence.persist_events(
                event_and_contexts, backfilled=backfilled
            )

            if self._ephemeral_messages_enabled:
                for event in events:
                    # If there's an expiry timestamp on the event, schedule its expiry.
                    self._message_handler.maybe_schedule_expiry(event)

            if not backfilled:  # Never notify for backfilled events
                for event in events:
                    await self._notify_persisted_event(event, max_stream_token)

            return max_stream_token.stream

    async def _notify_persisted_event(
        self, event: EventBase, max_stream_token: RoomStreamToken
    ) -> None:
        """Checks to see if notifier/pushers should be notified about the
        event or not.

        Args:
            event:
            max_stream_token: The max_stream_id returned by persist_events
        """

        extra_users = []
        if event.type == EventTypes.Member:
            target_user_id = event.state_key

            # We notify for memberships if its an invite for one of our
            # users
            if event.internal_metadata.is_outlier():
                if event.membership != Membership.INVITE:
                    if not self._is_mine_id(target_user_id):
                        return

            target_user = UserID.from_string(target_user_id)
            extra_users.append(target_user)
        elif event.internal_metadata.is_outlier():
            return

        # the event has been persisted so it should have a stream ordering.
        assert event.internal_metadata.stream_ordering

        event_pos = PersistedEventPosition(
            self._instance_name, event.internal_metadata.stream_ordering
        )
        await self._notifier.on_new_room_event(
            event, event_pos, max_stream_token, extra_users=extra_users
        )

    def _sanity_check_event(self, ev: EventBase) -> None:
        """
        Do some early sanity checks of a received event

        In particular, checks it doesn't have an excessive number of
        prev_events or auth_events, which could cause a huge state resolution
        or cascade of event fetches.

        Args:
            ev: event to be checked

        Raises:
            SynapseError if the event does not pass muster
        """
        if len(ev.prev_event_ids()) > 20:
            logger.warning(
                "Rejecting event %s which has %i prev_events",
                ev.event_id,
                len(ev.prev_event_ids()),
            )
            raise SynapseError(HTTPStatus.BAD_REQUEST, "Too many prev_events")

        if len(ev.auth_event_ids()) > 10:
            logger.warning(
                "Rejecting event %s which has %i auth_events",
                ev.event_id,
                len(ev.auth_event_ids()),
            )
            raise SynapseError(HTTPStatus.BAD_REQUEST, "Too many auth_events")<|MERGE_RESOLUTION|>--- conflicted
+++ resolved
@@ -880,22 +880,6 @@
                 state_res_store=StateResolutionStore(self._store),
             )
 
-<<<<<<< HEAD
-            # We need to give _process_received_pdu the actual state events
-            # rather than event ids, so generate that now.
-
-            # First though we need to fetch all the events that are in
-            # state_map, so we can build up the state below.
-            evs = await self._store.get_events(
-                list(state_map.values()),
-                get_prev_content=False,
-                redact_behaviour=EventRedactBehaviour.as_is,
-            )
-            event_map.update(evs)
-
-            state = [event_map[e] for e in state_map.values()]
-=======
->>>>>>> 6b46c3eb
         except Exception:
             logger.warning(
                 "Error attempting to resolve state at missing prev_events",
