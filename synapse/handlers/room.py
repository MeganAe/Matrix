# Copyright 2016-2021 The Matrix.org Foundation C.I.C.
#
# Licensed under the Apache License, Version 2.0 (the "License");
# you may not use this file except in compliance with the License.
# You may obtain a copy of the License at
#
#     http://www.apache.org/licenses/LICENSE-2.0
#
# Unless required by applicable law or agreed to in writing, software
# distributed under the License is distributed on an "AS IS" BASIS,
# WITHOUT WARRANTIES OR CONDITIONS OF ANY KIND, either express or implied.
# See the License for the specific language governing permissions and
# limitations under the License.

"""Contains functions for performing actions on rooms."""
import itertools
import logging
import math
import random
import string
import time
from collections import OrderedDict
from typing import (
    TYPE_CHECKING,
    Any,
    Awaitable,
    Collection,
    Dict,
    List,
    Optional,
    Tuple,
)

<<<<<<< HEAD
from prometheus_client import Histogram
=======
from typing_extensions import TypedDict
>>>>>>> e713855d

from synapse.api.constants import (
    EventContentFields,
    EventTypes,
    GuestAccess,
    HistoryVisibility,
    JoinRules,
    Membership,
    RoomCreationPreset,
    RoomEncryptionAlgorithms,
    RoomTypes,
)
from synapse.api.errors import (
    AuthError,
    Codes,
    LimitExceededError,
    NotFoundError,
    StoreError,
    SynapseError,
)
from synapse.api.filtering import Filter
from synapse.api.room_versions import KNOWN_ROOM_VERSIONS, RoomVersion
from synapse.event_auth import validate_event_for_room_version
from synapse.events import EventBase
from synapse.events.utils import copy_power_levels_contents
from synapse.rest.admin._base import assert_user_is_admin
from synapse.storage.state import StateFilter
from synapse.streams import EventSource
from synapse.types import (
    JsonDict,
    MutableStateMap,
    Requester,
    RoomAlias,
    RoomID,
    RoomStreamToken,
    StateMap,
    StreamToken,
    UserID,
    create_requester,
)
from synapse.util import stringutils
from synapse.util.async_helpers import Linearizer
from synapse.util.caches.response_cache import ResponseCache
from synapse.util.stringutils import parse_and_validate_server_name
from synapse.visibility import filter_events_for_client

if TYPE_CHECKING:
    from synapse.server import HomeServer

logger = logging.getLogger(__name__)

id_server_scheme = "https://"

FIVE_MINUTES_IN_MS = 5 * 60 * 1000

shutdown_time = Histogram("room_shutdown_time", "Time taken to shutdown rooms (sec)")
shutdown_kick_count = Histogram(
    "room_shutdown_kick_count",
    "Number of users successfully kicked while shutting down a room",
)
shutdown_failed_kick_count = Histogram(
    "room_shutdown_failed_kick_count",
    "Number of users that were failed to be kicked while shutting down a room",
)


class RoomCreationHandler:
    def __init__(self, hs: "HomeServer"):
        self.store = hs.get_datastore()
        self.auth = hs.get_auth()
        self.clock = hs.get_clock()
        self.hs = hs
        self.spam_checker = hs.get_spam_checker()
        self.event_creation_handler = hs.get_event_creation_handler()
        self.room_member_handler = hs.get_room_member_handler()
        self._event_auth_handler = hs.get_event_auth_handler()
        self.config = hs.config
        self.request_ratelimiter = hs.get_request_ratelimiter()

        # Room state based off defined presets
        self._presets_dict: Dict[str, Dict[str, Any]] = {
            RoomCreationPreset.PRIVATE_CHAT: {
                "join_rules": JoinRules.INVITE,
                "history_visibility": HistoryVisibility.SHARED,
                "original_invitees_have_ops": False,
                "guest_can_join": True,
                "power_level_content_override": {"invite": 0},
            },
            RoomCreationPreset.TRUSTED_PRIVATE_CHAT: {
                "join_rules": JoinRules.INVITE,
                "history_visibility": HistoryVisibility.SHARED,
                "original_invitees_have_ops": True,
                "guest_can_join": True,
                "power_level_content_override": {"invite": 0},
            },
            RoomCreationPreset.PUBLIC_CHAT: {
                "join_rules": JoinRules.PUBLIC,
                "history_visibility": HistoryVisibility.SHARED,
                "original_invitees_have_ops": False,
                "guest_can_join": False,
                "power_level_content_override": {},
            },
        }

        # Modify presets to selectively enable encryption by default per homeserver config
        for preset_name, preset_config in self._presets_dict.items():
            encrypted = (
                preset_name
                in self.config.room.encryption_enabled_by_default_for_room_presets
            )
            preset_config["encrypted"] = encrypted

        self._replication = hs.get_replication_data_handler()

        # linearizer to stop two upgrades happening at once
        self._upgrade_linearizer = Linearizer("room_upgrade_linearizer")

        # If a user tries to update the same room multiple times in quick
        # succession, only process the first attempt and return its result to
        # subsequent requests
        self._upgrade_response_cache: ResponseCache[Tuple[str, str]] = ResponseCache(
            hs.get_clock(), "room_upgrade", timeout_ms=FIVE_MINUTES_IN_MS
        )
        self._server_notices_mxid = hs.config.servernotices.server_notices_mxid

        self.third_party_event_rules = hs.get_third_party_event_rules()

    async def upgrade_room(
        self, requester: Requester, old_room_id: str, new_version: RoomVersion
    ) -> str:
        """Replace a room with a new room with a different version

        Args:
            requester: the user requesting the upgrade
            old_room_id: the id of the room to be replaced
            new_version: the new room version to use

        Returns:
            the new room id

        Raises:
            ShadowBanError if the requester is shadow-banned.
        """
        await self.request_ratelimiter.ratelimit(requester)

        user_id = requester.user.to_string()

        # Check if this room is already being upgraded by another person
        for key in self._upgrade_response_cache.pending_result_cache:
            if key[0] == old_room_id and key[1] != user_id:
                # Two different people are trying to upgrade the same room.
                # Send the second an error.
                #
                # Note that this of course only gets caught if both users are
                # on the same homeserver.
                raise SynapseError(
                    400, "An upgrade for this room is currently in progress"
                )

        # Upgrade the room
        #
        # If this user has sent multiple upgrade requests for the same room
        # and one of them is not complete yet, cache the response and
        # return it to all subsequent requests
        ret = await self._upgrade_response_cache.wrap(
            (old_room_id, user_id),
            self._upgrade_room,
            requester,
            old_room_id,
            new_version,  # args for _upgrade_room
        )

        return ret

    async def _upgrade_room(
        self, requester: Requester, old_room_id: str, new_version: RoomVersion
    ) -> str:
        """
        Args:
            requester: the user requesting the upgrade
            old_room_id: the id of the room to be replaced
            new_versions: the version to upgrade the room to

        Raises:
            ShadowBanError if the requester is shadow-banned.
        """
        user_id = requester.user.to_string()
        assert self.hs.is_mine_id(user_id), "User must be our own: %s" % (user_id,)

        # start by allocating a new room id
        r = await self.store.get_room(old_room_id)
        if r is None:
            raise NotFoundError("Unknown room id %s" % (old_room_id,))
        new_room_id = await self._generate_room_id(
            creator_id=user_id,
            is_public=r["is_public"],
            room_version=new_version,
        )

        logger.info("Creating new room %s to replace %s", new_room_id, old_room_id)

        # we create and auth the tombstone event before properly creating the new
        # room, to check our user has perms in the old room.
        (
            tombstone_event,
            tombstone_context,
        ) = await self.event_creation_handler.create_event(
            requester,
            {
                "type": EventTypes.Tombstone,
                "state_key": "",
                "room_id": old_room_id,
                "sender": user_id,
                "content": {
                    "body": "This room has been replaced",
                    "replacement_room": new_room_id,
                },
            },
        )
        old_room_version = await self.store.get_room_version(old_room_id)
        validate_event_for_room_version(old_room_version, tombstone_event)
        await self._event_auth_handler.check_auth_rules_from_context(
            old_room_version, tombstone_event, tombstone_context
        )

        await self.clone_existing_room(
            requester,
            old_room_id=old_room_id,
            new_room_id=new_room_id,
            new_room_version=new_version,
            tombstone_event_id=tombstone_event.event_id,
        )

        # now send the tombstone
        await self.event_creation_handler.handle_new_client_event(
            requester=requester,
            event=tombstone_event,
            context=tombstone_context,
        )

        old_room_state = await tombstone_context.get_current_state_ids()

        # We know the tombstone event isn't an outlier so it has current state.
        assert old_room_state is not None

        # update any aliases
        await self._move_aliases_to_new_room(
            requester, old_room_id, new_room_id, old_room_state
        )

        # Copy over user push rules, tags and migrate room directory state
        await self.room_member_handler.transfer_room_state_on_room_upgrade(
            old_room_id, new_room_id
        )

        # finally, shut down the PLs in the old room, and update them in the new
        # room.
        await self._update_upgraded_room_pls(
            requester,
            old_room_id,
            new_room_id,
            old_room_state,
        )

        return new_room_id

    async def _update_upgraded_room_pls(
        self,
        requester: Requester,
        old_room_id: str,
        new_room_id: str,
        old_room_state: StateMap[str],
    ) -> None:
        """Send updated power levels in both rooms after an upgrade

        Args:
            requester: the user requesting the upgrade
            old_room_id: the id of the room to be replaced
            new_room_id: the id of the replacement room
            old_room_state: the state map for the old room

        Raises:
            ShadowBanError if the requester is shadow-banned.
        """
        old_room_pl_event_id = old_room_state.get((EventTypes.PowerLevels, ""))

        if old_room_pl_event_id is None:
            logger.warning(
                "Not supported: upgrading a room with no PL event. Not setting PLs "
                "in old room."
            )
            return

        old_room_pl_state = await self.store.get_event(old_room_pl_event_id)

        # we try to stop regular users from speaking by setting the PL required
        # to send regular events and invites to 'Moderator' level. That's normally
        # 50, but if the default PL in a room is 50 or more, then we set the
        # required PL above that.

        pl_content = dict(old_room_pl_state.content)
        users_default = int(pl_content.get("users_default", 0))
        restricted_level = max(users_default + 1, 50)

        updated = False
        for v in ("invite", "events_default"):
            current = int(pl_content.get(v, 0))
            if current < restricted_level:
                logger.debug(
                    "Setting level for %s in %s to %i (was %i)",
                    v,
                    old_room_id,
                    restricted_level,
                    current,
                )
                pl_content[v] = restricted_level
                updated = True
            else:
                logger.debug("Not setting level for %s (already %i)", v, current)

        if updated:
            try:
                await self.event_creation_handler.create_and_send_nonmember_event(
                    requester,
                    {
                        "type": EventTypes.PowerLevels,
                        "state_key": "",
                        "room_id": old_room_id,
                        "sender": requester.user.to_string(),
                        "content": pl_content,
                    },
                    ratelimit=False,
                )
            except AuthError as e:
                logger.warning("Unable to update PLs in old room: %s", e)

        await self.event_creation_handler.create_and_send_nonmember_event(
            requester,
            {
                "type": EventTypes.PowerLevels,
                "state_key": "",
                "room_id": new_room_id,
                "sender": requester.user.to_string(),
                "content": old_room_pl_state.content,
            },
            ratelimit=False,
        )

    async def clone_existing_room(
        self,
        requester: Requester,
        old_room_id: str,
        new_room_id: str,
        new_room_version: RoomVersion,
        tombstone_event_id: str,
    ) -> None:
        """Populate a new room based on an old room

        Args:
            requester: the user requesting the upgrade
            old_room_id : the id of the room to be replaced
            new_room_id: the id to give the new room (should already have been
                created with _gemerate_room_id())
            new_room_version: the new room version to use
            tombstone_event_id: the ID of the tombstone event in the old room.
        """
        user_id = requester.user.to_string()

        if not await self.spam_checker.user_may_create_room(user_id):
            raise SynapseError(403, "You are not permitted to create rooms")

        creation_content: JsonDict = {
            "room_version": new_room_version.identifier,
            "predecessor": {"room_id": old_room_id, "event_id": tombstone_event_id},
        }

        # Check if old room was non-federatable

        # Get old room's create event
        old_room_create_event = await self.store.get_create_event_for_room(old_room_id)

        # Check if the create event specified a non-federatable room
        if not old_room_create_event.content.get(EventContentFields.FEDERATE, True):
            # If so, mark the new room as non-federatable as well
            creation_content[EventContentFields.FEDERATE] = False

        initial_state = {}

        # Replicate relevant room events
        types_to_copy: List[Tuple[str, Optional[str]]] = [
            (EventTypes.JoinRules, ""),
            (EventTypes.Name, ""),
            (EventTypes.Topic, ""),
            (EventTypes.RoomHistoryVisibility, ""),
            (EventTypes.GuestAccess, ""),
            (EventTypes.RoomAvatar, ""),
            (EventTypes.RoomEncryption, ""),
            (EventTypes.ServerACL, ""),
            (EventTypes.RelatedGroups, ""),
            (EventTypes.PowerLevels, ""),
        ]

        # If the old room was a space, copy over the room type and the rooms in
        # the space.
        if (
            old_room_create_event.content.get(EventContentFields.ROOM_TYPE)
            == RoomTypes.SPACE
        ):
            creation_content[EventContentFields.ROOM_TYPE] = RoomTypes.SPACE
            types_to_copy.append((EventTypes.SpaceChild, None))

        old_room_state_ids = await self.store.get_filtered_current_state_ids(
            old_room_id, StateFilter.from_types(types_to_copy)
        )
        # map from event_id to BaseEvent
        old_room_state_events = await self.store.get_events(old_room_state_ids.values())

        for k, old_event_id in old_room_state_ids.items():
            old_event = old_room_state_events.get(old_event_id)
            if old_event:
                # If the event is an space child event with empty content, it was
                # removed from the space and should be ignored.
                if k[0] == EventTypes.SpaceChild and not old_event.content:
                    continue

                initial_state[k] = old_event.content

        # deep-copy the power-levels event before we start modifying it
        # note that if frozen_dicts are enabled, `power_levels` will be a frozen
        # dict so we can't just copy.deepcopy it.
        initial_state[
            (EventTypes.PowerLevels, "")
        ] = power_levels = copy_power_levels_contents(
            initial_state[(EventTypes.PowerLevels, "")]
        )

        # Resolve the minimum power level required to send any state event
        # We will give the upgrading user this power level temporarily (if necessary) such that
        # they are able to copy all of the state events over, then revert them back to their
        # original power level afterwards in _update_upgraded_room_pls

        # Copy over user power levels now as this will not be possible with >100PL users once
        # the room has been created
        # Calculate the minimum power level needed to clone the room
        event_power_levels = power_levels.get("events", {})
        if not isinstance(event_power_levels, dict):
            event_power_levels = {}
        state_default = power_levels.get("state_default", 50)
        try:
            state_default_int = int(state_default)  # type: ignore[arg-type]
        except (TypeError, ValueError):
            state_default_int = 50
        ban = power_levels.get("ban", 50)
        try:
            ban = int(ban)  # type: ignore[arg-type]
        except (TypeError, ValueError):
            ban = 50
        needed_power_level = max(
            state_default_int, ban, max(event_power_levels.values())
        )

        # Get the user's current power level, this matches the logic in get_user_power_level,
        # but without the entire state map.
        user_power_levels = power_levels.setdefault("users", {})
        if not isinstance(user_power_levels, dict):
            user_power_levels = {}
        users_default = power_levels.get("users_default", 0)
        current_power_level = user_power_levels.get(user_id, users_default)
        try:
            current_power_level_int = int(current_power_level)  # type: ignore[arg-type]
        except (TypeError, ValueError):
            current_power_level_int = 0
        # Raise the requester's power level in the new room if necessary
        if current_power_level_int < needed_power_level:
            user_power_levels[user_id] = needed_power_level

        await self._send_events_for_new_room(
            requester,
            new_room_id,
            # we expect to override all the presets with initial_state, so this is
            # somewhat arbitrary.
            preset_config=RoomCreationPreset.PRIVATE_CHAT,
            invite_list=[],
            initial_state=initial_state,
            creation_content=creation_content,
            ratelimit=False,
        )

        # Transfer membership events
        old_room_member_state_ids = await self.store.get_filtered_current_state_ids(
            old_room_id, StateFilter.from_types([(EventTypes.Member, None)])
        )

        # map from event_id to BaseEvent
        old_room_member_state_events = await self.store.get_events(
            old_room_member_state_ids.values()
        )
        for old_event in old_room_member_state_events.values():
            # Only transfer ban events
            if (
                "membership" in old_event.content
                and old_event.content["membership"] == "ban"
            ):
                await self.room_member_handler.update_membership(
                    requester,
                    UserID.from_string(old_event.state_key),
                    new_room_id,
                    "ban",
                    ratelimit=False,
                    content=old_event.content,
                )

        # XXX invites/joins
        # XXX 3pid invites

    async def _move_aliases_to_new_room(
        self,
        requester: Requester,
        old_room_id: str,
        new_room_id: str,
        old_room_state: StateMap[str],
    ) -> None:
        # check to see if we have a canonical alias.
        canonical_alias_event = None
        canonical_alias_event_id = old_room_state.get((EventTypes.CanonicalAlias, ""))
        if canonical_alias_event_id:
            canonical_alias_event = await self.store.get_event(canonical_alias_event_id)

        await self.store.update_aliases_for_room(old_room_id, new_room_id)

        if not canonical_alias_event:
            return

        # If there is a canonical alias we need to update the one in the old
        # room and set one in the new one.
        old_canonical_alias_content = dict(canonical_alias_event.content)
        new_canonical_alias_content = {}

        canonical = canonical_alias_event.content.get("alias")
        if canonical and self.hs.is_mine_id(canonical):
            new_canonical_alias_content["alias"] = canonical
            old_canonical_alias_content.pop("alias", None)

        # We convert to a list as it will be a Tuple.
        old_alt_aliases = list(old_canonical_alias_content.get("alt_aliases", []))
        if old_alt_aliases:
            old_canonical_alias_content["alt_aliases"] = old_alt_aliases
            new_alt_aliases = new_canonical_alias_content.setdefault("alt_aliases", [])
            for alias in canonical_alias_event.content.get("alt_aliases", []):
                try:
                    if self.hs.is_mine_id(alias):
                        new_alt_aliases.append(alias)
                        old_alt_aliases.remove(alias)
                except Exception:
                    logger.info(
                        "Invalid alias %s in canonical alias event %s",
                        alias,
                        canonical_alias_event_id,
                    )

            if not old_alt_aliases:
                old_canonical_alias_content.pop("alt_aliases")

        # If a canonical alias event existed for the old room, fire a canonical
        # alias event for the new room with a copy of the information.
        try:
            await self.event_creation_handler.create_and_send_nonmember_event(
                requester,
                {
                    "type": EventTypes.CanonicalAlias,
                    "state_key": "",
                    "room_id": old_room_id,
                    "sender": requester.user.to_string(),
                    "content": old_canonical_alias_content,
                },
                ratelimit=False,
            )
        except SynapseError as e:
            # again I'm not really expecting this to fail, but if it does, I'd rather
            # we returned the new room to the client at this point.
            logger.error("Unable to send updated alias events in old room: %s", e)

        try:
            await self.event_creation_handler.create_and_send_nonmember_event(
                requester,
                {
                    "type": EventTypes.CanonicalAlias,
                    "state_key": "",
                    "room_id": new_room_id,
                    "sender": requester.user.to_string(),
                    "content": new_canonical_alias_content,
                },
                ratelimit=False,
            )
        except SynapseError as e:
            # again I'm not really expecting this to fail, but if it does, I'd rather
            # we returned the new room to the client at this point.
            logger.error("Unable to send updated alias events in new room: %s", e)

    async def create_room(
        self,
        requester: Requester,
        config: JsonDict,
        ratelimit: bool = True,
        creator_join_profile: Optional[JsonDict] = None,
    ) -> Tuple[dict, int]:
        """Creates a new room.

        Args:
            requester:
                The user who requested the room creation.
            config : A dict of configuration options.
            ratelimit: set to False to disable the rate limiter

            creator_join_profile:
                Set to override the displayname and avatar for the creating
                user in this room. If unset, displayname and avatar will be
                derived from the user's profile. If set, should contain the
                values to go in the body of the 'join' event (typically
                `avatar_url` and/or `displayname`.

        Returns:
                First, a dict containing the keys `room_id` and, if an alias
                was, requested, `room_alias`. Secondly, the stream_id of the
                last persisted event.
        Raises:
            SynapseError if the room ID couldn't be stored, or something went
            horribly wrong.
            ResourceLimitError if server is blocked to some resource being
            exceeded
        """
        user_id = requester.user.to_string()

        await self.auth.check_auth_blocking(requester=requester)

        if (
            self._server_notices_mxid is not None
            and requester.user.to_string() == self._server_notices_mxid
        ):
            # allow the server notices mxid to create rooms
            is_requester_admin = True
        else:
            is_requester_admin = await self.auth.is_server_admin(requester.user)

        # Let the third party rules modify the room creation config if needed, or abort
        # the room creation entirely with an exception.
        await self.third_party_event_rules.on_create_room(
            requester, config, is_requester_admin=is_requester_admin
        )

        invite_3pid_list = config.get("invite_3pid", [])
        invite_list = config.get("invite", [])

        if not is_requester_admin and not (
            await self.spam_checker.user_may_create_room(user_id)
            and await self.spam_checker.user_may_create_room_with_invites(
                user_id,
                invite_list,
                invite_3pid_list,
            )
        ):
            raise SynapseError(403, "You are not permitted to create rooms")

        if ratelimit:
            await self.request_ratelimiter.ratelimit(requester)

        room_version_id = config.get(
            "room_version", self.config.server.default_room_version.identifier
        )

        if not isinstance(room_version_id, str):
            raise SynapseError(400, "room_version must be a string", Codes.BAD_JSON)

        room_version = KNOWN_ROOM_VERSIONS.get(room_version_id)
        if room_version is None:
            raise SynapseError(
                400,
                "Your homeserver does not support this room version",
                Codes.UNSUPPORTED_ROOM_VERSION,
            )

        room_alias = None
        if "room_alias_name" in config:
            for wchar in string.whitespace:
                if wchar in config["room_alias_name"]:
                    raise SynapseError(400, "Invalid characters in room alias")

            room_alias = RoomAlias(config["room_alias_name"], self.hs.hostname)
            mapping = await self.store.get_association_from_room_alias(room_alias)

            if mapping:
                raise SynapseError(400, "Room alias already taken", Codes.ROOM_IN_USE)

        for i in invite_list:
            try:
                uid = UserID.from_string(i)
                parse_and_validate_server_name(uid.domain)
            except Exception:
                raise SynapseError(400, "Invalid user_id: %s" % (i,))

        if (invite_list or invite_3pid_list) and requester.shadow_banned:
            # We randomly sleep a bit just to annoy the requester.
            await self.clock.sleep(random.randint(1, 10))

            # Allow the request to go through, but remove any associated invites.
            invite_3pid_list = []
            invite_list = []

        if invite_list or invite_3pid_list:
            try:
                # If there are invites in the request, see if the ratelimiting settings
                # allow that number of invites to be sent from the current user.
                await self.room_member_handler.ratelimit_multiple_invites(
                    requester,
                    room_id=None,
                    n_invites=len(invite_list) + len(invite_3pid_list),
                    update=False,
                )
            except LimitExceededError:
                raise SynapseError(400, "Cannot invite so many users at once")

        await self.event_creation_handler.assert_accepted_privacy_policy(requester)

        power_level_content_override = config.get("power_level_content_override")
        if (
            power_level_content_override
            and "users" in power_level_content_override
            and user_id not in power_level_content_override["users"]
        ):
            raise SynapseError(
                400,
                "Not a valid power_level_content_override: 'users' did not contain %s"
                % (user_id,),
            )

        visibility = config.get("visibility", None)
        is_public = visibility == "public"

        room_id = await self._generate_room_id(
            creator_id=user_id,
            is_public=is_public,
            room_version=room_version,
        )

        # Check whether this visibility value is blocked by a third party module
        allowed_by_third_party_rules = await (
            self.third_party_event_rules.check_visibility_can_be_modified(
                room_id, visibility
            )
        )
        if not allowed_by_third_party_rules:
            raise SynapseError(403, "Room visibility value not allowed.")

        if is_public:
            room_aliases = []
            if room_alias:
                room_aliases.append(room_alias.to_string())
            if not self.config.roomdirectory.is_publishing_room_allowed(
                user_id, room_id, room_aliases
            ):
                # Let's just return a generic message, as there may be all sorts of
                # reasons why we said no. TODO: Allow configurable error messages
                # per alias creation rule?
                raise SynapseError(403, "Not allowed to publish room")

        directory_handler = self.hs.get_directory_handler()
        if room_alias:
            await directory_handler.create_association(
                requester=requester,
                room_id=room_id,
                room_alias=room_alias,
                servers=[self.hs.hostname],
                check_membership=False,
            )

        preset_config = config.get(
            "preset",
            RoomCreationPreset.PRIVATE_CHAT
            if visibility == "private"
            else RoomCreationPreset.PUBLIC_CHAT,
        )

        raw_initial_state = config.get("initial_state", [])

        initial_state = OrderedDict()
        for val in raw_initial_state:
            initial_state[(val["type"], val.get("state_key", ""))] = val["content"]

        creation_content = config.get("creation_content", {})

        # override any attempt to set room versions via the creation_content
        creation_content["room_version"] = room_version.identifier

        last_stream_id = await self._send_events_for_new_room(
            requester,
            room_id,
            preset_config=preset_config,
            invite_list=invite_list,
            initial_state=initial_state,
            creation_content=creation_content,
            room_alias=room_alias,
            power_level_content_override=power_level_content_override,
            creator_join_profile=creator_join_profile,
            ratelimit=ratelimit,
        )

        if "name" in config:
            name = config["name"]
            (
                _,
                last_stream_id,
            ) = await self.event_creation_handler.create_and_send_nonmember_event(
                requester,
                {
                    "type": EventTypes.Name,
                    "room_id": room_id,
                    "sender": user_id,
                    "state_key": "",
                    "content": {"name": name},
                },
                ratelimit=False,
            )

        if "topic" in config:
            topic = config["topic"]
            (
                _,
                last_stream_id,
            ) = await self.event_creation_handler.create_and_send_nonmember_event(
                requester,
                {
                    "type": EventTypes.Topic,
                    "room_id": room_id,
                    "sender": user_id,
                    "state_key": "",
                    "content": {"topic": topic},
                },
                ratelimit=False,
            )

        # we avoid dropping the lock between invites, as otherwise joins can
        # start coming in and making the createRoom slow.
        #
        # we also don't need to check the requester's shadow-ban here, as we
        # have already done so above (and potentially emptied invite_list).
        with (await self.room_member_handler.member_linearizer.queue((room_id,))):
            content = {}
            is_direct = config.get("is_direct", None)
            hide_invite = config.get("fi.mau.will_auto_accept", None)
            if is_direct:
                content["is_direct"] = is_direct
            if hide_invite:
                content["fi.mau.will_auto_accept"] = True

            for invitee in invite_list:
                (
                    _,
                    last_stream_id,
                ) = await self.room_member_handler.update_membership_locked(
                    requester,
                    UserID.from_string(invitee),
                    room_id,
                    "invite",
                    ratelimit=False,
                    content=content,
                    new_room=True,
                )

        for invite_3pid in invite_3pid_list:
            id_server = invite_3pid["id_server"]
            id_access_token = invite_3pid.get("id_access_token")  # optional
            address = invite_3pid["address"]
            medium = invite_3pid["medium"]
            # Note that do_3pid_invite can raise a  ShadowBanError, but this was
            # handled above by emptying invite_3pid_list.
            last_stream_id = await self.hs.get_room_member_handler().do_3pid_invite(
                room_id,
                requester.user,
                medium,
                address,
                id_server,
                requester,
                txn_id=None,
                id_access_token=id_access_token,
            )

        result = {"room_id": room_id}

        if room_alias:
            result["room_alias"] = room_alias.to_string()

        # Always wait for room creation to propagate before returning
        await self._replication.wait_for_stream_position(
            self.hs.config.worker.events_shard_config.get_instance(room_id),
            "events",
            last_stream_id,
        )

        return result, last_stream_id

    async def _send_events_for_new_room(
        self,
        creator: Requester,
        room_id: str,
        preset_config: str,
        invite_list: List[str],
        initial_state: MutableStateMap,
        creation_content: JsonDict,
        room_alias: Optional[RoomAlias] = None,
        power_level_content_override: Optional[JsonDict] = None,
        creator_join_profile: Optional[JsonDict] = None,
        ratelimit: bool = True,
    ) -> int:
        """Sends the initial events into a new room.

        `power_level_content_override` doesn't apply when initial state has
        power level state event content.

        Returns:
            The stream_id of the last event persisted.
        """

        creator_id = creator.user.to_string()

        event_keys = {"room_id": room_id, "sender": creator_id, "state_key": ""}

        def create(etype: str, content: JsonDict, **kwargs: Any) -> JsonDict:
            e = {"type": etype, "content": content}

            e.update(event_keys)
            e.update(kwargs)

            return e

        async def send(etype: str, content: JsonDict, **kwargs: Any) -> int:
            event = create(etype, content, **kwargs)
            logger.debug("Sending %s in new room", etype)
            # Allow these events to be sent even if the user is shadow-banned to
            # allow the room creation to complete.
            (
                _,
                last_stream_id,
            ) = await self.event_creation_handler.create_and_send_nonmember_event(
                creator,
                event,
                ratelimit=False,
                ignore_shadow_ban=True,
            )
            return last_stream_id

        try:
            config = self._presets_dict[preset_config]
        except KeyError:
            raise SynapseError(
                400, f"'{preset_config}' is not a valid preset", errcode=Codes.BAD_JSON
            )

        creation_content.update({"creator": creator_id})
        await send(etype=EventTypes.Create, content=creation_content)

        logger.debug("Sending %s in new room", EventTypes.Member)
        await self.room_member_handler.update_membership(
            creator,
            creator.user,
            room_id,
            "join",
            ratelimit=ratelimit,
            content=creator_join_profile,
            new_room=True,
        )

        # We treat the power levels override specially as this needs to be one
        # of the first events that get sent into a room.
        pl_content = initial_state.pop((EventTypes.PowerLevels, ""), None)
        if pl_content is not None:
            last_sent_stream_id = await send(
                etype=EventTypes.PowerLevels, content=pl_content
            )
        else:
            power_level_content: JsonDict = {
                "users": {creator_id: 100},
                "users_default": 0,
                "events": {
                    EventTypes.Name: 50,
                    EventTypes.PowerLevels: 100,
                    EventTypes.RoomHistoryVisibility: 100,
                    EventTypes.CanonicalAlias: 50,
                    EventTypes.RoomAvatar: 50,
                    EventTypes.Tombstone: 100,
                    EventTypes.ServerACL: 100,
                    EventTypes.RoomEncryption: 100,
                },
                "events_default": 0,
                "state_default": 50,
                "ban": 50,
                "kick": 50,
                "redact": 50,
                "invite": 50,
                "historical": 100,
            }

            if config["original_invitees_have_ops"]:
                for invitee in invite_list:
                    power_level_content["users"][invitee] = 100

            # Power levels overrides are defined per chat preset
            power_level_content.update(config["power_level_content_override"])

            if power_level_content_override:
                power_level_content.update(power_level_content_override)

            last_sent_stream_id = await send(
                etype=EventTypes.PowerLevels, content=power_level_content
            )

        if room_alias and (EventTypes.CanonicalAlias, "") not in initial_state:
            last_sent_stream_id = await send(
                etype=EventTypes.CanonicalAlias,
                content={"alias": room_alias.to_string()},
            )

        if (EventTypes.JoinRules, "") not in initial_state:
            last_sent_stream_id = await send(
                etype=EventTypes.JoinRules, content={"join_rule": config["join_rules"]}
            )

        if (EventTypes.RoomHistoryVisibility, "") not in initial_state:
            last_sent_stream_id = await send(
                etype=EventTypes.RoomHistoryVisibility,
                content={"history_visibility": config["history_visibility"]},
            )

        if config["guest_can_join"]:
            if (EventTypes.GuestAccess, "") not in initial_state:
                last_sent_stream_id = await send(
                    etype=EventTypes.GuestAccess,
                    content={EventContentFields.GUEST_ACCESS: GuestAccess.CAN_JOIN},
                )

        for (etype, state_key), content in initial_state.items():
            last_sent_stream_id = await send(
                etype=etype, state_key=state_key, content=content
            )

        if config["encrypted"]:
            last_sent_stream_id = await send(
                etype=EventTypes.RoomEncryption,
                state_key="",
                content={"algorithm": RoomEncryptionAlgorithms.DEFAULT},
            )

        return last_sent_stream_id

    async def _generate_room_id(
        self,
        creator_id: str,
        is_public: bool,
        room_version: RoomVersion,
    ) -> str:
        # autogen room IDs and try to create it. We may clash, so just
        # try a few times till one goes through, giving up eventually.
        attempts = 0
        while attempts < 5:
            try:
                random_string = stringutils.random_string(18)
                gen_room_id = RoomID(random_string, self.hs.hostname).to_string()
                await self.store.store_room(
                    room_id=gen_room_id,
                    room_creator_user_id=creator_id,
                    is_public=is_public,
                    room_version=room_version,
                )
                return gen_room_id
            except StoreError:
                attempts += 1
        raise StoreError(500, "Couldn't generate a room ID.")


class RoomContextHandler:
    def __init__(self, hs: "HomeServer"):
        self.hs = hs
        self.auth = hs.get_auth()
        self.store = hs.get_datastore()
        self.storage = hs.get_storage()
        self.state_store = self.storage.state

    async def get_event_context(
        self,
        requester: Requester,
        room_id: str,
        event_id: str,
        limit: int,
        event_filter: Optional[Filter],
        use_admin_priviledge: bool = False,
    ) -> Optional[JsonDict]:
        """Retrieves events, pagination tokens and state around a given event
        in a room.

        Args:
            requester
            room_id
            event_id
            limit: The maximum number of events to return in total
                (excluding state).
            event_filter: the filter to apply to the events returned
                (excluding the target event_id)
            use_admin_priviledge: if `True`, return all events, regardless
                of whether `user` has access to them. To be used **ONLY**
                from the admin API.
        Returns:
            dict, or None if the event isn't found
        """
        user = requester.user
        if use_admin_priviledge:
            await assert_user_is_admin(self.auth, requester.user)

        before_limit = math.floor(limit / 2.0)
        after_limit = limit - before_limit

        users = await self.store.get_users_in_room(room_id)
        is_peeking = user.to_string() not in users

        async def filter_evts(events: List[EventBase]) -> List[EventBase]:
            if use_admin_priviledge:
                return events
            return await filter_events_for_client(
                self.storage, user.to_string(), events, is_peeking=is_peeking
            )

        event = await self.store.get_event(
            event_id, get_prev_content=True, allow_none=True
        )
        if not event:
            return None

        filtered = await filter_evts([event])
        if not filtered:
            raise AuthError(403, "You don't have permission to access that event.")

        results = await self.store.get_events_around(
            room_id, event_id, before_limit, after_limit, event_filter
        )

        if event_filter:
            results["events_before"] = await event_filter.filter(
                results["events_before"]
            )
            results["events_after"] = await event_filter.filter(results["events_after"])

        results["events_before"] = await filter_evts(results["events_before"])
        results["events_after"] = await filter_evts(results["events_after"])
        # filter_evts can return a pruned event in case the user is allowed to see that
        # there's something there but not see the content, so use the event that's in
        # `filtered` rather than the event we retrieved from the datastore.
        results["event"] = filtered[0]

        if results["events_after"]:
            last_event_id = results["events_after"][-1].event_id
        else:
            last_event_id = event_id

        if event_filter and event_filter.lazy_load_members:
            state_filter = StateFilter.from_lazy_load_member_list(
                ev.sender
                for ev in itertools.chain(
                    results["events_before"],
                    (results["event"],),
                    results["events_after"],
                )
            )
        else:
            state_filter = StateFilter.all()

        # XXX: why do we return the state as of the last event rather than the
        # first? Shouldn't we be consistent with /sync?
        # https://github.com/matrix-org/matrix-doc/issues/687

        state = await self.state_store.get_state_for_events(
            [last_event_id], state_filter=state_filter
        )

        state_events = list(state[last_event_id].values())
        if event_filter:
            state_events = await event_filter.filter(state_events)

        results["state"] = await filter_evts(state_events)

        # We use a dummy token here as we only care about the room portion of
        # the token, which we replace.
        token = StreamToken.START

        results["start"] = await token.copy_and_replace(
            "room_key", results["start"]
        ).to_string(self.store)

        results["end"] = await token.copy_and_replace(
            "room_key", results["end"]
        ).to_string(self.store)

        return results


class RoomEventSource(EventSource[RoomStreamToken, EventBase]):
    def __init__(self, hs: "HomeServer"):
        self.store = hs.get_datastore()

    async def get_new_events(
        self,
        user: UserID,
        from_key: RoomStreamToken,
        limit: Optional[int],
        room_ids: Collection[str],
        is_guest: bool,
        explicit_room_id: Optional[str] = None,
    ) -> Tuple[List[EventBase], RoomStreamToken]:
        # We just ignore the key for now.

        to_key = self.get_current_key()

        if from_key.topological:
            logger.warning("Stream has topological part!!!! %r", from_key)
            from_key = RoomStreamToken(None, from_key.stream)

        app_service = self.store.get_app_service_by_user_id(user.to_string())
        if app_service:
            # We no longer support AS users using /sync directly.
            # See https://github.com/matrix-org/matrix-doc/issues/1144
            raise NotImplementedError()
        else:
            room_events = await self.store.get_membership_changes_for_user(
                user.to_string(), from_key, to_key
            )

            room_to_events = await self.store.get_room_events_stream_for_rooms(
                room_ids=room_ids,
                from_key=from_key,
                to_key=to_key,
                limit=limit or 10,
                order="ASC",
            )

            events = list(room_events)
            events.extend(e for evs, _ in room_to_events.values() for e in evs)

            events.sort(key=lambda e: e.internal_metadata.order)

            if limit:
                events[:] = events[:limit]

            if events:
                end_key = events[-1].internal_metadata.after
            else:
                end_key = to_key

        return events, end_key

    def get_current_key(self) -> RoomStreamToken:
        return self.store.get_room_max_token()

    def get_current_key_for_room(self, room_id: str) -> Awaitable[str]:
        return self.store.get_room_events_max_id(room_id)


class ShutdownRoomResponse(TypedDict):
    """
    Attributes:
        kicked_users: An array of users (`user_id`) that were kicked.
        failed_to_kick_users:
            An array of users (`user_id`) that that were not kicked.
        local_aliases:
            An array of strings representing the local aliases that were
            migrated from the old room to the new.
        new_room_id: A string representing the room ID of the new room.
    """

    kicked_users: List[str]
    failed_to_kick_users: List[str]
    local_aliases: List[str]
    new_room_id: Optional[str]


class RoomShutdownHandler:
    DEFAULT_MESSAGE = (
        "Sharing illegal content on this server is not permitted and rooms in"
        " violation will be blocked."
    )
    DEFAULT_ROOM_NAME = "Content Violation Notification"

    def __init__(self, hs: "HomeServer"):
        self.hs = hs
        self.room_member_handler = hs.get_room_member_handler()
        self._room_creation_handler = hs.get_room_creation_handler()
        self._replication = hs.get_replication_data_handler()
        self.event_creation_handler = hs.get_event_creation_handler()
        self.store = hs.get_datastore()

    async def shutdown_room(
        self,
        room_id: str,
        requester_user_id: str,
        new_room_user_id: Optional[str] = None,
        new_room_name: Optional[str] = None,
        message: Optional[str] = None,
        block: bool = False,
    ) -> ShutdownRoomResponse:
        """
        Shuts down a room. Moves all local users and room aliases automatically
        to a new room if `new_room_user_id` is set. Otherwise local users only
        leave the room without any information.

        The new room will be created with the user specified by the
        `new_room_user_id` parameter as room administrator and will contain a
        message explaining what happened. Users invited to the new room will
        have power level `-10` by default, and thus be unable to speak.

        The local server will only have the power to move local user and room
        aliases to the new room. Users on other servers will be unaffected.

        Args:
            room_id: The ID of the room to shut down.
            requester_user_id:
                User who requested the action and put the room on the
                blocking list.
            new_room_user_id:
                If set, a new room will be created with this user ID
                as the creator and admin, and all users in the old room will be
                moved into that room. If not set, no new room will be created
                and the users will just be removed from the old room.
            new_room_name:
                A string representing the name of the room that new users will
                be invited to. Defaults to `Content Violation Notification`
            message:
                A string containing the first message that will be sent as
                `new_room_user_id` in the new room. Ideally this will clearly
                convey why the original room was shut down.
                Defaults to `Sharing illegal content on this server is not
                permitted and rooms in violation will be blocked.`
            block:
                If set to `True`, users will be prevented from joining the old
                room. This option can also be used to pre-emptively block a room,
                even if it's unknown to this homeserver. In this case, the room
                will be blocked, and no further action will be taken. If `False`,
                attempting to delete an unknown room is invalid.

                Defaults to `False`.

        Returns: a dict containing the following keys:
            kicked_users: An array of users (`user_id`) that were kicked.
            failed_to_kick_users:
                An array of users (`user_id`) that that were not kicked.
            local_aliases:
                An array of strings representing the local aliases that were
                migrated from the old room to the new.
            new_room_id:
                A string representing the room ID of the new room, or None if
                no such room was created.
        """

        if not new_room_name:
            new_room_name = self.DEFAULT_ROOM_NAME
        if not message:
            message = self.DEFAULT_MESSAGE

        if not RoomID.is_valid(room_id):
            raise SynapseError(400, "%s is not a legal room ID" % (room_id,))

        # Action the block first (even if the room doesn't exist yet)
        if block:
            # This will work even if the room is already blocked, but that is
            # desirable in case the first attempt at blocking the room failed below.
            await self.store.block_room(room_id, requester_user_id)

        if not await self.store.get_room(room_id):
            if block:
                # We allow you to block an unknown room.
                return {
                    "kicked_users": [],
                    "failed_to_kick_users": [],
                    "local_aliases": [],
                    "new_room_id": None,
                }
            else:
                # But if you don't want to preventatively block another room,
                # this function can't do anything useful.
                raise NotFoundError(
                    "Cannot shut down room: unknown room id %s" % (room_id,)
                )

        if new_room_user_id is not None:
            if not self.hs.is_mine_id(new_room_user_id):
                raise SynapseError(
                    400, "User must be our own: %s" % (new_room_user_id,)
                )

            room_creator_requester = create_requester(
                new_room_user_id, authenticated_entity=requester_user_id
            )

            info, stream_id = await self._room_creation_handler.create_room(
                room_creator_requester,
                config={
                    "preset": RoomCreationPreset.PUBLIC_CHAT,
                    "name": new_room_name,
                    "power_level_content_override": {"users_default": -10},
                },
                ratelimit=False,
            )
            new_room_id = info["room_id"]

            logger.info(
                "Shutting down room %r, joining to new room: %r", room_id, new_room_id
            )

            # We now wait for the create room to come back in via replication so
            # that we can assume that all the joins/invites have propagated before
            # we try and auto join below.
            await self._replication.wait_for_stream_position(
                self.hs.config.worker.events_shard_config.get_instance(new_room_id),
                "events",
                stream_id,
            )
        else:
            new_room_id = None
            logger.info("Shutting down room %r", room_id)

        shutdown_start = time.time()
        users = await self.store.get_users_in_room(room_id)
        kicked_users = []
        failed_to_kick_users = []
        for user_id in users:
            if not self.hs.is_mine_id(user_id):
                continue

            logger.info("Kicking %r from %r...", user_id, room_id)

            try:
                # Kick users from room
                target_requester = create_requester(
                    user_id, authenticated_entity=requester_user_id
                )
                _, stream_id = await self.room_member_handler.update_membership(
                    requester=target_requester,
                    target=target_requester.user,
                    room_id=room_id,
                    action=Membership.LEAVE,
                    content={},
                    ratelimit=False,
                    require_consent=False,
                )

                # Wait for leave to come in over replication before trying to forget.
                await self._replication.wait_for_stream_position(
                    self.hs.config.worker.events_shard_config.get_instance(room_id),
                    "events",
                    stream_id,
                )

                await self.room_member_handler.forget(target_requester.user, room_id)

                # Join users to new room
                if new_room_user_id:
                    await self.room_member_handler.update_membership(
                        requester=target_requester,
                        target=target_requester.user,
                        room_id=new_room_id,
                        action=Membership.JOIN,
                        content={},
                        ratelimit=False,
                        require_consent=False,
                    )

                kicked_users.append(user_id)
            except Exception:
                logger.exception(
                    "Failed to leave old room and join new room for %r", user_id
                )
                failed_to_kick_users.append(user_id)

        # Send message in new room and move aliases
        if new_room_user_id:
            await self.event_creation_handler.create_and_send_nonmember_event(
                room_creator_requester,
                {
                    "type": "m.room.message",
                    "content": {"body": message, "msgtype": "m.text"},
                    "room_id": new_room_id,
                    "sender": new_room_user_id,
                },
                ratelimit=False,
            )

            aliases_for_room = await self.store.get_aliases_for_room(room_id)

            await self.store.update_aliases_for_room(
                room_id, new_room_id, requester_user_id
            )
        else:
            aliases_for_room = []

        shutdown_end = time.time()
        logger.info(
            f"Shut down of {room_id} took {shutdown_end - shutdown_start} seconds"
        )
        shutdown_kick_count.observe(len(kicked_users))
        shutdown_failed_kick_count.observe(len(failed_to_kick_users))
        shutdown_time.observe(shutdown_end - shutdown_start)

        return {
            "kicked_users": kicked_users,
            "failed_to_kick_users": failed_to_kick_users,
            "local_aliases": aliases_for_room,
            "new_room_id": new_room_id,
        }<|MERGE_RESOLUTION|>--- conflicted
+++ resolved
@@ -31,11 +31,7 @@
     Tuple,
 )
 
-<<<<<<< HEAD
-from prometheus_client import Histogram
-=======
 from typing_extensions import TypedDict
->>>>>>> e713855d
 
 from synapse.api.constants import (
     EventContentFields,
