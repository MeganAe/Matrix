--- conflicted
+++ resolved
@@ -1059,10 +1059,7 @@
 
         event_keys = {"room_id": room_id, "sender": creator_id, "state_key": ""}
 
-<<<<<<< HEAD
         depth = 1
-=======
->>>>>>> 93740cae
         last_sent_event_id: Optional[str] = None
 
         def create(etype: str, content: JsonDict, **kwargs: Any) -> JsonDict:
@@ -1075,10 +1072,7 @@
 
         async def send(etype: str, content: JsonDict, **kwargs: Any) -> int:
             nonlocal last_sent_event_id
-<<<<<<< HEAD
             nonlocal depth
-=======
->>>>>>> 93740cae
 
             event = create(etype, content, **kwargs)
             logger.debug("Sending %s in new room", etype)
@@ -1095,17 +1089,11 @@
                 # Note: we don't pass state_event_ids here because this triggers
                 # an additional query per event to look them up from the events table.
                 prev_event_ids=[last_sent_event_id] if last_sent_event_id else [],
-<<<<<<< HEAD
                 depth=depth,
             )
 
             last_sent_event_id = sent_event.event_id
             depth += 1
-=======
-            )
-
-            last_sent_event_id = sent_event.event_id
->>>>>>> 93740cae
 
             return last_stream_id
 
@@ -1131,10 +1119,7 @@
             content=creator_join_profile,
             new_room=True,
             prev_event_ids=[last_sent_event_id],
-<<<<<<< HEAD
             depth=depth,
-=======
->>>>>>> 93740cae
         )
         last_sent_event_id = member_event_id
 
