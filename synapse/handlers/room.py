# Copyright 2016-2021 The Matrix.org Foundation C.I.C.
#
# Licensed under the Apache License, Version 2.0 (the "License");
# you may not use this file except in compliance with the License.
# You may obtain a copy of the License at
#
#     http://www.apache.org/licenses/LICENSE-2.0
#
# Unless required by applicable law or agreed to in writing, software
# distributed under the License is distributed on an "AS IS" BASIS,
# WITHOUT WARRANTIES OR CONDITIONS OF ANY KIND, either express or implied.
# See the License for the specific language governing permissions and
# limitations under the License.

"""Contains functions for performing actions on rooms."""
import itertools
import logging
import math
import random
import string
from collections import OrderedDict
from http import HTTPStatus
from typing import (
    TYPE_CHECKING,
    Any,
    Awaitable,
    Collection,
    Dict,
    List,
    Optional,
    Tuple,
)

import attr
from typing_extensions import TypedDict

import synapse.events.snapshot
from synapse.api.constants import (
    EventContentFields,
    EventTypes,
    GuestAccess,
    HistoryVisibility,
    JoinRules,
    Membership,
    RoomCreationPreset,
    RoomEncryptionAlgorithms,
    RoomTypes,
)
from synapse.api.errors import (
    AuthError,
    Codes,
    LimitExceededError,
    NotFoundError,
    StoreError,
    SynapseError,
)
from synapse.api.filtering import Filter
from synapse.api.room_versions import KNOWN_ROOM_VERSIONS, RoomVersion
from synapse.event_auth import validate_event_for_room_version
from synapse.events import EventBase
from synapse.events.utils import copy_and_fixup_power_levels_contents
from synapse.handlers.relations import BundledAggregations
from synapse.module_api import NOT_SPAM
from synapse.rest.admin._base import assert_user_is_admin
from synapse.storage.state import StateFilter
from synapse.streams import EventSource
from synapse.types import (
    JsonDict,
    MutableStateMap,
    Requester,
    RoomAlias,
    RoomID,
    RoomStreamToken,
    StateMap,
    StreamKeyType,
    StreamToken,
    UserID,
    create_requester,
)
from synapse.util import stringutils
from synapse.util.caches.response_cache import ResponseCache
from synapse.util.stringutils import parse_and_validate_server_name
from synapse.visibility import filter_events_for_client

if TYPE_CHECKING:
    from synapse.server import HomeServer

logger = logging.getLogger(__name__)

id_server_scheme = "https://"

FIVE_MINUTES_IN_MS = 5 * 60 * 1000


@attr.s(slots=True, frozen=True, auto_attribs=True)
class EventContext:
    events_before: List[EventBase]
    event: EventBase
    events_after: List[EventBase]
    state: List[EventBase]
    aggregations: Dict[str, BundledAggregations]
    start: str
    end: str


class RoomCreationHandler:
    def __init__(self, hs: "HomeServer"):
        self.store = hs.get_datastores().main
        self._storage_controllers = hs.get_storage_controllers()
        self.auth = hs.get_auth()
        self.auth_blocking = hs.get_auth_blocking()
        self.clock = hs.get_clock()
        self.hs = hs
        self.spam_checker = hs.get_spam_checker()
        self.event_creation_handler = hs.get_event_creation_handler()
        self.room_member_handler = hs.get_room_member_handler()
        self._event_auth_handler = hs.get_event_auth_handler()
        self.config = hs.config
        self.request_ratelimiter = hs.get_request_ratelimiter()

        # Room state based off defined presets
        self._presets_dict: Dict[str, Dict[str, Any]] = {
            RoomCreationPreset.PRIVATE_CHAT: {
                "join_rules": JoinRules.INVITE,
                "history_visibility": HistoryVisibility.SHARED,
                "original_invitees_have_ops": False,
                "guest_can_join": True,
                "power_level_content_override": {"invite": 0},
            },
            RoomCreationPreset.TRUSTED_PRIVATE_CHAT: {
                "join_rules": JoinRules.INVITE,
                "history_visibility": HistoryVisibility.SHARED,
                "original_invitees_have_ops": True,
                "guest_can_join": True,
                "power_level_content_override": {"invite": 0},
            },
            RoomCreationPreset.PUBLIC_CHAT: {
                "join_rules": JoinRules.PUBLIC,
                "history_visibility": HistoryVisibility.SHARED,
                "original_invitees_have_ops": False,
                "guest_can_join": False,
                "power_level_content_override": {},
            },
        }

        # Modify presets to selectively enable encryption by default per homeserver config
        for preset_name, preset_config in self._presets_dict.items():
            encrypted = (
                preset_name
                in self.config.room.encryption_enabled_by_default_for_room_presets
            )
            preset_config["encrypted"] = encrypted

        self._default_power_level_content_override = (
            self.config.room.default_power_level_content_override
        )

        self._replication = hs.get_replication_data_handler()

        # If a user tries to update the same room multiple times in quick
        # succession, only process the first attempt and return its result to
        # subsequent requests
        self._upgrade_response_cache: ResponseCache[Tuple[str, str]] = ResponseCache(
            hs.get_clock(), "room_upgrade", timeout_ms=FIVE_MINUTES_IN_MS
        )
        self._server_notices_mxid = hs.config.servernotices.server_notices_mxid

        self.third_party_event_rules = hs.get_third_party_event_rules()

    async def upgrade_room(
        self, requester: Requester, old_room_id: str, new_version: RoomVersion
    ) -> str:
        """Replace a room with a new room with a different version

        Args:
            requester: the user requesting the upgrade
            old_room_id: the id of the room to be replaced
            new_version: the new room version to use

        Returns:
            the new room id

        Raises:
            ShadowBanError if the requester is shadow-banned.
        """
        await self.request_ratelimiter.ratelimit(requester)

        user_id = requester.user.to_string()

        # Check if this room is already being upgraded by another person
        for key in self._upgrade_response_cache.keys():
            if key[0] == old_room_id and key[1] != user_id:
                # Two different people are trying to upgrade the same room.
                # Send the second an error.
                #
                # Note that this of course only gets caught if both users are
                # on the same homeserver.
                raise SynapseError(
                    400, "An upgrade for this room is currently in progress"
                )

        # Check whether the room exists and 404 if it doesn't.
        # We could go straight for the auth check, but that will raise a 403 instead.
        old_room = await self.store.get_room(old_room_id)
        if old_room is None:
            raise NotFoundError("Unknown room id %s" % (old_room_id,))

        new_room_id = self._generate_room_id()

        # Check whether the user has the power level to carry out the upgrade.
        # `check_auth_rules_from_context` will check that they are in the room and have
        # the required power level to send the tombstone event.
        (
            tombstone_event,
            tombstone_context,
        ) = await self.event_creation_handler.create_event(
            requester,
            {
                "type": EventTypes.Tombstone,
                "state_key": "",
                "room_id": old_room_id,
                "sender": user_id,
                "content": {
                    "body": "This room has been replaced",
                    "replacement_room": new_room_id,
                },
            },
        )
        validate_event_for_room_version(tombstone_event)
        await self._event_auth_handler.check_auth_rules_from_context(tombstone_event)

        # Upgrade the room
        #
        # If this user has sent multiple upgrade requests for the same room
        # and one of them is not complete yet, cache the response and
        # return it to all subsequent requests
        ret = await self._upgrade_response_cache.wrap(
            (old_room_id, user_id),
            self._upgrade_room,
            requester,
            old_room_id,
            old_room,  # args for _upgrade_room
            new_room_id,
            new_version,
            tombstone_event,
            tombstone_context,
        )

        return ret

    async def _upgrade_room(
        self,
        requester: Requester,
        old_room_id: str,
        old_room: Dict[str, Any],
        new_room_id: str,
        new_version: RoomVersion,
        tombstone_event: EventBase,
        tombstone_context: synapse.events.snapshot.EventContext,
    ) -> str:
        """
        Args:
            requester: the user requesting the upgrade
            old_room_id: the id of the room to be replaced
            old_room: a dict containing room information for the room to be replaced,
                as returned by `RoomWorkerStore.get_room`.
            new_room_id: the id of the replacement room
            new_version: the version to upgrade the room to
            tombstone_event: the tombstone event to send to the old room
            tombstone_context: the context for the tombstone event

        Raises:
            ShadowBanError if the requester is shadow-banned.
        """
        user_id = requester.user.to_string()
        assert self.hs.is_mine_id(user_id), "User must be our own: %s" % (user_id,)

        logger.info("Creating new room %s to replace %s", new_room_id, old_room_id)

        # create the new room. may raise a `StoreError` in the exceedingly unlikely
        # event of a room ID collision.
        await self.store.store_room(
            room_id=new_room_id,
            room_creator_user_id=user_id,
            is_public=old_room["is_public"],
            room_version=new_version,
        )

        await self.clone_existing_room(
            requester,
            old_room_id=old_room_id,
            new_room_id=new_room_id,
            new_room_version=new_version,
            tombstone_event_id=tombstone_event.event_id,
        )

        # now send the tombstone
        await self.event_creation_handler.handle_new_client_event(
            requester=requester,
            events_and_context=[(tombstone_event, tombstone_context)],
        )

        state_filter = StateFilter.from_types(
            [(EventTypes.CanonicalAlias, ""), (EventTypes.PowerLevels, "")]
        )
        old_room_state = await tombstone_context.get_current_state_ids(state_filter)

        # We know the tombstone event isn't an outlier so it has current state.
        assert old_room_state is not None

        # update any aliases
        await self._move_aliases_to_new_room(
            requester, old_room_id, new_room_id, old_room_state
        )

        # Copy over user push rules, tags and migrate room directory state
        await self.room_member_handler.transfer_room_state_on_room_upgrade(
            old_room_id, new_room_id
        )

        # finally, shut down the PLs in the old room, and update them in the new
        # room.
        await self._update_upgraded_room_pls(
            requester,
            old_room_id,
            new_room_id,
            old_room_state,
        )

        return new_room_id

    async def _update_upgraded_room_pls(
        self,
        requester: Requester,
        old_room_id: str,
        new_room_id: str,
        old_room_state: StateMap[str],
    ) -> None:
        """Send updated power levels in both rooms after an upgrade

        Args:
            requester: the user requesting the upgrade
            old_room_id: the id of the room to be replaced
            new_room_id: the id of the replacement room
            old_room_state: the state map for the old room

        Raises:
            ShadowBanError if the requester is shadow-banned.
        """
        old_room_pl_event_id = old_room_state.get((EventTypes.PowerLevels, ""))

        if old_room_pl_event_id is None:
            logger.warning(
                "Not supported: upgrading a room with no PL event. Not setting PLs "
                "in old room."
            )
            return

        old_room_pl_state = await self.store.get_event(old_room_pl_event_id)

        # we try to stop regular users from speaking by setting the PL required
        # to send regular events and invites to 'Moderator' level. That's normally
        # 50, but if the default PL in a room is 50 or more, then we set the
        # required PL above that.

        pl_content = copy_and_fixup_power_levels_contents(old_room_pl_state.content)
        users_default: int = pl_content.get("users_default", 0)  # type: ignore[assignment]
        restricted_level = max(users_default + 1, 50)

        updated = False
        for v in ("invite", "events_default"):
            current: int = pl_content.get(v, 0)  # type: ignore[assignment]
            if current < restricted_level:
                logger.debug(
                    "Setting level for %s in %s to %i (was %i)",
                    v,
                    old_room_id,
                    restricted_level,
                    current,
                )
                pl_content[v] = restricted_level
                updated = True
            else:
                logger.debug("Not setting level for %s (already %i)", v, current)

        if updated:
            try:
                await self.event_creation_handler.create_and_send_nonmember_event(
                    requester,
                    {
                        "type": EventTypes.PowerLevels,
                        "state_key": "",
                        "room_id": old_room_id,
                        "sender": requester.user.to_string(),
                        "content": pl_content,
                    },
                    ratelimit=False,
                )
            except AuthError as e:
                logger.warning("Unable to update PLs in old room: %s", e)

        await self.event_creation_handler.create_and_send_nonmember_event(
            requester,
            {
                "type": EventTypes.PowerLevels,
                "state_key": "",
                "room_id": new_room_id,
                "sender": requester.user.to_string(),
                "content": copy_and_fixup_power_levels_contents(
                    old_room_pl_state.content
                ),
            },
            ratelimit=False,
        )

    async def clone_existing_room(
        self,
        requester: Requester,
        old_room_id: str,
        new_room_id: str,
        new_room_version: RoomVersion,
        tombstone_event_id: str,
    ) -> None:
        """Populate a new room based on an old room

        Args:
            requester: the user requesting the upgrade
            old_room_id : the id of the room to be replaced
            new_room_id: the id to give the new room (should already have been
                created with _generate_room_id())
            new_room_version: the new room version to use
            tombstone_event_id: the ID of the tombstone event in the old room.
        """
        user_id = requester.user.to_string()

        spam_check = await self.spam_checker.user_may_create_room(user_id)
        if spam_check != NOT_SPAM:
            raise SynapseError(
                403,
                "You are not permitted to create rooms",
                errcode=spam_check[0],
                additional_fields=spam_check[1],
            )

        creation_content: JsonDict = {
            "room_version": new_room_version.identifier,
            "predecessor": {"room_id": old_room_id, "event_id": tombstone_event_id},
        }

        # Check if old room was non-federatable

        # Get old room's create event
        old_room_create_event = await self.store.get_create_event_for_room(old_room_id)

        # Check if the create event specified a non-federatable room
        if not old_room_create_event.content.get(EventContentFields.FEDERATE, True):
            # If so, mark the new room as non-federatable as well
            creation_content[EventContentFields.FEDERATE] = False

        initial_state = {}

        # Replicate relevant room events
        types_to_copy: List[Tuple[str, Optional[str]]] = [
            (EventTypes.JoinRules, ""),
            (EventTypes.Name, ""),
            (EventTypes.Topic, ""),
            (EventTypes.RoomHistoryVisibility, ""),
            (EventTypes.GuestAccess, ""),
            (EventTypes.RoomAvatar, ""),
            (EventTypes.RoomEncryption, ""),
            (EventTypes.ServerACL, ""),
            (EventTypes.PowerLevels, ""),
        ]

        # Copy the room type as per MSC3818.
        room_type = old_room_create_event.content.get(EventContentFields.ROOM_TYPE)
        if room_type is not None:
            creation_content[EventContentFields.ROOM_TYPE] = room_type

            # If the old room was a space, copy over the rooms in the space.
            if room_type == RoomTypes.SPACE:
                types_to_copy.append((EventTypes.SpaceChild, None))

        old_room_state_ids = (
            await self._storage_controllers.state.get_current_state_ids(
                old_room_id, StateFilter.from_types(types_to_copy)
            )
        )
        # map from event_id to BaseEvent
        old_room_state_events = await self.store.get_events(old_room_state_ids.values())

        for k, old_event_id in old_room_state_ids.items():
            old_event = old_room_state_events.get(old_event_id)
            if old_event:
                # If the event is an space child event with empty content, it was
                # removed from the space and should be ignored.
                if k[0] == EventTypes.SpaceChild and not old_event.content:
                    continue

                initial_state[k] = old_event.content

        # deep-copy the power-levels event before we start modifying it
        # note that if frozen_dicts are enabled, `power_levels` will be a frozen
        # dict so we can't just copy.deepcopy it.
        initial_state[
            (EventTypes.PowerLevels, "")
        ] = power_levels = copy_and_fixup_power_levels_contents(
            initial_state[(EventTypes.PowerLevels, "")]
        )

        # Resolve the minimum power level required to send any state event
        # We will give the upgrading user this power level temporarily (if necessary) such that
        # they are able to copy all of the state events over, then revert them back to their
        # original power level afterwards in _update_upgraded_room_pls

        # Copy over user power levels now as this will not be possible with >100PL users once
        # the room has been created
        # Calculate the minimum power level needed to clone the room
        event_power_levels = power_levels.get("events", {})
        if not isinstance(event_power_levels, dict):
            event_power_levels = {}
        state_default = power_levels.get("state_default", 50)
        try:
            state_default_int = int(state_default)  # type: ignore[arg-type]
        except (TypeError, ValueError):
            state_default_int = 50
        ban = power_levels.get("ban", 50)
        try:
            ban = int(ban)  # type: ignore[arg-type]
        except (TypeError, ValueError):
            ban = 50
        needed_power_level = max(
            state_default_int, ban, max(event_power_levels.values())
        )

        # Get the user's current power level, this matches the logic in get_user_power_level,
        # but without the entire state map.
        user_power_levels = power_levels.setdefault("users", {})
        if not isinstance(user_power_levels, dict):
            user_power_levels = {}
        users_default = power_levels.get("users_default", 0)
        current_power_level = user_power_levels.get(user_id, users_default)
        try:
            current_power_level_int = int(current_power_level)  # type: ignore[arg-type]
        except (TypeError, ValueError):
            current_power_level_int = 0
        # Raise the requester's power level in the new room if necessary
        if current_power_level_int < needed_power_level:
            user_power_levels[user_id] = needed_power_level

        await self._send_events_for_new_room(
            requester,
            new_room_id,
            # we expect to override all the presets with initial_state, so this is
            # somewhat arbitrary.
            preset_config=RoomCreationPreset.PRIVATE_CHAT,
            invite_list=[],
            initial_state=initial_state,
            creation_content=creation_content,
        )

        # Transfer membership events
        old_room_member_state_ids = (
            await self._storage_controllers.state.get_current_state_ids(
                old_room_id, StateFilter.from_types([(EventTypes.Member, None)])
            )
        )

        # map from event_id to BaseEvent
        old_room_member_state_events = await self.store.get_events(
            old_room_member_state_ids.values()
        )
        for old_event in old_room_member_state_events.values():
            # Only transfer ban events
            if (
                "membership" in old_event.content
                and old_event.content["membership"] == "ban"
            ):
                await self.room_member_handler.update_membership(
                    requester,
                    UserID.from_string(old_event.state_key),
                    new_room_id,
                    "ban",
                    ratelimit=False,
                    content=old_event.content,
                )

        # XXX invites/joins
        # XXX 3pid invites

    async def _move_aliases_to_new_room(
        self,
        requester: Requester,
        old_room_id: str,
        new_room_id: str,
        old_room_state: StateMap[str],
    ) -> None:
        # check to see if we have a canonical alias.
        canonical_alias_event = None
        canonical_alias_event_id = old_room_state.get((EventTypes.CanonicalAlias, ""))
        if canonical_alias_event_id:
            canonical_alias_event = await self.store.get_event(canonical_alias_event_id)

        await self.store.update_aliases_for_room(old_room_id, new_room_id)

        if not canonical_alias_event:
            return

        # If there is a canonical alias we need to update the one in the old
        # room and set one in the new one.
        old_canonical_alias_content = dict(canonical_alias_event.content)
        new_canonical_alias_content = {}

        canonical = canonical_alias_event.content.get("alias")
        if canonical and self.hs.is_mine_id(canonical):
            new_canonical_alias_content["alias"] = canonical
            old_canonical_alias_content.pop("alias", None)

        # We convert to a list as it will be a Tuple.
        old_alt_aliases = list(old_canonical_alias_content.get("alt_aliases", []))
        if old_alt_aliases:
            old_canonical_alias_content["alt_aliases"] = old_alt_aliases
            new_alt_aliases = new_canonical_alias_content.setdefault("alt_aliases", [])
            for alias in canonical_alias_event.content.get("alt_aliases", []):
                try:
                    if self.hs.is_mine_id(alias):
                        new_alt_aliases.append(alias)
                        old_alt_aliases.remove(alias)
                except Exception:
                    logger.info(
                        "Invalid alias %s in canonical alias event %s",
                        alias,
                        canonical_alias_event_id,
                    )

            if not old_alt_aliases:
                old_canonical_alias_content.pop("alt_aliases")

        # If a canonical alias event existed for the old room, fire a canonical
        # alias event for the new room with a copy of the information.
        try:
            await self.event_creation_handler.create_and_send_nonmember_event(
                requester,
                {
                    "type": EventTypes.CanonicalAlias,
                    "state_key": "",
                    "room_id": old_room_id,
                    "sender": requester.user.to_string(),
                    "content": old_canonical_alias_content,
                },
                ratelimit=False,
            )
        except SynapseError as e:
            # again I'm not really expecting this to fail, but if it does, I'd rather
            # we returned the new room to the client at this point.
            logger.error("Unable to send updated alias events in old room: %s", e)

        try:
            await self.event_creation_handler.create_and_send_nonmember_event(
                requester,
                {
                    "type": EventTypes.CanonicalAlias,
                    "state_key": "",
                    "room_id": new_room_id,
                    "sender": requester.user.to_string(),
                    "content": new_canonical_alias_content,
                },
                ratelimit=False,
            )
        except SynapseError as e:
            # again I'm not really expecting this to fail, but if it does, I'd rather
            # we returned the new room to the client at this point.
            logger.error("Unable to send updated alias events in new room: %s", e)

    async def create_room(
        self,
        requester: Requester,
        config: JsonDict,
        ratelimit: bool = True,
        creator_join_profile: Optional[JsonDict] = None,
    ) -> Tuple[dict, int]:
        """Creates a new room.

        Args:
            requester:
                The user who requested the room creation.
            config : A dict of configuration options.
            ratelimit: set to False to disable the rate limiter

            creator_join_profile:
                Set to override the displayname and avatar for the creating
                user in this room. If unset, displayname and avatar will be
                derived from the user's profile. If set, should contain the
                values to go in the body of the 'join' event (typically
                `avatar_url` and/or `displayname`.

        Returns:
                First, a dict containing the keys `room_id` and, if an alias
                was, requested, `room_alias`. Secondly, the stream_id of the
                last persisted event.
        Raises:
            SynapseError if the room ID couldn't be stored, 3pid invitation config
            validation failed, or something went horribly wrong.
            ResourceLimitError if server is blocked to some resource being
            exceeded
        """
        user_id = requester.user.to_string()

        await self.auth_blocking.check_auth_blocking(requester=requester)

        if (
            self._server_notices_mxid is not None
            and user_id == self._server_notices_mxid
        ):
            # allow the server notices mxid to create rooms
            is_requester_admin = True
        else:
            is_requester_admin = await self.auth.is_server_admin(requester)

        # Let the third party rules modify the room creation config if needed, or abort
        # the room creation entirely with an exception.
        await self.third_party_event_rules.on_create_room(
            requester, config, is_requester_admin=is_requester_admin
        )

        invite_3pid_list = config.get("invite_3pid", [])
        invite_list = config.get("invite", [])

        # validate each entry for correctness
        for invite_3pid in invite_3pid_list:
            if not all(
                key in invite_3pid
                for key in ("medium", "address", "id_server", "id_access_token")
            ):
                raise SynapseError(
                    HTTPStatus.BAD_REQUEST,
                    "all of `medium`, `address`, `id_server` and `id_access_token` "
                    "are required when making a 3pid invite",
                    Codes.MISSING_PARAM,
                )

        if not is_requester_admin:
            spam_check = await self.spam_checker.user_may_create_room(user_id)
            if spam_check != NOT_SPAM:
                raise SynapseError(
                    403,
                    "You are not permitted to create rooms",
                    errcode=spam_check[0],
                    additional_fields=spam_check[1],
                )

        if ratelimit:
            # Rate limit once in advance, but don't rate limit the individual
            # events in the room — room creation isn't atomic and it's very
            # janky if half the events in the initial state don't make it because
            # of rate limiting.
            await self.request_ratelimiter.ratelimit(requester)

        room_version_id = config.get(
            "room_version", self.config.server.default_room_version.identifier
        )

        if not isinstance(room_version_id, str):
            raise SynapseError(400, "room_version must be a string", Codes.BAD_JSON)

        room_version = KNOWN_ROOM_VERSIONS.get(room_version_id)
        if room_version is None:
            raise SynapseError(
                400,
                "Your homeserver does not support this room version",
                Codes.UNSUPPORTED_ROOM_VERSION,
            )

        room_alias = None
        if "room_alias_name" in config:
            for wchar in string.whitespace:
                if wchar in config["room_alias_name"]:
                    raise SynapseError(400, "Invalid characters in room alias")

            if ":" in config["room_alias_name"]:
                # Prevent someone from trying to pass in a full alias here.
                # Note that it's permissible for a room alias to have multiple
                # hash symbols at the start (notably bridged over from IRC, too),
                # but the first colon in the alias is defined to separate the local
                # part from the server name.
                # (remember server names can contain port numbers, also separated
                # by a colon. But under no circumstances should the local part be
                # allowed to contain a colon!)
                raise SynapseError(
                    400,
                    "':' is not permitted in the room alias name. "
                    "Please note this expects a local part — 'wombat', not '#wombat:example.com'.",
                )

            room_alias = RoomAlias(config["room_alias_name"], self.hs.hostname)
            mapping = await self.store.get_association_from_room_alias(room_alias)

            if mapping:
                raise SynapseError(400, "Room alias already taken", Codes.ROOM_IN_USE)

        for i in invite_list:
            try:
                uid = UserID.from_string(i)
                parse_and_validate_server_name(uid.domain)
            except Exception:
                raise SynapseError(400, "Invalid user_id: %s" % (i,))

        if (invite_list or invite_3pid_list) and requester.shadow_banned:
            # We randomly sleep a bit just to annoy the requester.
            await self.clock.sleep(random.randint(1, 10))

            # Allow the request to go through, but remove any associated invites.
            invite_3pid_list = []
            invite_list = []

        if invite_list or invite_3pid_list:
            try:
                # If there are invites in the request, see if the ratelimiting settings
                # allow that number of invites to be sent from the current user.
                await self.room_member_handler.ratelimit_multiple_invites(
                    requester,
                    room_id=None,
                    n_invites=len(invite_list) + len(invite_3pid_list),
                    update=False,
                )
            except LimitExceededError:
                raise SynapseError(400, "Cannot invite so many users at once")

        await self.event_creation_handler.assert_accepted_privacy_policy(requester)

        power_level_content_override = config.get("power_level_content_override")
        if (
            power_level_content_override
            and "users" in power_level_content_override
            and user_id not in power_level_content_override["users"]
        ):
            raise SynapseError(
                400,
                "Not a valid power_level_content_override: 'users' did not contain %s"
                % (user_id,),
            )

        # The spec says rooms should default to private visibility if
        # `visibility` is not specified.
        visibility = config.get("visibility", "private")
        is_public = visibility == "public"

        room_id = await self._generate_and_create_room_id(
            creator_id=user_id,
            is_public=is_public,
            room_version=room_version,
        )

        # Check whether this visibility value is blocked by a third party module
        allowed_by_third_party_rules = await (
            self.third_party_event_rules.check_visibility_can_be_modified(
                room_id, visibility
            )
        )
        if not allowed_by_third_party_rules:
            raise SynapseError(403, "Room visibility value not allowed.")

        if is_public:
            room_aliases = []
            if room_alias:
                room_aliases.append(room_alias.to_string())
            if not self.config.roomdirectory.is_publishing_room_allowed(
                user_id, room_id, room_aliases
            ):
                # Let's just return a generic message, as there may be all sorts of
                # reasons why we said no. TODO: Allow configurable error messages
                # per alias creation rule?
                raise SynapseError(403, "Not allowed to publish room")

        directory_handler = self.hs.get_directory_handler()
        if room_alias:
            await directory_handler.create_association(
                requester=requester,
                room_id=room_id,
                room_alias=room_alias,
                servers=[self.hs.hostname],
                check_membership=False,
            )

        preset_config = config.get(
            "preset",
            RoomCreationPreset.PRIVATE_CHAT
            if visibility == "private"
            else RoomCreationPreset.PUBLIC_CHAT,
        )

        raw_initial_state = config.get("initial_state", [])

        initial_state = OrderedDict()
        for val in raw_initial_state:
            initial_state[(val["type"], val.get("state_key", ""))] = val["content"]

        creation_content = config.get("creation_content", {})

        # override any attempt to set room versions via the creation_content
        creation_content["room_version"] = room_version.identifier

        (
            last_stream_id,
            last_sent_event_id,
            depth,
        ) = await self._send_events_for_new_room(
            requester,
            room_id,
            preset_config=preset_config,
            invite_list=invite_list,
            initial_state=initial_state,
            creation_content=creation_content,
            room_alias=room_alias,
            power_level_content_override=power_level_content_override,
            creator_join_profile=creator_join_profile,
        )

        if "name" in config:
            name = config["name"]
            (
                name_event,
                last_stream_id,
            ) = await self.event_creation_handler.create_and_send_nonmember_event(
                requester,
                {
                    "type": EventTypes.Name,
                    "room_id": room_id,
                    "sender": user_id,
                    "state_key": "",
                    "content": {"name": name},
                },
                ratelimit=False,
                prev_event_ids=[last_sent_event_id],
                depth=depth,
            )
            last_sent_event_id = name_event.event_id
            depth += 1

        if "topic" in config:
            topic = config["topic"]
            (
                topic_event,
                last_stream_id,
            ) = await self.event_creation_handler.create_and_send_nonmember_event(
                requester,
                {
                    "type": EventTypes.Topic,
                    "room_id": room_id,
                    "sender": user_id,
                    "state_key": "",
                    "content": {"topic": topic},
                },
                ratelimit=False,
                prev_event_ids=[last_sent_event_id],
                depth=depth,
            )
            last_sent_event_id = topic_event.event_id
            depth += 1

        # we avoid dropping the lock between invites, as otherwise joins can
        # start coming in and making the createRoom slow.
        #
        # we also don't need to check the requester's shadow-ban here, as we
        # have already done so above (and potentially emptied invite_list).
        async with self.room_member_handler.member_linearizer.queue((room_id,)):
            content = {}
            is_direct = config.get("is_direct", None)
            if is_direct:
                content["is_direct"] = is_direct

            for invitee in invite_list:
                (
                    member_event_id,
                    last_stream_id,
                ) = await self.room_member_handler.update_membership_locked(
                    requester,
                    UserID.from_string(invitee),
                    room_id,
                    "invite",
                    ratelimit=False,
                    content=content,
                    new_room=True,
                    prev_event_ids=[last_sent_event_id],
                    depth=depth,
                )
                last_sent_event_id = member_event_id
                depth += 1

        for invite_3pid in invite_3pid_list:
            id_server = invite_3pid["id_server"]
            id_access_token = invite_3pid["id_access_token"]
            address = invite_3pid["address"]
            medium = invite_3pid["medium"]
            # Note that do_3pid_invite can raise a  ShadowBanError, but this was
            # handled above by emptying invite_3pid_list.
            (
                member_event_id,
                last_stream_id,
            ) = await self.hs.get_room_member_handler().do_3pid_invite(
                room_id,
                requester.user,
                medium,
                address,
                id_server,
                requester,
                txn_id=None,
                id_access_token=id_access_token,
                prev_event_ids=[last_sent_event_id],
                depth=depth,
            )
            last_sent_event_id = member_event_id
            depth += 1

        result = {"room_id": room_id}

        if room_alias:
            result["room_alias"] = room_alias.to_string()

        # Always wait for room creation to propagate before returning
        await self._replication.wait_for_stream_position(
            self.hs.config.worker.events_shard_config.get_instance(room_id),
            "events",
            last_stream_id,
        )

        return result, last_stream_id

    async def _send_events_for_new_room(
        self,
        creator: Requester,
        room_id: str,
        preset_config: str,
        invite_list: List[str],
        initial_state: MutableStateMap,
        creation_content: JsonDict,
        room_alias: Optional[RoomAlias] = None,
        power_level_content_override: Optional[JsonDict] = None,
        creator_join_profile: Optional[JsonDict] = None,
    ) -> Tuple[int, str, int]:
        """Sends the initial events into a new room. Sends the room creation, membership,
        and power level events into the room sequentially, then creates and batches up the
        rest of the events to persist as a batch to the DB.

        `power_level_content_override` doesn't apply when initial state has
        power level state event content.

        Rate limiting should already have been applied by this point.

        Returns:
            A tuple containing the stream ID, event ID and depth of the last
            event sent to the room.
        """

        creator_id = creator.user.to_string()
        event_keys = {"room_id": room_id, "sender": creator_id, "state_key": ""}
        depth = 1

        # the most recently created event
        prev_event: List[str] = []
        # a map of event types, state keys -> event_ids. We collect these mappings this as events are
        # created (but not persisted to the db) to determine state for future created events
        # (as this info can't be pulled from the db)
        state_map: MutableStateMap[str] = {}

        def create_event_dict(etype: str, content: JsonDict, **kwargs: Any) -> JsonDict:
            e = {"type": etype, "content": content}

            e.update(event_keys)
            e.update(kwargs)

            return e

        async def create_event(
            etype: str,
            content: JsonDict,
            for_batch: bool,
            **kwargs: Any,
        ) -> Tuple[EventBase, synapse.events.snapshot.EventContext]:
            nonlocal depth
            nonlocal prev_event

            event_dict = create_event_dict(etype, content, **kwargs)

            new_event, new_context = await self.event_creation_handler.create_event(
                creator,
                event_dict,
                prev_event_ids=prev_event,
                depth=depth,
                state_map=state_map,
                for_batch=for_batch,
            )
            depth += 1
            prev_event = [new_event.event_id]
            state_map[(new_event.type, new_event.state_key)] = new_event.event_id

            return new_event, new_context

        try:
            config = self._presets_dict[preset_config]
        except KeyError:
            raise SynapseError(
                400, f"'{preset_config}' is not a valid preset", errcode=Codes.BAD_JSON
            )

        creation_content.update({"creator": creator_id})
        creation_event, creation_context = await create_event(
            EventTypes.Create, creation_content, False
        )

        logger.debug("Sending %s in new room", EventTypes.Member)
        ev = await self.event_creation_handler.handle_new_client_event(
            requester=creator,
            events_and_context=[(creation_event, creation_context)],
            ratelimit=False,
            ignore_shadow_ban=True,
        )
        last_sent_event_id = ev.event_id

        member_event_id, _ = await self.room_member_handler.update_membership(
            creator,
            creator.user,
            room_id,
            "join",
            ratelimit=False,
            content=creator_join_profile,
            new_room=True,
            prev_event_ids=[last_sent_event_id],
            depth=depth,
        )
        prev_event = [member_event_id]

        # update the depth and state map here as the membership event has been created
        # through a different code path
        depth += 1
        state_map[(EventTypes.Member, creator.user.to_string())] = member_event_id

        events_to_send = []
        # We treat the power levels override specially as this needs to be one
        # of the first events that get sent into a room.
        pl_content = initial_state.pop((EventTypes.PowerLevels, ""), None)
        if pl_content is not None:
            power_event, power_context = await create_event(
                EventTypes.PowerLevels, pl_content, False
            )
<<<<<<< HEAD
            await send(power_event, power_context, creator)
            current_state_group = power_context._state_group
=======
            current_state_group = power_context._state_group
            events_to_send.append((power_event, power_context))
>>>>>>> 86c5a710
        else:
            power_level_content: JsonDict = {
                "users": {creator_id: 100},
                "users_default": 0,
                "events": {
                    EventTypes.Name: 50,
                    EventTypes.PowerLevels: 100,
                    EventTypes.RoomHistoryVisibility: 100,
                    EventTypes.CanonicalAlias: 50,
                    EventTypes.RoomAvatar: 50,
                    EventTypes.Tombstone: 100,
                    EventTypes.ServerACL: 100,
                    EventTypes.RoomEncryption: 100,
                },
                "events_default": 0,
                "state_default": 50,
                "ban": 50,
                "kick": 50,
                "redact": 50,
                "invite": 50,
                "historical": 100,
            }

            if config["original_invitees_have_ops"]:
                for invitee in invite_list:
                    power_level_content["users"][invitee] = 100

            # If the user supplied a preset name e.g. "private_chat",
            # we apply that preset
            power_level_content.update(config["power_level_content_override"])

            # If the server config contains default_power_level_content_override,
            # and that contains information for this room preset, apply it.
            if self._default_power_level_content_override:
                override = self._default_power_level_content_override.get(preset_config)
                if override is not None:
                    power_level_content.update(override)

            # Finally, if the user supplied specific permissions for this room,
            # apply those.
            if power_level_content_override:
                power_level_content.update(power_level_content_override)
            pl_event, pl_context = await create_event(
                EventTypes.PowerLevels,
                power_level_content,
                False,
            )
<<<<<<< HEAD
            await send(pl_event, pl_context, creator)
            current_state_group = pl_context._state_group
=======
            current_state_group = pl_context._state_group
            events_to_send.append((pl_event, pl_context))
>>>>>>> 86c5a710

        if room_alias and (EventTypes.CanonicalAlias, "") not in initial_state:
            room_alias_event, room_alias_context = await create_event(
                EventTypes.CanonicalAlias, {"alias": room_alias.to_string()}, True
            )
            events_to_send.append((room_alias_event, room_alias_context))

        if (EventTypes.JoinRules, "") not in initial_state:
            join_rules_event, join_rules_context = await create_event(
                EventTypes.JoinRules,
                {"join_rule": config["join_rules"]},
                True,
            )
            events_to_send.append((join_rules_event, join_rules_context))

        if (EventTypes.RoomHistoryVisibility, "") not in initial_state:
            visibility_event, visibility_context = await create_event(
                EventTypes.RoomHistoryVisibility,
                {"history_visibility": config["history_visibility"]},
                True,
            )
            events_to_send.append((visibility_event, visibility_context))

        if config["guest_can_join"]:
            if (EventTypes.GuestAccess, "") not in initial_state:
                guest_access_event, guest_access_context = await create_event(
                    EventTypes.GuestAccess,
                    {EventContentFields.GUEST_ACCESS: GuestAccess.CAN_JOIN},
                    True,
                )
                events_to_send.append((guest_access_event, guest_access_context))

        for (etype, state_key), content in initial_state.items():
            event, context = await create_event(
                etype, content, True, state_key=state_key
            )
            events_to_send.append((event, context))

        if config["encrypted"]:
            encryption_event, encryption_context = await create_event(
                EventTypes.RoomEncryption,
                {"algorithm": RoomEncryptionAlgorithms.DEFAULT},
                True,
                state_key="",
            )
            events_to_send.append((encryption_event, encryption_context))

        assert self.hs.datastores is not None
        assert current_state_group is not None
        state_groups = await self.hs.datastores.state.store_state_deltas_for_batched(
            events_to_send, room_id, prev_group=current_state_group
        )

        index = 0
        for _, context in events_to_send:
            context._state_group = state_groups[index]
            index += 1

        last_event = await self.event_creation_handler.handle_new_client_event(
            creator,
            events_to_send,
            ignore_shadow_ban=True,
            ratelimit=False,
        )
        assert last_event.internal_metadata.stream_ordering is not None
        return last_event.internal_metadata.stream_ordering, last_event.event_id, depth

    def _generate_room_id(self) -> str:
        """Generates a random room ID.

        Room IDs look like "!opaque_id:domain" and are case-sensitive as per the spec
        at https://spec.matrix.org/v1.2/appendices/#room-ids-and-event-ids.

        Does not check for collisions with existing rooms or prevent future calls from
        returning the same room ID. To ensure the uniqueness of a new room ID, use
        `_generate_and_create_room_id` instead.

        Synapse's room IDs are 18 [a-zA-Z] characters long, which comes out to around
        102 bits.

        Returns:
            A random room ID of the form "!opaque_id:domain".
        """
        random_string = stringutils.random_string(18)
        return RoomID(random_string, self.hs.hostname).to_string()

    async def _generate_and_create_room_id(
        self,
        creator_id: str,
        is_public: bool,
        room_version: RoomVersion,
    ) -> str:
        # autogen room IDs and try to create it. We may clash, so just
        # try a few times till one goes through, giving up eventually.
        attempts = 0
        while attempts < 5:
            try:
                gen_room_id = self._generate_room_id()
                await self.store.store_room(
                    room_id=gen_room_id,
                    room_creator_user_id=creator_id,
                    is_public=is_public,
                    room_version=room_version,
                )
                return gen_room_id
            except StoreError:
                attempts += 1
        raise StoreError(500, "Couldn't generate a room ID.")


class RoomContextHandler:
    def __init__(self, hs: "HomeServer"):
        self.hs = hs
        self.auth = hs.get_auth()
        self.store = hs.get_datastores().main
        self._storage_controllers = hs.get_storage_controllers()
        self._state_storage_controller = self._storage_controllers.state
        self._relations_handler = hs.get_relations_handler()

    async def get_event_context(
        self,
        requester: Requester,
        room_id: str,
        event_id: str,
        limit: int,
        event_filter: Optional[Filter],
        use_admin_priviledge: bool = False,
    ) -> Optional[EventContext]:
        """Retrieves events, pagination tokens and state around a given event
        in a room.

        Args:
            requester
            room_id
            event_id
            limit: The maximum number of events to return in total
                (excluding state).
            event_filter: the filter to apply to the events returned
                (excluding the target event_id)
            use_admin_priviledge: if `True`, return all events, regardless
                of whether `user` has access to them. To be used **ONLY**
                from the admin API.
        Returns:
            dict, or None if the event isn't found
        """
        user = requester.user
        if use_admin_priviledge:
            await assert_user_is_admin(self.auth, requester)

        before_limit = math.floor(limit / 2.0)
        after_limit = limit - before_limit

        is_user_in_room = await self.store.check_local_user_in_room(
            user_id=user.to_string(), room_id=room_id
        )
        # The user is peeking if they aren't in the room already
        is_peeking = not is_user_in_room

        async def filter_evts(events: List[EventBase]) -> List[EventBase]:
            if use_admin_priviledge:
                return events
            return await filter_events_for_client(
                self._storage_controllers,
                user.to_string(),
                events,
                is_peeking=is_peeking,
            )

        event = await self.store.get_event(
            event_id, get_prev_content=True, allow_none=True
        )
        if not event:
            return None

        filtered = await filter_evts([event])
        if not filtered:
            raise AuthError(403, "You don't have permission to access that event.")

        results = await self.store.get_events_around(
            room_id, event_id, before_limit, after_limit, event_filter
        )
        events_before = results.events_before
        events_after = results.events_after

        if event_filter:
            events_before = await event_filter.filter(events_before)
            events_after = await event_filter.filter(events_after)

        events_before = await filter_evts(events_before)
        events_after = await filter_evts(events_after)
        # filter_evts can return a pruned event in case the user is allowed to see that
        # there's something there but not see the content, so use the event that's in
        # `filtered` rather than the event we retrieved from the datastore.
        event = filtered[0]

        # Fetch the aggregations.
        aggregations = await self._relations_handler.get_bundled_aggregations(
            itertools.chain(events_before, (event,), events_after),
            user.to_string(),
        )

        if events_after:
            last_event_id = events_after[-1].event_id
        else:
            last_event_id = event_id

        if event_filter and event_filter.lazy_load_members:
            state_filter = StateFilter.from_lazy_load_member_list(
                ev.sender
                for ev in itertools.chain(
                    events_before,
                    (event,),
                    events_after,
                )
            )
        else:
            state_filter = StateFilter.all()

        # XXX: why do we return the state as of the last event rather than the
        # first? Shouldn't we be consistent with /sync?
        # https://github.com/matrix-org/matrix-doc/issues/687

        state = await self._state_storage_controller.get_state_for_events(
            [last_event_id], state_filter=state_filter
        )

        state_events = list(state[last_event_id].values())
        if event_filter:
            state_events = await event_filter.filter(state_events)

        # We use a dummy token here as we only care about the room portion of
        # the token, which we replace.
        token = StreamToken.START

        return EventContext(
            events_before=events_before,
            event=event,
            events_after=events_after,
            state=await filter_evts(state_events),
            aggregations=aggregations,
            start=await token.copy_and_replace(
                StreamKeyType.ROOM, results.start
            ).to_string(self.store),
            end=await token.copy_and_replace(StreamKeyType.ROOM, results.end).to_string(
                self.store
            ),
        )


class TimestampLookupHandler:
    def __init__(self, hs: "HomeServer"):
        self.server_name = hs.hostname
        self.store = hs.get_datastores().main
        self.state_handler = hs.get_state_handler()
        self.federation_client = hs.get_federation_client()
        self.federation_event_handler = hs.get_federation_event_handler()
        self._storage_controllers = hs.get_storage_controllers()

    async def get_event_for_timestamp(
        self,
        requester: Requester,
        room_id: str,
        timestamp: int,
        direction: str,
    ) -> Tuple[str, int]:
        """Find the closest event to the given timestamp in the given direction.
        If we can't find an event locally or the event we have locally is next to a gap,
        it will ask other federated homeservers for an event.

        Args:
            requester: The user making the request according to the access token
            room_id: Room to fetch the event from
            timestamp: The point in time (inclusive) we should navigate from in
                the given direction to find the closest event.
            direction: ["f"|"b"] to indicate whether we should navigate forward
                or backward from the given timestamp to find the closest event.

        Returns:
            A tuple containing the `event_id` closest to the given timestamp in
            the given direction and the `origin_server_ts`.

        Raises:
            SynapseError if unable to find any event locally in the given direction
        """
        logger.debug(
            "get_event_for_timestamp(room_id=%s, timestamp=%s, direction=%s) Finding closest event...",
            room_id,
            timestamp,
            direction,
        )
        local_event_id = await self.store.get_event_id_for_timestamp(
            room_id, timestamp, direction
        )
        logger.debug(
            "get_event_for_timestamp: locally, we found event_id=%s closest to timestamp=%s",
            local_event_id,
            timestamp,
        )

        # Check for gaps in the history where events could be hiding in between
        # the timestamp given and the event we were able to find locally
        is_event_next_to_backward_gap = False
        is_event_next_to_forward_gap = False
        local_event = None
        if local_event_id:
            local_event = await self.store.get_event(
                local_event_id, allow_none=False, allow_rejected=False
            )

            if direction == "f":
                # We only need to check for a backward gap if we're looking forwards
                # to ensure there is nothing in between.
                is_event_next_to_backward_gap = (
                    await self.store.is_event_next_to_backward_gap(local_event)
                )
            elif direction == "b":
                # We only need to check for a forward gap if we're looking backwards
                # to ensure there is nothing in between
                is_event_next_to_forward_gap = (
                    await self.store.is_event_next_to_forward_gap(local_event)
                )

        # If we found a gap, we should probably ask another homeserver first
        # about more history in between
        if (
            not local_event_id
            or is_event_next_to_backward_gap
            or is_event_next_to_forward_gap
        ):
            logger.debug(
                "get_event_for_timestamp: locally, we found event_id=%s closest to timestamp=%s which is next to a gap in event history so we're asking other homeservers first",
                local_event_id,
                timestamp,
            )

            likely_domains = (
                await self._storage_controllers.state.get_current_hosts_in_room_ordered(
                    room_id
                )
            )

            remote_response = await self.federation_client.timestamp_to_event(
                destinations=likely_domains,
                room_id=room_id,
                timestamp=timestamp,
                direction=direction,
            )
            if remote_response is not None:
                logger.debug(
                    "get_event_for_timestamp: remote_response=%s",
                    remote_response,
                )

                remote_event_id = remote_response.event_id
                remote_origin_server_ts = remote_response.origin_server_ts

                # Backfill this event so we can get a pagination token for
                # it with `/context` and paginate `/messages` from this
                # point.
                pulled_pdu_info = await self.federation_event_handler.backfill_event_id(
                    likely_domains, room_id, remote_event_id
                )
                remote_event = pulled_pdu_info.pdu

                # XXX: When we see that the remote server is not trustworthy,
                # maybe we should not ask them first in the future.
                if remote_origin_server_ts != remote_event.origin_server_ts:
                    logger.info(
                        "get_event_for_timestamp: Remote server (%s) claimed that remote_event_id=%s occured at remote_origin_server_ts=%s but that isn't true (actually occured at %s). Their claims are dubious and we should consider not trusting them.",
                        pulled_pdu_info.pull_origin,
                        remote_event_id,
                        remote_origin_server_ts,
                        remote_event.origin_server_ts,
                    )

                # Only return the remote event if it's closer than the local event
                if not local_event or (
                    abs(remote_event.origin_server_ts - timestamp)
                    < abs(local_event.origin_server_ts - timestamp)
                ):
                    logger.info(
                        "get_event_for_timestamp: returning remote_event_id=%s (%s) since it's closer to timestamp=%s than local_event=%s (%s)",
                        remote_event_id,
                        remote_event.origin_server_ts,
                        timestamp,
                        local_event.event_id if local_event else None,
                        local_event.origin_server_ts if local_event else None,
                    )
                    return remote_event_id, remote_origin_server_ts

        # To appease mypy, we have to add both of these conditions to check for
        # `None`. We only expect `local_event` to be `None` when
        # `local_event_id` is `None` but mypy isn't as smart and assuming as us.
        if not local_event_id or not local_event:
            raise SynapseError(
                404,
                "Unable to find event from %s in direction %s" % (timestamp, direction),
                errcode=Codes.NOT_FOUND,
            )

        return local_event_id, local_event.origin_server_ts


class RoomEventSource(EventSource[RoomStreamToken, EventBase]):
    def __init__(self, hs: "HomeServer"):
        self.store = hs.get_datastores().main

    async def get_new_events(
        self,
        user: UserID,
        from_key: RoomStreamToken,
        limit: int,
        room_ids: Collection[str],
        is_guest: bool,
        explicit_room_id: Optional[str] = None,
    ) -> Tuple[List[EventBase], RoomStreamToken]:
        # We just ignore the key for now.

        to_key = self.get_current_key()

        if from_key.topological:
            logger.warning("Stream has topological part!!!! %r", from_key)
            from_key = RoomStreamToken(None, from_key.stream)

        app_service = self.store.get_app_service_by_user_id(user.to_string())
        if app_service:
            # We no longer support AS users using /sync directly.
            # See https://github.com/matrix-org/matrix-doc/issues/1144
            raise NotImplementedError()
        else:
            room_events = await self.store.get_membership_changes_for_user(
                user.to_string(), from_key, to_key
            )

            room_to_events = await self.store.get_room_events_stream_for_rooms(
                room_ids=room_ids,
                from_key=from_key,
                to_key=to_key,
                limit=limit or 10,
                order="ASC",
            )

            events = list(room_events)
            events.extend(e for evs, _ in room_to_events.values() for e in evs)

            events.sort(key=lambda e: e.internal_metadata.order)

            if limit:
                events[:] = events[:limit]

            if events:
                end_key = events[-1].internal_metadata.after
            else:
                end_key = to_key

        return events, end_key

    def get_current_key(self) -> RoomStreamToken:
        return self.store.get_room_max_token()

    def get_current_key_for_room(self, room_id: str) -> Awaitable[RoomStreamToken]:
        return self.store.get_current_room_stream_token_for_room_id(room_id)


class ShutdownRoomResponse(TypedDict):
    """
    Attributes:
        kicked_users: An array of users (`user_id`) that were kicked.
        failed_to_kick_users:
            An array of users (`user_id`) that that were not kicked.
        local_aliases:
            An array of strings representing the local aliases that were
            migrated from the old room to the new.
        new_room_id: A string representing the room ID of the new room.
    """

    kicked_users: List[str]
    failed_to_kick_users: List[str]
    local_aliases: List[str]
    new_room_id: Optional[str]


class RoomShutdownHandler:
    DEFAULT_MESSAGE = (
        "Sharing illegal content on this server is not permitted and rooms in"
        " violation will be blocked."
    )
    DEFAULT_ROOM_NAME = "Content Violation Notification"

    def __init__(self, hs: "HomeServer"):
        self.hs = hs
        self.room_member_handler = hs.get_room_member_handler()
        self._room_creation_handler = hs.get_room_creation_handler()
        self._replication = hs.get_replication_data_handler()
        self._third_party_rules = hs.get_third_party_event_rules()
        self.event_creation_handler = hs.get_event_creation_handler()
        self.store = hs.get_datastores().main

    async def shutdown_room(
        self,
        room_id: str,
        requester_user_id: str,
        new_room_user_id: Optional[str] = None,
        new_room_name: Optional[str] = None,
        message: Optional[str] = None,
        block: bool = False,
    ) -> ShutdownRoomResponse:
        """
        Shuts down a room. Moves all local users and room aliases automatically
        to a new room if `new_room_user_id` is set. Otherwise local users only
        leave the room without any information.

        The new room will be created with the user specified by the
        `new_room_user_id` parameter as room administrator and will contain a
        message explaining what happened. Users invited to the new room will
        have power level `-10` by default, and thus be unable to speak.

        The local server will only have the power to move local user and room
        aliases to the new room. Users on other servers will be unaffected.

        Args:
            room_id: The ID of the room to shut down.
            requester_user_id:
                User who requested the action and put the room on the
                blocking list.
            new_room_user_id:
                If set, a new room will be created with this user ID
                as the creator and admin, and all users in the old room will be
                moved into that room. If not set, no new room will be created
                and the users will just be removed from the old room.
            new_room_name:
                A string representing the name of the room that new users will
                be invited to. Defaults to `Content Violation Notification`
            message:
                A string containing the first message that will be sent as
                `new_room_user_id` in the new room. Ideally this will clearly
                convey why the original room was shut down.
                Defaults to `Sharing illegal content on this server is not
                permitted and rooms in violation will be blocked.`
            block:
                If set to `True`, users will be prevented from joining the old
                room. This option can also be used to pre-emptively block a room,
                even if it's unknown to this homeserver. In this case, the room
                will be blocked, and no further action will be taken. If `False`,
                attempting to delete an unknown room is invalid.

                Defaults to `False`.

        Returns: a dict containing the following keys:
            kicked_users: An array of users (`user_id`) that were kicked.
            failed_to_kick_users:
                An array of users (`user_id`) that that were not kicked.
            local_aliases:
                An array of strings representing the local aliases that were
                migrated from the old room to the new.
            new_room_id:
                A string representing the room ID of the new room, or None if
                no such room was created.
        """

        if not new_room_name:
            new_room_name = self.DEFAULT_ROOM_NAME
        if not message:
            message = self.DEFAULT_MESSAGE

        if not RoomID.is_valid(room_id):
            raise SynapseError(400, "%s is not a legal room ID" % (room_id,))

        if not await self._third_party_rules.check_can_shutdown_room(
            requester_user_id, room_id
        ):
            raise SynapseError(
                403, "Shutdown of this room is forbidden", Codes.FORBIDDEN
            )

        # Action the block first (even if the room doesn't exist yet)
        if block:
            # This will work even if the room is already blocked, but that is
            # desirable in case the first attempt at blocking the room failed below.
            await self.store.block_room(room_id, requester_user_id)

        if not await self.store.get_room(room_id):
            # if we don't know about the room, there is nothing left to do.
            return {
                "kicked_users": [],
                "failed_to_kick_users": [],
                "local_aliases": [],
                "new_room_id": None,
            }

        if new_room_user_id is not None:
            if not self.hs.is_mine_id(new_room_user_id):
                raise SynapseError(
                    400, "User must be our own: %s" % (new_room_user_id,)
                )

            room_creator_requester = create_requester(
                new_room_user_id, authenticated_entity=requester_user_id
            )

            info, stream_id = await self._room_creation_handler.create_room(
                room_creator_requester,
                config={
                    "preset": RoomCreationPreset.PUBLIC_CHAT,
                    "name": new_room_name,
                    "power_level_content_override": {"users_default": -10},
                },
                ratelimit=False,
            )
            new_room_id = info["room_id"]

            logger.info(
                "Shutting down room %r, joining to new room: %r", room_id, new_room_id
            )

            # We now wait for the create room to come back in via replication so
            # that we can assume that all the joins/invites have propagated before
            # we try and auto join below.
            await self._replication.wait_for_stream_position(
                self.hs.config.worker.events_shard_config.get_instance(new_room_id),
                "events",
                stream_id,
            )
        else:
            new_room_id = None
            logger.info("Shutting down room %r", room_id)

        users = await self.store.get_users_in_room(room_id)
        kicked_users = []
        failed_to_kick_users = []
        for user_id in users:
            if not self.hs.is_mine_id(user_id):
                continue

            logger.info("Kicking %r from %r...", user_id, room_id)

            try:
                # Kick users from room
                target_requester = create_requester(
                    user_id, authenticated_entity=requester_user_id
                )
                _, stream_id = await self.room_member_handler.update_membership(
                    requester=target_requester,
                    target=target_requester.user,
                    room_id=room_id,
                    action=Membership.LEAVE,
                    content={},
                    ratelimit=False,
                    require_consent=False,
                )

                # Wait for leave to come in over replication before trying to forget.
                await self._replication.wait_for_stream_position(
                    self.hs.config.worker.events_shard_config.get_instance(room_id),
                    "events",
                    stream_id,
                )

                await self.room_member_handler.forget(target_requester.user, room_id)

                # Join users to new room
                if new_room_user_id:
                    await self.room_member_handler.update_membership(
                        requester=target_requester,
                        target=target_requester.user,
                        room_id=new_room_id,
                        action=Membership.JOIN,
                        content={},
                        ratelimit=False,
                        require_consent=False,
                    )

                kicked_users.append(user_id)
            except Exception:
                logger.exception(
                    "Failed to leave old room and join new room for %r", user_id
                )
                failed_to_kick_users.append(user_id)

        # Send message in new room and move aliases
        if new_room_user_id:
            await self.event_creation_handler.create_and_send_nonmember_event(
                room_creator_requester,
                {
                    "type": "m.room.message",
                    "content": {"body": message, "msgtype": "m.text"},
                    "room_id": new_room_id,
                    "sender": new_room_user_id,
                },
                ratelimit=False,
            )

            aliases_for_room = await self.store.get_aliases_for_room(room_id)

            await self.store.update_aliases_for_room(
                room_id, new_room_id, requester_user_id
            )
        else:
            aliases_for_room = []

        return {
            "kicked_users": kicked_users,
            "failed_to_kick_users": failed_to_kick_users,
            "local_aliases": aliases_for_room,
            "new_room_id": new_room_id,
        }<|MERGE_RESOLUTION|>--- conflicted
+++ resolved
@@ -1134,6 +1134,7 @@
         # through a different code path
         depth += 1
         state_map[(EventTypes.Member, creator.user.to_string())] = member_event_id
+        current_state_group = await self._storage_controllers.state.get_state_group_for_events([member_event_id]).value
 
         events_to_send = []
         # We treat the power levels override specially as this needs to be one
@@ -1143,13 +1144,7 @@
             power_event, power_context = await create_event(
                 EventTypes.PowerLevels, pl_content, False
             )
-<<<<<<< HEAD
-            await send(power_event, power_context, creator)
-            current_state_group = power_context._state_group
-=======
-            current_state_group = power_context._state_group
             events_to_send.append((power_event, power_context))
->>>>>>> 86c5a710
         else:
             power_level_content: JsonDict = {
                 "users": {creator_id: 100},
@@ -1197,13 +1192,7 @@
                 power_level_content,
                 False,
             )
-<<<<<<< HEAD
-            await send(pl_event, pl_context, creator)
-            current_state_group = pl_context._state_group
-=======
-            current_state_group = pl_context._state_group
             events_to_send.append((pl_event, pl_context))
->>>>>>> 86c5a710
 
         if room_alias and (EventTypes.CanonicalAlias, "") not in initial_state:
             room_alias_event, room_alias_context = await create_event(
