# -*- coding: utf-8 -*-
# Copyright 2014 - 2016 OpenMarket Ltd
# Copyright 2018 New Vector Ltd
#
# Licensed under the Apache License, Version 2.0 (the "License");
# you may not use this file except in compliance with the License.
# You may obtain a copy of the License at
#
#     http://www.apache.org/licenses/LICENSE-2.0
#
# Unless required by applicable law or agreed to in writing, software
# distributed under the License is distributed on an "AS IS" BASIS,
# WITHOUT WARRANTIES OR CONDITIONS OF ANY KIND, either express or implied.
# See the License for the specific language governing permissions and
# limitations under the License.

"""Contains functions for performing events on rooms."""
import itertools
import logging
import math
import string
from collections import OrderedDict

from six import string_types

from twisted.internet import defer

from synapse.api.constants import (
    DEFAULT_ROOM_VERSION,
    KNOWN_ROOM_VERSIONS,
    EventTypes,
    JoinRules,
    RoomCreationPreset,
)
from synapse.api.errors import AuthError, Codes, StoreError, SynapseError
from synapse.types import RoomAlias, RoomID, RoomStreamToken, StreamToken, UserID
from synapse.util import stringutils
from synapse.visibility import filter_events_for_client

from ._base import BaseHandler

logger = logging.getLogger(__name__)

id_server_scheme = "https://"


class RoomCreationHandler(BaseHandler):

    PRESETS_DICT = {
        RoomCreationPreset.PRIVATE_CHAT: {
            "join_rules": JoinRules.INVITE,
            "history_visibility": "shared",
            "original_invitees_have_ops": False,
            "guest_can_join": True,
        },
        RoomCreationPreset.TRUSTED_PRIVATE_CHAT: {
            "join_rules": JoinRules.INVITE,
            "history_visibility": "shared",
            "original_invitees_have_ops": True,
            "guest_can_join": True,
        },
        RoomCreationPreset.PUBLIC_CHAT: {
            "join_rules": JoinRules.PUBLIC,
            "history_visibility": "shared",
            "original_invitees_have_ops": False,
            "guest_can_join": False,
        },
    }

    def __init__(self, hs):
        super(RoomCreationHandler, self).__init__(hs)

        self.spam_checker = hs.get_spam_checker()
        self.event_creation_handler = hs.get_event_creation_handler()

    @defer.inlineCallbacks
    def create_room(self, requester, config, ratelimit=True,
                    creator_join_profile=None):
        """ Creates a new room.

        Args:
            requester (synapse.types.Requester):
                The user who requested the room creation.
            config (dict) : A dict of configuration options.
            ratelimit (bool): set to False to disable the rate limiter

            creator_join_profile (dict|None):
                Set to override the displayname and avatar for the creating
                user in this room. If unset, displayname and avatar will be
                derived from the user's profile. If set, should contain the
                values to go in the body of the 'join' event (typically
                `avatar_url` and/or `displayname`.

        Returns:
            Deferred[dict]:
                a dict containing the keys `room_id` and, if an alias was
                requested, `room_alias`.
        Raises:
            SynapseError if the room ID couldn't be stored, or something went
            horribly wrong.
        """
        user_id = requester.user.to_string()

        if not self.spam_checker.user_may_create_room(user_id):
            raise SynapseError(403, "You are not permitted to create rooms")

        if ratelimit:
            yield self.ratelimit(requester)

        room_version = config.get("room_version", DEFAULT_ROOM_VERSION)
        if not isinstance(room_version, string_types):
            raise SynapseError(
                400,
                "room_version must be a string",
                Codes.BAD_JSON,
            )

        if room_version not in KNOWN_ROOM_VERSIONS:
            raise SynapseError(
                400,
                "Your homeserver does not support this room version",
                Codes.UNSUPPORTED_ROOM_VERSION,
            )

        if "room_alias_name" in config:
            for wchar in string.whitespace:
                if wchar in config["room_alias_name"]:
                    raise SynapseError(400, "Invalid characters in room alias")

            room_alias = RoomAlias(
                config["room_alias_name"],
                self.hs.hostname,
            )
            mapping = yield self.store.get_association_from_room_alias(
                room_alias
            )

            if mapping:
                raise SynapseError(
                    400,
                    "Room alias already taken",
                    Codes.ROOM_IN_USE
                )
        else:
            room_alias = None

        invite_list = config.get("invite", [])
        for i in invite_list:
            try:
                UserID.from_string(i)
            except Exception:
                raise SynapseError(400, "Invalid user_id: %s" % (i,))

        yield self.event_creation_handler.assert_accepted_privacy_policy(
            requester,
        )

        invite_3pid_list = config.get("invite_3pid", [])

        visibility = config.get("visibility", None)
        is_public = visibility == "public"

        # autogen room IDs and try to create it. We may clash, so just
        # try a few times till one goes through, giving up eventually.
        attempts = 0
        room_id = None
        while attempts < 5:
            try:
                random_string = stringutils.random_string(18)
                gen_room_id = RoomID(
                    random_string,
                    self.hs.hostname,
                )
                yield self.store.store_room(
                    room_id=gen_room_id.to_string(),
                    room_creator_user_id=user_id,
                    is_public=is_public
                )
                room_id = gen_room_id.to_string()
                break
            except StoreError:
                attempts += 1
        if not room_id:
            raise StoreError(500, "Couldn't generate a room ID.")

        if room_alias:
            directory_handler = self.hs.get_handlers().directory_handler
            yield directory_handler.create_association(
                user_id=user_id,
                room_id=room_id,
                room_alias=room_alias,
                servers=[self.hs.hostname],
            )

        preset_config = config.get(
            "preset",
            RoomCreationPreset.PRIVATE_CHAT
            if visibility == "private"
            else RoomCreationPreset.PUBLIC_CHAT
        )

        raw_initial_state = config.get("initial_state", [])

        initial_state = OrderedDict()
        for val in raw_initial_state:
            initial_state[(val["type"], val.get("state_key", ""))] = val["content"]

        creation_content = config.get("creation_content", {})

        # override any attempt to set room versions via the creation_content
        creation_content["room_version"] = room_version

        room_member_handler = self.hs.get_room_member_handler()

        yield self._send_events_for_new_room(
            requester,
            room_id,
            room_member_handler,
            preset_config=preset_config,
            invite_list=invite_list,
            initial_state=initial_state,
            creation_content=creation_content,
            room_alias=room_alias,
            power_level_content_override=config.get("power_level_content_override", {}),
            creator_join_profile=creator_join_profile,
        )

        if "name" in config:
            name = config["name"]
            yield self.event_creation_handler.create_and_send_nonmember_event(
                requester,
                {
                    "type": EventTypes.Name,
                    "room_id": room_id,
                    "sender": user_id,
                    "state_key": "",
                    "content": {"name": name},
                },
                ratelimit=False)

        if "topic" in config:
            topic = config["topic"]
            yield self.event_creation_handler.create_and_send_nonmember_event(
                requester,
                {
                    "type": EventTypes.Topic,
                    "room_id": room_id,
                    "sender": user_id,
                    "state_key": "",
                    "content": {"topic": topic},
                },
                ratelimit=False)

        for invitee in invite_list:
            content = {}
            is_direct = config.get("is_direct", None)
            if is_direct:
                content["is_direct"] = is_direct

            yield room_member_handler.update_membership(
                requester,
                UserID.from_string(invitee),
                room_id,
                "invite",
                ratelimit=False,
                content=content,
            )

        for invite_3pid in invite_3pid_list:
            id_server = invite_3pid["id_server"]
            address = invite_3pid["address"]
            medium = invite_3pid["medium"]
            yield self.hs.get_room_member_handler().do_3pid_invite(
                room_id,
                requester.user,
                medium,
                address,
                id_server,
                requester,
                txn_id=None,
            )

        result = {"room_id": room_id}

        if room_alias:
            result["room_alias"] = room_alias.to_string()
            yield directory_handler.send_room_alias_update_event(
                requester, user_id, room_id
            )

        defer.returnValue(result)

    @defer.inlineCallbacks
    def _send_events_for_new_room(
            self,
            creator,  # A Requester object.
            room_id,
            room_member_handler,
            preset_config,
            invite_list,
            initial_state,
            creation_content,
            room_alias,
            power_level_content_override,
            creator_join_profile,
    ):
        def create(etype, content, **kwargs):
            e = {
                "type": etype,
                "content": content,
            }

            e.update(event_keys)
            e.update(kwargs)

            return e

        @defer.inlineCallbacks
        def send(etype, content, **kwargs):
            event = create(etype, content, **kwargs)
            yield self.event_creation_handler.create_and_send_nonmember_event(
                creator,
                event,
                ratelimit=False
            )

        config = RoomCreationHandler.PRESETS_DICT[preset_config]

        creator_id = creator.user.to_string()

        event_keys = {
            "room_id": room_id,
            "sender": creator_id,
            "state_key": "",
        }

        creation_content.update({"creator": creator_id})
        yield send(
            etype=EventTypes.Create,
            content=creation_content,
        )

        yield room_member_handler.update_membership(
            creator,
            creator.user,
            room_id,
            "join",
            ratelimit=False,
            content=creator_join_profile,
        )

        # We treat the power levels override specially as this needs to be one
        # of the first events that get sent into a room.
        pl_content = initial_state.pop((EventTypes.PowerLevels, ''), None)
        if pl_content is not None:
            yield send(
                etype=EventTypes.PowerLevels,
                content=pl_content,
            )
        else:
            power_level_content = {
                "users": {
                    creator_id: 100,
                },
                "users_default": 0,
                "events": {
                    EventTypes.Name: 50,
                    EventTypes.PowerLevels: 100,
                    EventTypes.RoomHistoryVisibility: 100,
                    EventTypes.CanonicalAlias: 50,
                    EventTypes.RoomAvatar: 50,
                },
                "events_default": 0,
                "state_default": 50,
                "ban": 50,
                "kick": 50,
                "redact": 50,
                "invite": 0,
            }

            if config["original_invitees_have_ops"]:
                for invitee in invite_list:
                    power_level_content["users"][invitee] = 100

            power_level_content.update(power_level_content_override)

            yield send(
                etype=EventTypes.PowerLevels,
                content=power_level_content,
            )

        if room_alias and (EventTypes.CanonicalAlias, '') not in initial_state:
            yield send(
                etype=EventTypes.CanonicalAlias,
                content={"alias": room_alias.to_string()},
            )

        if (EventTypes.JoinRules, '') not in initial_state:
            yield send(
                etype=EventTypes.JoinRules,
                content={"join_rule": config["join_rules"]},
            )

        if (EventTypes.RoomHistoryVisibility, '') not in initial_state:
            yield send(
                etype=EventTypes.RoomHistoryVisibility,
                content={"history_visibility": config["history_visibility"]}
            )

        if config["guest_can_join"]:
            if (EventTypes.GuestAccess, '') not in initial_state:
                yield send(
                    etype=EventTypes.GuestAccess,
                    content={"guest_access": "can_join"}
                )

        for (etype, state_key), content in initial_state.items():
            yield send(
                etype=etype,
                state_key=state_key,
                content=content,
            )


class RoomContextHandler(object):
    def __init__(self, hs):
        self.hs = hs
        self.store = hs.get_datastore()

    @defer.inlineCallbacks
    def get_event_context(self, user, room_id, event_id, limit, event_filter):
        """Retrieves events, pagination tokens and state around a given event
        in a room.

        Args:
            user (UserID)
            room_id (str)
            event_id (str)
            limit (int): The maximum number of events to return in total
                (excluding state).
            event_filter (Filter|None): the filter to apply to the events returned
                (excluding the target event_id)

        Returns:
            dict, or None if the event isn't found
        """
        before_limit = math.floor(limit / 2.)
        after_limit = limit - before_limit

        users = yield self.store.get_users_in_room(room_id)
        is_peeking = user.to_string() not in users

        def filter_evts(events):
            return filter_events_for_client(
                self.store,
                user.to_string(),
                events,
                is_peeking=is_peeking
            )

        event = yield self.store.get_event(event_id, get_prev_content=True,
                                           allow_none=True)
        if not event:
            defer.returnValue(None)
            return

        filtered = yield(filter_evts([event]))
        if not filtered:
            raise AuthError(
                403,
                "You don't have permission to access that event."
            )

        results = yield self.store.get_events_around(
            room_id, event_id, before_limit, after_limit, event_filter
        )

        results["events_before"] = yield filter_evts(results["events_before"])
        results["events_after"] = yield filter_evts(results["events_after"])
        results["event"] = event

        if results["events_after"]:
            last_event_id = results["events_after"][-1].event_id
        else:
            last_event_id = event_id

        types = None
        filtered_types = None
        if event_filter and event_filter.lazy_load_members():
<<<<<<< HEAD
            members = {}
            for ev in (
                results["events_before"] +
                [results["event"]] +
                results["events_after"]
            ):
                members[ev.sender] = True
            filtered_types = [EventTypes.Member]
            types = [(EventTypes.Member, member) for member in members.keys()]

        # XXX: why do we return the state as of the last event rather than the
        # first? Shouldn't we be consistent with /sync?

        state = yield self.store.get_state_for_events(
            [last_event_id], types, filtered_types=filtered_types
=======
            members = set(ev.sender for ev in itertools.chain(
                results["events_before"],
                (results["event"],),
                results["events_after"],
            ))
            filtered_types = [EventTypes.Member]
            types = [(EventTypes.Member, member) for member in members]

        # XXX: why do we return the state as of the last event rather than the
        # first? Shouldn't we be consistent with /sync?
        # https://github.com/matrix-org/matrix-doc/issues/687

        state = yield self.store.get_state_for_events(
            [last_event_id], types, filtered_types=filtered_types,
>>>>>>> a001038b
        )
        results["state"] = list(state[last_event_id].values())

        # We use a dummy token here as we only care about the room portion of
        # the token, which we replace.
        token = StreamToken.START

        results["start"] = token.copy_and_replace(
            "room_key", results["start"]
        ).to_string()

        results["end"] = token.copy_and_replace(
            "room_key", results["end"]
        ).to_string()

        defer.returnValue(results)


class RoomEventSource(object):
    def __init__(self, hs):
        self.store = hs.get_datastore()

    @defer.inlineCallbacks
    def get_new_events(
            self,
            user,
            from_key,
            limit,
            room_ids,
            is_guest,
            explicit_room_id=None,
    ):
        # We just ignore the key for now.

        to_key = yield self.get_current_key()

        from_token = RoomStreamToken.parse(from_key)
        if from_token.topological:
            logger.warn("Stream has topological part!!!! %r", from_key)
            from_key = "s%s" % (from_token.stream,)

        app_service = self.store.get_app_service_by_user_id(
            user.to_string()
        )
        if app_service:
            # We no longer support AS users using /sync directly.
            # See https://github.com/matrix-org/matrix-doc/issues/1144
            raise NotImplementedError()
        else:
            room_events = yield self.store.get_membership_changes_for_user(
                user.to_string(), from_key, to_key
            )

            room_to_events = yield self.store.get_room_events_stream_for_rooms(
                room_ids=room_ids,
                from_key=from_key,
                to_key=to_key,
                limit=limit or 10,
                order='ASC',
            )

            events = list(room_events)
            events.extend(e for evs, _ in room_to_events.values() for e in evs)

            events.sort(key=lambda e: e.internal_metadata.order)

            if limit:
                events[:] = events[:limit]

            if events:
                end_key = events[-1].internal_metadata.after
            else:
                end_key = to_key

        defer.returnValue((events, end_key))

    def get_current_key(self):
        return self.store.get_room_events_max_id()

    def get_current_key_for_room(self, room_id):
        return self.store.get_room_events_max_id(room_id)

    @defer.inlineCallbacks
    def get_pagination_rows(self, user, config, key):
        events, next_key = yield self.store.paginate_room_events(
            room_id=key,
            from_key=config.from_key,
            to_key=config.to_key,
            direction=config.direction,
            limit=config.limit,
        )

        defer.returnValue((events, next_key))<|MERGE_RESOLUTION|>--- conflicted
+++ resolved
@@ -487,23 +487,6 @@
         types = None
         filtered_types = None
         if event_filter and event_filter.lazy_load_members():
-<<<<<<< HEAD
-            members = {}
-            for ev in (
-                results["events_before"] +
-                [results["event"]] +
-                results["events_after"]
-            ):
-                members[ev.sender] = True
-            filtered_types = [EventTypes.Member]
-            types = [(EventTypes.Member, member) for member in members.keys()]
-
-        # XXX: why do we return the state as of the last event rather than the
-        # first? Shouldn't we be consistent with /sync?
-
-        state = yield self.store.get_state_for_events(
-            [last_event_id], types, filtered_types=filtered_types
-=======
             members = set(ev.sender for ev in itertools.chain(
                 results["events_before"],
                 (results["event"],),
@@ -518,7 +501,6 @@
 
         state = yield self.store.get_state_for_events(
             [last_event_id], types, filtered_types=filtered_types,
->>>>>>> a001038b
         )
         results["state"] = list(state[last_event_id].values())
 
