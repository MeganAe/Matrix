--- conflicted
+++ resolved
@@ -149,16 +149,9 @@
 
         return ret
 
-<<<<<<< HEAD
     async def _upgrade_room(
         self, requester: Requester, old_room_id: str, new_version: RoomVersion,
     ) -> RoomID:
-=======
-    @defer.inlineCallbacks
-    def _upgrade_room(
-        self, requester: Requester, old_room_id: str, new_version: RoomVersion
-    ):
->>>>>>> 07b88c54
         user_id = requester.user.to_string()
 
         # start by allocating a new room id
@@ -445,21 +438,12 @@
         # XXX invites/joins
         # XXX 3pid invites
 
-<<<<<<< HEAD
     async def _move_aliases_to_new_room(
-=======
-    @defer.inlineCallbacks
-    def _move_aliases_to_new_room(
->>>>>>> 07b88c54
         self,
         requester: Requester,
         old_room_id: str,
         new_room_id: str,
-<<<<<<< HEAD
-        old_room_state: Dict[(str, str), str],
-=======
         old_room_state: StateMap[str],
->>>>>>> 07b88c54
     ):
         directory_handler = self.hs.get_handlers().directory_handler
 
@@ -469,13 +453,7 @@
         canonical_alias_event = None
         canonical_alias_event_id = old_room_state.get((EventTypes.CanonicalAlias, ""))
         if canonical_alias_event_id:
-<<<<<<< HEAD
             canonical_alias_event = await self.store.get_event(canonical_alias_event_id)
-            if canonical_alias_event:
-                canonical_alias = canonical_alias_event.content.get("alias", "")
-=======
-            canonical_alias_event = yield self.store.get_event(canonical_alias_event_id)
->>>>>>> 07b88c54
 
         # first we try to remove the aliases from the old room (we suppress sending
         # the room_aliases event until the end).
@@ -493,13 +471,7 @@
         for alias_str in aliases:
             alias = RoomAlias.from_string(alias_str)
             try:
-<<<<<<< HEAD
-                await directory_handler.delete_association(
-                    requester, alias, send_event=False
-                )
-=======
-                yield directory_handler.delete_association(requester, alias)
->>>>>>> 07b88c54
+                await directory_handler.delete_association(requester, alias)
                 removed_aliases.append(alias_str)
             except SynapseError as e:
                 logger.warning("Unable to remove alias %s from old room: %s", alias, e)
@@ -509,22 +481,6 @@
         if not removed_aliases:
             return
 
-<<<<<<< HEAD
-        try:
-            # this can fail if, for some reason, our user doesn't have perms to send
-            # m.room.aliases events in the old room (note that we've already checked that
-            # they have perms to send a tombstone event, so that's not terribly likely).
-            #
-            # If that happens, it's regrettable, but we should carry on: it's the same
-            # as when you remove an alias from the directory normally - it just means that
-            # the aliases event gets out of sync with the directory
-            # (cf https://github.com/vector-im/riot-web/issues/2369)
-            await directory_handler.send_room_alias_update_event(requester, old_room_id)
-        except AuthError as e:
-            logger.warning("Failed to send updated alias event on old room: %s", e)
-
-=======
->>>>>>> 07b88c54
         # we can now add any aliases we successfully removed to the new room.
         for alias in removed_aliases:
             try:
@@ -544,13 +500,8 @@
         # If a canonical alias event existed for the old room, fire a canonical
         # alias event for the new room with a copy of the information.
         try:
-<<<<<<< HEAD
-            if canonical_alias and (canonical_alias in removed_aliases):
+            if canonical_alias_event:
                 await self.event_creation_handler.create_and_send_nonmember_event(
-=======
-            if canonical_alias_event:
-                yield self.event_creation_handler.create_and_send_nonmember_event(
->>>>>>> 07b88c54
                     requester,
                     {
                         "type": EventTypes.CanonicalAlias,
@@ -561,11 +512,6 @@
                     },
                     ratelimit=False,
                 )
-<<<<<<< HEAD
-
-            await directory_handler.send_room_alias_update_event(requester, new_room_id)
-=======
->>>>>>> 07b88c54
         except SynapseError as e:
             # again I'm not really expecting this to fail, but if it does, I'd rather
             # we returned the new room to the client at this point.
