--- conflicted
+++ resolved
@@ -951,12 +951,8 @@
                 "kick": 50,
                 "redact": 50,
                 "invite": 50,
-<<<<<<< HEAD
                 "historical": 100,
-            }  # type: JsonDict
-=======
             }
->>>>>>> b181dc40
 
             if config["original_invitees_have_ops"]:
                 for invitee in invite_list:
