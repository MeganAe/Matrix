# Copyright 2016-2021 The Matrix.org Foundation C.I.C.
#
# Licensed under the Apache License, Version 2.0 (the "License");
# you may not use this file except in compliance with the License.
# You may obtain a copy of the License at
#
#     http://www.apache.org/licenses/LICENSE-2.0
#
# Unless required by applicable law or agreed to in writing, software
# distributed under the License is distributed on an "AS IS" BASIS,
# WITHOUT WARRANTIES OR CONDITIONS OF ANY KIND, either express or implied.
# See the License for the specific language governing permissions and
# limitations under the License.

"""Contains functions for performing actions on rooms."""
import itertools
import logging
import math
import random
import string
from collections import OrderedDict
from http import HTTPStatus
from typing import TYPE_CHECKING, Any, Awaitable, Callable, Dict, List, Optional, Tuple

import attr
from typing_extensions import TypedDict

import synapse.events.snapshot
from synapse.api.constants import (
    Direction,
    EventContentFields,
    EventTypes,
    GuestAccess,
    HistoryVisibility,
    JoinRules,
    Membership,
    RoomCreationPreset,
    RoomEncryptionAlgorithms,
    RoomTypes,
)
from synapse.api.errors import (
    AuthError,
    Codes,
    LimitExceededError,
    NotFoundError,
    PartialStateConflictError,
    StoreError,
    SynapseError,
)
from synapse.api.filtering import Filter
from synapse.api.room_versions import KNOWN_ROOM_VERSIONS, RoomVersion
from synapse.event_auth import validate_event_for_room_version
from synapse.events import EventBase
from synapse.events.snapshot import UnpersistedEventContext
from synapse.events.utils import copy_and_fixup_power_levels_contents
from synapse.handlers.relations import BundledAggregations
from synapse.rest.admin._base import assert_user_is_admin
from synapse.streams import EventSource
from synapse.types import (
    JsonDict,
    JsonMapping,
    MutableStateMap,
    Requester,
    RoomAlias,
    RoomID,
    RoomStreamToken,
    StateMap,
    StrCollection,
    StreamKeyType,
    StreamToken,
    UserID,
    create_requester,
)
from synapse.types.state import StateFilter
from synapse.util import stringutils
from synapse.util.caches.response_cache import ResponseCache
from synapse.util.stringutils import parse_and_validate_server_name
from synapse.visibility import filter_events_for_client

if TYPE_CHECKING:
    from synapse.server import HomeServer

logger = logging.getLogger(__name__)

id_server_scheme = "https://"

FIVE_MINUTES_IN_MS = 5 * 60 * 1000


@attr.s(slots=True, frozen=True, auto_attribs=True)
class EventContext:
    events_before: List[EventBase]
    event: EventBase
    events_after: List[EventBase]
    state: List[EventBase]
    aggregations: Dict[str, BundledAggregations]
    start: str
    end: str


class RoomCreationHandler:
    def __init__(self, hs: "HomeServer"):
        self.store = hs.get_datastores().main
        self._storage_controllers = hs.get_storage_controllers()
        self.auth = hs.get_auth()
        self.auth_blocking = hs.get_auth_blocking()
        self.clock = hs.get_clock()
        self.hs = hs
        self._spam_checker_module_callbacks = hs.get_module_api_callbacks().spam_checker
        self.event_creation_handler = hs.get_event_creation_handler()
        self.room_member_handler = hs.get_room_member_handler()
        self._event_auth_handler = hs.get_event_auth_handler()
        self.config = hs.config
        self.request_ratelimiter = hs.get_request_ratelimiter()

        # Room state based off defined presets
        self._presets_dict: Dict[str, Dict[str, Any]] = {
            RoomCreationPreset.PRIVATE_CHAT: {
                "join_rules": JoinRules.INVITE,
                "history_visibility": HistoryVisibility.SHARED,
                "original_invitees_have_ops": False,
                "guest_can_join": True,
                "power_level_content_override": {"invite": 0},
            },
            RoomCreationPreset.TRUSTED_PRIVATE_CHAT: {
                "join_rules": JoinRules.INVITE,
                "history_visibility": HistoryVisibility.SHARED,
                "original_invitees_have_ops": True,
                "guest_can_join": True,
                "power_level_content_override": {"invite": 0},
            },
            RoomCreationPreset.PUBLIC_CHAT: {
                "join_rules": JoinRules.PUBLIC,
                "history_visibility": HistoryVisibility.SHARED,
                "original_invitees_have_ops": False,
                "guest_can_join": False,
                "power_level_content_override": {},
            },
        }

        # Modify presets to selectively enable encryption by default per homeserver config
        for preset_name, preset_config in self._presets_dict.items():
            encrypted = (
                preset_name
                in self.config.room.encryption_enabled_by_default_for_room_presets
            )
            preset_config["encrypted"] = encrypted

        self._default_power_level_content_override = (
            self.config.room.default_power_level_content_override
        )

        self._replication = hs.get_replication_data_handler()

        # If a user tries to update the same room multiple times in quick
        # succession, only process the first attempt and return its result to
        # subsequent requests
        self._upgrade_response_cache: ResponseCache[Tuple[str, str]] = ResponseCache(
            hs.get_clock(), "room_upgrade", timeout_ms=FIVE_MINUTES_IN_MS
        )
        self._server_notices_mxid = hs.config.servernotices.server_notices_mxid

        self._third_party_event_rules = (
            hs.get_module_api_callbacks().third_party_event_rules
        )

    async def upgrade_room(
        self, requester: Requester, old_room_id: str, new_version: RoomVersion
    ) -> str:
        """Replace a room with a new room with a different version

        Args:
            requester: the user requesting the upgrade
            old_room_id: the id of the room to be replaced
            new_version: the new room version to use

        Returns:
            the new room id

        Raises:
            ShadowBanError if the requester is shadow-banned.
        """
        await self.request_ratelimiter.ratelimit(requester)

        user_id = requester.user.to_string()

        # Check if this room is already being upgraded by another person
        for key in self._upgrade_response_cache.keys():
            if key[0] == old_room_id and key[1] != user_id:
                # Two different people are trying to upgrade the same room.
                # Send the second an error.
                #
                # Note that this of course only gets caught if both users are
                # on the same homeserver.
                raise SynapseError(
                    400, "An upgrade for this room is currently in progress"
                )

        # Check whether the room exists and 404 if it doesn't.
        # We could go straight for the auth check, but that will raise a 403 instead.
        old_room = await self.store.get_room(old_room_id)
        if old_room is None:
            raise NotFoundError("Unknown room id %s" % (old_room_id,))

        new_room_id = self._generate_room_id()

        # Try several times, it could fail with PartialStateConflictError
        # in _upgrade_room, cf comment in except block.
        max_retries = 5
        for i in range(max_retries):
            try:
                # Check whether the user has the power level to carry out the upgrade.
                # `check_auth_rules_from_context` will check that they are in the room and have
                # the required power level to send the tombstone event.
                (
                    tombstone_event,
                    tombstone_unpersisted_context,
                ) = await self.event_creation_handler.create_event(
                    requester,
                    {
                        "type": EventTypes.Tombstone,
                        "state_key": "",
                        "room_id": old_room_id,
                        "sender": user_id,
                        "content": {
                            "body": "This room has been replaced",
                            "replacement_room": new_room_id,
                        },
                    },
                )
                tombstone_context = await tombstone_unpersisted_context.persist(
                    tombstone_event
                )
                validate_event_for_room_version(tombstone_event)
                await self._event_auth_handler.check_auth_rules_from_context(
                    tombstone_event
                )

                # Upgrade the room
                #
                # If this user has sent multiple upgrade requests for the same room
                # and one of them is not complete yet, cache the response and
                # return it to all subsequent requests
                ret = await self._upgrade_response_cache.wrap(
                    (old_room_id, user_id),
                    self._upgrade_room,
                    requester,
                    old_room_id,
                    old_room,  # args for _upgrade_room
                    new_room_id,
                    new_version,
                    tombstone_event,
                    tombstone_context,
                )

                return ret
            except PartialStateConflictError as e:
                # Clean up the cache so we can retry properly
                self._upgrade_response_cache.unset((old_room_id, user_id))
                # Persisting couldn't happen because the room got un-partial stated
                # in the meantime and context needs to be recomputed, so let's do so.
                if i == max_retries - 1:
                    raise e
                pass

        # This is to satisfy mypy and should never happen
        raise PartialStateConflictError()

    async def _upgrade_room(
        self,
        requester: Requester,
        old_room_id: str,
        old_room: Dict[str, Any],
        new_room_id: str,
        new_version: RoomVersion,
        tombstone_event: EventBase,
        tombstone_context: synapse.events.snapshot.EventContext,
    ) -> str:
        """
        Args:
            requester: the user requesting the upgrade
            old_room_id: the id of the room to be replaced
            old_room: a dict containing room information for the room to be replaced,
                as returned by `RoomWorkerStore.get_room`.
            new_room_id: the id of the replacement room
            new_version: the version to upgrade the room to
            tombstone_event: the tombstone event to send to the old room
            tombstone_context: the context for the tombstone event

        Raises:
            ShadowBanError if the requester is shadow-banned.
        """
        user_id = requester.user.to_string()
        assert self.hs.is_mine_id(user_id), "User must be our own: %s" % (user_id,)

        logger.info("Creating new room %s to replace %s", new_room_id, old_room_id)

        # create the new room. may raise a `StoreError` in the exceedingly unlikely
        # event of a room ID collision.
        await self.store.store_room(
            room_id=new_room_id,
            room_creator_user_id=user_id,
            is_public=old_room["is_public"],
            room_version=new_version,
        )

        await self.clone_existing_room(
            requester,
            old_room_id=old_room_id,
            new_room_id=new_room_id,
            new_room_version=new_version,
            tombstone_event_id=tombstone_event.event_id,
        )

        # now send the tombstone
        await self.event_creation_handler.handle_new_client_event(
            requester=requester,
            events_and_context=[(tombstone_event, tombstone_context)],
        )

        state_filter = StateFilter.from_types(
            [(EventTypes.CanonicalAlias, ""), (EventTypes.PowerLevels, "")]
        )
        old_room_state = await tombstone_context.get_current_state_ids(state_filter)

        # We know the tombstone event isn't an outlier so it has current state.
        assert old_room_state is not None

        # update any aliases
        await self._move_aliases_to_new_room(
            requester, old_room_id, new_room_id, old_room_state
        )

        # Copy over user push rules, tags and migrate room directory state
        await self.room_member_handler.transfer_room_state_on_room_upgrade(
            old_room_id, new_room_id
        )

        # finally, shut down the PLs in the old room, and update them in the new
        # room.
        await self._update_upgraded_room_pls(
            requester,
            old_room_id,
            new_room_id,
            old_room_state,
        )

        return new_room_id

    async def _update_upgraded_room_pls(
        self,
        requester: Requester,
        old_room_id: str,
        new_room_id: str,
        old_room_state: StateMap[str],
    ) -> None:
        """Send updated power levels in both rooms after an upgrade

        Args:
            requester: the user requesting the upgrade
            old_room_id: the id of the room to be replaced
            new_room_id: the id of the replacement room
            old_room_state: the state map for the old room

        Raises:
            ShadowBanError if the requester is shadow-banned.
        """
        old_room_pl_event_id = old_room_state.get((EventTypes.PowerLevels, ""))

        if old_room_pl_event_id is None:
            logger.warning(
                "Not supported: upgrading a room with no PL event. Not setting PLs "
                "in old room."
            )
            return

        old_room_pl_state = await self.store.get_event(old_room_pl_event_id)

        # we try to stop regular users from speaking by setting the PL required
        # to send regular events and invites to 'Moderator' level. That's normally
        # 50, but if the default PL in a room is 50 or more, then we set the
        # required PL above that.

        pl_content = copy_and_fixup_power_levels_contents(old_room_pl_state.content)
        users_default: int = pl_content.get("users_default", 0)  # type: ignore[assignment]
        restricted_level = max(users_default + 1, 50)

        updated = False
        for v in ("invite", "events_default"):
            current: int = pl_content.get(v, 0)  # type: ignore[assignment]
            if current < restricted_level:
                logger.debug(
                    "Setting level for %s in %s to %i (was %i)",
                    v,
                    old_room_id,
                    restricted_level,
                    current,
                )
                pl_content[v] = restricted_level
                updated = True
            else:
                logger.debug("Not setting level for %s (already %i)", v, current)

        if updated:
            try:
                await self.event_creation_handler.create_and_send_nonmember_event(
                    requester,
                    {
                        "type": EventTypes.PowerLevels,
                        "state_key": "",
                        "room_id": old_room_id,
                        "sender": requester.user.to_string(),
                        "content": pl_content,
                    },
                    ratelimit=False,
                )
            except AuthError as e:
                logger.warning("Unable to update PLs in old room: %s", e)

        await self.event_creation_handler.create_and_send_nonmember_event(
            requester,
            {
                "type": EventTypes.PowerLevels,
                "state_key": "",
                "room_id": new_room_id,
                "sender": requester.user.to_string(),
                "content": copy_and_fixup_power_levels_contents(
                    old_room_pl_state.content
                ),
            },
            ratelimit=False,
        )

    async def clone_existing_room(
        self,
        requester: Requester,
        old_room_id: str,
        new_room_id: str,
        new_room_version: RoomVersion,
        tombstone_event_id: str,
    ) -> None:
        """Populate a new room based on an old room

        Args:
            requester: the user requesting the upgrade
            old_room_id : the id of the room to be replaced
            new_room_id: the id to give the new room (should already have been
                created with _generate_room_id())
            new_room_version: the new room version to use
            tombstone_event_id: the ID of the tombstone event in the old room.
        """
        user_id = requester.user.to_string()

        spam_check = await self._spam_checker_module_callbacks.user_may_create_room(
            user_id
        )
        if spam_check != self._spam_checker_module_callbacks.NOT_SPAM:
            raise SynapseError(
                403,
                "You are not permitted to create rooms",
                errcode=spam_check[0],
                additional_fields=spam_check[1],
            )

        creation_content: JsonDict = {
            "room_version": new_room_version.identifier,
            "predecessor": {"room_id": old_room_id, "event_id": tombstone_event_id},
        }

        # Check if old room was non-federatable

        # Get old room's create event
        old_room_create_event = await self.store.get_create_event_for_room(old_room_id)

        # Check if the create event specified a non-federatable room
        if not old_room_create_event.content.get(EventContentFields.FEDERATE, True):
            # If so, mark the new room as non-federatable as well
            creation_content[EventContentFields.FEDERATE] = False

        initial_state = {}

        # Replicate relevant room events
        types_to_copy: List[Tuple[str, Optional[str]]] = [
            (EventTypes.JoinRules, ""),
            (EventTypes.Name, ""),
            (EventTypes.Topic, ""),
            (EventTypes.RoomHistoryVisibility, ""),
            (EventTypes.GuestAccess, ""),
            (EventTypes.RoomAvatar, ""),
            (EventTypes.RoomEncryption, ""),
            (EventTypes.ServerACL, ""),
            (EventTypes.PowerLevels, ""),
        ]

        # Copy the room type as per MSC3818.
        room_type = old_room_create_event.content.get(EventContentFields.ROOM_TYPE)
        if room_type is not None:
            creation_content[EventContentFields.ROOM_TYPE] = room_type

            # If the old room was a space, copy over the rooms in the space.
            if room_type == RoomTypes.SPACE:
                types_to_copy.append((EventTypes.SpaceChild, None))

        old_room_state_ids = (
            await self._storage_controllers.state.get_current_state_ids(
                old_room_id, StateFilter.from_types(types_to_copy)
            )
        )
        # map from event_id to BaseEvent
        old_room_state_events = await self.store.get_events(old_room_state_ids.values())

        for k, old_event_id in old_room_state_ids.items():
            old_event = old_room_state_events.get(old_event_id)
            if old_event:
                # If the event is an space child event with empty content, it was
                # removed from the space and should be ignored.
                if k[0] == EventTypes.SpaceChild and not old_event.content:
                    continue

                initial_state[k] = old_event.content

        # deep-copy the power-levels event before we start modifying it
        # note that if frozen_dicts are enabled, `power_levels` will be a frozen
        # dict so we can't just copy.deepcopy it.
        initial_state[
            (EventTypes.PowerLevels, "")
        ] = power_levels = copy_and_fixup_power_levels_contents(
            initial_state[(EventTypes.PowerLevels, "")]
        )

        # Resolve the minimum power level required to send any state event
        # We will give the upgrading user this power level temporarily (if necessary) such that
        # they are able to copy all of the state events over, then revert them back to their
        # original power level afterwards in _update_upgraded_room_pls

        # Copy over user power levels now as this will not be possible with >100PL users once
        # the room has been created
        # Calculate the minimum power level needed to clone the room
        event_power_levels = power_levels.get("events", {})
        if not isinstance(event_power_levels, dict):
            event_power_levels = {}
        state_default = power_levels.get("state_default", 50)
        try:
            state_default_int = int(state_default)  # type: ignore[arg-type]
        except (TypeError, ValueError):
            state_default_int = 50
        ban = power_levels.get("ban", 50)
        try:
            ban = int(ban)  # type: ignore[arg-type]
        except (TypeError, ValueError):
            ban = 50
        needed_power_level = max(
            state_default_int, ban, max(event_power_levels.values())
        )

        # Get the user's current power level, this matches the logic in get_user_power_level,
        # but without the entire state map.
        user_power_levels = power_levels.setdefault("users", {})
        if not isinstance(user_power_levels, dict):
            user_power_levels = {}
        users_default = power_levels.get("users_default", 0)
        current_power_level = user_power_levels.get(user_id, users_default)
        try:
            current_power_level_int = int(current_power_level)  # type: ignore[arg-type]
        except (TypeError, ValueError):
            current_power_level_int = 0
        # Raise the requester's power level in the new room if necessary
        if current_power_level_int < needed_power_level:
            user_power_levels[user_id] = needed_power_level

        await self._send_events_for_new_room(
            requester,
            new_room_id,
            new_room_version,
            # we expect to override all the presets with initial_state, so this is
            # somewhat arbitrary.
            room_config={"preset": RoomCreationPreset.PRIVATE_CHAT},
            invite_list=[],
            initial_state=initial_state,
            creation_content=creation_content,
        )

        # Transfer membership events
        old_room_member_state_ids = (
            await self._storage_controllers.state.get_current_state_ids(
                old_room_id, StateFilter.from_types([(EventTypes.Member, None)])
            )
        )

        # map from event_id to BaseEvent
        old_room_member_state_events = await self.store.get_events(
            old_room_member_state_ids.values()
        )
        for old_event in old_room_member_state_events.values():
            # Only transfer ban events
            if (
                "membership" in old_event.content
                and old_event.content["membership"] == "ban"
            ):
                await self.room_member_handler.update_membership(
                    requester,
                    UserID.from_string(old_event.state_key),
                    new_room_id,
                    "ban",
                    ratelimit=False,
                    content=old_event.content,
                )

        # XXX invites/joins
        # XXX 3pid invites

    async def _move_aliases_to_new_room(
        self,
        requester: Requester,
        old_room_id: str,
        new_room_id: str,
        old_room_state: StateMap[str],
    ) -> None:
        # check to see if we have a canonical alias.
        canonical_alias_event = None
        canonical_alias_event_id = old_room_state.get((EventTypes.CanonicalAlias, ""))
        if canonical_alias_event_id:
            canonical_alias_event = await self.store.get_event(canonical_alias_event_id)

        await self.store.update_aliases_for_room(old_room_id, new_room_id)

        if not canonical_alias_event:
            return

        # If there is a canonical alias we need to update the one in the old
        # room and set one in the new one.
        old_canonical_alias_content = dict(canonical_alias_event.content)
        new_canonical_alias_content = {}

        canonical = canonical_alias_event.content.get("alias")
        if canonical and self.hs.is_mine_id(canonical):
            new_canonical_alias_content["alias"] = canonical
            old_canonical_alias_content.pop("alias", None)

        # We convert to a list as it will be a Tuple.
        old_alt_aliases = list(old_canonical_alias_content.get("alt_aliases", []))
        if old_alt_aliases:
            old_canonical_alias_content["alt_aliases"] = old_alt_aliases
            new_alt_aliases = new_canonical_alias_content.setdefault("alt_aliases", [])
            for alias in canonical_alias_event.content.get("alt_aliases", []):
                try:
                    if self.hs.is_mine_id(alias):
                        new_alt_aliases.append(alias)
                        old_alt_aliases.remove(alias)
                except Exception:
                    logger.info(
                        "Invalid alias %s in canonical alias event %s",
                        alias,
                        canonical_alias_event_id,
                    )

            if not old_alt_aliases:
                old_canonical_alias_content.pop("alt_aliases")

        # If a canonical alias event existed for the old room, fire a canonical
        # alias event for the new room with a copy of the information.
        try:
            await self.event_creation_handler.create_and_send_nonmember_event(
                requester,
                {
                    "type": EventTypes.CanonicalAlias,
                    "state_key": "",
                    "room_id": old_room_id,
                    "sender": requester.user.to_string(),
                    "content": old_canonical_alias_content,
                },
                ratelimit=False,
            )
        except SynapseError as e:
            # again I'm not really expecting this to fail, but if it does, I'd rather
            # we returned the new room to the client at this point.
            logger.error("Unable to send updated alias events in old room: %s", e)

        try:
            await self.event_creation_handler.create_and_send_nonmember_event(
                requester,
                {
                    "type": EventTypes.CanonicalAlias,
                    "state_key": "",
                    "room_id": new_room_id,
                    "sender": requester.user.to_string(),
                    "content": new_canonical_alias_content,
                },
                ratelimit=False,
            )
        except SynapseError as e:
            # again I'm not really expecting this to fail, but if it does, I'd rather
            # we returned the new room to the client at this point.
            logger.error("Unable to send updated alias events in new room: %s", e)

    async def create_room(
        self,
        requester: Requester,
        config: JsonDict,
        ratelimit: bool = True,
        creator_join_profile: Optional[JsonDict] = None,
    ) -> Tuple[str, Optional[RoomAlias], int]:
        """Creates a new room.

        Args:
            requester: The user who requested the room creation.
            config: A dict of configuration options. This will be the body of
                a /createRoom request; see
                https://spec.matrix.org/latest/client-server-api/#post_matrixclientv3createroom
            ratelimit: set to False to disable the rate limiter

            creator_join_profile:
                Set to override the displayname and avatar for the creating
                user in this room. If unset, displayname and avatar will be
                derived from the user's profile. If set, should contain the
                values to go in the body of the 'join' event (typically
                `avatar_url` and/or `displayname`.

        Returns:
            A 3-tuple containing:
                - the room ID;
                - if requested, the room alias, otherwise None; and
                - the `stream_id` of the last persisted event.
        Raises:
            SynapseError:
                if the room ID couldn't be stored, 3pid invitation config
                validation failed, or something went horribly wrong.
            ResourceLimitError:
                if server is blocked to some resource being
                exceeded
        """
        user_id = requester.user.to_string()

        await self.auth_blocking.check_auth_blocking(requester=requester)

        if (
            self._server_notices_mxid is not None
            and user_id == self._server_notices_mxid
        ):
            # allow the server notices mxid to create rooms
            is_requester_admin = True
        else:
            is_requester_admin = await self.auth.is_server_admin(requester)

        # Let the third party rules modify the room creation config if needed, or abort
        # the room creation entirely with an exception.
        await self._third_party_event_rules.on_create_room(
            requester, config, is_requester_admin=is_requester_admin
        )

        invite_3pid_list = config.get("invite_3pid", [])
        invite_list = config.get("invite", [])

        # validate each entry for correctness
        for invite_3pid in invite_3pid_list:
            if not all(
                key in invite_3pid
                for key in ("medium", "address", "id_server", "id_access_token")
            ):
                raise SynapseError(
                    HTTPStatus.BAD_REQUEST,
                    "all of `medium`, `address`, `id_server` and `id_access_token` "
                    "are required when making a 3pid invite",
                    Codes.MISSING_PARAM,
                )

        if not is_requester_admin:
            spam_check = await self._spam_checker_module_callbacks.user_may_create_room(
                user_id
            )
            if spam_check != self._spam_checker_module_callbacks.NOT_SPAM:
                raise SynapseError(
                    403,
                    "You are not permitted to create rooms",
                    errcode=spam_check[0],
                    additional_fields=spam_check[1],
                )

        if ratelimit:
            # Rate limit once in advance, but don't rate limit the individual
            # events in the room — room creation isn't atomic and it's very
            # janky if half the events in the initial state don't make it because
            # of rate limiting.
            await self.request_ratelimiter.ratelimit(requester)

        room_version_id = config.get(
            "room_version", self.config.server.default_room_version.identifier
        )

        if not isinstance(room_version_id, str):
            raise SynapseError(400, "room_version must be a string", Codes.BAD_JSON)

        room_version = KNOWN_ROOM_VERSIONS.get(room_version_id)
        if room_version is None:
            raise SynapseError(
                400,
                "Your homeserver does not support this room version",
                Codes.UNSUPPORTED_ROOM_VERSION,
            )

        room_alias = None
        if "room_alias_name" in config:
            for wchar in string.whitespace:
                if wchar in config["room_alias_name"]:
                    raise SynapseError(400, "Invalid characters in room alias")

            if ":" in config["room_alias_name"]:
                # Prevent someone from trying to pass in a full alias here.
                # Note that it's permissible for a room alias to have multiple
                # hash symbols at the start (notably bridged over from IRC, too),
                # but the first colon in the alias is defined to separate the local
                # part from the server name.
                # (remember server names can contain port numbers, also separated
                # by a colon. But under no circumstances should the local part be
                # allowed to contain a colon!)
                raise SynapseError(
                    400,
                    "':' is not permitted in the room alias name. "
                    "Please note this expects a local part — 'wombat', not '#wombat:example.com'.",
                )

            room_alias = RoomAlias(config["room_alias_name"], self.hs.hostname)
            mapping = await self.store.get_association_from_room_alias(room_alias)

            if mapping:
                raise SynapseError(400, "Room alias already taken", Codes.ROOM_IN_USE)

        for i in invite_list:
            try:
                uid = UserID.from_string(i)
                parse_and_validate_server_name(uid.domain)
            except Exception:
                raise SynapseError(400, "Invalid user_id: %s" % (i,))

        if (invite_list or invite_3pid_list) and requester.shadow_banned:
            # We randomly sleep a bit just to annoy the requester.
            await self.clock.sleep(random.randint(1, 10))

            # Allow the request to go through, but remove any associated invites.
            invite_3pid_list = []
            invite_list = []

        if invite_list or invite_3pid_list:
            try:
                # If there are invites in the request, see if the ratelimiting settings
                # allow that number of invites to be sent from the current user.
                await self.room_member_handler.ratelimit_multiple_invites(
                    requester,
                    room_id=None,
                    n_invites=len(invite_list) + len(invite_3pid_list),
                    update=False,
                )
            except LimitExceededError:
                raise SynapseError(400, "Cannot invite so many users at once")

        await self.event_creation_handler.assert_accepted_privacy_policy(requester)

        power_level_content_override = config.get("power_level_content_override")
        if (
            power_level_content_override
            and "users" in power_level_content_override
            and user_id not in power_level_content_override["users"]
        ):
            raise SynapseError(
                400,
                "Not a valid power_level_content_override: 'users' did not contain %s"
                % (user_id,),
            )

        # The spec says rooms should default to private visibility if
        # `visibility` is not specified.
        visibility = config.get("visibility", "private")
        is_public = visibility == "public"

        self._validate_room_config(config, visibility)

        room_id = await self._generate_and_create_room_id(
            creator_id=user_id,
            is_public=is_public,
            room_version=room_version,
        )

        # Check whether this visibility value is blocked by a third party module
        allowed_by_third_party_rules = (
            await (
                self._third_party_event_rules.check_visibility_can_be_modified(
                    room_id, visibility
                )
            )
        )
        if not allowed_by_third_party_rules:
            raise SynapseError(403, "Room visibility value not allowed.")

        if is_public:
            room_aliases = []
            if room_alias:
                room_aliases.append(room_alias.to_string())
            if not self.config.roomdirectory.is_publishing_room_allowed(
                user_id, room_id, room_aliases
            ):
                # Let's just return a generic message, as there may be all sorts of
                # reasons why we said no. TODO: Allow configurable error messages
                # per alias creation rule?
                raise SynapseError(403, "Not allowed to publish room")

        directory_handler = self.hs.get_directory_handler()
        if room_alias:
            await directory_handler.create_association(
                requester=requester,
                room_id=room_id,
                room_alias=room_alias,
                servers=[self.hs.hostname],
                check_membership=False,
            )

        raw_initial_state = config.get("initial_state", [])

        initial_state = OrderedDict()
        for val in raw_initial_state:
            initial_state[(val["type"], val.get("state_key", ""))] = val["content"]

        creation_content = config.get("creation_content", {})

        # override any attempt to set room versions via the creation_content
        creation_content["room_version"] = room_version.identifier

        (
            last_stream_id,
            last_sent_event_id,
            depth,
        ) = await self._send_events_for_new_room(
            requester,
            room_id,
            room_version,
            room_config=config,
            invite_list=invite_list,
            initial_state=initial_state,
            creation_content=creation_content,
            room_alias=room_alias,
            power_level_content_override=power_level_content_override,
            creator_join_profile=creator_join_profile,
        )

        # we avoid dropping the lock between invites, as otherwise joins can
        # start coming in and making the createRoom slow.
        #
        # we also don't need to check the requester's shadow-ban here, as we
        # have already done so above (and potentially emptied invite_list).
        async with self.room_member_handler.member_linearizer.queue((room_id,)):
            content = {}
            is_direct = config.get("is_direct", None)
            if is_direct:
                content["is_direct"] = is_direct

            for invitee in invite_list:
                (
                    member_event_id,
                    last_stream_id,
                ) = await self.room_member_handler.update_membership_locked(
                    requester,
                    UserID.from_string(invitee),
                    room_id,
                    "invite",
                    ratelimit=False,
                    content=content,
                    new_room=True,
                    prev_event_ids=[last_sent_event_id],
                    depth=depth,
                )
                last_sent_event_id = member_event_id
                depth += 1

        for invite_3pid in invite_3pid_list:
            id_server = invite_3pid["id_server"]
            id_access_token = invite_3pid["id_access_token"]
            address = invite_3pid["address"]
            medium = invite_3pid["medium"]
            # Note that do_3pid_invite can raise a  ShadowBanError, but this was
            # handled above by emptying invite_3pid_list.
            (
                member_event_id,
                last_stream_id,
            ) = await self.hs.get_room_member_handler().do_3pid_invite(
                room_id,
                requester.user,
                medium,
                address,
                id_server,
                requester,
                txn_id=None,
                id_access_token=id_access_token,
                prev_event_ids=[last_sent_event_id],
                depth=depth,
            )
            last_sent_event_id = member_event_id
            depth += 1

        # Always wait for room creation to propagate before returning
        await self._replication.wait_for_stream_position(
            self.hs.config.worker.events_shard_config.get_instance(room_id),
            "events",
            last_stream_id,
        )

        return room_id, room_alias, last_stream_id

    async def _send_events_for_new_room(
        self,
        creator: Requester,
        room_id: str,
        room_version: RoomVersion,
        room_config: JsonDict,
        invite_list: List[str],
        initial_state: MutableStateMap,
        creation_content: JsonDict,
        room_alias: Optional[RoomAlias] = None,
        power_level_content_override: Optional[JsonDict] = None,
        creator_join_profile: Optional[JsonDict] = None,
    ) -> Tuple[int, str, int]:
        """Sends the initial events into a new room. Sends the room creation, membership,
        and power level events into the room sequentially, then creates and batches up the
        rest of the events to persist as a batch to the DB.

        `power_level_content_override` doesn't apply when initial state has
        power level state event content.

        Rate limiting should already have been applied by this point.

        Args:
            creator:
                the user requesting the room creation
            room_id:
                room id for the room being created
            room_version:
                The room version of the new room.
            room_config:
                A dict of configuration options. This will be the body of
                a /createRoom request; see
                https://spec.matrix.org/latest/client-server-api/#post_matrixclientv3createroom
            invite_list:
                a list of user ids to invite to the room
            initial_state:
                A list of state events to set in the new room.
            creation_content:
                Extra keys, such as m.federate, to be added to the content of the m.room.create event.
            room_alias:
                alias for the room
            power_level_content_override:
                The power level content to override in the default power level event.
            creator_join_profile:
                Set to override the displayname and avatar for the creating
                user in this room.

        Returns:
            A tuple containing the stream ID, event ID and depth of the last
            event sent to the room.
        """
        creator_id = creator.user.to_string()
        event_keys = {"room_id": room_id, "sender": creator_id, "state_key": ""}
        depth = 1

        # the most recently created event
        prev_event: List[str] = []
        # a map of event types, state keys -> event_ids. We collect these mappings this as events are
        # created (but not persisted to the db) to determine state for future created events
        # (as this info can't be pulled from the db)
        state_map: MutableStateMap[str] = {}

        async def create_event(
            etype: str,
            content: JsonDict,
            for_batch: bool,
            **kwargs: Any,
        ) -> Tuple[EventBase, synapse.events.snapshot.UnpersistedEventContextBase]:
            """
            Creates an event and associated event context.
            Args:
                etype: the type of event to be created
                content: content of the event
                for_batch: whether the event is being created for batch persisting. If
                bool for_batch is true, this will create an event using the prev_event_ids,
                and will create an event context for the event using the parameters state_map
                and current_state_group, thus these parameters must be provided in this
                case if for_batch is True. The subsequently created event and context
                are suitable for being batched up and bulk persisted to the database
                with other similarly created events.
            """
            nonlocal depth
            nonlocal prev_event

            # Create the event dictionary.
            event_dict = {"type": etype, "content": content}
            event_dict.update(event_keys)
            event_dict.update(kwargs)

            (
                new_event,
                new_unpersisted_context,
            ) = await self.event_creation_handler.create_event(
                creator,
                event_dict,
                prev_event_ids=prev_event,
                depth=depth,
                # Take a copy to ensure each event gets a unique copy of
                # state_map since it is modified below.
                state_map=dict(state_map),
                for_batch=for_batch,
            )

            depth += 1
            prev_event = [new_event.event_id]
            state_map[(new_event.type, new_event.state_key)] = new_event.event_id

            return new_event, new_unpersisted_context

        preset_config, config = self._room_preset_config(room_config)

        # MSC2175 removes the creator field from the create event.
        if not room_version.implicit_room_creator:
            creation_content["creator"] = creator_id
        creation_event, unpersisted_creation_context = await create_event(
            EventTypes.Create, creation_content, False
        )
        creation_context = await unpersisted_creation_context.persist(creation_event)
        logger.debug("Sending %s in new room", EventTypes.Member)
        ev = await self.event_creation_handler.handle_new_client_event(
            requester=creator,
            events_and_context=[(creation_event, creation_context)],
            ratelimit=False,
            ignore_shadow_ban=True,
        )
        last_sent_event_id = ev.event_id

        member_event_id, _ = await self.room_member_handler.update_membership(
            creator,
            creator.user,
            room_id,
            "join",
            ratelimit=False,
            content=creator_join_profile,
            new_room=True,
            prev_event_ids=[last_sent_event_id],
            depth=depth,
        )
        prev_event = [member_event_id]

        # update the depth and state map here as the membership event has been created
        # through a different code path
        depth += 1
        state_map[(EventTypes.Member, creator.user.to_string())] = member_event_id

        # we need the state group of the membership event as it is the current state group
        event_to_state = (
            await self._storage_controllers.state.get_state_group_for_events(
                [member_event_id]
            )
        )
        current_state_group = event_to_state[member_event_id]

        events_to_send = []
        # We treat the power levels override specially as this needs to be one
        # of the first events that get sent into a room.
        pl_content = initial_state.pop((EventTypes.PowerLevels, ""), None)
        if pl_content is not None:
            power_event, power_context = await create_event(
                EventTypes.PowerLevels, pl_content, True
            )
            events_to_send.append((power_event, power_context))
        else:
            power_level_content: JsonDict = {
                "users": {creator_id: 100},
                "users_default": 0,
                "events": {
                    EventTypes.Name: 50,
                    EventTypes.PowerLevels: 100,
                    EventTypes.RoomHistoryVisibility: 100,
                    EventTypes.CanonicalAlias: 50,
                    EventTypes.RoomAvatar: 50,
                    EventTypes.Tombstone: 100,
                    EventTypes.ServerACL: 100,
                    EventTypes.RoomEncryption: 100,
                },
                "events_default": 0,
                "state_default": 50,
                "ban": 50,
                "kick": 50,
                "redact": 50,
                "invite": 50,
                "historical": 100,
            }

            if config["original_invitees_have_ops"]:
                for invitee in invite_list:
                    power_level_content["users"][invitee] = 100

            # If the user supplied a preset name e.g. "private_chat",
            # we apply that preset
            power_level_content.update(config["power_level_content_override"])

            # If the server config contains default_power_level_content_override,
            # and that contains information for this room preset, apply it.
            if self._default_power_level_content_override:
                override = self._default_power_level_content_override.get(preset_config)
                if override is not None:
                    power_level_content.update(override)

            # Finally, if the user supplied specific permissions for this room,
            # apply those.
            if power_level_content_override:
                power_level_content.update(power_level_content_override)
            pl_event, pl_context = await create_event(
                EventTypes.PowerLevels,
                power_level_content,
                True,
            )
            events_to_send.append((pl_event, pl_context))

        if room_alias and (EventTypes.CanonicalAlias, "") not in initial_state:
            room_alias_event, room_alias_context = await create_event(
                EventTypes.CanonicalAlias, {"alias": room_alias.to_string()}, True
            )
            events_to_send.append((room_alias_event, room_alias_context))

        if (EventTypes.JoinRules, "") not in initial_state:
            join_rules_event, join_rules_context = await create_event(
                EventTypes.JoinRules,
                {"join_rule": config["join_rules"]},
                True,
            )
            events_to_send.append((join_rules_event, join_rules_context))

        if (EventTypes.RoomHistoryVisibility, "") not in initial_state:
            visibility_event, visibility_context = await create_event(
                EventTypes.RoomHistoryVisibility,
                {"history_visibility": config["history_visibility"]},
                True,
            )
            events_to_send.append((visibility_event, visibility_context))

        if config["guest_can_join"]:
            if (EventTypes.GuestAccess, "") not in initial_state:
                guest_access_event, guest_access_context = await create_event(
                    EventTypes.GuestAccess,
                    {EventContentFields.GUEST_ACCESS: GuestAccess.CAN_JOIN},
                    True,
                )
                events_to_send.append((guest_access_event, guest_access_context))

        for (etype, state_key), content in initial_state.items():
            event, context = await create_event(
                etype, content, True, state_key=state_key
            )
            events_to_send.append((event, context))

        if config["encrypted"]:
            encryption_event, encryption_context = await create_event(
                EventTypes.RoomEncryption,
                {"algorithm": RoomEncryptionAlgorithms.DEFAULT},
                True,
                state_key="",
            )
            events_to_send.append((encryption_event, encryption_context))

        if "name" in room_config:
            name = room_config["name"]
            name_event, name_context = await create_event(
                EventTypes.Name,
                {"name": name},
                True,
            )
            events_to_send.append((name_event, name_context))

        if "topic" in room_config:
            topic = room_config["topic"]
            topic_event, topic_context = await create_event(
                EventTypes.Topic,
                {"topic": topic},
                True,
            )
            events_to_send.append((topic_event, topic_context))

        datastore = self.hs.get_datastores().state
        events_and_context = (
            await UnpersistedEventContext.batch_persist_unpersisted_contexts(
                events_to_send, room_id, current_state_group, datastore
            )
        )

        last_event = await self.event_creation_handler.handle_new_client_event(
            creator,
            events_and_context,
            ignore_shadow_ban=True,
            ratelimit=False,
        )
        assert last_event.internal_metadata.stream_ordering is not None
        return last_event.internal_metadata.stream_ordering, last_event.event_id, depth

    def _validate_room_config(
        self,
        config: JsonDict,
        visibility: str,
    ) -> None:
        """Checks configuration parameters for a /createRoom request.

        If validation detects invalid parameters an exception may be raised to
        cause room creation to be aborted and an error response to be returned
        to the client.

        Args:
            config: A dict of configuration options. Originally from the body of
                the /createRoom request
            visibility: One of "public" or "private"
        """

        # Validate the requested preset, raise a 400 error if not valid
        preset_name, preset_config = self._room_preset_config(config)

        # If the user is trying to create an encrypted room and this is forbidden
        # by the configured default_power_level_content_override, then reject the
        # request before the room is created.
        raw_initial_state = config.get("initial_state", [])
        room_encryption_event = any(
            s.get("type", "") == EventTypes.RoomEncryption for s in raw_initial_state
        )

        if preset_config["encrypted"] or room_encryption_event:
            if self._default_power_level_content_override:
                override = self._default_power_level_content_override.get(preset_name)
                if override is not None:
                    event_levels = override.get("events", {})
                    room_admin_level = event_levels.get(EventTypes.PowerLevels, 100)
                    encryption_level = event_levels.get(EventTypes.RoomEncryption, 100)
                    if encryption_level > room_admin_level:
                        raise SynapseError(
                            403,
                            f"You cannot create an encrypted room. user_level ({room_admin_level}) < send_level ({encryption_level})",
                        )

    def _room_preset_config(self, room_config: JsonDict) -> Tuple[str, dict]:
        # The spec says rooms should default to private visibility if
        # `visibility` is not specified.
        visibility = room_config.get("visibility", "private")
        preset_name = room_config.get(
            "preset",
            RoomCreationPreset.PRIVATE_CHAT
            if visibility == "private"
            else RoomCreationPreset.PUBLIC_CHAT,
        )
        try:
            preset_config = self._presets_dict[preset_name]
        except KeyError:
            raise SynapseError(
                400, f"'{preset_name}' is not a valid preset", errcode=Codes.BAD_JSON
            )
        return preset_name, preset_config

    def _generate_room_id(self) -> str:
        """Generates a random room ID.

        Room IDs look like "!opaque_id:domain" and are case-sensitive as per the spec
        at https://spec.matrix.org/v1.2/appendices/#room-ids-and-event-ids.

        Does not check for collisions with existing rooms or prevent future calls from
        returning the same room ID. To ensure the uniqueness of a new room ID, use
        `_generate_and_create_room_id` instead.

        Synapse's room IDs are 18 [a-zA-Z] characters long, which comes out to around
        102 bits.

        Returns:
            A random room ID of the form "!opaque_id:domain".
        """
        random_string = stringutils.random_string(18)
        return RoomID(random_string, self.hs.hostname).to_string()

    async def _generate_and_create_room_id(
        self,
        creator_id: str,
        is_public: bool,
        room_version: RoomVersion,
    ) -> str:
        # autogen room IDs and try to create it. We may clash, so just
        # try a few times till one goes through, giving up eventually.
        attempts = 0
        while attempts < 5:
            try:
                gen_room_id = self._generate_room_id()
                await self.store.store_room(
                    room_id=gen_room_id,
                    room_creator_user_id=creator_id,
                    is_public=is_public,
                    room_version=room_version,
                )
                return gen_room_id
            except StoreError:
                attempts += 1
        raise StoreError(500, "Couldn't generate a room ID.")


class RoomContextHandler:
    def __init__(self, hs: "HomeServer"):
        self.hs = hs
        self.auth = hs.get_auth()
        self.store = hs.get_datastores().main
        self._storage_controllers = hs.get_storage_controllers()
        self._state_storage_controller = self._storage_controllers.state
        self._relations_handler = hs.get_relations_handler()

    async def get_event_context(
        self,
        requester: Requester,
        room_id: str,
        event_id: str,
        limit: int,
        event_filter: Optional[Filter],
        use_admin_priviledge: bool = False,
    ) -> Optional[EventContext]:
        """Retrieves events, pagination tokens and state around a given event
        in a room.

        Args:
            requester
            room_id
            event_id
            limit: The maximum number of events to return in total
                (excluding state).
            event_filter: the filter to apply to the events returned
                (excluding the target event_id)
            use_admin_priviledge: if `True`, return all events, regardless
                of whether `user` has access to them. To be used **ONLY**
                from the admin API.
        Returns:
            dict, or None if the event isn't found
        """
        user = requester.user
        if use_admin_priviledge:
            await assert_user_is_admin(self.auth, requester)

        before_limit = math.floor(limit / 2.0)
        after_limit = limit - before_limit

        is_user_in_room = await self.store.check_local_user_in_room(
            user_id=user.to_string(), room_id=room_id
        )
        # The user is peeking if they aren't in the room already
        is_peeking = not is_user_in_room

        async def filter_evts(events: List[EventBase]) -> List[EventBase]:
            if use_admin_priviledge:
                return events
            return await filter_events_for_client(
                self._storage_controllers,
                user.to_string(),
                events,
                is_peeking=is_peeking,
            )

        event = await self.store.get_event(
            event_id, get_prev_content=True, allow_none=True
        )
        if not event:
            return None

        filtered = await filter_evts([event])
        if not filtered:
            raise AuthError(403, "You don't have permission to access that event.")

        results = await self.store.get_events_around(
            room_id, event_id, before_limit, after_limit, event_filter
        )
        events_before = results.events_before
        events_after = results.events_after

        if event_filter:
            events_before = await event_filter.filter(events_before)
            events_after = await event_filter.filter(events_after)

        events_before = await filter_evts(events_before)
        events_after = await filter_evts(events_after)
        # filter_evts can return a pruned event in case the user is allowed to see that
        # there's something there but not see the content, so use the event that's in
        # `filtered` rather than the event we retrieved from the datastore.
        event = filtered[0]

        # Fetch the aggregations.
        aggregations = await self._relations_handler.get_bundled_aggregations(
            itertools.chain(events_before, (event,), events_after),
            user.to_string(),
        )

        if events_after:
            last_event_id = events_after[-1].event_id
        else:
            last_event_id = event_id

        if event_filter and event_filter.lazy_load_members:
            state_filter = StateFilter.from_lazy_load_member_list(
                ev.sender
                for ev in itertools.chain(
                    events_before,
                    (event,),
                    events_after,
                )
            )
        else:
            state_filter = StateFilter.all()

        # XXX: why do we return the state as of the last event rather than the
        # first? Shouldn't we be consistent with /sync?
        # https://github.com/matrix-org/matrix-doc/issues/687

        state = await self._state_storage_controller.get_state_for_events(
            [last_event_id], state_filter=state_filter
        )

        state_events = list(state[last_event_id].values())
        if event_filter:
            state_events = await event_filter.filter(state_events)

        # We use a dummy token here as we only care about the room portion of
        # the token, which we replace.
        token = StreamToken.START

        return EventContext(
            events_before=events_before,
            event=event,
            events_after=events_after,
            state=state_events,
            aggregations=aggregations,
            start=await token.copy_and_replace(
                StreamKeyType.ROOM, results.start
            ).to_string(self.store),
            end=await token.copy_and_replace(StreamKeyType.ROOM, results.end).to_string(
                self.store
            ),
        )


class TimestampLookupHandler:
    def __init__(self, hs: "HomeServer"):
        self.store = hs.get_datastores().main
        self.state_handler = hs.get_state_handler()
        self.federation_client = hs.get_federation_client()
        self.federation_event_handler = hs.get_federation_event_handler()
        self._storage_controllers = hs.get_storage_controllers()

    async def get_event_for_timestamp(
        self,
        requester: Requester,
        room_id: str,
        timestamp: int,
        direction: Direction,
    ) -> Tuple[str, int]:
        """Find the closest event to the given timestamp in the given direction.
        If we can't find an event locally or the event we have locally is next to a gap,
        it will ask other federated homeservers for an event.

        Args:
            requester: The user making the request according to the access token
            room_id: Room to fetch the event from
            timestamp: The point in time (inclusive) we should navigate from in
                the given direction to find the closest event.
            direction: indicates whether we should navigate forward
                or backward from the given timestamp to find the closest event.

        Returns:
            A tuple containing the `event_id` closest to the given timestamp in
            the given direction and the `origin_server_ts`.

        Raises:
            SynapseError if unable to find any event locally in the given direction
        """
        logger.debug(
            "get_event_for_timestamp(room_id=%s, timestamp=%s, direction=%s) Finding closest event...",
            room_id,
            timestamp,
            direction,
        )
        local_event_id = await self.store.get_event_id_for_timestamp(
            room_id, timestamp, direction
        )
        logger.debug(
            "get_event_for_timestamp: locally, we found event_id=%s closest to timestamp=%s",
            local_event_id,
            timestamp,
        )

        # Check for gaps in the history where events could be hiding in between
        # the timestamp given and the event we were able to find locally
        is_event_next_to_backward_gap = False
        is_event_next_to_forward_gap = False
        local_event = None
        if local_event_id:
            local_event = await self.store.get_event(
                local_event_id, allow_none=False, allow_rejected=False
            )

            if direction == Direction.FORWARDS:
                # We only need to check for a backward gap if we're looking forwards
                # to ensure there is nothing in between.
                is_event_next_to_backward_gap = (
                    await self.store.is_event_next_to_backward_gap(local_event)
                )
            elif direction == Direction.BACKWARDS:
                # We only need to check for a forward gap if we're looking backwards
                # to ensure there is nothing in between
                is_event_next_to_forward_gap = (
                    await self.store.is_event_next_to_forward_gap(local_event)
                )

        # If we found a gap, we should probably ask another homeserver first
        # about more history in between
        if (
            not local_event_id
            or is_event_next_to_backward_gap
            or is_event_next_to_forward_gap
        ):
            logger.debug(
                "get_event_for_timestamp: locally, we found event_id=%s closest to timestamp=%s which is next to a gap in event history so we're asking other homeservers first",
                local_event_id,
                timestamp,
            )

            likely_domains = (
                await self._storage_controllers.state.get_current_hosts_in_room_ordered(
                    room_id
                )
            )

            remote_response = await self.federation_client.timestamp_to_event(
                destinations=likely_domains,
                room_id=room_id,
                timestamp=timestamp,
                direction=direction,
            )
            if remote_response is not None:
                logger.debug(
                    "get_event_for_timestamp: remote_response=%s",
                    remote_response,
                )

                remote_event_id = remote_response.event_id
                remote_origin_server_ts = remote_response.origin_server_ts

                # Backfill this event so we can get a pagination token for
                # it with `/context` and paginate `/messages` from this
                # point.
                pulled_pdu_info = await self.federation_event_handler.backfill_event_id(
                    likely_domains, room_id, remote_event_id
                )
                remote_event = pulled_pdu_info.pdu

                # XXX: When we see that the remote server is not trustworthy,
                # maybe we should not ask them first in the future.
                if remote_origin_server_ts != remote_event.origin_server_ts:
                    logger.info(
                        "get_event_for_timestamp: Remote server (%s) claimed that remote_event_id=%s occured at remote_origin_server_ts=%s but that isn't true (actually occured at %s). Their claims are dubious and we should consider not trusting them.",
                        pulled_pdu_info.pull_origin,
                        remote_event_id,
                        remote_origin_server_ts,
                        remote_event.origin_server_ts,
                    )

                # Only return the remote event if it's closer than the local event
                if not local_event or (
                    abs(remote_event.origin_server_ts - timestamp)
                    < abs(local_event.origin_server_ts - timestamp)
                ):
                    logger.info(
                        "get_event_for_timestamp: returning remote_event_id=%s (%s) since it's closer to timestamp=%s than local_event=%s (%s)",
                        remote_event_id,
                        remote_event.origin_server_ts,
                        timestamp,
                        local_event.event_id if local_event else None,
                        local_event.origin_server_ts if local_event else None,
                    )
                    return remote_event_id, remote_origin_server_ts

        # To appease mypy, we have to add both of these conditions to check for
        # `None`. We only expect `local_event` to be `None` when
        # `local_event_id` is `None` but mypy isn't as smart and assuming as us.
        if not local_event_id or not local_event:
            raise SynapseError(
                404,
                "Unable to find event from %s in direction %s" % (timestamp, direction),
                errcode=Codes.NOT_FOUND,
            )

        return local_event_id, local_event.origin_server_ts


class RoomEventSource(EventSource[RoomStreamToken, EventBase]):
    def __init__(self, hs: "HomeServer"):
        self.store = hs.get_datastores().main

    async def get_new_events(
        self,
        user: UserID,
        from_key: RoomStreamToken,
        limit: int,
        room_ids: StrCollection,
        is_guest: bool,
        explicit_room_id: Optional[str] = None,
    ) -> Tuple[List[EventBase], RoomStreamToken]:
        # We just ignore the key for now.

        to_key = self.get_current_key()

        if from_key.topological:
            logger.warning("Stream has topological part!!!! %r", from_key)
            from_key = RoomStreamToken(None, from_key.stream)

        app_service = self.store.get_app_service_by_user_id(user.to_string())
        if app_service:
            # We no longer support AS users using /sync directly.
            # See https://github.com/matrix-org/matrix-doc/issues/1144
            raise NotImplementedError()
        else:
            room_events = await self.store.get_membership_changes_for_user(
                user.to_string(), from_key, to_key
            )

            room_to_events = await self.store.get_room_events_stream_for_rooms(
                room_ids=room_ids,
                from_key=from_key,
                to_key=to_key,
                limit=limit or 10,
                order="ASC",
            )

            events = list(room_events)
            events.extend(e for evs, _ in room_to_events.values() for e in evs)

            events.sort(key=lambda e: e.internal_metadata.order)

            if limit:
                events[:] = events[:limit]

            if events:
                end_key = events[-1].internal_metadata.after
            else:
                end_key = to_key

        return events, end_key

    def get_current_key(self) -> RoomStreamToken:
        return self.store.get_room_max_token()

    def get_current_key_for_room(self, room_id: str) -> Awaitable[RoomStreamToken]:
        return self.store.get_current_room_stream_token_for_room_id(room_id)


class ShutdownRoomParams(TypedDict):
    """
    Attributes:
        requester_user_id:
            User who requested the action. Will be recorded as putting the room on the
            blocking list.
        new_room_user_id:
            If set, a new room will be created with this user ID
            as the creator and admin, and all users in the old room will be
            moved into that room. If not set, no new room will be created
            and the users will just be removed from the old room.
        new_room_name:
            A string representing the name of the room that new users will
            be invited to. Defaults to `Content Violation Notification`
        message:
            A string containing the first message that will be sent as
            `new_room_user_id` in the new room. Ideally this will clearly
            convey why the original room was shut down.
            Defaults to `Sharing illegal content on this server is not
            permitted and rooms in violation will be blocked.`
        block:
            If set to `true`, this room will be added to a blocking list,
            preventing future attempts to join the room. Defaults to `false`.
        purge:
            If set to `true`, purge the given room from the database.
        force_purge:
            If set to `true`, the room will be purged from database
            even if there are still users joined to the room.
    """

    requester_user_id: str
    new_room_user_id: Optional[str]
    new_room_name: Optional[str]
    message: Optional[str]
    block: bool
    purge: bool
    force_purge: bool


class ShutdownRoomResponse(TypedDict):
    """
    Attributes:
        kicked_users: An array of users (`user_id`) that were kicked.
        failed_to_kick_users:
            An array of users (`user_id`) that that were not kicked.
        local_aliases:
            An array of strings representing the local aliases that were
            migrated from the old room to the new.
        new_room_id: A string representing the room ID of the new room.
    """

    kicked_users: List[str]
    failed_to_kick_users: List[str]
    local_aliases: List[str]
    new_room_id: Optional[str]


class RoomShutdownHandler:
    DEFAULT_MESSAGE = (
        "Sharing illegal content on this server is not permitted and rooms in"
        " violation will be blocked."
    )
    DEFAULT_ROOM_NAME = "Content Violation Notification"

    def __init__(self, hs: "HomeServer"):
        self.hs = hs
        self.room_member_handler = hs.get_room_member_handler()
        self._room_creation_handler = hs.get_room_creation_handler()
        self._replication = hs.get_replication_data_handler()
        self._third_party_rules = hs.get_module_api_callbacks().third_party_event_rules
        self.event_creation_handler = hs.get_event_creation_handler()
        self.store = hs.get_datastores().main

    async def shutdown_room(
        self,
        room_id: str,
<<<<<<< HEAD
        params: ShutdownRoomParams,
        result: Optional[ShutdownRoomResponse] = None,
        update_result_fct: Optional[
            Callable[[Optional[JsonMapping]], Awaitable[None]]
        ] = None,
    ) -> Optional[ShutdownRoomResponse]:
=======
        requester_user_id: Optional[str],
        new_room_user_id: Optional[str] = None,
        new_room_name: Optional[str] = None,
        message: Optional[str] = None,
        block: bool = False,
    ) -> ShutdownRoomResponse:
>>>>>>> 698f6fa2
        """
        Shuts down a room. Moves all local users and room aliases automatically
        to a new room if `new_room_user_id` is set. Otherwise local users only
        leave the room without any information.

        The new room will be created with the user specified by the
        `new_room_user_id` parameter as room administrator and will contain a
        message explaining what happened. Users invited to the new room will
        have power level `-10` by default, and thus be unable to speak.

        The local server will only have the power to move local user and room
        aliases to the new room. Users on other servers will be unaffected.

        Args:
            room_id: The ID of the room to shut down.
<<<<<<< HEAD
            delete_id: The delete ID identifying this delete request
            shutdown_params: parameters for the shutdown, cf `ShutdownRoomParams`
            shutdown_response: current status of the shutdown, if it was interrupted
=======
            requester_user_id:
                User who requested the action and put the room on the
                blocking list.
                If None, the action was not manually requested but instead
                triggered automatically, e.g. through a Synapse module
                or some other policy.
                MUST NOT be None if block=True.
            new_room_user_id:
                If set, a new room will be created with this user ID
                as the creator and admin, and all users in the old room will be
                moved into that room. If not set, no new room will be created
                and the users will just be removed from the old room.
            new_room_name:
                A string representing the name of the room that new users will
                be invited to. Defaults to `Content Violation Notification`
            message:
                A string containing the first message that will be sent as
                `new_room_user_id` in the new room. Ideally this will clearly
                convey why the original room was shut down.
                Defaults to `Sharing illegal content on this server is not
                permitted and rooms in violation will be blocked.`
            block:
                If set to `True`, users will be prevented from joining the old
                room. This option can also be used to pre-emptively block a room,
                even if it's unknown to this homeserver. In this case, the room
                will be blocked, and no further action will be taken. If `False`,
                attempting to delete an unknown room is invalid.

                Defaults to `False`.

        Returns: a dict containing the following keys:
            kicked_users: An array of users (`user_id`) that were kicked.
            failed_to_kick_users:
                An array of users (`user_id`) that that were not kicked.
            local_aliases:
                An array of strings representing the local aliases that were
                migrated from the old room to the new.
            new_room_id:
                A string representing the room ID of the new room, or None if
                no such room was created.
        """
>>>>>>> 698f6fa2

        Returns: a dict matching `ShutdownRoomResponse`.
        """
        requester_user_id = params["requester_user_id"]
        new_room_user_id = params["new_room_user_id"]
        block = params["block"]

        new_room_name = (
            params["new_room_name"]
            if params["new_room_name"]
            else self.DEFAULT_ROOM_NAME
        )
        message = params["message"] if params["message"] else self.DEFAULT_MESSAGE

        if not RoomID.is_valid(room_id):
            raise SynapseError(400, "%s is not a legal room ID" % (room_id,))

        if not await self._third_party_rules.check_can_shutdown_room(
            requester_user_id, room_id
        ):
            raise SynapseError(
                403, "Shutdown of this room is forbidden", Codes.FORBIDDEN
            )

        result = (
            result
            if result
            else {
                "kicked_users": [],
                "failed_to_kick_users": [],
                "local_aliases": [],
                "new_room_id": None,
            }
        )

        # Action the block first (even if the room doesn't exist yet)
        if block:
            if requester_user_id is None:
                raise ValueError(
                    "shutdown_room: block=True not allowed when requester_user_id is None."
                )
            # This will work even if the room is already blocked, but that is
            # desirable in case the first attempt at blocking the room failed below.
            await self.store.block_room(room_id, requester_user_id)

        if not await self.store.get_room(room_id):
            # if we don't know about the room, there is nothing left to do.
            return result

        new_room_id = result.get("new_room_id")
        if new_room_user_id is not None and new_room_id is None:
            if not self.hs.is_mine_id(new_room_user_id):
                raise SynapseError(
                    400, "User must be our own: %s" % (new_room_user_id,)
                )

            room_creator_requester = create_requester(
                new_room_user_id, authenticated_entity=requester_user_id
            )

            new_room_id, _, stream_id = await self._room_creation_handler.create_room(
                room_creator_requester,
                config={
                    "preset": RoomCreationPreset.PUBLIC_CHAT,
                    "name": new_room_name,
                    "power_level_content_override": {"users_default": -10},
                },
                ratelimit=False,
            )

            result["new_room_id"] = new_room_id
            if update_result_fct:
                await update_result_fct(result)

            logger.info(
                "Shutting down room %r, joining to new room: %r", room_id, new_room_id
            )

            # We now wait for the create room to come back in via replication so
            # that we can assume that all the joins/invites have propagated before
            # we try and auto join below.
            await self._replication.wait_for_stream_position(
                self.hs.config.worker.events_shard_config.get_instance(new_room_id),
                "events",
                stream_id,
            )
        else:
            logger.info("Shutting down room %r", room_id)

        users = await self.store.get_users_in_room(room_id)
        for user_id in users:
            if not self.hs.is_mine_id(user_id):
                continue

            logger.info("Kicking %r from %r...", user_id, room_id)

            try:
                # Kick users from room
                target_requester = create_requester(
                    user_id, authenticated_entity=requester_user_id
                )
                _, stream_id = await self.room_member_handler.update_membership(
                    requester=target_requester,
                    target=target_requester.user,
                    room_id=room_id,
                    action=Membership.LEAVE,
                    content={},
                    ratelimit=False,
                    require_consent=False,
                )

                # Wait for leave to come in over replication before trying to forget.
                await self._replication.wait_for_stream_position(
                    self.hs.config.worker.events_shard_config.get_instance(room_id),
                    "events",
                    stream_id,
                )

                await self.room_member_handler.forget(
                    target_requester.user, room_id, do_not_schedule_purge=True
                )

                # Join users to new room
                if new_room_user_id:
                    assert new_room_id is not None
                    await self.room_member_handler.update_membership(
                        requester=target_requester,
                        target=target_requester.user,
                        room_id=new_room_id,
                        action=Membership.JOIN,
                        content={},
                        ratelimit=False,
                        require_consent=False,
                    )

                result["kicked_users"].append(user_id)
                if update_result_fct:
                    await update_result_fct(result)
            except Exception:
                logger.exception(
                    "Failed to leave old room and join new room for %r", user_id
                )
                result["failed_to_kick_users"].append(user_id)
                if update_result_fct:
                    await update_result_fct(result)

        # Send message in new room and move aliases
        if new_room_user_id:
            room_creator_requester = create_requester(
                new_room_user_id, authenticated_entity=requester_user_id
            )

            await self.event_creation_handler.create_and_send_nonmember_event(
                room_creator_requester,
                {
                    "type": "m.room.message",
                    "content": {"body": message, "msgtype": "m.text"},
                    "room_id": new_room_id,
                    "sender": new_room_user_id,
                },
                ratelimit=False,
            )

            result["local_aliases"] = list(
                await self.store.get_aliases_for_room(room_id)
            )

            assert new_room_id is not None
            await self.store.update_aliases_for_room(
                room_id, new_room_id, requester_user_id
            )
        else:
            result["local_aliases"] = []

        return result<|MERGE_RESOLUTION|>--- conflicted
+++ resolved
@@ -1826,21 +1826,12 @@
     async def shutdown_room(
         self,
         room_id: str,
-<<<<<<< HEAD
         params: ShutdownRoomParams,
         result: Optional[ShutdownRoomResponse] = None,
         update_result_fct: Optional[
             Callable[[Optional[JsonMapping]], Awaitable[None]]
         ] = None,
     ) -> Optional[ShutdownRoomResponse]:
-=======
-        requester_user_id: Optional[str],
-        new_room_user_id: Optional[str] = None,
-        new_room_name: Optional[str] = None,
-        message: Optional[str] = None,
-        block: bool = False,
-    ) -> ShutdownRoomResponse:
->>>>>>> 698f6fa2
         """
         Shuts down a room. Moves all local users and room aliases automatically
         to a new room if `new_room_user_id` is set. Otherwise local users only
@@ -1856,53 +1847,10 @@
 
         Args:
             room_id: The ID of the room to shut down.
-<<<<<<< HEAD
             delete_id: The delete ID identifying this delete request
-            shutdown_params: parameters for the shutdown, cf `ShutdownRoomParams`
-            shutdown_response: current status of the shutdown, if it was interrupted
-=======
-            requester_user_id:
-                User who requested the action and put the room on the
-                blocking list.
-                If None, the action was not manually requested but instead
-                triggered automatically, e.g. through a Synapse module
-                or some other policy.
-                MUST NOT be None if block=True.
-            new_room_user_id:
-                If set, a new room will be created with this user ID
-                as the creator and admin, and all users in the old room will be
-                moved into that room. If not set, no new room will be created
-                and the users will just be removed from the old room.
-            new_room_name:
-                A string representing the name of the room that new users will
-                be invited to. Defaults to `Content Violation Notification`
-            message:
-                A string containing the first message that will be sent as
-                `new_room_user_id` in the new room. Ideally this will clearly
-                convey why the original room was shut down.
-                Defaults to `Sharing illegal content on this server is not
-                permitted and rooms in violation will be blocked.`
-            block:
-                If set to `True`, users will be prevented from joining the old
-                room. This option can also be used to pre-emptively block a room,
-                even if it's unknown to this homeserver. In this case, the room
-                will be blocked, and no further action will be taken. If `False`,
-                attempting to delete an unknown room is invalid.
-
-                Defaults to `False`.
-
-        Returns: a dict containing the following keys:
-            kicked_users: An array of users (`user_id`) that were kicked.
-            failed_to_kick_users:
-                An array of users (`user_id`) that that were not kicked.
-            local_aliases:
-                An array of strings representing the local aliases that were
-                migrated from the old room to the new.
-            new_room_id:
-                A string representing the room ID of the new room, or None if
-                no such room was created.
-        """
->>>>>>> 698f6fa2
+            params: parameters for the shutdown, cf `ShutdownRoomParams`
+            result: current status of the shutdown, if it was interrupted
+            update_result_fct: function called when `result` is updated locally
 
         Returns: a dict matching `ShutdownRoomResponse`.
         """
