# -*- coding: utf-8 -*-
# Copyright 2014 - 2016 OpenMarket Ltd
# Copyright 2018 New Vector Ltd
#
# Licensed under the Apache License, Version 2.0 (the "License");
# you may not use this file except in compliance with the License.
# You may obtain a copy of the License at
#
#     http://www.apache.org/licenses/LICENSE-2.0
#
# Unless required by applicable law or agreed to in writing, software
# distributed under the License is distributed on an "AS IS" BASIS,
# WITHOUT WARRANTIES OR CONDITIONS OF ANY KIND, either express or implied.
# See the License for the specific language governing permissions and
# limitations under the License.

"""Contains functions for performing events on rooms."""
import itertools
import logging
import math
import string
from collections import OrderedDict

from six import iteritems, string_types

from twisted.internet import defer

from synapse.api.constants import EventTypes, JoinRules, RoomCreationPreset
from synapse.api.errors import AuthError, Codes, NotFoundError, StoreError, SynapseError
from synapse.api.room_versions import KNOWN_ROOM_VERSIONS
from synapse.storage.state import StateFilter
from synapse.types import RoomAlias, RoomID, RoomStreamToken, StreamToken, UserID
from synapse.util import stringutils
from synapse.util.async_helpers import Linearizer
from synapse.util.caches.response_cache import ResponseCache
from synapse.visibility import filter_events_for_client

from ._base import BaseHandler

logger = logging.getLogger(__name__)

id_server_scheme = "https://"

FIVE_MINUTES_IN_MS = 5 * 60 * 1000


class RoomCreationHandler(BaseHandler):

    PRESETS_DICT = {
        RoomCreationPreset.PRIVATE_CHAT: {
            "join_rules": JoinRules.INVITE,
            "history_visibility": "shared",
            "original_invitees_have_ops": False,
            "guest_can_join": True,
        },
        RoomCreationPreset.TRUSTED_PRIVATE_CHAT: {
            "join_rules": JoinRules.INVITE,
            "history_visibility": "shared",
            "original_invitees_have_ops": True,
            "guest_can_join": True,
        },
        RoomCreationPreset.PUBLIC_CHAT: {
            "join_rules": JoinRules.PUBLIC,
            "history_visibility": "shared",
            "original_invitees_have_ops": False,
            "guest_can_join": False,
        },
    }

    def __init__(self, hs):
        super(RoomCreationHandler, self).__init__(hs)

        self.spam_checker = hs.get_spam_checker()
        self.event_creation_handler = hs.get_event_creation_handler()
        self.room_member_handler = hs.get_room_member_handler()
        self.config = hs.config

        # linearizer to stop two upgrades happening at once
        self._upgrade_linearizer = Linearizer("room_upgrade_linearizer")

<<<<<<< HEAD
        # If a user tries to update the same room multiple times in quick
        # succession, only process the first attempt and return its result to
        # subsequent requests
        self._upgrade_response_cache = ResponseCache(hs, "room_upgrade",
                                                     timeout_ms=FIVE_MINUTES_IN_MS)
=======
        self._server_notices_mxid = hs.config.server_notices_mxid

        self.third_party_event_rules = hs.get_third_party_event_rules()
>>>>>>> 32e7c9e7

    @defer.inlineCallbacks
    def upgrade_room(self, requester, old_room_id, new_version):
        """Replace a room with a new room with a different version

        Args:
            requester (synapse.types.Requester): the user requesting the upgrade
            old_room_id (unicode): the id of the room to be replaced
            new_version (unicode): the new room version to use

        Returns:
            Deferred[unicode]: the new room id
        """
        yield self.ratelimit(requester)

        user_id = requester.user.to_string()

<<<<<<< HEAD
        # Check if this room is already being upgraded by another person
        for key in self._upgrade_response_cache.pending_result_cache:
            if key[0] == old_room_id and key[1] != user_id:
                # Two different people are trying to upgrade the same room.
                # Send the second an error.
                #
                # Note that this of course only gets caught if both users are
                # on the same homeserver.
                raise SynapseError(
                    400, "An upgrade for this room is currently in progress",
                )
=======
        with (yield self._upgrade_linearizer.queue(old_room_id)):
            # start by allocating a new room id
            r = yield self.store.get_room(old_room_id)
            if r is None:
                raise NotFoundError("Unknown room id %s" % (old_room_id,))
            new_room_id = yield self._generate_room_id(
                creator_id=user_id, is_public=r["is_public"]
            )
>>>>>>> 32e7c9e7

        # Upgrade the room
        #
        # If this user has sent multiple upgrade requests for the same room
        # and one of them is not complete yet, cache the response and
        # return it to all subsequent requests
        ret = yield self._upgrade_response_cache.wrap(
            (old_room_id, user_id, new_version),
            self._upgrade_room,
            requester, old_room_id, new_version,  # args for _upgrade_room
        )

<<<<<<< HEAD
        defer.returnValue(ret)
=======
            # we create and auth the tombstone event before properly creating the new
            # room, to check our user has perms in the old room.
            tombstone_event, tombstone_context = (
                yield self.event_creation_handler.create_event(
                    requester,
                    {
                        "type": EventTypes.Tombstone,
                        "state_key": "",
                        "room_id": old_room_id,
                        "sender": user_id,
                        "content": {
                            "body": "This room has been replaced",
                            "replacement_room": new_room_id,
                        },
                    },
                    token_id=requester.access_token_id,
                )
            )
            old_room_version = yield self.store.get_room_version(old_room_id)
            yield self.auth.check_from_context(
                old_room_version, tombstone_event, tombstone_context
            )
>>>>>>> 32e7c9e7

    @defer.inlineCallbacks
    def _upgrade_room(self, requester, old_room_id, new_version):
        user_id = requester.user.to_string()

<<<<<<< HEAD
        # start by allocating a new room id
        r = yield self.store.get_room(old_room_id)
        if r is None:
            raise NotFoundError("Unknown room id %s" % (old_room_id,))
        new_room_id = yield self._generate_room_id(
            creator_id=user_id, is_public=r["is_public"],
        )
=======
            # now send the tombstone
            yield self.event_creation_handler.send_nonmember_event(
                requester, tombstone_event, tombstone_context
            )
>>>>>>> 32e7c9e7

        logger.info("Creating new room %s to replace %s", new_room_id, old_room_id)

<<<<<<< HEAD
        # we create and auth the tombstone event before properly creating the new
        # room, to check our user has perms in the old room.
        tombstone_event, tombstone_context = (
            yield self.event_creation_handler.create_event(
                requester, {
                    "type": EventTypes.Tombstone,
                    "state_key": "",
                    "room_id": old_room_id,
                    "sender": user_id,
                    "content": {
                        "body": "This room has been replaced",
                        "replacement_room": new_room_id,
                    }
                },
                token_id=requester.access_token_id,
=======
            # update any aliases
            yield self._move_aliases_to_new_room(
                requester, old_room_id, new_room_id, old_room_state
>>>>>>> 32e7c9e7
            )
        )
        old_room_version = yield self.store.get_room_version(old_room_id)
        yield self.auth.check_from_context(
            old_room_version, tombstone_event, tombstone_context,
        )

<<<<<<< HEAD
        yield self.clone_existing_room(
            requester,
            old_room_id=old_room_id,
            new_room_id=new_room_id,
            new_room_version=new_version,
            tombstone_event_id=tombstone_event.event_id,
        )

        # now send the tombstone
        yield self.event_creation_handler.send_nonmember_event(
            requester, tombstone_event, tombstone_context,
        )

        old_room_state = yield tombstone_context.get_current_state_ids(self.store)

        # update any aliases
        yield self._move_aliases_to_new_room(
            requester, old_room_id, new_room_id, old_room_state,
        )

        # and finally, shut down the PLs in the old room, and update them in the new
        # room.
        yield self._update_upgraded_room_pls(
            requester, old_room_id, new_room_id, old_room_state,
        )
=======
            # and finally, shut down the PLs in the old room, and update them in the new
            # room.
            yield self._update_upgraded_room_pls(
                requester, old_room_id, new_room_id, old_room_state
            )
>>>>>>> 32e7c9e7

        defer.returnValue(new_room_id)

    @defer.inlineCallbacks
    def _update_upgraded_room_pls(
        self, requester, old_room_id, new_room_id, old_room_state
    ):
        """Send updated power levels in both rooms after an upgrade

        Args:
            requester (synapse.types.Requester): the user requesting the upgrade
            old_room_id (unicode): the id of the room to be replaced
            new_room_id (unicode): the id of the replacement room
            old_room_state (dict[tuple[str, str], str]): the state map for the old room

        Returns:
            Deferred
        """
        old_room_pl_event_id = old_room_state.get((EventTypes.PowerLevels, ""))

        if old_room_pl_event_id is None:
            logger.warning(
                "Not supported: upgrading a room with no PL event. Not setting PLs "
                "in old room."
            )
            return

        old_room_pl_state = yield self.store.get_event(old_room_pl_event_id)

        # we try to stop regular users from speaking by setting the PL required
        # to send regular events and invites to 'Moderator' level. That's normally
        # 50, but if the default PL in a room is 50 or more, then we set the
        # required PL above that.

        pl_content = dict(old_room_pl_state.content)
        users_default = int(pl_content.get("users_default", 0))
        restricted_level = max(users_default + 1, 50)

        updated = False
        for v in ("invite", "events_default"):
            current = int(pl_content.get(v, 0))
            if current < restricted_level:
                logger.info(
                    "Setting level for %s in %s to %i (was %i)",
                    v,
                    old_room_id,
                    restricted_level,
                    current,
                )
                pl_content[v] = restricted_level
                updated = True
            else:
                logger.info("Not setting level for %s (already %i)", v, current)

        if updated:
            try:
                yield self.event_creation_handler.create_and_send_nonmember_event(
                    requester,
                    {
                        "type": EventTypes.PowerLevels,
                        "state_key": "",
                        "room_id": old_room_id,
                        "sender": requester.user.to_string(),
                        "content": pl_content,
                    },
                    ratelimit=False,
                )
            except AuthError as e:
                logger.warning("Unable to update PLs in old room: %s", e)

        logger.info("Setting correct PLs in new room")
        yield self.event_creation_handler.create_and_send_nonmember_event(
            requester,
            {
                "type": EventTypes.PowerLevels,
                "state_key": "",
                "room_id": new_room_id,
                "sender": requester.user.to_string(),
                "content": old_room_pl_state.content,
            },
            ratelimit=False,
        )

    @defer.inlineCallbacks
    def clone_existing_room(
        self, requester, old_room_id, new_room_id, new_room_version, tombstone_event_id
    ):
        """Populate a new room based on an old room

        Args:
            requester (synapse.types.Requester): the user requesting the upgrade
            old_room_id (unicode): the id of the room to be replaced
            new_room_id (unicode): the id to give the new room (should already have been
                created with _gemerate_room_id())
            new_room_version (unicode): the new room version to use
            tombstone_event_id (unicode|str): the ID of the tombstone event in the old
                room.
        Returns:
            Deferred[None]
        """
        user_id = requester.user.to_string()

        if not self.spam_checker.user_may_create_room(user_id):
            raise SynapseError(403, "You are not permitted to create rooms")

        creation_content = {
            "room_version": new_room_version,
            "predecessor": {"room_id": old_room_id, "event_id": tombstone_event_id},
        }

        # Check if old room was non-federatable

        # Get old room's create event
        old_room_create_event = yield self.store.get_create_event_for_room(old_room_id)

        # Check if the create event specified a non-federatable room
        if not old_room_create_event.content.get("m.federate", True):
            # If so, mark the new room as non-federatable as well
            creation_content["m.federate"] = False

        initial_state = dict()

        # Replicate relevant room events
        types_to_copy = (
            (EventTypes.JoinRules, ""),
            (EventTypes.Name, ""),
            (EventTypes.Topic, ""),
            (EventTypes.RoomHistoryVisibility, ""),
            (EventTypes.GuestAccess, ""),
            (EventTypes.RoomAvatar, ""),
            (EventTypes.Encryption, ""),
            (EventTypes.ServerACL, ""),
            (EventTypes.RelatedGroups, ""),
        )

        old_room_state_ids = yield self.store.get_filtered_current_state_ids(
            old_room_id, StateFilter.from_types(types_to_copy)
        )
        # map from event_id to BaseEvent
        old_room_state_events = yield self.store.get_events(old_room_state_ids.values())

        for k, old_event_id in iteritems(old_room_state_ids):
            old_event = old_room_state_events.get(old_event_id)
            if old_event:
                initial_state[k] = old_event.content

        yield self._send_events_for_new_room(
            requester,
            new_room_id,
            # we expect to override all the presets with initial_state, so this is
            # somewhat arbitrary.
            preset_config=RoomCreationPreset.PRIVATE_CHAT,
            invite_list=[],
            initial_state=initial_state,
            creation_content=creation_content,
        )

        # Transfer membership events
        old_room_member_state_ids = yield self.store.get_filtered_current_state_ids(
            old_room_id, StateFilter.from_types([(EventTypes.Member, None)])
        )

        # map from event_id to BaseEvent
        old_room_member_state_events = yield self.store.get_events(
            old_room_member_state_ids.values()
        )
        for k, old_event in iteritems(old_room_member_state_events):
            # Only transfer ban events
            if (
                "membership" in old_event.content
                and old_event.content["membership"] == "ban"
            ):
                yield self.room_member_handler.update_membership(
                    requester,
                    UserID.from_string(old_event["state_key"]),
                    new_room_id,
                    "ban",
                    ratelimit=False,
                    content=old_event.content,
                )

        # XXX invites/joins
        # XXX 3pid invites

    @defer.inlineCallbacks
    def _move_aliases_to_new_room(
        self, requester, old_room_id, new_room_id, old_room_state
    ):
        directory_handler = self.hs.get_handlers().directory_handler

        aliases = yield self.store.get_aliases_for_room(old_room_id)

        # check to see if we have a canonical alias.
        canonical_alias = None
        canonical_alias_event_id = old_room_state.get((EventTypes.CanonicalAlias, ""))
        if canonical_alias_event_id:
            canonical_alias_event = yield self.store.get_event(canonical_alias_event_id)
            if canonical_alias_event:
                canonical_alias = canonical_alias_event.content.get("alias", "")

        # first we try to remove the aliases from the old room (we suppress sending
        # the room_aliases event until the end).
        #
        # Note that we'll only be able to remove aliases that (a) aren't owned by an AS,
        # and (b) unless the user is a server admin, which the user created.
        #
        # This is probably correct - given we don't allow such aliases to be deleted
        # normally, it would be odd to allow it in the case of doing a room upgrade -
        # but it makes the upgrade less effective, and you have to wonder why a room
        # admin can't remove aliases that point to that room anyway.
        # (cf https://github.com/matrix-org/synapse/issues/2360)
        #
        removed_aliases = []
        for alias_str in aliases:
            alias = RoomAlias.from_string(alias_str)
            try:
                yield directory_handler.delete_association(
                    requester, alias, send_event=False
                )
                removed_aliases.append(alias_str)
            except SynapseError as e:
                logger.warning("Unable to remove alias %s from old room: %s", alias, e)

        # if we didn't find any aliases, or couldn't remove anyway, we can skip the rest
        # of this.
        if not removed_aliases:
            return

        try:
            # this can fail if, for some reason, our user doesn't have perms to send
            # m.room.aliases events in the old room (note that we've already checked that
            # they have perms to send a tombstone event, so that's not terribly likely).
            #
            # If that happens, it's regrettable, but we should carry on: it's the same
            # as when you remove an alias from the directory normally - it just means that
            # the aliases event gets out of sync with the directory
            # (cf https://github.com/vector-im/riot-web/issues/2369)
            yield directory_handler.send_room_alias_update_event(requester, old_room_id)
        except AuthError as e:
            logger.warning("Failed to send updated alias event on old room: %s", e)

        # we can now add any aliases we successfully removed to the new room.
        for alias in removed_aliases:
            try:
                yield directory_handler.create_association(
                    requester,
                    RoomAlias.from_string(alias),
                    new_room_id,
                    servers=(self.hs.hostname,),
                    send_event=False,
                    check_membership=False,
                )
                logger.info("Moved alias %s to new room", alias)
            except SynapseError as e:
                # I'm not really expecting this to happen, but it could if the spam
                # checking module decides it shouldn't, or similar.
                logger.error("Error adding alias %s to new room: %s", alias, e)

        try:
            if canonical_alias and (canonical_alias in removed_aliases):
                yield self.event_creation_handler.create_and_send_nonmember_event(
                    requester,
                    {
                        "type": EventTypes.CanonicalAlias,
                        "state_key": "",
                        "room_id": new_room_id,
                        "sender": requester.user.to_string(),
                        "content": {"alias": canonical_alias},
                    },
                    ratelimit=False,
                )

            yield directory_handler.send_room_alias_update_event(requester, new_room_id)
        except SynapseError as e:
            # again I'm not really expecting this to fail, but if it does, I'd rather
            # we returned the new room to the client at this point.
            logger.error("Unable to send updated alias events in new room: %s", e)

    @defer.inlineCallbacks
    def create_room(self, requester, config, ratelimit=True, creator_join_profile=None):
        """ Creates a new room.

        Args:
            requester (synapse.types.Requester):
                The user who requested the room creation.
            config (dict) : A dict of configuration options.
            ratelimit (bool): set to False to disable the rate limiter

            creator_join_profile (dict|None):
                Set to override the displayname and avatar for the creating
                user in this room. If unset, displayname and avatar will be
                derived from the user's profile. If set, should contain the
                values to go in the body of the 'join' event (typically
                `avatar_url` and/or `displayname`.

        Returns:
            Deferred[dict]:
                a dict containing the keys `room_id` and, if an alias was
                requested, `room_alias`.
        Raises:
            SynapseError if the room ID couldn't be stored, or something went
            horribly wrong.
            ResourceLimitError if server is blocked to some resource being
            exceeded
        """
        user_id = requester.user.to_string()

        yield self.auth.check_auth_blocking(user_id)

        if (
            self._server_notices_mxid is not None
            and requester.user.to_string() == self._server_notices_mxid
        ):
            # allow the server notices mxid to create rooms
            is_requester_admin = True
        else:
            is_requester_admin = yield self.auth.is_server_admin(requester.user)

        # Check whether the third party rules allows/changes the room create
        # request.
        yield self.third_party_event_rules.on_create_room(
            requester, config, is_requester_admin=is_requester_admin
        )

        if not is_requester_admin and not self.spam_checker.user_may_create_room(
            user_id
        ):
            raise SynapseError(403, "You are not permitted to create rooms")

        if ratelimit:
            yield self.ratelimit(requester)

        room_version = config.get(
            "room_version", self.config.default_room_version.identifier
        )

        if not isinstance(room_version, string_types):
            raise SynapseError(400, "room_version must be a string", Codes.BAD_JSON)

        if room_version not in KNOWN_ROOM_VERSIONS:
            raise SynapseError(
                400,
                "Your homeserver does not support this room version",
                Codes.UNSUPPORTED_ROOM_VERSION,
            )

        if "room_alias_name" in config:
            for wchar in string.whitespace:
                if wchar in config["room_alias_name"]:
                    raise SynapseError(400, "Invalid characters in room alias")

            room_alias = RoomAlias(config["room_alias_name"], self.hs.hostname)
            mapping = yield self.store.get_association_from_room_alias(room_alias)

            if mapping:
                raise SynapseError(400, "Room alias already taken", Codes.ROOM_IN_USE)
        else:
            room_alias = None

        invite_list = config.get("invite", [])
        for i in invite_list:
            try:
                UserID.from_string(i)
            except Exception:
                raise SynapseError(400, "Invalid user_id: %s" % (i,))

        yield self.event_creation_handler.assert_accepted_privacy_policy(requester)

        invite_3pid_list = config.get("invite_3pid", [])

        visibility = config.get("visibility", None)
        is_public = visibility == "public"

        room_id = yield self._generate_room_id(creator_id=user_id, is_public=is_public)

        if room_alias:
            directory_handler = self.hs.get_handlers().directory_handler
            yield directory_handler.create_association(
                requester=requester,
                room_id=room_id,
                room_alias=room_alias,
                servers=[self.hs.hostname],
                send_event=False,
                check_membership=False,
            )

        preset_config = config.get(
            "preset",
            RoomCreationPreset.PRIVATE_CHAT
            if visibility == "private"
            else RoomCreationPreset.PUBLIC_CHAT,
        )

        raw_initial_state = config.get("initial_state", [])

        initial_state = OrderedDict()
        for val in raw_initial_state:
            initial_state[(val["type"], val.get("state_key", ""))] = val["content"]

        creation_content = config.get("creation_content", {})

        # override any attempt to set room versions via the creation_content
        creation_content["room_version"] = room_version

        yield self._send_events_for_new_room(
            requester,
            room_id,
            preset_config=preset_config,
            invite_list=invite_list,
            initial_state=initial_state,
            creation_content=creation_content,
            room_alias=room_alias,
            power_level_content_override=config.get("power_level_content_override"),
            creator_join_profile=creator_join_profile,
        )

        if "name" in config:
            name = config["name"]
            yield self.event_creation_handler.create_and_send_nonmember_event(
                requester,
                {
                    "type": EventTypes.Name,
                    "room_id": room_id,
                    "sender": user_id,
                    "state_key": "",
                    "content": {"name": name},
                },
                ratelimit=False,
            )

        if "topic" in config:
            topic = config["topic"]
            yield self.event_creation_handler.create_and_send_nonmember_event(
                requester,
                {
                    "type": EventTypes.Topic,
                    "room_id": room_id,
                    "sender": user_id,
                    "state_key": "",
                    "content": {"topic": topic},
                },
                ratelimit=False,
            )

        for invitee in invite_list:
            content = {}
            is_direct = config.get("is_direct", None)
            if is_direct:
                content["is_direct"] = is_direct

            yield self.room_member_handler.update_membership(
                requester,
                UserID.from_string(invitee),
                room_id,
                "invite",
                ratelimit=False,
                content=content,
            )

        for invite_3pid in invite_3pid_list:
            id_server = invite_3pid["id_server"]
            address = invite_3pid["address"]
            medium = invite_3pid["medium"]
            yield self.hs.get_room_member_handler().do_3pid_invite(
                room_id,
                requester.user,
                medium,
                address,
                id_server,
                requester,
                txn_id=None,
            )

        result = {"room_id": room_id}

        if room_alias:
            result["room_alias"] = room_alias.to_string()
            yield directory_handler.send_room_alias_update_event(requester, room_id)

        defer.returnValue(result)

    @defer.inlineCallbacks
    def _send_events_for_new_room(
        self,
        creator,  # A Requester object.
        room_id,
        preset_config,
        invite_list,
        initial_state,
        creation_content,
        room_alias=None,
        power_level_content_override=None,
        creator_join_profile=None,
    ):
        def create(etype, content, **kwargs):
            e = {"type": etype, "content": content}

            e.update(event_keys)
            e.update(kwargs)

            return e

        @defer.inlineCallbacks
        def send(etype, content, **kwargs):
            event = create(etype, content, **kwargs)
            logger.info("Sending %s in new room", etype)
            yield self.event_creation_handler.create_and_send_nonmember_event(
                creator, event, ratelimit=False
            )

        config = RoomCreationHandler.PRESETS_DICT[preset_config]

        creator_id = creator.user.to_string()

        event_keys = {"room_id": room_id, "sender": creator_id, "state_key": ""}

        creation_content.update({"creator": creator_id})
        yield send(etype=EventTypes.Create, content=creation_content)

        logger.info("Sending %s in new room", EventTypes.Member)
        yield self.room_member_handler.update_membership(
            creator,
            creator.user,
            room_id,
            "join",
            ratelimit=False,
            content=creator_join_profile,
        )

        # We treat the power levels override specially as this needs to be one
        # of the first events that get sent into a room.
        pl_content = initial_state.pop((EventTypes.PowerLevels, ""), None)
        if pl_content is not None:
            yield send(etype=EventTypes.PowerLevels, content=pl_content)
        else:
            power_level_content = {
                "users": {creator_id: 100},
                "users_default": 0,
                "events": {
                    EventTypes.Name: 50,
                    EventTypes.PowerLevels: 100,
                    EventTypes.RoomHistoryVisibility: 100,
                    EventTypes.CanonicalAlias: 50,
                    EventTypes.RoomAvatar: 50,
                },
                "events_default": 0,
                "state_default": 50,
                "ban": 50,
                "kick": 50,
                "redact": 50,
                "invite": 0,
            }

            if config["original_invitees_have_ops"]:
                for invitee in invite_list:
                    power_level_content["users"][invitee] = 100

            if power_level_content_override:
                power_level_content.update(power_level_content_override)

            yield send(etype=EventTypes.PowerLevels, content=power_level_content)

        if room_alias and (EventTypes.CanonicalAlias, "") not in initial_state:
            yield send(
                etype=EventTypes.CanonicalAlias,
                content={"alias": room_alias.to_string()},
            )

        if (EventTypes.JoinRules, "") not in initial_state:
            yield send(
                etype=EventTypes.JoinRules, content={"join_rule": config["join_rules"]}
            )

        if (EventTypes.RoomHistoryVisibility, "") not in initial_state:
            yield send(
                etype=EventTypes.RoomHistoryVisibility,
                content={"history_visibility": config["history_visibility"]},
            )

        if config["guest_can_join"]:
            if (EventTypes.GuestAccess, "") not in initial_state:
                yield send(
                    etype=EventTypes.GuestAccess, content={"guest_access": "can_join"}
                )

        for (etype, state_key), content in initial_state.items():
            yield send(etype=etype, state_key=state_key, content=content)

    @defer.inlineCallbacks
    def _generate_room_id(self, creator_id, is_public):
        # autogen room IDs and try to create it. We may clash, so just
        # try a few times till one goes through, giving up eventually.
        attempts = 0
        while attempts < 5:
            try:
                random_string = stringutils.random_string(18)
                gen_room_id = RoomID(random_string, self.hs.hostname).to_string()
                if isinstance(gen_room_id, bytes):
                    gen_room_id = gen_room_id.decode("utf-8")
                yield self.store.store_room(
                    room_id=gen_room_id,
                    room_creator_user_id=creator_id,
                    is_public=is_public,
                )
                defer.returnValue(gen_room_id)
            except StoreError:
                attempts += 1
        raise StoreError(500, "Couldn't generate a room ID.")


class RoomContextHandler(object):
    def __init__(self, hs):
        self.hs = hs
        self.store = hs.get_datastore()

    @defer.inlineCallbacks
    def get_event_context(self, user, room_id, event_id, limit, event_filter):
        """Retrieves events, pagination tokens and state around a given event
        in a room.

        Args:
            user (UserID)
            room_id (str)
            event_id (str)
            limit (int): The maximum number of events to return in total
                (excluding state).
            event_filter (Filter|None): the filter to apply to the events returned
                (excluding the target event_id)

        Returns:
            dict, or None if the event isn't found
        """
        before_limit = math.floor(limit / 2.0)
        after_limit = limit - before_limit

        users = yield self.store.get_users_in_room(room_id)
        is_peeking = user.to_string() not in users

        def filter_evts(events):
            return filter_events_for_client(
                self.store, user.to_string(), events, is_peeking=is_peeking
            )

        event = yield self.store.get_event(
            event_id, get_prev_content=True, allow_none=True
        )
        if not event:
            defer.returnValue(None)
            return

        filtered = yield (filter_evts([event]))
        if not filtered:
            raise AuthError(403, "You don't have permission to access that event.")

        results = yield self.store.get_events_around(
            room_id, event_id, before_limit, after_limit, event_filter
        )

        results["events_before"] = yield filter_evts(results["events_before"])
        results["events_after"] = yield filter_evts(results["events_after"])
        results["event"] = event

        if results["events_after"]:
            last_event_id = results["events_after"][-1].event_id
        else:
            last_event_id = event_id

        if event_filter and event_filter.lazy_load_members():
            state_filter = StateFilter.from_lazy_load_member_list(
                ev.sender
                for ev in itertools.chain(
                    results["events_before"],
                    (results["event"],),
                    results["events_after"],
                )
            )
        else:
            state_filter = StateFilter.all()

        # XXX: why do we return the state as of the last event rather than the
        # first? Shouldn't we be consistent with /sync?
        # https://github.com/matrix-org/matrix-doc/issues/687

        state = yield self.store.get_state_for_events(
            [last_event_id], state_filter=state_filter
        )
        results["state"] = list(state[last_event_id].values())

        # We use a dummy token here as we only care about the room portion of
        # the token, which we replace.
        token = StreamToken.START

        results["start"] = token.copy_and_replace(
            "room_key", results["start"]
        ).to_string()

        results["end"] = token.copy_and_replace("room_key", results["end"]).to_string()

        defer.returnValue(results)


class RoomEventSource(object):
    def __init__(self, hs):
        self.store = hs.get_datastore()

    @defer.inlineCallbacks
    def get_new_events(
        self, user, from_key, limit, room_ids, is_guest, explicit_room_id=None
    ):
        # We just ignore the key for now.

        to_key = yield self.get_current_key()

        from_token = RoomStreamToken.parse(from_key)
        if from_token.topological:
            logger.warn("Stream has topological part!!!! %r", from_key)
            from_key = "s%s" % (from_token.stream,)

        app_service = self.store.get_app_service_by_user_id(user.to_string())
        if app_service:
            # We no longer support AS users using /sync directly.
            # See https://github.com/matrix-org/matrix-doc/issues/1144
            raise NotImplementedError()
        else:
            room_events = yield self.store.get_membership_changes_for_user(
                user.to_string(), from_key, to_key
            )

            room_to_events = yield self.store.get_room_events_stream_for_rooms(
                room_ids=room_ids,
                from_key=from_key,
                to_key=to_key,
                limit=limit or 10,
                order="ASC",
            )

            events = list(room_events)
            events.extend(e for evs, _ in room_to_events.values() for e in evs)

            events.sort(key=lambda e: e.internal_metadata.order)

            if limit:
                events[:] = events[:limit]

            if events:
                end_key = events[-1].internal_metadata.after
            else:
                end_key = to_key

        defer.returnValue((events, end_key))

    def get_current_key(self):
        return self.store.get_room_events_max_id()

    def get_current_key_for_room(self, room_id):
        return self.store.get_room_events_max_id(room_id)

    @defer.inlineCallbacks
    def get_pagination_rows(self, user, config, key):
        events, next_key = yield self.store.paginate_room_events(
            room_id=key,
            from_key=config.from_key,
            to_key=config.to_key,
            direction=config.direction,
            limit=config.limit,
        )

        defer.returnValue((events, next_key))<|MERGE_RESOLUTION|>--- conflicted
+++ resolved
@@ -78,17 +78,14 @@
         # linearizer to stop two upgrades happening at once
         self._upgrade_linearizer = Linearizer("room_upgrade_linearizer")
 
-<<<<<<< HEAD
         # If a user tries to update the same room multiple times in quick
         # succession, only process the first attempt and return its result to
         # subsequent requests
         self._upgrade_response_cache = ResponseCache(hs, "room_upgrade",
                                                      timeout_ms=FIVE_MINUTES_IN_MS)
-=======
         self._server_notices_mxid = hs.config.server_notices_mxid
 
         self.third_party_event_rules = hs.get_third_party_event_rules()
->>>>>>> 32e7c9e7
 
     @defer.inlineCallbacks
     def upgrade_room(self, requester, old_room_id, new_version):
@@ -106,7 +103,6 @@
 
         user_id = requester.user.to_string()
 
-<<<<<<< HEAD
         # Check if this room is already being upgraded by another person
         for key in self._upgrade_response_cache.pending_result_cache:
             if key[0] == old_room_id and key[1] != user_id:
@@ -118,16 +114,6 @@
                 raise SynapseError(
                     400, "An upgrade for this room is currently in progress",
                 )
-=======
-        with (yield self._upgrade_linearizer.queue(old_room_id)):
-            # start by allocating a new room id
-            r = yield self.store.get_room(old_room_id)
-            if r is None:
-                raise NotFoundError("Unknown room id %s" % (old_room_id,))
-            new_room_id = yield self._generate_room_id(
-                creator_id=user_id, is_public=r["is_public"]
-            )
->>>>>>> 32e7c9e7
 
         # Upgrade the room
         #
@@ -139,39 +125,12 @@
             self._upgrade_room,
             requester, old_room_id, new_version,  # args for _upgrade_room
         )
-
-<<<<<<< HEAD
         defer.returnValue(ret)
-=======
-            # we create and auth the tombstone event before properly creating the new
-            # room, to check our user has perms in the old room.
-            tombstone_event, tombstone_context = (
-                yield self.event_creation_handler.create_event(
-                    requester,
-                    {
-                        "type": EventTypes.Tombstone,
-                        "state_key": "",
-                        "room_id": old_room_id,
-                        "sender": user_id,
-                        "content": {
-                            "body": "This room has been replaced",
-                            "replacement_room": new_room_id,
-                        },
-                    },
-                    token_id=requester.access_token_id,
-                )
-            )
-            old_room_version = yield self.store.get_room_version(old_room_id)
-            yield self.auth.check_from_context(
-                old_room_version, tombstone_event, tombstone_context
-            )
->>>>>>> 32e7c9e7
 
     @defer.inlineCallbacks
     def _upgrade_room(self, requester, old_room_id, new_version):
         user_id = requester.user.to_string()
 
-<<<<<<< HEAD
         # start by allocating a new room id
         r = yield self.store.get_room(old_room_id)
         if r is None:
@@ -179,16 +138,9 @@
         new_room_id = yield self._generate_room_id(
             creator_id=user_id, is_public=r["is_public"],
         )
-=======
-            # now send the tombstone
-            yield self.event_creation_handler.send_nonmember_event(
-                requester, tombstone_event, tombstone_context
-            )
->>>>>>> 32e7c9e7
 
         logger.info("Creating new room %s to replace %s", new_room_id, old_room_id)
 
-<<<<<<< HEAD
         # we create and auth the tombstone event before properly creating the new
         # room, to check our user has perms in the old room.
         tombstone_event, tombstone_context = (
@@ -204,11 +156,6 @@
                     }
                 },
                 token_id=requester.access_token_id,
-=======
-            # update any aliases
-            yield self._move_aliases_to_new_room(
-                requester, old_room_id, new_room_id, old_room_state
->>>>>>> 32e7c9e7
             )
         )
         old_room_version = yield self.store.get_room_version(old_room_id)
@@ -216,7 +163,6 @@
             old_room_version, tombstone_event, tombstone_context,
         )
 
-<<<<<<< HEAD
         yield self.clone_existing_room(
             requester,
             old_room_id=old_room_id,
@@ -242,13 +188,6 @@
         yield self._update_upgraded_room_pls(
             requester, old_room_id, new_room_id, old_room_state,
         )
-=======
-            # and finally, shut down the PLs in the old room, and update them in the new
-            # room.
-            yield self._update_upgraded_room_pls(
-                requester, old_room_id, new_room_id, old_room_state
-            )
->>>>>>> 32e7c9e7
 
         defer.returnValue(new_room_id)
 
