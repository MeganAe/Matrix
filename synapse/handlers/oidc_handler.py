--- conflicted
+++ resolved
@@ -917,19 +917,8 @@
             # not taken, register the user
             registered_user_id = await self._registration_handler.register_user(
                 localpart=localpart, default_display_name=attributes["display_name"],
-            )
-
-<<<<<<< HEAD
-=======
-        # It's the first time this user is logging in and the mapped mxid was
-        # not taken, register the user
-        registered_user_id = await self._registration_handler.register_user(
-            localpart=localpart,
-            default_display_name=attributes["display_name"],
-            user_agent_ips=(user_agent, ip_address),
-        )
-
->>>>>>> e0d6244b
+		user_agent_ips=(user_agent, ip_address),
+            )
         await self._datastore.record_user_external_id(
             self._auth_provider_id, remote_user_id, registered_user_id,
         )
