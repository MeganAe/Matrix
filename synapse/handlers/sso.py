# -*- coding: utf-8 -*-
# Copyright 2020 The Matrix.org Foundation C.I.C.
#
# Licensed under the Apache License, Version 2.0 (the "License");
# you may not use this file except in compliance with the License.
# You may obtain a copy of the License at
#
#     http://www.apache.org/licenses/LICENSE-2.0
#
# Unless required by applicable law or agreed to in writing, software
# distributed under the License is distributed on an "AS IS" BASIS,
# WITHOUT WARRANTIES OR CONDITIONS OF ANY KIND, either express or implied.
# See the License for the specific language governing permissions and
# limitations under the License.
import abc
import logging
from typing import (
    TYPE_CHECKING,
    Awaitable,
    Callable,
    Dict,
    Iterable,
    Mapping,
    Optional,
    Set,
)
from urllib.parse import urlencode

import attr
from typing_extensions import NoReturn, Protocol

from twisted.web.http import Request
from twisted.web.iweb import IRequest

from synapse.api.constants import LoginType
from synapse.api.errors import Codes, NotFoundError, RedirectException, SynapseError
from synapse.handlers.ui_auth import UIAuthSessionDataConstants
from synapse.http import get_request_user_agent
from synapse.http.server import respond_with_html, respond_with_redirect
from synapse.http.site import SynapseRequest
from synapse.types import Collection, JsonDict, UserID, contains_invalid_mxid_characters
from synapse.util.async_helpers import Linearizer
from synapse.util.stringutils import random_string

if TYPE_CHECKING:
    from synapse.server import HomeServer

logger = logging.getLogger(__name__)


class MappingException(Exception):
    """Used to catch errors when mapping an SSO response to user attributes.

    Note that the msg that is raised is shown to end-users.
    """


class SsoIdentityProvider(Protocol):
    """Abstract base class to be implemented by SSO Identity Providers

    An Identity Provider, or IdP, is an external HTTP service which authenticates a user
    to say whether they should be allowed to log in, or perform a given action.

    Synapse supports various implementations of IdPs, including OpenID Connect, SAML,
    and CAS.

    The main entry point is `handle_redirect_request`, which should return a URI to
    redirect the user's browser to the IdP's authentication page.

    Each IdP should be registered with the SsoHandler via
    `hs.get_sso_handler().register_identity_provider()`, so that requests to
    `/_matrix/client/r0/login/sso/redirect` can be correctly dispatched.
    """

    @property
    @abc.abstractmethod
    def idp_id(self) -> str:
        """A unique identifier for this SSO provider

        Eg, "saml", "cas", "github"
        """

    @property
    @abc.abstractmethod
    def idp_name(self) -> str:
        """User-facing name for this provider"""

    @property
    def idp_icon(self) -> Optional[str]:
        """Optional MXC URI for user-facing icon"""
        return None

    @property
    def idp_brand(self) -> Optional[str]:
        """Optional branding identifier"""
        return None

    @abc.abstractmethod
    async def handle_redirect_request(
        self,
        request: SynapseRequest,
        client_redirect_url: Optional[bytes],
        ui_auth_session_id: Optional[str] = None,
    ) -> str:
        """Handle an incoming request to /login/sso/redirect

        Args:
            request: the incoming HTTP request
            client_redirect_url: the URL that we should redirect the
                client to after login (or None for UI Auth).
            ui_auth_session_id: The session ID of the ongoing UI Auth (or
                None if this is a login).

        Returns:
            URL to redirect to
        """
        raise NotImplementedError()


@attr.s
class UserAttributes:
    # the localpart of the mxid that the mapper has assigned to the user.
    # if `None`, the mapper has not picked a userid, and the user should be prompted to
    # enter one.
    localpart = attr.ib(type=Optional[str])
    display_name = attr.ib(type=Optional[str], default=None)
    emails = attr.ib(type=Collection[str], default=attr.Factory(list))


@attr.s(slots=True)
class UsernameMappingSession:
    """Data we track about SSO sessions"""

    # A unique identifier for this SSO provider, e.g.  "oidc" or "saml".
    auth_provider_id = attr.ib(type=str)

    # user ID on the IdP server
    remote_user_id = attr.ib(type=str)

    # attributes returned by the ID mapper
    display_name = attr.ib(type=Optional[str])
    emails = attr.ib(type=Collection[str])

    # An optional dictionary of extra attributes to be provided to the client in the
    # login response.
    extra_login_attributes = attr.ib(type=Optional[JsonDict])

    # where to redirect the client back to
    client_redirect_url = attr.ib(type=str)

    # expiry time for the session, in milliseconds
    expiry_time_ms = attr.ib(type=int)

    # choices made by the user
    chosen_localpart = attr.ib(type=Optional[str], default=None)
<<<<<<< HEAD
    terms_accepted_version = attr.ib(type=Optional[str], default=None)
=======
    use_display_name = attr.ib(type=bool, default=True)
    emails_to_use = attr.ib(type=Collection[str], default=())
>>>>>>> 85c56b5a


# the HTTP cookie used to track the mapping session id
USERNAME_MAPPING_SESSION_COOKIE_NAME = b"username_mapping_session"


class SsoHandler:
    # The number of attempts to ask the mapping provider for when generating an MXID.
    _MAP_USERNAME_RETRIES = 1000

    # the time a UsernameMappingSession remains valid for
    _MAPPING_SESSION_VALIDITY_PERIOD_MS = 15 * 60 * 1000

    def __init__(self, hs: "HomeServer"):
        self._clock = hs.get_clock()
        self._store = hs.get_datastore()
        self._server_name = hs.hostname
        self._registration_handler = hs.get_registration_handler()
        self._auth_handler = hs.get_auth_handler()
        self._error_template = hs.config.sso_error_template
        self._bad_user_template = hs.config.sso_auth_bad_user_template

        # The following template is shown after a successful user interactive
        # authentication session. It tells the user they can close the window.
        self._sso_auth_success_template = hs.config.sso_auth_success_template

        # a lock on the mappings
        self._mapping_lock = Linearizer(name="sso_user_mapping", clock=hs.get_clock())

        # a map from session id to session data
        self._username_mapping_sessions = {}  # type: Dict[str, UsernameMappingSession]

        # map from idp_id to SsoIdentityProvider
        self._identity_providers = {}  # type: Dict[str, SsoIdentityProvider]

        self._consent_at_registration = hs.config.consent.user_consent_at_registration

    def register_identity_provider(self, p: SsoIdentityProvider):
        p_id = p.idp_id
        assert p_id not in self._identity_providers
        self._identity_providers[p_id] = p

    def get_identity_providers(self) -> Mapping[str, SsoIdentityProvider]:
        """Get the configured identity providers"""
        return self._identity_providers

    async def get_identity_providers_for_user(
        self, user_id: str
    ) -> Mapping[str, SsoIdentityProvider]:
        """Get the SsoIdentityProviders which a user has used

        Given a user id, get the identity providers that that user has used to log in
        with in the past (and thus could use to re-identify themselves for UI Auth).

        Args:
            user_id: MXID of user to look up

        Raises:
            a map of idp_id to SsoIdentityProvider
        """
        external_ids = await self._store.get_external_ids_by_user(user_id)

        valid_idps = {}
        for idp_id, _ in external_ids:
            idp = self._identity_providers.get(idp_id)
            if not idp:
                logger.warning(
                    "User %r has an SSO mapping for IdP %r, but this is no longer "
                    "configured.",
                    user_id,
                    idp_id,
                )
            else:
                valid_idps[idp_id] = idp

        return valid_idps

    def render_error(
        self,
        request: Request,
        error: str,
        error_description: Optional[str] = None,
        code: int = 400,
    ) -> None:
        """Renders the error template and responds with it.

        This is used to show errors to the user. The template of this page can
        be found under `synapse/res/templates/sso_error.html`.

        Args:
            request: The incoming request from the browser.
                We'll respond with an HTML page describing the error.
            error: A technical identifier for this error.
            error_description: A human-readable description of the error.
            code: The integer error code (an HTTP response code)
        """
        html = self._error_template.render(
            error=error, error_description=error_description
        )
        respond_with_html(request, code, html)

    async def handle_redirect_request(
        self,
        request: SynapseRequest,
        client_redirect_url: bytes,
        idp_id: Optional[str],
    ) -> str:
        """Handle a request to /login/sso/redirect

        Args:
            request: incoming HTTP request
            client_redirect_url: the URL that we should redirect the
                client to after login.
            idp_id: optional identity provider chosen by the client

        Returns:
             the URI to redirect to
        """
        if not self._identity_providers:
            raise SynapseError(
                400, "Homeserver not configured for SSO.", errcode=Codes.UNRECOGNIZED
            )

        # if the client chose an IdP, use that
        idp = None  # type: Optional[SsoIdentityProvider]
        if idp_id:
            idp = self._identity_providers.get(idp_id)
            if not idp:
                raise NotFoundError("Unknown identity provider")

        # if we only have one auth provider, redirect to it directly
        elif len(self._identity_providers) == 1:
            idp = next(iter(self._identity_providers.values()))

        if idp:
            return await idp.handle_redirect_request(request, client_redirect_url)

        # otherwise, redirect to the IDP picker
        return "/_synapse/client/pick_idp?" + urlencode(
            (("redirectUrl", client_redirect_url),)
        )

    async def get_sso_user_by_remote_user_id(
        self, auth_provider_id: str, remote_user_id: str
    ) -> Optional[str]:
        """
        Maps the user ID of a remote IdP to a mxid for a previously seen user.

        If the user has not been seen yet, this will return None.

        Args:
            auth_provider_id: A unique identifier for this SSO provider, e.g.
                "oidc" or "saml".
            remote_user_id: The user ID according to the remote IdP. This might
                be an e-mail address, a GUID, or some other form. It must be
                unique and immutable.

        Returns:
            The mxid of a previously seen user.
        """
        logger.debug(
            "Looking for existing mapping for user %s:%s",
            auth_provider_id,
            remote_user_id,
        )

        # Check if we already have a mapping for this user.
        previously_registered_user_id = await self._store.get_user_by_external_id(
            auth_provider_id, remote_user_id,
        )

        # A match was found, return the user ID.
        if previously_registered_user_id is not None:
            logger.info(
                "Found existing mapping for IdP '%s' and remote_user_id '%s': %s",
                auth_provider_id,
                remote_user_id,
                previously_registered_user_id,
            )
            return previously_registered_user_id

        # No match.
        return None

    async def complete_sso_login_request(
        self,
        auth_provider_id: str,
        remote_user_id: str,
        request: SynapseRequest,
        client_redirect_url: str,
        sso_to_matrix_id_mapper: Callable[[int], Awaitable[UserAttributes]],
        grandfather_existing_users: Callable[[], Awaitable[Optional[str]]],
        extra_login_attributes: Optional[JsonDict] = None,
    ) -> None:
        """
        Given an SSO ID, retrieve the user ID for it and possibly register the user.

        This first checks if the SSO ID has previously been linked to a matrix ID,
        if it has that matrix ID is returned regardless of the current mapping
        logic.

        If a callable is provided for grandfathering users, it is called and can
        potentially return a matrix ID to use. If it does, the SSO ID is linked to
        this matrix ID for subsequent calls.

        The mapping function is called (potentially multiple times) to generate
        a localpart for the user.

        If an unused localpart is generated, the user is registered from the
        given user-agent and IP address and the SSO ID is linked to this matrix
        ID for subsequent calls.

        Finally, we generate a redirect to the supplied redirect uri, with a login token

        Args:
            auth_provider_id: A unique identifier for this SSO provider, e.g.
                "oidc" or "saml".

            remote_user_id: The unique identifier from the SSO provider.

            request: The request to respond to

            client_redirect_url: The redirect URL passed in by the client.

            sso_to_matrix_id_mapper: A callable to generate the user attributes.
                The only parameter is an integer which represents the amount of
                times the returned mxid localpart mapping has failed.

                It is expected that the mapper can raise two exceptions, which
                will get passed through to the caller:

                    MappingException if there was a problem mapping the response
                        to the user.
                    RedirectException to redirect to an additional page (e.g.
                        to prompt the user for more information).

            grandfather_existing_users: A callable which can return an previously
                existing matrix ID. The SSO ID is then linked to the returned
                matrix ID.

            extra_login_attributes: An optional dictionary of extra
                attributes to be provided to the client in the login response.

        Raises:
            MappingException if there was a problem mapping the response to a user.
            RedirectException: if the mapping provider needs to redirect the user
                to an additional page. (e.g. to prompt for more information)

        """
        new_user = False

        # grab a lock while we try to find a mapping for this user. This seems...
        # optimistic, especially for implementations that end up redirecting to
        # interstitial pages.
        with await self._mapping_lock.queue(auth_provider_id):
            # first of all, check if we already have a mapping for this user
            user_id = await self.get_sso_user_by_remote_user_id(
                auth_provider_id, remote_user_id,
            )

            # Check for grandfathering of users.
            if not user_id:
                user_id = await grandfather_existing_users()
                if user_id:
                    # Future logins should also match this user ID.
                    await self._store.record_user_external_id(
                        auth_provider_id, remote_user_id, user_id
                    )

            # Otherwise, generate a new user.
            if not user_id:
                attributes = await self._call_attribute_mapper(sso_to_matrix_id_mapper)

                if attributes.localpart is None:
                    # the mapper doesn't return a username. bail out with a redirect to
                    # the username picker.
                    await self._redirect_to_username_picker(
                        auth_provider_id,
                        remote_user_id,
                        attributes,
                        client_redirect_url,
                        extra_login_attributes,
                    )

                user_id = await self._register_mapped_user(
                    attributes,
                    auth_provider_id,
                    remote_user_id,
                    get_request_user_agent(request),
                    request.getClientIP(),
                )
                new_user = True

        await self._auth_handler.complete_sso_login(
            user_id,
            request,
            client_redirect_url,
            extra_login_attributes,
            new_user=new_user,
        )

    async def _call_attribute_mapper(
        self, sso_to_matrix_id_mapper: Callable[[int], Awaitable[UserAttributes]],
    ) -> UserAttributes:
        """Call the attribute mapper function in a loop, until we get a unique userid"""
        for i in range(self._MAP_USERNAME_RETRIES):
            try:
                attributes = await sso_to_matrix_id_mapper(i)
            except (RedirectException, MappingException):
                # Mapping providers are allowed to issue a redirect (e.g. to ask
                # the user for more information) and can issue a mapping exception
                # if a name cannot be generated.
                raise
            except Exception as e:
                # Any other exception is unexpected.
                raise MappingException(
                    "Could not extract user attributes from SSO response."
                ) from e

            logger.debug(
                "Retrieved user attributes from user mapping provider: %r (attempt %d)",
                attributes,
                i,
            )

            if not attributes.localpart:
                # the mapper has not picked a localpart
                return attributes

            # Check if this mxid already exists
            user_id = UserID(attributes.localpart, self._server_name).to_string()
            if not await self._store.get_users_by_id_case_insensitive(user_id):
                # This mxid is free
                break
        else:
            # Unable to generate a username in 1000 iterations
            # Break and return error to the user
            raise MappingException(
                "Unable to generate a Matrix ID from the SSO response"
            )
        return attributes

    async def _redirect_to_username_picker(
        self,
        auth_provider_id: str,
        remote_user_id: str,
        attributes: UserAttributes,
        client_redirect_url: str,
        extra_login_attributes: Optional[JsonDict],
    ) -> NoReturn:
        """Creates a UsernameMappingSession and redirects the browser

        Called if the user mapping provider doesn't return a localpart for a new user.
        Raises a RedirectException which redirects the browser to the username picker.

        Args:
            auth_provider_id: A unique identifier for this SSO provider, e.g.
                "oidc" or "saml".

            remote_user_id: The unique identifier from the SSO provider.

            attributes: the user attributes returned by the user mapping provider.

            client_redirect_url: The redirect URL passed in by the client, which we
                will eventually redirect back to.

            extra_login_attributes: An optional dictionary of extra
                attributes to be provided to the client in the login response.

        Raises:
            RedirectException
        """
        session_id = random_string(16)
        now = self._clock.time_msec()
        session = UsernameMappingSession(
            auth_provider_id=auth_provider_id,
            remote_user_id=remote_user_id,
            display_name=attributes.display_name,
            emails=attributes.emails,
            client_redirect_url=client_redirect_url,
            expiry_time_ms=now + self._MAPPING_SESSION_VALIDITY_PERIOD_MS,
            extra_login_attributes=extra_login_attributes,
        )

        self._username_mapping_sessions[session_id] = session
        logger.info("Recorded registration session id %s", session_id)

        # Set the cookie and redirect to the username picker
        e = RedirectException(b"/_synapse/client/pick_username/account_details")
        e.cookies.append(
            b"%s=%s; path=/"
            % (USERNAME_MAPPING_SESSION_COOKIE_NAME, session_id.encode("ascii"))
        )
        raise e

    async def _register_mapped_user(
        self,
        attributes: UserAttributes,
        auth_provider_id: str,
        remote_user_id: str,
        user_agent: str,
        ip_address: str,
    ) -> str:
        """Register a new SSO user.

        This is called once we have successfully mapped the remote user id onto a local
        user id, one way or another.

        Args:
             attributes: user attributes returned by the user mapping provider,
                including a non-empty localpart.

            auth_provider_id: A unique identifier for this SSO provider, e.g.
                "oidc" or "saml".

            remote_user_id: The unique identifier from the SSO provider.

            user_agent: The user-agent in the HTTP request (used for potential
                shadow-banning.)

            ip_address: The IP address of the requester (used for potential
                shadow-banning.)

        Raises:
            a MappingException if the localpart is invalid.

            a SynapseError with code 400 and errcode Codes.USER_IN_USE if the localpart
            is already taken.
        """

        # Since the localpart is provided via a potentially untrusted module,
        # ensure the MXID is valid before registering.
        if not attributes.localpart or contains_invalid_mxid_characters(
            attributes.localpart
        ):
            raise MappingException("localpart is invalid: %s" % (attributes.localpart,))

        logger.debug("Mapped SSO user to local part %s", attributes.localpart)
        registered_user_id = await self._registration_handler.register_user(
            localpart=attributes.localpart,
            default_display_name=attributes.display_name,
            bind_emails=attributes.emails,
            user_agent_ips=[(user_agent, ip_address)],
        )

        await self._store.record_user_external_id(
            auth_provider_id, remote_user_id, registered_user_id
        )
        return registered_user_id

    async def complete_sso_ui_auth_request(
        self,
        auth_provider_id: str,
        remote_user_id: str,
        ui_auth_session_id: str,
        request: Request,
    ) -> None:
        """
        Given an SSO ID, retrieve the user ID for it and complete UIA.

        Note that this requires that the user is mapped in the "user_external_ids"
        table. This will be the case if they have ever logged in via SAML or OIDC in
        recentish synapse versions, but may not be for older users.

        Args:
            auth_provider_id: A unique identifier for this SSO provider, e.g.
                "oidc" or "saml".
            remote_user_id: The unique identifier from the SSO provider.
            ui_auth_session_id: The ID of the user-interactive auth session.
            request: The request to complete.
        """

        user_id = await self.get_sso_user_by_remote_user_id(
            auth_provider_id, remote_user_id,
        )

        user_id_to_verify = await self._auth_handler.get_session_data(
            ui_auth_session_id, UIAuthSessionDataConstants.REQUEST_USER_ID
        )  # type: str

        if not user_id:
            logger.warning(
                "Remote user %s/%s has not previously logged in here: UIA will fail",
                auth_provider_id,
                remote_user_id,
            )
        elif user_id != user_id_to_verify:
            logger.warning(
                "Remote user %s/%s mapped onto incorrect user %s: UIA will fail",
                auth_provider_id,
                remote_user_id,
                user_id,
            )
        else:
            # success!
            # Mark the stage of the authentication as successful.
            await self._store.mark_ui_auth_stage_complete(
                ui_auth_session_id, LoginType.SSO, user_id
            )

            # Render the HTML confirmation page and return.
            html = self._sso_auth_success_template
            respond_with_html(request, 200, html)
            return

        # the user_id didn't match: mark the stage of the authentication as unsuccessful
        await self._store.mark_ui_auth_stage_complete(
            ui_auth_session_id, LoginType.SSO, ""
        )

        # render an error page.
        html = self._bad_user_template.render(
            server_name=self._server_name, user_id_to_verify=user_id_to_verify,
        )
        respond_with_html(request, 200, html)

    def get_mapping_session(self, session_id: str) -> UsernameMappingSession:
        """Look up the given username mapping session

        If it is not found, raises a SynapseError with an http code of 400

        Args:
            session_id: session to look up
        Returns:
            active mapping session
        Raises:
            SynapseError if the session is not found/has expired
        """
        self._expire_old_sessions()
        session = self._username_mapping_sessions.get(session_id)
        if session:
            return session
        logger.info("Couldn't find session id %s", session_id)
        raise SynapseError(400, "unknown session")

    async def check_username_availability(
        self, localpart: str, session_id: str,
    ) -> bool:
        """Handle an "is username available" callback check

        Args:
            localpart: desired localpart
            session_id: the session id for the username picker
        Returns:
            True if the username is available
        Raises:
            SynapseError if the localpart is invalid or the session is unknown
        """

        # make sure that there is a valid mapping session, to stop people dictionary-
        # scanning for accounts
        self.get_mapping_session(session_id)

        logger.info(
            "[session %s] Checking for availability of username %s",
            session_id,
            localpart,
        )

        if contains_invalid_mxid_characters(localpart):
            raise SynapseError(400, "localpart is invalid: %s" % (localpart,))
        user_id = UserID(localpart, self._server_name).to_string()
        user_infos = await self._store.get_users_by_id_case_insensitive(user_id)

        logger.info("[session %s] users: %s", session_id, user_infos)
        return not user_infos

    async def handle_submit_username_request(
        self,
        request: SynapseRequest,
        session_id: str,
        localpart: str,
        use_display_name: bool,
        emails_to_use: Iterable[str],
    ) -> None:
        """Handle a request to the username-picker 'submit' endpoint

        Will serve an HTTP response to the request.

        Args:
            request: HTTP request
            localpart: localpart requested by the user
            session_id: ID of the username mapping session, extracted from a cookie
            use_display_name: whether the user wants to use the suggested display name
            emails_to_use: emails that the user would like to use
        """
        session = self.get_mapping_session(session_id)

        # update the session with the user's choices
        session.chosen_localpart = localpart
        session.use_display_name = use_display_name

        emails_from_idp = set(session.emails)
        filtered_emails = set()  # type: Set[str]

        # we iterate through the list rather than just building a set conjunction, so
        # that we can log attempts to use unknown addresses
        for email in emails_to_use:
            if email in emails_from_idp:
                filtered_emails.add(email)
            else:
                logger.warning(
                    "[session %s] ignoring user request to use unknown email address %r",
                    session_id,
                    email,
                )
        session.emails_to_use = filtered_emails

        # we may now need to collect consent from the user, in which case, redirect
        # to the consent-extraction-unit
        if self._consent_at_registration:
            redirect_url = b"/_synapse/client/new_user_consent"

        # otherwise, redirect to the completion page
        else:
            redirect_url = b"/_synapse/client/sso_register"

        respond_with_redirect(request, redirect_url)

    async def handle_terms_accepted(
        self, request: Request, session_id: str, terms_version: str
    ):
        """Handle a request to the new-user 'consent' endpoint

        Will serve an HTTP response to the request.

        Args:
            request: HTTP request
            session_id: ID of the username mapping session, extracted from a cookie
            terms_version: the version of the terms which the user viewed and consented
                to
        """
        logger.info(
            "[session %s] User consented to terms version %s",
            session_id,
            terms_version,
        )
        session = self.get_mapping_session(session_id)
        session.terms_accepted_version = terms_version

        # we're done; now we can register the user
        respond_with_redirect(request, b"/_synapse/client/sso_register")

    async def register_sso_user(self, request: Request, session_id: str) -> None:
        """Called once we have all the info we need to register a new user.

        Does so and serves an HTTP response

        Args:
            request: HTTP request
            session_id: ID of the username mapping session, extracted from a cookie
        """
        session = self.get_mapping_session(session_id)

        logger.info(
            "[session %s] Registering localpart %s",
            session_id,
            session.chosen_localpart,
        )

        attributes = UserAttributes(
            localpart=session.chosen_localpart, emails=session.emails_to_use,
        )

        if session.use_display_name:
            attributes.display_name = session.display_name

        # the following will raise a 400 error if the username has been taken in the
        # meantime.
        user_id = await self._register_mapped_user(
            attributes,
            session.auth_provider_id,
            session.remote_user_id,
            get_request_user_agent(request),
            request.getClientIP(),
        )

        logger.info(
            "[session %s] Registered userid %s with attributes %s",
            session_id,
            user_id,
            attributes,
        )

        # delete the mapping session and the cookie
        del self._username_mapping_sessions[session_id]

        # delete the cookie
        request.addCookie(
            USERNAME_MAPPING_SESSION_COOKIE_NAME,
            b"",
            expires=b"Thu, 01 Jan 1970 00:00:00 GMT",
            path=b"/",
        )

        auth_result = {}
        if session.terms_accepted_version:
            # TODO: make this less awful.
            auth_result[LoginType.TERMS] = True

        await self._registration_handler.post_registration_actions(
            user_id, auth_result, access_token=None
        )

        await self._auth_handler.complete_sso_login(
            user_id,
            request,
            session.client_redirect_url,
            session.extra_login_attributes,
            new_user=True,
        )

    def _expire_old_sessions(self):
        to_expire = []
        now = int(self._clock.time_msec())

        for session_id, session in self._username_mapping_sessions.items():
            if session.expiry_time_ms <= now:
                to_expire.append(session_id)

        for session_id in to_expire:
            logger.info("Expiring mapping session %s", session_id)
            del self._username_mapping_sessions[session_id]


def get_username_mapping_session_cookie_from_request(request: IRequest) -> str:
    """Extract the session ID from the cookie

    Raises a SynapseError if the cookie isn't found
    """
    session_id = request.getCookie(USERNAME_MAPPING_SESSION_COOKIE_NAME)
    if not session_id:
        raise SynapseError(code=400, msg="missing session_id")
    return session_id.decode("ascii", errors="replace")<|MERGE_RESOLUTION|>--- conflicted
+++ resolved
@@ -153,12 +153,9 @@
 
     # choices made by the user
     chosen_localpart = attr.ib(type=Optional[str], default=None)
-<<<<<<< HEAD
-    terms_accepted_version = attr.ib(type=Optional[str], default=None)
-=======
     use_display_name = attr.ib(type=bool, default=True)
     emails_to_use = attr.ib(type=Collection[str], default=())
->>>>>>> 85c56b5a
+    terms_accepted_version = attr.ib(type=Optional[str], default=None)
 
 
 # the HTTP cookie used to track the mapping session id
