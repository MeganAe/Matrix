--- conflicted
+++ resolved
@@ -1534,26 +1534,9 @@
         newly_joined_rooms = room_changes.newly_joined_rooms
         newly_left_rooms = room_changes.newly_left_rooms
 
-<<<<<<< HEAD
         async def handle_room_entries(room_entry: "RoomSyncResultBuilder") -> None:
-            with start_active_span("generate_room_entry"):
-                set_tag("room_id", room_entry.room_id)
-                log_kv({"events": len(room_entry.events or [])})
-                logger.debug("Generating room entry for %s", room_entry.room_id)
-                await self._generate_room_entry(
-                    sync_result_builder,
-                    ignored_users,
-                    room_entry,
-                    ephemeral=ephemeral_by_room.get(room_entry.room_id, []),
-                    tags=tags_by_room.get(room_entry.room_id),
-                    account_data=account_data_by_room.get(room_entry.room_id, {}),
-                    always_include=sync_result_builder.full_state,
-                )
-                logger.debug("Generated room entry for %s", room_entry.room_id)
-=======
-        async def handle_room_entries(room_entry: "RoomSyncResultBuilder"):
             logger.debug("Generating room entry for %s", room_entry.room_id)
-            res = await self._generate_room_entry(
+            await self._generate_room_entry(
                 sync_result_builder,
                 ignored_users,
                 room_entry,
@@ -1563,8 +1546,6 @@
                 always_include=sync_result_builder.full_state,
             )
             logger.debug("Generated room entry for %s", room_entry.room_id)
-            return res
->>>>>>> 43796174
 
         await concurrently_execute(handle_room_entries, room_entries, 10)
 
