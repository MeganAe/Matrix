# Copyright 2015-2021 The Matrix.org Foundation C.I.C.
#
# Licensed under the Apache License, Version 2.0 (the "License");
# you may not use this file except in compliance with the License.
# You may obtain a copy of the License at
#
#     http://www.apache.org/licenses/LICENSE-2.0
#
# Unless required by applicable law or agreed to in writing, software
# distributed under the License is distributed on an "AS IS" BASIS,
# WITHOUT WARRANTIES OR CONDITIONS OF ANY KIND, either express or implied.
# See the License for the specific language governing permissions and
# limitations under the License.
import itertools
import logging
from typing import (
    TYPE_CHECKING,
    AbstractSet,
    Any,
    Dict,
    FrozenSet,
    List,
    Mapping,
    Optional,
    Sequence,
    Set,
    Tuple,
)

import attr
from prometheus_client import Counter

from synapse.api.constants import (
    AccountDataTypes,
    EventContentFields,
    EventTypes,
    Membership,
)
from synapse.api.filtering import FilterCollection
from synapse.api.presence import UserPresenceState
from synapse.api.room_versions import KNOWN_ROOM_VERSIONS
from synapse.events import EventBase
from synapse.handlers.relations import BundledAggregations
from synapse.logging import issue9533_logger
from synapse.logging.context import current_context
from synapse.logging.opentracing import (
    SynapseTags,
    log_kv,
    set_tag,
    start_active_span,
    trace,
)
from synapse.push.clientformat import format_push_rules_for_user
from synapse.storage.databases.main.event_push_actions import RoomNotifCounts
from synapse.storage.databases.main.roommember import extract_heroes_from_room_summary
from synapse.storage.roommember import MemberSummary
from synapse.types import (
    DeviceListUpdates,
    JsonDict,
    MutableStateMap,
    Requester,
    RoomStreamToken,
    StateMap,
    StrCollection,
    StreamKeyType,
    StreamToken,
    UserID,
)
from synapse.types.state import StateFilter
from synapse.util.async_helpers import concurrently_execute
from synapse.util.caches.expiringcache import ExpiringCache
from synapse.util.caches.lrucache import LruCache
from synapse.util.caches.response_cache import ResponseCache, ResponseCacheContext
from synapse.util.metrics import Measure, measure_func
from synapse.visibility import filter_events_for_client

if TYPE_CHECKING:
    from synapse.server import HomeServer

logger = logging.getLogger(__name__)

# Counts the number of times we returned a non-empty sync. `type` is one of
# "initial_sync", "full_state_sync" or "incremental_sync", `lazy_loaded` is
# "true" or "false" depending on if the request asked for lazy loaded members or
# not.
non_empty_sync_counter = Counter(
    "synapse_handlers_sync_nonempty_total",
    "Count of non empty sync responses. type is initial_sync/full_state_sync"
    "/incremental_sync. lazy_loaded indicates if lazy loaded members were "
    "enabled for that request.",
    ["type", "lazy_loaded"],
)

# Store the cache that tracks which lazy-loaded members have been sent to a given
# client for no more than 30 minutes.
LAZY_LOADED_MEMBERS_CACHE_MAX_AGE = 30 * 60 * 1000

# Remember the last 100 members we sent to a client for the purposes of
# avoiding redundantly sending the same lazy-loaded members to the client
LAZY_LOADED_MEMBERS_CACHE_MAX_SIZE = 100


SyncRequestKey = Tuple[Any, ...]


@attr.s(slots=True, frozen=True, auto_attribs=True)
class SyncConfig:
    user: UserID
    filter_collection: FilterCollection
    is_guest: bool
    request_key: SyncRequestKey
    device_id: Optional[str]


@attr.s(slots=True, frozen=True, auto_attribs=True)
class TimelineBatch:
    prev_batch: StreamToken
    events: Sequence[EventBase]
    limited: bool
    # A mapping of event ID to the bundled aggregations for the above events.
    # This is only calculated if limited is true.
    bundled_aggregations: Optional[Dict[str, BundledAggregations]] = None

    def __bool__(self) -> bool:
        """Make the result appear empty if there are no updates. This is used
        to tell if room needs to be part of the sync result.
        """
        return bool(self.events)


# We can't freeze this class, because we need to update it after it's instantiated to
# update its unread count. This is because we calculate the unread count for a room only
# if there are updates for it, which we check after the instance has been created.
# This should not be a big deal because we update the notification counts afterwards as
# well anyway.
@attr.s(slots=True, auto_attribs=True)
class JoinedSyncResult:
    room_id: str
    timeline: TimelineBatch
    state: StateMap[EventBase]
    ephemeral: List[JsonDict]
    account_data: List[JsonDict]
    unread_notifications: JsonDict
    unread_thread_notifications: JsonDict
    summary: Optional[JsonDict]
    unread_count: int

    def __bool__(self) -> bool:
        """Make the result appear empty if there are no updates. This is used
        to tell if room needs to be part of the sync result.
        """
        return bool(
            self.timeline
            or self.state
            or self.ephemeral
            or self.account_data
            # nb the notification count does not, er, count: if there's nothing
            # else in the result, we don't need to send it.
        )


@attr.s(slots=True, frozen=True, auto_attribs=True)
class ArchivedSyncResult:
    room_id: str
    timeline: TimelineBatch
    state: StateMap[EventBase]
    account_data: List[JsonDict]

    def __bool__(self) -> bool:
        """Make the result appear empty if there are no updates. This is used
        to tell if room needs to be part of the sync result.
        """
        return bool(self.timeline or self.state or self.account_data)


@attr.s(slots=True, frozen=True, auto_attribs=True)
class InvitedSyncResult:
    room_id: str
    invite: EventBase

    def __bool__(self) -> bool:
        """Invited rooms should always be reported to the client"""
        return True


@attr.s(slots=True, frozen=True, auto_attribs=True)
class KnockedSyncResult:
    room_id: str
    knock: EventBase

    def __bool__(self) -> bool:
        """Knocked rooms should always be reported to the client"""
        return True


@attr.s(slots=True, auto_attribs=True)
class _RoomChanges:
    """The set of room entries to include in the sync, plus the set of joined
    and left room IDs since last sync.
    """

    room_entries: List["RoomSyncResultBuilder"]
    invited: List[InvitedSyncResult]
    knocked: List[KnockedSyncResult]
    newly_joined_rooms: List[str]
    newly_left_rooms: List[str]


@attr.s(slots=True, frozen=True, auto_attribs=True)
class SyncResult:
    """
    Attributes:
        next_batch: Token for the next sync
        presence: List of presence events for the user.
        account_data: List of account_data events for the user.
        joined: JoinedSyncResult for each joined room.
        invited: InvitedSyncResult for each invited room.
        knocked: KnockedSyncResult for each knocked on room.
        archived: ArchivedSyncResult for each archived room.
        to_device: List of direct messages for the device.
        device_lists: List of user_ids whose devices have changed
        device_one_time_keys_count: Dict of algorithm to count for one time keys
            for this device
        device_unused_fallback_key_types: List of key types that have an unused fallback
            key
    """

    next_batch: StreamToken
    presence: List[UserPresenceState]
    account_data: List[JsonDict]
    joined: List[JoinedSyncResult]
    invited: List[InvitedSyncResult]
    knocked: List[KnockedSyncResult]
    archived: List[ArchivedSyncResult]
    to_device: List[JsonDict]
    device_lists: DeviceListUpdates
    device_one_time_keys_count: JsonDict
    device_unused_fallback_key_types: List[str]

    def __bool__(self) -> bool:
        """Make the result appear empty if there are no updates. This is used
        to tell if the notifier needs to wait for more events when polling for
        events.
        """
        return bool(
            self.presence
            or self.joined
            or self.invited
            or self.knocked
            or self.archived
            or self.account_data
            or self.to_device
            or self.device_lists
        )


class SyncHandler:
    def __init__(self, hs: "HomeServer"):
        self.hs_config = hs.config
        self.store = hs.get_datastores().main
        self.notifier = hs.get_notifier()
        self.presence_handler = hs.get_presence_handler()
        self._relations_handler = hs.get_relations_handler()
        self.event_sources = hs.get_event_sources()
        self.clock = hs.get_clock()
        self.state = hs.get_state_handler()
        self.auth_blocking = hs.get_auth_blocking()
        self._storage_controllers = hs.get_storage_controllers()
        self._state_storage_controller = self._storage_controllers.state
        self._device_handler = hs.get_device_handler()

        # TODO: flush cache entries on subsequent sync request.
        #    Once we get the next /sync request (ie, one with the same access token
        #    that sets 'since' to 'next_batch'), we know that device won't need a
        #    cached result any more, and we could flush the entry from the cache to save
        #    memory.
        self.response_cache: ResponseCache[SyncRequestKey] = ResponseCache(
            hs.get_clock(),
            "sync",
            timeout_ms=hs.config.caches.sync_response_cache_duration,
        )

        # ExpiringCache((User, Device)) -> LruCache(user_id => event_id)
        self.lazy_loaded_members_cache: ExpiringCache[
            Tuple[str, Optional[str]], LruCache[str, str]
        ] = ExpiringCache(
            "lazy_loaded_members_cache",
            self.clock,
            max_len=0,
            expiry_ms=LAZY_LOADED_MEMBERS_CACHE_MAX_AGE,
        )

        self.rooms_to_exclude_globally = hs.config.server.rooms_to_exclude_from_sync

    async def wait_for_sync_for_user(
        self,
        requester: Requester,
        sync_config: SyncConfig,
        since_token: Optional[StreamToken] = None,
        timeout: int = 0,
        full_state: bool = False,
    ) -> SyncResult:
        """Get the sync for a client if we have new data for it now. Otherwise
        wait for new data to arrive on the server. If the timeout expires, then
        return an empty sync result.
        """
        # If the user is not part of the mau group, then check that limits have
        # not been exceeded (if not part of the group by this point, almost certain
        # auth_blocking will occur)
        user_id = sync_config.user.to_string()
        await self.auth_blocking.check_auth_blocking(requester=requester)

        res = await self.response_cache.wrap(
            sync_config.request_key,
            self._wait_for_sync_for_user,
            sync_config,
            since_token,
            timeout,
            full_state,
            cache_context=True,
        )
        logger.debug("Returning sync response for %s", user_id)
        return res

    async def _wait_for_sync_for_user(
        self,
        sync_config: SyncConfig,
        since_token: Optional[StreamToken],
        timeout: int,
        full_state: bool,
        cache_context: ResponseCacheContext[SyncRequestKey],
    ) -> SyncResult:
        """The start of the machinery that produces a /sync response.

        See https://spec.matrix.org/v1.1/client-server-api/#syncing for full details.

        This method does high-level bookkeeping:
        - tracking the kind of sync in the logging context
        - deleting any to_device messages whose delivery has been acknowledged.
        - deciding if we should dispatch an instant or delayed response
        - marking the sync as being lazily loaded, if appropriate

        Computing the body of the response begins in the next method,
        `current_sync_for_user`.
        """
        if since_token is None:
            sync_type = "initial_sync"
        elif full_state:
            sync_type = "full_state_sync"
        else:
            sync_type = "incremental_sync"

        context = current_context()
        if context:
            context.tag = sync_type

        # if we have a since token, delete any to-device messages before that token
        # (since we now know that the device has received them)
        if since_token is not None:
            since_stream_id = since_token.to_device_key
            deleted = await self.store.delete_messages_for_device(
                sync_config.user.to_string(), sync_config.device_id, since_stream_id
            )
            logger.debug(
                "Deleted %d to-device messages up to %d", deleted, since_stream_id
            )

        if timeout == 0 or since_token is None or full_state:
            # we are going to return immediately, so don't bother calling
            # notifier.wait_for_events.
            result: SyncResult = await self.current_sync_for_user(
                sync_config, since_token, full_state=full_state
            )
        else:
            # Otherwise, we wait for something to happen and report it to the user.
            async def current_sync_callback(
                before_token: StreamToken, after_token: StreamToken
            ) -> SyncResult:
                return await self.current_sync_for_user(sync_config, since_token)

            result = await self.notifier.wait_for_events(
                sync_config.user.to_string(),
                timeout,
                current_sync_callback,
                from_token=since_token,
            )

            # if nothing has happened in any of the users' rooms since /sync was called,
            # the resultant next_batch will be the same as since_token (since the result
            # is generated when wait_for_events is first called, and not regenerated
            # when wait_for_events times out).
            #
            # If that happens, we mustn't cache it, so that when the client comes back
            # with the same cache token, we don't immediately return the same empty
            # result, causing a tightloop. (#8518)
            if result.next_batch == since_token:
                cache_context.should_cache = False

        if result:
            if sync_config.filter_collection.lazy_load_members():
                lazy_loaded = "true"
            else:
                lazy_loaded = "false"
            non_empty_sync_counter.labels(sync_type, lazy_loaded).inc()

        return result

    async def current_sync_for_user(
        self,
        sync_config: SyncConfig,
        since_token: Optional[StreamToken] = None,
        full_state: bool = False,
    ) -> SyncResult:
        """Generates the response body of a sync result, represented as a SyncResult.

        This is a wrapper around `generate_sync_result` which starts an open tracing
        span to track the sync. See `generate_sync_result` for the next part of your
        indoctrination.
        """
        with start_active_span("sync.current_sync_for_user"):
            log_kv({"since_token": since_token})
            sync_result = await self.generate_sync_result(
                sync_config, since_token, full_state
            )

            set_tag(SynapseTags.SYNC_RESULT, bool(sync_result))
            return sync_result

    async def push_rules_for_user(self, user: UserID) -> Dict[str, Dict[str, list]]:
        user_id = user.to_string()
        rules_raw = await self.store.get_push_rules_for_user(user_id)
        rules = format_push_rules_for_user(user, rules_raw)
        return rules

    async def ephemeral_by_room(
        self,
        sync_result_builder: "SyncResultBuilder",
        now_token: StreamToken,
        since_token: Optional[StreamToken] = None,
    ) -> Tuple[StreamToken, Dict[str, List[JsonDict]]]:
        """Get the ephemeral events for each room the user is in
        Args:
            sync_result_builder
            now_token: Where the server is currently up to.
            since_token: Where the server was when the client
                last synced.
        Returns:
            A tuple of the now StreamToken, updated to reflect the which typing
            events are included, and a dict mapping from room_id to a list of
            typing events for that room.
        """

        sync_config = sync_result_builder.sync_config

        with Measure(self.clock, "ephemeral_by_room"):
            typing_key = since_token.typing_key if since_token else 0

            room_ids = sync_result_builder.joined_room_ids

            typing_source = self.event_sources.sources.typing
            typing, typing_key = await typing_source.get_new_events(
                user=sync_config.user,
                from_key=typing_key,
                limit=sync_config.filter_collection.ephemeral_limit(),
                room_ids=room_ids,
                is_guest=sync_config.is_guest,
            )
            now_token = now_token.copy_and_replace(StreamKeyType.TYPING, typing_key)

            ephemeral_by_room: JsonDict = {}

            for event in typing:
                # we want to exclude the room_id from the event, but modifying the
                # result returned by the event source is poor form (it might cache
                # the object)
                room_id = event["room_id"]
                event_copy = {k: v for (k, v) in event.items() if k != "room_id"}
                ephemeral_by_room.setdefault(room_id, []).append(event_copy)

            receipt_key = since_token.receipt_key if since_token else 0

            receipt_source = self.event_sources.sources.receipt
            receipts, receipt_key = await receipt_source.get_new_events(
                user=sync_config.user,
                from_key=receipt_key,
                limit=sync_config.filter_collection.ephemeral_limit(),
                room_ids=room_ids,
                is_guest=sync_config.is_guest,
            )
            now_token = now_token.copy_and_replace(StreamKeyType.RECEIPT, receipt_key)

            for event in receipts:
                room_id = event["room_id"]
                # exclude room id, as above
                event_copy = {k: v for (k, v) in event.items() if k != "room_id"}
                ephemeral_by_room.setdefault(room_id, []).append(event_copy)

        return now_token, ephemeral_by_room

    async def _load_filtered_recents(
        self,
        room_id: str,
        sync_config: SyncConfig,
        now_token: StreamToken,
        since_token: Optional[StreamToken] = None,
        potential_recents: Optional[List[EventBase]] = None,
        newly_joined_room: bool = False,
    ) -> TimelineBatch:
        with Measure(self.clock, "load_filtered_recents"):
            timeline_limit = sync_config.filter_collection.timeline_limit()
            block_all_timeline = (
                sync_config.filter_collection.blocks_all_room_timeline()
            )

            if (
                potential_recents is None
                or newly_joined_room
                or timeline_limit < len(potential_recents)
            ):
                limited = True
            else:
                limited = False

            log_kv({"limited": limited})

            if potential_recents:
                recents = await sync_config.filter_collection.filter_room_timeline(
                    potential_recents
                )
                log_kv({"recents_after_sync_filtering": len(recents)})

                # We check if there are any state events, if there are then we pass
                # all current state events to the filter_events function. This is to
                # ensure that we always include current state in the timeline
                current_state_ids: FrozenSet[str] = frozenset()
                if any(e.is_state() for e in recents):
                    # FIXME(faster_joins): We use the partial state here as
                    # we don't want to block `/sync` on finishing a lazy join.
                    # Which should be fine once
                    # https://github.com/matrix-org/synapse/issues/12989 is resolved,
                    # since we shouldn't reach here anymore?
                    # Note that we use the current state as a whitelist for filtering
                    # `recents`, so partial state is only a problem when a membership
                    # event turns up in `recents` but has not made it into the current
                    # state.
                    current_state_ids_map = (
                        await self.store.get_partial_current_state_ids(room_id)
                    )
                    current_state_ids = frozenset(current_state_ids_map.values())

                recents = await filter_events_for_client(
                    self._storage_controllers,
                    sync_config.user.to_string(),
                    recents,
                    always_include_ids=current_state_ids,
                )
                log_kv({"recents_after_visibility_filtering": len(recents)})
            else:
                recents = []

            if not limited or block_all_timeline:
                prev_batch_token = now_token
                if recents:
                    room_key = recents[0].internal_metadata.before
                    prev_batch_token = now_token.copy_and_replace(
                        StreamKeyType.ROOM, room_key
                    )

                return TimelineBatch(
                    events=recents, prev_batch=prev_batch_token, limited=False
                )

            filtering_factor = 2
            load_limit = max(timeline_limit * filtering_factor, 10)
            max_repeat = 5  # Only try a few times per room, otherwise
            room_key = now_token.room_key
            end_key = room_key

            since_key = None
            if since_token and not newly_joined_room:
                since_key = since_token.room_key

            while limited and len(recents) < timeline_limit and max_repeat:
                # If we have a since_key then we are trying to get any events
                # that have happened since `since_key` up to `end_key`, so we
                # can just use `get_room_events_stream_for_room`.
                # Otherwise, we want to return the last N events in the room
                # in topological ordering.
                if since_key:
                    events, end_key = await self.store.get_room_events_stream_for_room(
                        room_id,
                        limit=load_limit + 1,
                        from_key=since_key,
                        to_key=end_key,
                    )
                else:
                    events, end_key = await self.store.get_recent_events_for_room(
                        room_id, limit=load_limit + 1, end_token=end_key
                    )

                log_kv({"loaded_recents": len(events)})

                loaded_recents = (
                    await sync_config.filter_collection.filter_room_timeline(events)
                )

                log_kv({"loaded_recents_after_sync_filtering": len(loaded_recents)})

                # We check if there are any state events, if there are then we pass
                # all current state events to the filter_events function. This is to
                # ensure that we always include current state in the timeline
                current_state_ids = frozenset()
                if any(e.is_state() for e in loaded_recents):
                    # FIXME(faster_joins): We use the partial state here as
                    # we don't want to block `/sync` on finishing a lazy join.
                    # Which should be fine once
                    # https://github.com/matrix-org/synapse/issues/12989 is resolved,
                    # since we shouldn't reach here anymore?
                    # Note that we use the current state as a whitelist for filtering
                    # `loaded_recents`, so partial state is only a problem when a
                    # membership event turns up in `loaded_recents` but has not made it
                    # into the current state.
                    current_state_ids_map = (
                        await self.store.get_partial_current_state_ids(room_id)
                    )
                    current_state_ids = frozenset(current_state_ids_map.values())

                loaded_recents = await filter_events_for_client(
                    self._storage_controllers,
                    sync_config.user.to_string(),
                    loaded_recents,
                    always_include_ids=current_state_ids,
                )

                log_kv({"loaded_recents_after_client_filtering": len(loaded_recents)})

                loaded_recents.extend(recents)
                recents = loaded_recents

                if len(events) <= load_limit:
                    limited = False
                    break
                max_repeat -= 1

            if len(recents) > timeline_limit:
                limited = True
                recents = recents[-timeline_limit:]
                room_key = recents[0].internal_metadata.before

            prev_batch_token = now_token.copy_and_replace(StreamKeyType.ROOM, room_key)

        # Don't bother to bundle aggregations if the timeline is unlimited,
        # as clients will have all the necessary information.
        bundled_aggregations = None
        if limited or newly_joined_room:
            bundled_aggregations = (
                await self._relations_handler.get_bundled_aggregations(
                    recents, sync_config.user.to_string()
                )
            )

        return TimelineBatch(
            events=recents,
            prev_batch=prev_batch_token,
            limited=limited or newly_joined_room,
            bundled_aggregations=bundled_aggregations,
        )

    async def get_state_after_event(
        self,
        event_id: str,
        state_filter: Optional[StateFilter] = None,
        await_full_state: bool = True,
    ) -> StateMap[str]:
        """
        Get the room state after the given event

        Args:
            event_id: event of interest
            state_filter: The state filter used to fetch state from the database.
            await_full_state: if `True`, will block if we do not yet have complete state
                at the event and `state_filter` is not satisfied by partial state.
                Defaults to `True`.
        """
        state_ids = await self._state_storage_controller.get_state_ids_for_event(
            event_id,
            state_filter=state_filter or StateFilter.all(),
            await_full_state=await_full_state,
        )

        # using get_metadata_for_events here (instead of get_event) sidesteps an issue
        # with redactions: if `event_id` is a redaction event, and we don't have the
        # original (possibly because it got purged), get_event will refuse to return
        # the redaction event, which isn't terribly helpful here.
        #
        # (To be fair, in that case we could assume it's *not* a state event, and
        # therefore we don't need to worry about it. But still, it seems cleaner just
        # to pull the metadata.)
        m = (await self.store.get_metadata_for_events([event_id]))[event_id]
        if m.state_key is not None and m.rejection_reason is None:
            state_ids = dict(state_ids)
            state_ids[(m.event_type, m.state_key)] = event_id

        return state_ids

    async def get_state_at(
        self,
        room_id: str,
        stream_position: StreamToken,
        state_filter: Optional[StateFilter] = None,
        await_full_state: bool = True,
    ) -> StateMap[str]:
        """Get the room state at a particular stream position

        Args:
            room_id: room for which to get state
            stream_position: point at which to get state
            state_filter: The state filter used to fetch state from the database.
            await_full_state: if `True`, will block if we do not yet have complete state
                at the last event in the room before `stream_position` and
                `state_filter` is not satisfied by partial state. Defaults to `True`.
        """
        # FIXME: This gets the state at the latest event before the stream ordering,
        # which might not be the same as the "current state" of the room at the time
        # of the stream token if there were multiple forward extremities at the time.
        last_event_id = await self.store.get_last_event_in_room_before_stream_ordering(
            room_id,
            end_token=stream_position.room_key,
        )

        if last_event_id:
            state = await self.get_state_after_event(
                last_event_id,
                state_filter=state_filter or StateFilter.all(),
                await_full_state=await_full_state,
            )

        else:
            # no events in this room - so presumably no state
            state = {}

            # (erikj) This should be rarely hit, but we've had some reports that
            # we get more state down gappy syncs than we should, so let's add
            # some logging.
            logger.info(
                "Failed to find any events in room %s at %s",
                room_id,
                stream_position.room_key,
            )
        return state

    async def compute_summary(
        self,
        room_id: str,
        sync_config: SyncConfig,
        batch: TimelineBatch,
        state: MutableStateMap[EventBase],
        now_token: StreamToken,
    ) -> Optional[JsonDict]:
        """Works out a room summary block for this room, summarising the number
        of joined members in the room, and providing the 'hero' members if the
        room has no name so clients can consistently name rooms.  Also adds
        state events to 'state' if needed to describe the heroes.

        Args
            room_id
            sync_config
            batch: The timeline batch for the room that will be sent to the user.
            state: State as returned by compute_state_delta
            now_token: Token of the end of the current batch.
        """

        # FIXME: we could/should get this from room_stats when matthew/stats lands

        # FIXME: this promulgates https://github.com/matrix-org/synapse/issues/3305
        last_events, _ = await self.store.get_recent_event_ids_for_room(
            room_id, end_token=now_token.room_key, limit=1
        )

        if not last_events:
            return None

        last_event = last_events[-1]
        state_ids = await self._state_storage_controller.get_state_ids_for_event(
            last_event.event_id,
            state_filter=StateFilter.from_types(
                [(EventTypes.Name, ""), (EventTypes.CanonicalAlias, "")]
            ),
        )

        # this is heavily cached, thus: fast.
        details = await self.store.get_room_summary(room_id)

        name_id = state_ids.get((EventTypes.Name, ""))
        canonical_alias_id = state_ids.get((EventTypes.CanonicalAlias, ""))

        summary: JsonDict = {}
        empty_ms = MemberSummary([], 0)

        # TODO: only send these when they change.
        summary["m.joined_member_count"] = details.get(Membership.JOIN, empty_ms).count
        summary["m.invited_member_count"] = details.get(
            Membership.INVITE, empty_ms
        ).count

        # if the room has a name or canonical_alias set, we can skip
        # calculating heroes. Empty strings are falsey, so we check
        # for the "name" value and default to an empty string.
        if name_id:
            name = await self.store.get_event(name_id, allow_none=True)
            if name and name.content.get("name"):
                return summary

        if canonical_alias_id:
            canonical_alias = await self.store.get_event(
                canonical_alias_id, allow_none=True
            )
            if canonical_alias and canonical_alias.content.get("alias"):
                return summary

        # FIXME: only build up a member_ids list for our heroes
        member_ids = {}
        for membership in (
            Membership.JOIN,
            Membership.INVITE,
            Membership.LEAVE,
            Membership.BAN,
        ):
            for user_id, event_id in details.get(membership, empty_ms).members:
                member_ids[user_id] = event_id

        me = sync_config.user.to_string()
        summary["m.heroes"] = extract_heroes_from_room_summary(details, me)

        if not sync_config.filter_collection.lazy_load_members():
            return summary

        # ensure we send membership events for heroes if needed
        cache_key = (sync_config.user.to_string(), sync_config.device_id)
        cache = self.get_lazy_loaded_members_cache(cache_key)

        # track which members the client should already know about via LL:
        # Ones which are already in state...
        existing_members = {
            user_id for (typ, user_id) in state.keys() if typ == EventTypes.Member
        }

        # ...or ones which are in the timeline...
        for ev in batch.events:
            if ev.type == EventTypes.Member:
                existing_members.add(ev.state_key)

        # ...and then ensure any missing ones get included in state.
        missing_hero_event_ids = [
            member_ids[hero_id]
            for hero_id in summary["m.heroes"]
            if (
                cache.get(hero_id) != member_ids[hero_id]
                and hero_id not in existing_members
            )
        ]

        missing_hero_state = await self.store.get_events(missing_hero_event_ids)

        for s in missing_hero_state.values():
            cache.set(s.state_key, s.event_id)
            state[(EventTypes.Member, s.state_key)] = s

        return summary

    def get_lazy_loaded_members_cache(
        self, cache_key: Tuple[str, Optional[str]]
    ) -> LruCache[str, str]:
        cache: Optional[LruCache[str, str]] = self.lazy_loaded_members_cache.get(
            cache_key
        )
        if cache is None:
            logger.debug("creating LruCache for %r", cache_key)
            cache = LruCache(LAZY_LOADED_MEMBERS_CACHE_MAX_SIZE)
            self.lazy_loaded_members_cache[cache_key] = cache
        else:
            logger.debug("found LruCache for %r", cache_key)
        return cache

    async def compute_state_delta(
        self,
        room_id: str,
        batch: TimelineBatch,
        sync_config: SyncConfig,
        since_token: Optional[StreamToken],
        now_token: StreamToken,
        full_state: bool,
    ) -> MutableStateMap[EventBase]:
        """Works out the difference in state between the end of the previous sync and
        the start of the timeline.

        Args:
            room_id:
            batch: The timeline batch for the room that will be sent to the user.
            sync_config:
            since_token: Token of the end of the previous batch. May be `None`.
            now_token: Token of the end of the current batch.
            full_state: Whether to force returning the full state.
                `lazy_load_members` still applies when `full_state` is `True`.

        Returns:
            The state to return in the sync response for the room.

            Clients will overlay this onto the state at the end of the previous sync to
            arrive at the state at the start of the timeline.

            Clients will then overlay state events in the timeline to arrive at the
            state at the end of the timeline, in preparation for the next sync.
        """
        # TODO(mjark) Check if the state events were received by the server
        # after the previous sync, since we need to include those state
        # updates even if they occurred logically before the previous event.
        # TODO(mjark) Check for new redactions in the state events.

        with Measure(self.clock, "compute_state_delta"):
            # The memberships needed for events in the timeline.
            # Only calculated when `lazy_load_members` is on.
            members_to_fetch: Optional[Set[str]] = None

            # A dictionary mapping user IDs to the first event in the timeline sent by
            # them. Only calculated when `lazy_load_members` is on.
            first_event_by_sender_map: Optional[Dict[str, EventBase]] = None

            # The contribution to the room state from state events in the timeline.
            # Only contains the last event for any given state key.
            timeline_state: StateMap[str]

            lazy_load_members = sync_config.filter_collection.lazy_load_members()
            include_redundant_members = (
                sync_config.filter_collection.include_redundant_members()
            )

            if lazy_load_members:
                # We only request state for the members needed to display the
                # timeline:

                timeline_state = {}

                members_to_fetch = set()
                first_event_by_sender_map = {}
                for event in batch.events:
                    # Build the map from user IDs to the first timeline event they sent.
                    if event.sender not in first_event_by_sender_map:
                        first_event_by_sender_map[event.sender] = event

                    # We need the event's sender, unless their membership was in a
                    # previous timeline event.
                    if (EventTypes.Member, event.sender) not in timeline_state:
                        members_to_fetch.add(event.sender)
                    # FIXME: we also care about invite targets etc.

                    if event.is_state():
                        timeline_state[(event.type, event.state_key)] = event.event_id

                if full_state:
                    # always make sure we LL ourselves so we know we're in the room
                    # (if we are) to fix https://github.com/vector-im/riot-web/issues/7209
                    # We only need apply this on full state syncs given we disabled
                    # LL for incr syncs in #3840.
                    members_to_fetch.add(sync_config.user.to_string())

                state_filter = StateFilter.from_lazy_load_member_list(members_to_fetch)

                # We are happy to use partial state to compute the `/sync` response.
                # Since partial state may not include the lazy-loaded memberships we
                # require, we fix up the state response afterwards with memberships from
                # auth events.
                await_full_state = False
            else:
                timeline_state = {
                    (event.type, event.state_key): event.event_id
                    for event in batch.events
                    if event.is_state()
                }

                state_filter = StateFilter.all()
                await_full_state = True

            # Now calculate the state to return in the sync response for the room.
            # This is more or less the change in state between the end of the previous
            # sync's timeline and the start of the current sync's timeline.
            # See the docstring above for details.
            state_ids: StateMap[str]

            if full_state:
                if batch:
                    state_at_timeline_end = (
                        await self._state_storage_controller.get_state_ids_for_event(
                            batch.events[-1].event_id,
                            state_filter=state_filter,
                            await_full_state=await_full_state,
                        )
                    )

                    state_at_timeline_start = (
                        await self._state_storage_controller.get_state_ids_for_event(
                            batch.events[0].event_id,
                            state_filter=state_filter,
                            await_full_state=await_full_state,
                        )
                    )

                else:
                    state_at_timeline_end = await self.get_state_at(
                        room_id,
                        stream_position=now_token,
                        state_filter=state_filter,
                        await_full_state=await_full_state,
                    )

                    state_at_timeline_start = state_at_timeline_end

                state_ids = _calculate_state(
                    timeline_contains=timeline_state,
                    timeline_start=state_at_timeline_start,
                    timeline_end=state_at_timeline_end,
                    previous_timeline_end={},
                    lazy_load_members=lazy_load_members,
                )
            elif batch.limited:
                if batch:
                    state_at_timeline_start = (
                        await self._state_storage_controller.get_state_ids_for_event(
                            batch.events[0].event_id,
                            state_filter=state_filter,
                            await_full_state=await_full_state,
                        )
                    )
                else:
                    # We can get here if the user has ignored the senders of all
                    # the recent events.
                    state_at_timeline_start = await self.get_state_at(
                        room_id,
                        stream_position=now_token,
                        state_filter=state_filter,
                        await_full_state=await_full_state,
                    )

                # for now, we disable LL for gappy syncs - see
                # https://github.com/vector-im/riot-web/issues/7211#issuecomment-419976346
                # N.B. this slows down incr syncs as we are now processing way
                # more state in the server than if we were LLing.
                #
                # We still have to filter timeline_start to LL entries (above) in order
                # for _calculate_state's LL logic to work, as we have to include LL
                # members for timeline senders in case they weren't loaded in the initial
                # sync.  We do this by (counterintuitively) by filtering timeline_start
                # members to just be ones which were timeline senders, which then ensures
                # all of the rest get included in the state block (if we need to know
                # about them).
                state_filter = StateFilter.all()

                # If this is an initial sync then full_state should be set, and
                # that case is handled above. We assert here to ensure that this
                # is indeed the case.
                assert since_token is not None
                state_at_previous_sync = await self.get_state_at(
                    room_id,
                    stream_position=since_token,
                    state_filter=state_filter,
                    await_full_state=await_full_state,
                )

                if batch:
                    state_at_timeline_end = (
                        await self._state_storage_controller.get_state_ids_for_event(
                            batch.events[-1].event_id,
                            state_filter=state_filter,
                            await_full_state=await_full_state,
                        )
                    )
                else:
                    # We can get here if the user has ignored the senders of all
                    # the recent events.
                    state_at_timeline_end = await self.get_state_at(
                        room_id,
                        stream_position=now_token,
                        state_filter=state_filter,
                        await_full_state=await_full_state,
                    )

                state_ids = _calculate_state(
                    timeline_contains=timeline_state,
                    timeline_start=state_at_timeline_start,
                    timeline_end=state_at_timeline_end,
                    previous_timeline_end=state_at_previous_sync,
                    # we have to include LL members in case LL initial sync missed them
                    lazy_load_members=lazy_load_members,
                )
            else:
                state_ids = {}
                if lazy_load_members:
                    if members_to_fetch and batch.events:
                        # We're returning an incremental sync, with no
                        # "gap" since the previous sync, so normally there would be
                        # no state to return.
                        # But we're lazy-loading, so the client might need some more
                        # member events to understand the events in this timeline.
                        # So we fish out all the member events corresponding to the
                        # timeline here, and then dedupe any redundant ones below.

                        state_ids = await self._state_storage_controller.get_state_ids_for_event(
                            batch.events[0].event_id,
                            # we only want members!
                            state_filter=StateFilter.from_types(
                                (EventTypes.Member, member)
                                for member in members_to_fetch
                            ),
                            await_full_state=False,
                        )

            # If we only have partial state for the room, `state_ids` may be missing the
            # memberships we wanted. We attempt to find some by digging through the auth
            # events of timeline events.
            if lazy_load_members and await self.store.is_partial_state_room(room_id):
                assert members_to_fetch is not None
                assert first_event_by_sender_map is not None

                additional_state_ids = (
                    await self._find_missing_partial_state_memberships(
                        room_id, members_to_fetch, first_event_by_sender_map, state_ids
                    )
                )
                state_ids = {**state_ids, **additional_state_ids}

            # At this point, if `lazy_load_members` is enabled, `state_ids` includes
            # the memberships of all event senders in the timeline. This is because we
            # may not have sent the memberships in a previous sync.

            # When `include_redundant_members` is on, we send all the lazy-loaded
            # memberships of event senders. Otherwise we make an effort to limit the set
            # of memberships we send to those that we have not already sent to this client.
            if lazy_load_members and not include_redundant_members:
                cache_key = (sync_config.user.to_string(), sync_config.device_id)
                cache = self.get_lazy_loaded_members_cache(cache_key)

                # if it's a new sync sequence, then assume the client has had
                # amnesia and doesn't want any recent lazy-loaded members
                # de-duplicated.
                if since_token is None:
                    logger.debug("clearing LruCache for %r", cache_key)
                    cache.clear()
                else:
                    # only send members which aren't in our LruCache (either
                    # because they're new to this client or have been pushed out
                    # of the cache)
                    logger.debug("filtering state from %r...", state_ids)
                    state_ids = {
                        t: event_id
                        for t, event_id in state_ids.items()
                        if cache.get(t[1]) != event_id
                    }
                    logger.debug("...to %r", state_ids)

                # add any member IDs we are about to send into our LruCache
                for t, event_id in itertools.chain(
                    state_ids.items(), timeline_state.items()
                ):
                    if t[0] == EventTypes.Member:
                        cache.set(t[1], event_id)

        state: Dict[str, EventBase] = {}
        if state_ids:
            state = await self.store.get_events(list(state_ids.values()))

        return {
            (e.type, e.state_key): e
            for e in await sync_config.filter_collection.filter_room_state(
                list(state.values())
            )
            if e.type != EventTypes.Aliases  # until MSC2261 or alternative solution
        }

    async def _find_missing_partial_state_memberships(
        self,
        room_id: str,
        members_to_fetch: StrCollection,
        events_with_membership_auth: Mapping[str, EventBase],
        found_state_ids: StateMap[str],
    ) -> StateMap[str]:
        """Finds missing memberships from a set of auth events and returns them as a
        state map.

        Args:
            room_id: The partial state room to find the remaining memberships for.
            members_to_fetch: The memberships to find.
            events_with_membership_auth: A mapping from user IDs to events whose auth
                events would contain their prior membership, if one exists.
                Note that join events will not cite a prior membership if a user has
                never been in a room before.
            found_state_ids: A dict from (type, state_key) -> state_event_id, containing
                memberships that have been previously found. Entries in
                `members_to_fetch` that have a membership in `found_state_ids` are
                ignored.

        Returns:
            A dict from ("m.room.member", state_key) -> state_event_id, containing the
            memberships missing from `found_state_ids`.

            When `events_with_membership_auth` contains a join event for a given user
            which does not cite a prior membership, no membership is returned for that
            user.

        Raises:
            KeyError: if `events_with_membership_auth` does not have an entry for a
                missing membership. Memberships in `found_state_ids` do not need an
                entry in `events_with_membership_auth`.
        """
        additional_state_ids: MutableStateMap[str] = {}

        # Tracks the missing members for logging purposes.
        missing_members = set()

        # Identify memberships missing from `found_state_ids` and pick out the auth
        # events in which to look for them.
        auth_event_ids: Set[str] = set()
        for member in members_to_fetch:
            if (EventTypes.Member, member) in found_state_ids:
                continue

            event_with_membership_auth = events_with_membership_auth[member]
            is_join = (
                event_with_membership_auth.is_state()
                and event_with_membership_auth.type == EventTypes.Member
                and event_with_membership_auth.state_key == member
                and event_with_membership_auth.content.get("membership")
                == Membership.JOIN
            )
            if not is_join:
                # The event must include the desired membership as an auth event, unless
                # it's the first join event for a given user.
                missing_members.add(member)
            auth_event_ids.update(event_with_membership_auth.auth_event_ids())

        auth_events = await self.store.get_events(auth_event_ids)

        # Run through the missing memberships once more, picking out the memberships
        # from the pile of auth events we have just fetched.
        for member in members_to_fetch:
            if (EventTypes.Member, member) in found_state_ids:
                continue

            event_with_membership_auth = events_with_membership_auth[member]

            # Dig through the auth events to find the desired membership.
            for auth_event_id in event_with_membership_auth.auth_event_ids():
                # We only store events once we have all their auth events,
                # so the auth event must be in the pile we have just
                # fetched.
                auth_event = auth_events[auth_event_id]

                if (
                    auth_event.type == EventTypes.Member
                    and auth_event.state_key == member
                ):
                    missing_members.discard(member)
                    additional_state_ids[
                        (EventTypes.Member, member)
                    ] = auth_event.event_id
                    break

        if missing_members:
            # There really shouldn't be any missing memberships now. Either:
            #  * we couldn't find an auth event, which shouldn't happen because we do
            #    not persist events with persisting their auth events first, or
            #  * the set of auth events did not contain a membership we wanted, which
            #    means our caller didn't compute the events in `members_to_fetch`
            #    correctly, or we somehow accepted an event whose auth events were
            #    dodgy.
            logger.error(
                "Failed to find memberships for %s in partial state room "
                "%s in the auth events of %s.",
                missing_members,
                room_id,
                [
                    events_with_membership_auth[member].event_id
                    for member in missing_members
                ],
            )

        return additional_state_ids

    async def unread_notifs_for_room_id(
        self, room_id: str, sync_config: SyncConfig
    ) -> RoomNotifCounts:
        with Measure(self.clock, "unread_notifs_for_room_id"):

            return await self.store.get_unread_event_push_actions_by_room_for_user(
                room_id,
                sync_config.user.to_string(),
            )

    async def generate_sync_result(
        self,
        sync_config: SyncConfig,
        since_token: Optional[StreamToken] = None,
        full_state: bool = False,
    ) -> SyncResult:
        """Generates the response body of a sync result.

        This is represented by a `SyncResult` struct, which is built from small pieces
        using a `SyncResultBuilder`. See also
            https://spec.matrix.org/v1.1/client-server-api/#get_matrixclientv3sync
        the `sync_result_builder` is passed as a mutable ("inout") parameter to various
        helper functions. These retrieve and process the data which forms the sync body,
        often writing to the `sync_result_builder` to store their output.

        At the end, we transfer data from the `sync_result_builder` to a new `SyncResult`
        instance to signify that the sync calculation is complete.
        """

        user_id = sync_config.user.to_string()
        app_service = self.store.get_app_service_by_user_id(user_id)
        if app_service:
            # We no longer support AS users using /sync directly.
            # See https://github.com/matrix-org/matrix-doc/issues/1144
            raise NotImplementedError()

        # Note: we get the users room list *before* we get the current token, this
        # avoids checking back in history if rooms are joined after the token is fetched.
        token_before_rooms = self.event_sources.get_current_token()
        mutable_joined_room_ids = set(await self.store.get_rooms_for_user(user_id))

        # NB: The now_token gets changed by some of the generate_sync_* methods,
        # this is due to some of the underlying streams not supporting the ability
        # to query up to a given point.
        # Always use the `now_token` in `SyncResultBuilder`
        now_token = self.event_sources.get_current_token()
        log_kv({"now_token": now_token})

        # Since we fetched the users room list before the token, there's a small window
        # during which membership events may have been persisted, so we fetch these now
        # and modify the joined room list for any changes between the get_rooms_for_user
        # call and the get_current_token call.
        membership_change_events = []
        if since_token:
            membership_change_events = await self.store.get_membership_changes_for_user(
                user_id,
                since_token.room_key,
                now_token.room_key,
                self.rooms_to_exclude_globally,
            )

            mem_last_change_by_room_id: Dict[str, EventBase] = {}
            for event in membership_change_events:
                mem_last_change_by_room_id[event.room_id] = event

            # For the latest membership event in each room found, add/remove the room ID
            # from the joined room list accordingly. In this case we only care if the
            # latest change is JOIN.

            for room_id, event in mem_last_change_by_room_id.items():
                assert event.internal_metadata.stream_ordering
                if (
                    event.internal_metadata.stream_ordering
                    < token_before_rooms.room_key.stream
                ):
                    continue

                logger.info(
                    "User membership change between getting rooms and current token: %s %s %s",
                    user_id,
                    event.membership,
                    room_id,
                )
                # User joined a room - we have to then check the room state to ensure we
                # respect any bans if there's a race between the join and ban events.
                if event.membership == Membership.JOIN:
                    user_ids_in_room = await self.store.get_users_in_room(room_id)
                    if user_id in user_ids_in_room:
                        mutable_joined_room_ids.add(room_id)
                # The user left the room, or left and was re-invited but not joined yet
                else:
                    mutable_joined_room_ids.discard(room_id)

        # Tweak the set of rooms to return to the client for eager (non-lazy) syncs.
        mutable_rooms_to_exclude = set(self.rooms_to_exclude_globally)
        if not sync_config.filter_collection.lazy_load_members():
            # Non-lazy syncs should never include partially stated rooms.
            # Exclude all partially stated rooms from this sync.
            results = await self.store.is_partial_state_room_batched(
                mutable_joined_room_ids
            )
            mutable_rooms_to_exclude.update(
                room_id
                for room_id, is_partial_state in results.items()
                if is_partial_state
            )

        # Incremental eager syncs should additionally include rooms that
        # - we are joined to
        # - are full-stated
        # - became fully-stated at some point during the sync period
        #   (These rooms will have been omitted during a previous eager sync.)
        forced_newly_joined_room_ids: Set[str] = set()
        if since_token and not sync_config.filter_collection.lazy_load_members():
            un_partial_stated_rooms = (
                await self.store.get_un_partial_stated_rooms_between(
                    since_token.un_partial_stated_rooms_key,
                    now_token.un_partial_stated_rooms_key,
                    mutable_joined_room_ids,
                )
            )
            results = await self.store.is_partial_state_room_batched(
                un_partial_stated_rooms
            )
            forced_newly_joined_room_ids.update(
                room_id
                for room_id, is_partial_state in results.items()
                if not is_partial_state
            )

        # Now we have our list of joined room IDs, exclude as configured and freeze
        joined_room_ids = frozenset(
            (
                room_id
                for room_id in mutable_joined_room_ids
                if room_id not in mutable_rooms_to_exclude
            )
        )

        logger.debug(
            "Calculating sync response for %r between %s and %s",
            sync_config.user,
            since_token,
            now_token,
        )

        sync_result_builder = SyncResultBuilder(
            sync_config,
            full_state,
            since_token=since_token,
            now_token=now_token,
            joined_room_ids=joined_room_ids,
            excluded_room_ids=frozenset(mutable_rooms_to_exclude),
            forced_newly_joined_room_ids=frozenset(forced_newly_joined_room_ids),
            membership_change_events=membership_change_events,
        )

        logger.debug("Fetching account data")

        account_data_by_room = await self._generate_sync_entry_for_account_data(
            sync_result_builder
        )

        # Presence data is included if the server has it enabled and not filtered out.
        include_presence_data = bool(
            self.hs_config.server.use_presence
            and not sync_config.filter_collection.blocks_all_presence()
        )
        # Device list updates are sent if a since token is provided.
        include_device_list_updates = bool(since_token and since_token.device_list_key)

        # If we do not care about the rooms or things which depend on the room
        # data (namely presence and device list updates), then we can skip
        # this process completely.
        device_lists = DeviceListUpdates()
        if (
            not sync_result_builder.sync_config.filter_collection.blocks_all_rooms()
            or include_presence_data
            or include_device_list_updates
        ):
            logger.debug("Fetching room data")

            # Note that _generate_sync_entry_for_rooms sets sync_result_builder.joined, which
            # is used in calculate_user_changes below.
            (
                newly_joined_rooms,
                newly_left_rooms,
            ) = await self._generate_sync_entry_for_rooms(
                sync_result_builder, account_data_by_room
            )

            # Work out which users have joined or left rooms we're in. We use this
            # to build the presence and device_list parts of the sync response in
            # `_generate_sync_entry_for_presence` and
            # `_generate_sync_entry_for_device_list` respectively.
            if include_presence_data or include_device_list_updates:
                # This uses the sync_result_builder.joined which is set in
                # `_generate_sync_entry_for_rooms`, if that didn't find any joined
                # rooms for some reason it is a no-op.
                (
                    newly_joined_or_invited_or_knocked_users,
                    newly_left_users,
                ) = sync_result_builder.calculate_user_changes()

                if include_presence_data:
                    logger.debug("Fetching presence data")
                    await self._generate_sync_entry_for_presence(
                        sync_result_builder,
                        newly_joined_rooms,
                        newly_joined_or_invited_or_knocked_users,
                    )

                if include_device_list_updates:
                    device_lists = await self._generate_sync_entry_for_device_list(
                        sync_result_builder,
                        newly_joined_rooms=newly_joined_rooms,
                        newly_joined_or_invited_or_knocked_users=newly_joined_or_invited_or_knocked_users,
                        newly_left_rooms=newly_left_rooms,
                        newly_left_users=newly_left_users,
                    )

        logger.debug("Fetching to-device data")
        await self._generate_sync_entry_for_to_device(sync_result_builder)

        logger.debug("Fetching OTK data")
        device_id = sync_config.device_id
        one_time_keys_count: JsonDict = {}
        unused_fallback_key_types: List[str] = []
        if device_id:
            # TODO: We should have a way to let clients differentiate between the states of:
            #   * no change in OTK count since the provided since token
            #   * the server has zero OTKs left for this device
            #  Spec issue: https://github.com/matrix-org/matrix-doc/issues/3298
            one_time_keys_count = await self.store.count_e2e_one_time_keys(
                user_id, device_id
            )
            unused_fallback_key_types = list(
                await self.store.get_e2e_unused_fallback_key_types(user_id, device_id)
            )

        num_events = 0

        # debug for https://github.com/matrix-org/synapse/issues/9424
        for joined_room in sync_result_builder.joined:
            num_events += len(joined_room.timeline.events)

        log_kv(
            {
                "joined_rooms_in_result": len(sync_result_builder.joined),
                "events_in_result": num_events,
            }
        )

        logger.debug("Sync response calculation complete")
        return SyncResult(
            presence=sync_result_builder.presence,
            account_data=sync_result_builder.account_data,
            joined=sync_result_builder.joined,
            invited=sync_result_builder.invited,
            knocked=sync_result_builder.knocked,
            archived=sync_result_builder.archived,
            to_device=sync_result_builder.to_device,
            device_lists=device_lists,
            device_one_time_keys_count=one_time_keys_count,
            device_unused_fallback_key_types=unused_fallback_key_types,
            next_batch=sync_result_builder.now_token,
        )

    @measure_func("_generate_sync_entry_for_device_list")
    async def _generate_sync_entry_for_device_list(
        self,
        sync_result_builder: "SyncResultBuilder",
        newly_joined_rooms: AbstractSet[str],
        newly_joined_or_invited_or_knocked_users: AbstractSet[str],
        newly_left_rooms: AbstractSet[str],
        newly_left_users: AbstractSet[str],
    ) -> DeviceListUpdates:
        """Generate the DeviceListUpdates section of sync

        Args:
            sync_result_builder
            newly_joined_rooms: Set of rooms user has joined since previous sync
            newly_joined_or_invited_or_knocked_users: Set of users that have joined,
                been invited to a room or are knocking on a room since
                previous sync.
            newly_left_rooms: Set of rooms user has left since previous sync
            newly_left_users: Set of users that have left a room we're in since
                previous sync
        """

        user_id = sync_result_builder.sync_config.user.to_string()
        since_token = sync_result_builder.since_token
        assert since_token is not None

        # Take a copy since these fields will be mutated later.
        newly_joined_or_invited_or_knocked_users = set(
            newly_joined_or_invited_or_knocked_users
        )
        newly_left_users = set(newly_left_users)

        # We want to figure out what user IDs the client should refetch
        # device keys for, and which users we aren't going to track changes
        # for anymore.
        #
        # For the first step we check:
        #   a. if any users we share a room with have updated their devices,
        #      and
        #   b. we also check if we've joined any new rooms, or if a user has
        #      joined a room we're in.
        #
        # For the second step we just find any users we no longer share a
        # room with by looking at all users that have left a room plus users
        # that were in a room we've left.

        users_that_have_changed = set()

        joined_rooms = sync_result_builder.joined_room_ids

        # Step 1a, check for changes in devices of users we share a room
        # with
        #
        # We do this in two different ways depending on what we have cached.
        # If we already have a list of all the user that have changed since
        # the last sync then it's likely more efficient to compare the rooms
        # they're in with the rooms the syncing user is in.
        #
        # If we don't have that info cached then we get all the users that
        # share a room with our user and check if those users have changed.
        cache_result = self.store.get_cached_device_list_changes(
            since_token.device_list_key
        )
        if cache_result.hit:
            changed_users = cache_result.entities

            result = await self.store.get_rooms_for_users(changed_users)

            for changed_user_id, entries in result.items():
                # Check if the changed user shares any rooms with the user,
                # or if the changed user is the syncing user (as we always
                # want to include device list updates of their own devices).
                if user_id == changed_user_id or any(
                    rid in joined_rooms for rid in entries
                ):
                    users_that_have_changed.add(changed_user_id)
        else:
            users_that_have_changed = (
                await self._device_handler.get_device_changes_in_shared_rooms(
                    user_id,
                    sync_result_builder.joined_room_ids,
                    from_token=since_token,
                )
            )

        # Step 1b, check for newly joined rooms
        for room_id in newly_joined_rooms:
            joined_users = await self.store.get_users_in_room(room_id)
            newly_joined_or_invited_or_knocked_users.update(joined_users)

        # TODO: Check that these users are actually new, i.e. either they
        # weren't in the previous sync *or* they left and rejoined.
        users_that_have_changed.update(newly_joined_or_invited_or_knocked_users)

        user_signatures_changed = await self.store.get_users_whose_signatures_changed(
            user_id, since_token.device_list_key
        )
        users_that_have_changed.update(user_signatures_changed)

        # Now find users that we no longer track
        for room_id in newly_left_rooms:
            left_users = await self.store.get_users_in_room(room_id)
            newly_left_users.update(left_users)

        # Remove any users that we still share a room with.
        left_users_rooms = await self.store.get_rooms_for_users(newly_left_users)
        for user_id, entries in left_users_rooms.items():
            if any(rid in joined_rooms for rid in entries):
                newly_left_users.discard(user_id)

        return DeviceListUpdates(changed=users_that_have_changed, left=newly_left_users)

    @trace
    async def _generate_sync_entry_for_to_device(
        self, sync_result_builder: "SyncResultBuilder"
    ) -> None:
        """Generates the portion of the sync response. Populates
        `sync_result_builder` with the result.
        """
        user_id = sync_result_builder.sync_config.user.to_string()
        device_id = sync_result_builder.sync_config.device_id
        now_token = sync_result_builder.now_token
        since_stream_id = 0
        if sync_result_builder.since_token is not None:
            since_stream_id = int(sync_result_builder.since_token.to_device_key)

        if device_id is not None and since_stream_id != int(now_token.to_device_key):
            messages, stream_id = await self.store.get_messages_for_device(
                user_id, device_id, since_stream_id, now_token.to_device_key
            )

            for message in messages:
                log_kv(
                    {
                        "event": "to_device_message",
                        "sender": message["sender"],
                        "type": message["type"],
                        EventContentFields.TO_DEVICE_MSGID: message["content"].get(
                            EventContentFields.TO_DEVICE_MSGID
                        ),
                    }
                )

            if messages and issue9533_logger.isEnabledFor(logging.DEBUG):
                issue9533_logger.debug(
                    "Returning to-device messages with stream_ids (%d, %d]; now: %d;"
                    " msgids: %s",
                    since_stream_id,
                    stream_id,
                    now_token.to_device_key,
                    [
                        message["content"].get(EventContentFields.TO_DEVICE_MSGID)
                        for message in messages
                    ],
                )
            sync_result_builder.now_token = now_token.copy_and_replace(
                StreamKeyType.TO_DEVICE, stream_id
            )
            sync_result_builder.to_device = messages
        else:
            sync_result_builder.to_device = []

    async def _generate_sync_entry_for_account_data(
        self, sync_result_builder: "SyncResultBuilder"
    ) -> Mapping[str, Mapping[str, JsonDict]]:
        """Generates the account data portion of the sync response.

        Account data (called "Client Config" in the spec) can be set either globally
        or for a specific room. Account data consists of a list of events which
        accumulate state, much like a room.

        This function retrieves global and per-room account data. The former is written
        to the given `sync_result_builder`. The latter is returned directly, to be
        later written to the `sync_result_builder` on a room-by-room basis.

        Args:
            sync_result_builder

        Returns:
            A dictionary whose keys (room ids) map to the per room account data for that
            room.
        """
        sync_config = sync_result_builder.sync_config
        user_id = sync_result_builder.sync_config.user.to_string()
        since_token = sync_result_builder.since_token

        if since_token and not sync_result_builder.full_state:
            # TODO Do not fetch room account data if it will be unused.
            (
                global_account_data,
                account_data_by_room,
            ) = await self.store.get_updated_account_data_for_user(
                user_id, since_token.account_data_key
            )

            push_rules_changed = await self.store.have_push_rules_changed_for_user(
                user_id, int(since_token.push_rules_key)
            )

            if push_rules_changed:
                global_account_data = dict(global_account_data)
                global_account_data["m.push_rules"] = await self.push_rules_for_user(
                    sync_config.user
                )
        else:
            # TODO Do not fetch room account data if it will be unused.
            (
                global_account_data,
                account_data_by_room,
            ) = await self.store.get_account_data_for_user(sync_config.user.to_string())

            global_account_data = dict(global_account_data)
            global_account_data["m.push_rules"] = await self.push_rules_for_user(
                sync_config.user
            )

        account_data_for_user = await sync_config.filter_collection.filter_account_data(
            [
                {"type": account_data_type, "content": content}
                for account_data_type, content in global_account_data.items()
            ]
        )

        sync_result_builder.account_data = account_data_for_user

        return account_data_by_room

    async def _generate_sync_entry_for_presence(
        self,
        sync_result_builder: "SyncResultBuilder",
        newly_joined_rooms: AbstractSet[str],
        newly_joined_or_invited_users: AbstractSet[str],
    ) -> None:
        """Generates the presence portion of the sync response. Populates the
        `sync_result_builder` with the result.

        Args:
            sync_result_builder
            newly_joined_rooms: Set of rooms that the user has joined since
                the last sync (or empty if an initial sync)
            newly_joined_or_invited_users: Set of users that have joined or
                been invited to rooms since the last sync (or empty if an
                initial sync)
        """
        now_token = sync_result_builder.now_token
        sync_config = sync_result_builder.sync_config
        user = sync_result_builder.sync_config.user

        presence_source = self.event_sources.sources.presence

        since_token = sync_result_builder.since_token
        presence_key = None
        include_offline = False
        if since_token and not sync_result_builder.full_state:
            presence_key = since_token.presence_key
            include_offline = True

        presence, presence_key = await presence_source.get_new_events(
            user=user,
            from_key=presence_key,
            is_guest=sync_config.is_guest,
            include_offline=include_offline,
        )
        assert presence_key
        sync_result_builder.now_token = now_token.copy_and_replace(
            StreamKeyType.PRESENCE, presence_key
        )

        extra_users_ids = set(newly_joined_or_invited_users)
        for room_id in newly_joined_rooms:
            users = await self.store.get_users_in_room(room_id)
            extra_users_ids.update(users)
        extra_users_ids.discard(user.to_string())

        if extra_users_ids:
            states = await self.presence_handler.get_states(extra_users_ids)
            presence.extend(states)

            # Deduplicate the presence entries so that there's at most one per user
            presence = list({p.user_id: p for p in presence}.values())

        presence = await sync_config.filter_collection.filter_presence(presence)

        sync_result_builder.presence = presence

    async def _generate_sync_entry_for_rooms(
        self,
        sync_result_builder: "SyncResultBuilder",
<<<<<<< HEAD
        account_data_by_room: Mapping[str, Mapping[str, JsonDict]],
    ) -> Tuple[AbstractSet[str], AbstractSet[str], AbstractSet[str], AbstractSet[str]]:
=======
        account_data_by_room: Dict[str, Dict[str, JsonDict]],
    ) -> Tuple[AbstractSet[str], AbstractSet[str]]:
>>>>>>> 7081bb56
        """Generates the rooms portion of the sync response. Populates the
        `sync_result_builder` with the result.

        In the response that reaches the client, rooms are divided into four categories:
        `invite`, `join`, `knock`, `leave`. These aren't the same as the four sets of
        room ids returned by this function.

        Args:
            sync_result_builder
            account_data_by_room: Dictionary of per room account data

        Returns:
            Returns a 2-tuple describing rooms the user has joined or left.

            Its entries are:
            - newly_joined_rooms
            - newly_left_rooms
        """

        since_token = sync_result_builder.since_token
        user_id = sync_result_builder.sync_config.user.to_string()

        # 1. Start by fetching all ephemeral events in rooms we've joined (if required).
        block_all_room_ephemeral = (
            sync_result_builder.sync_config.filter_collection.blocks_all_rooms()
            or sync_result_builder.sync_config.filter_collection.blocks_all_room_ephemeral()
        )
        if block_all_room_ephemeral:
            ephemeral_by_room: Dict[str, List[JsonDict]] = {}
        else:
            now_token, ephemeral_by_room = await self.ephemeral_by_room(
                sync_result_builder,
                now_token=sync_result_builder.now_token,
                since_token=sync_result_builder.since_token,
            )
            sync_result_builder.now_token = now_token

        # 2. We check up front if anything has changed, if it hasn't then there is
        # no point in going further.
        if not sync_result_builder.full_state:
            if since_token and not ephemeral_by_room and not account_data_by_room:
                have_changed = await self._have_rooms_changed(sync_result_builder)
                log_kv({"rooms_have_changed": have_changed})
                if not have_changed:
                    tags_by_room = await self.store.get_updated_tags(
                        user_id, since_token.account_data_key
                    )
                    if not tags_by_room:
                        logger.debug("no-oping sync")
                        return set(), set()

        # 3. Work out which rooms need reporting in the sync response.
        ignored_users = await self.store.ignored_users(user_id)
        if since_token:
            room_changes = await self._get_room_changes_for_incremental_sync(
                sync_result_builder, ignored_users
            )
            tags_by_room = await self.store.get_updated_tags(
                user_id, since_token.account_data_key
            )
        else:
            room_changes = await self._get_room_changes_for_initial_sync(
                sync_result_builder, ignored_users
            )
            tags_by_room = await self.store.get_tags_for_user(user_id)

        log_kv({"rooms_changed": len(room_changes.room_entries)})

        room_entries = room_changes.room_entries
        invited = room_changes.invited
        knocked = room_changes.knocked
        newly_joined_rooms = room_changes.newly_joined_rooms
        newly_left_rooms = room_changes.newly_left_rooms

        # 4. We need to apply further processing to `room_entries` (rooms considered
        # joined or archived).
        async def handle_room_entries(room_entry: "RoomSyncResultBuilder") -> None:
            logger.debug("Generating room entry for %s", room_entry.room_id)
            # Note that this mutates sync_result_builder.{joined,archived}.
            await self._generate_room_entry(
                sync_result_builder,
                room_entry,
                ephemeral=ephemeral_by_room.get(room_entry.room_id, []),
                tags=tags_by_room.get(room_entry.room_id),
                account_data=account_data_by_room.get(room_entry.room_id, {}),
                always_include=sync_result_builder.full_state,
            )
            logger.debug("Generated room entry for %s", room_entry.room_id)

        with start_active_span("sync.generate_room_entries"):
            await concurrently_execute(handle_room_entries, room_entries, 10)

        sync_result_builder.invited.extend(invited)
        sync_result_builder.knocked.extend(knocked)

        return set(newly_joined_rooms), set(newly_left_rooms)

    async def _have_rooms_changed(
        self, sync_result_builder: "SyncResultBuilder"
    ) -> bool:
        """Returns whether there may be any new events that should be sent down
        the sync. Returns True if there are.

        Does not modify the `sync_result_builder`.
        """
        since_token = sync_result_builder.since_token
        membership_change_events = sync_result_builder.membership_change_events

        assert since_token

        if membership_change_events or sync_result_builder.forced_newly_joined_room_ids:
            return True

        stream_id = since_token.room_key.stream
        for room_id in sync_result_builder.joined_room_ids:
            if self.store.has_room_changed_since(room_id, stream_id):
                return True
        return False

    async def _get_room_changes_for_incremental_sync(
        self,
        sync_result_builder: "SyncResultBuilder",
        ignored_users: FrozenSet[str],
    ) -> _RoomChanges:
        """Determine the changes in rooms to report to the user.

        This function is a first pass at generating the rooms part of the sync response.
        It determines which rooms have changed during the sync period, and categorises
        them into four buckets: "knock", "invite", "join" and "leave". It also excludes
        from that list any room that appears in the list of rooms to exclude from sync
        results in the server configuration.

        1. Finds all membership changes for the user in the sync period (from
           `since_token` up to `now_token`).
        2. Uses those to place the room in one of the four categories above.
        3. Builds a `_RoomChanges` struct to record this, and return that struct.

        For rooms classified as "knock", "invite" or "leave", we just need to report
        a single membership event in the eventual /sync response. For "join" we need
        to fetch additional non-membership events, e.g. messages in the room. That is
        more complicated, so instead we report an intermediary `RoomSyncResultBuilder`
        struct, and leave the additional work to `_generate_room_entry`.

        The sync_result_builder is not modified by this function.
        """
        user_id = sync_result_builder.sync_config.user.to_string()
        since_token = sync_result_builder.since_token
        now_token = sync_result_builder.now_token
        sync_config = sync_result_builder.sync_config
        membership_change_events = sync_result_builder.membership_change_events

        assert since_token

        mem_change_events_by_room_id: Dict[str, List[EventBase]] = {}
        for event in membership_change_events:
            mem_change_events_by_room_id.setdefault(event.room_id, []).append(event)

        newly_joined_rooms: List[str] = list(
            sync_result_builder.forced_newly_joined_room_ids
        )
        newly_left_rooms: List[str] = []
        room_entries: List[RoomSyncResultBuilder] = []
        invited: List[InvitedSyncResult] = []
        knocked: List[KnockedSyncResult] = []
        for room_id, events in mem_change_events_by_room_id.items():
            # The body of this loop will add this room to at least one of the five lists
            # above. Things get messy if you've e.g. joined, left, joined then left the
            # room all in the same sync period.
            logger.debug(
                "Membership changes in %s: [%s]",
                room_id,
                ", ".join("%s (%s)" % (e.event_id, e.membership) for e in events),
            )

            non_joins = [e for e in events if e.membership != Membership.JOIN]
            has_join = len(non_joins) != len(events)

            # We want to figure out if we joined the room at some point since
            # the last sync (even if we have since left). This is to make sure
            # we do send down the room, and with full state, where necessary

            old_state_ids = None
            if room_id in sync_result_builder.joined_room_ids and non_joins:
                # Always include if the user (re)joined the room, especially
                # important so that device list changes are calculated correctly.
                # If there are non-join member events, but we are still in the room,
                # then the user must have left and joined
                newly_joined_rooms.append(room_id)

                # User is in the room so we don't need to do the invite/leave checks
                continue

            if room_id in sync_result_builder.joined_room_ids or has_join:
                old_state_ids = await self.get_state_at(
                    room_id,
                    since_token,
                    state_filter=StateFilter.from_types([(EventTypes.Member, user_id)]),
                )
                old_mem_ev_id = old_state_ids.get((EventTypes.Member, user_id), None)
                old_mem_ev = None
                if old_mem_ev_id:
                    old_mem_ev = await self.store.get_event(
                        old_mem_ev_id, allow_none=True
                    )

                if not old_mem_ev or old_mem_ev.membership != Membership.JOIN:
                    newly_joined_rooms.append(room_id)

            # If user is in the room then we don't need to do the invite/leave checks
            if room_id in sync_result_builder.joined_room_ids:
                continue

            if not non_joins:
                continue
            last_non_join = non_joins[-1]

            # Check if we have left the room. This can either be because we were
            # joined before *or* that we since joined and then left.
            if events[-1].membership != Membership.JOIN:
                if has_join:
                    newly_left_rooms.append(room_id)
                else:
                    if not old_state_ids:
                        old_state_ids = await self.get_state_at(
                            room_id,
                            since_token,
                            state_filter=StateFilter.from_types(
                                [(EventTypes.Member, user_id)]
                            ),
                        )
                        old_mem_ev_id = old_state_ids.get(
                            (EventTypes.Member, user_id), None
                        )
                        old_mem_ev = None
                        if old_mem_ev_id:
                            old_mem_ev = await self.store.get_event(
                                old_mem_ev_id, allow_none=True
                            )
                    if old_mem_ev and old_mem_ev.membership == Membership.JOIN:
                        newly_left_rooms.append(room_id)

            # Only bother if we're still currently invited
            should_invite = last_non_join.membership == Membership.INVITE
            if should_invite:
                if last_non_join.sender not in ignored_users:
                    invite_room_sync = InvitedSyncResult(room_id, invite=last_non_join)
                    if invite_room_sync:
                        invited.append(invite_room_sync)

            # Only bother if our latest membership in the room is knock (and we haven't
            # been accepted/rejected in the meantime).
            should_knock = last_non_join.membership == Membership.KNOCK
            if should_knock:
                knock_room_sync = KnockedSyncResult(room_id, knock=last_non_join)
                if knock_room_sync:
                    knocked.append(knock_room_sync)

            # Always include leave/ban events. Just take the last one.
            # TODO: How do we handle ban -> leave in same batch?
            leave_events = [
                e
                for e in non_joins
                if e.membership in (Membership.LEAVE, Membership.BAN)
            ]

            if leave_events:
                leave_event = leave_events[-1]
                leave_position = await self.store.get_position_for_event(
                    leave_event.event_id
                )

                # If the leave event happened before the since token then we
                # bail.
                if since_token and not leave_position.persisted_after(
                    since_token.room_key
                ):
                    continue

                # We can safely convert the position of the leave event into a
                # stream token as it'll only be used in the context of this
                # room. (c.f. the docstring of `to_room_stream_token`).
                leave_token = since_token.copy_and_replace(
                    StreamKeyType.ROOM, leave_position.to_room_stream_token()
                )

                # If this is an out of band message, like a remote invite
                # rejection, we include it in the recents batch. Otherwise, we
                # let _load_filtered_recents handle fetching the correct
                # batches.
                #
                # This is all screaming out for a refactor, as the logic here is
                # subtle and the moving parts numerous.
                if leave_event.internal_metadata.is_out_of_band_membership():
                    batch_events: Optional[List[EventBase]] = [leave_event]
                else:
                    batch_events = None

                room_entries.append(
                    RoomSyncResultBuilder(
                        room_id=room_id,
                        rtype="archived",
                        events=batch_events,
                        newly_joined=room_id in newly_joined_rooms,
                        full_state=False,
                        since_token=since_token,
                        upto_token=leave_token,
                        out_of_band=leave_event.internal_metadata.is_out_of_band_membership(),
                    )
                )

        timeline_limit = sync_config.filter_collection.timeline_limit()

        # Get all events since the `from_key` in rooms we're currently joined to.
        # If there are too many, we get the most recent events only. This leaves
        # a "gap" in the timeline, as described by the spec for /sync.
        room_to_events = await self.store.get_room_events_stream_for_rooms(
            room_ids=sync_result_builder.joined_room_ids,
            from_key=since_token.room_key,
            to_key=now_token.room_key,
            limit=timeline_limit + 1,
        )

        # We loop through all room ids, even if there are no new events, in case
        # there are non room events that we need to notify about.
        for room_id in sync_result_builder.joined_room_ids:
            room_entry = room_to_events.get(room_id, None)

            newly_joined = room_id in newly_joined_rooms
            if room_entry:
                events, start_key = room_entry

                prev_batch_token = now_token.copy_and_replace(
                    StreamKeyType.ROOM, start_key
                )

                entry = RoomSyncResultBuilder(
                    room_id=room_id,
                    rtype="joined",
                    events=events,
                    newly_joined=newly_joined,
                    full_state=False,
                    since_token=None if newly_joined else since_token,
                    upto_token=prev_batch_token,
                )
            else:
                entry = RoomSyncResultBuilder(
                    room_id=room_id,
                    rtype="joined",
                    events=[],
                    newly_joined=newly_joined,
                    full_state=False,
                    since_token=since_token,
                    upto_token=since_token,
                )

            room_entries.append(entry)

        return _RoomChanges(
            room_entries,
            invited,
            knocked,
            newly_joined_rooms,
            newly_left_rooms,
        )

    async def _get_room_changes_for_initial_sync(
        self,
        sync_result_builder: "SyncResultBuilder",
        ignored_users: FrozenSet[str],
    ) -> _RoomChanges:
        """Returns entries for all rooms for the user.

        Like `_get_rooms_changed`, but assumes the `since_token` is `None`.

        This function does not modify the sync_result_builder.

        Args:
            sync_result_builder
            ignored_users: Set of users ignored by user.
            ignored_rooms: List of rooms to ignore.
        """

        user_id = sync_result_builder.sync_config.user.to_string()
        since_token = sync_result_builder.since_token
        now_token = sync_result_builder.now_token
        sync_config = sync_result_builder.sync_config

        room_list = await self.store.get_rooms_for_local_user_where_membership_is(
            user_id=user_id,
            membership_list=Membership.LIST,
            excluded_rooms=sync_result_builder.excluded_room_ids,
        )

        room_entries = []
        invited = []
        knocked = []

        for event in room_list:
            if event.room_version_id not in KNOWN_ROOM_VERSIONS:
                continue

            if event.membership == Membership.JOIN:
                room_entries.append(
                    RoomSyncResultBuilder(
                        room_id=event.room_id,
                        rtype="joined",
                        events=None,
                        newly_joined=False,
                        full_state=True,
                        since_token=since_token,
                        upto_token=now_token,
                    )
                )
            elif event.membership == Membership.INVITE:
                if event.sender in ignored_users:
                    continue
                invite = await self.store.get_event(event.event_id)
                invited.append(InvitedSyncResult(room_id=event.room_id, invite=invite))
            elif event.membership == Membership.KNOCK:
                knock = await self.store.get_event(event.event_id)
                knocked.append(KnockedSyncResult(room_id=event.room_id, knock=knock))
            elif event.membership in (Membership.LEAVE, Membership.BAN):
                # Always send down rooms we were banned from or kicked from.
                if not sync_config.filter_collection.include_leave:
                    if event.membership == Membership.LEAVE:
                        if user_id == event.sender:
                            continue

                leave_token = now_token.copy_and_replace(
                    StreamKeyType.ROOM, RoomStreamToken(None, event.stream_ordering)
                )
                room_entries.append(
                    RoomSyncResultBuilder(
                        room_id=event.room_id,
                        rtype="archived",
                        events=None,
                        newly_joined=False,
                        full_state=True,
                        since_token=since_token,
                        upto_token=leave_token,
                    )
                )

        return _RoomChanges(room_entries, invited, knocked, [], [])

    async def _generate_room_entry(
        self,
        sync_result_builder: "SyncResultBuilder",
        room_builder: "RoomSyncResultBuilder",
        ephemeral: List[JsonDict],
        tags: Optional[Mapping[str, Mapping[str, Any]]],
        account_data: Mapping[str, JsonDict],
        always_include: bool = False,
    ) -> None:
        """Populates the `joined` and `archived` section of `sync_result_builder`
        based on the `room_builder`.

        Ideally, we want to report all events whose stream ordering `s` lies in the
        range `since_token < s <= now_token`, where the two tokens are read from the
        sync_result_builder.

        If there are too many events in that range to report, things get complicated.
        In this situation we return a truncated list of the most recent events, and
        indicate in the response that there is a "gap" of omitted events. Lots of this
        is handled in `_load_filtered_recents`, but some of is handled in this method.

        Additionally:
        - we include a "state_delta", to describe the changes in state over the gap,
        - we include all membership events applying to the user making the request,
          even those in the gap.

        See the spec for the rationale:
            https://spec.matrix.org/v1.1/client-server-api/#syncing

        Args:
            sync_result_builder
            room_builder
            ephemeral: List of new ephemeral events for room
            tags: List of *all* tags for room, or None if there has been
                no change.
            account_data: List of new account data for room
            always_include: Always include this room in the sync response,
                even if empty.
        """
        newly_joined = room_builder.newly_joined
        full_state = (
            room_builder.full_state or newly_joined or sync_result_builder.full_state
        )
        events = room_builder.events

        # We want to shortcut out as early as possible.
        if not (always_include or account_data or ephemeral or full_state):
            if events == [] and tags is None:
                return

        now_token = sync_result_builder.now_token
        sync_config = sync_result_builder.sync_config

        room_id = room_builder.room_id
        since_token = room_builder.since_token
        upto_token = room_builder.upto_token

        with start_active_span("sync.generate_room_entry"):
            set_tag("room_id", room_id)
            log_kv({"events": len(events or ())})

            log_kv(
                {
                    "since_token": since_token,
                    "upto_token": upto_token,
                }
            )

            batch = await self._load_filtered_recents(
                room_id,
                sync_config,
                now_token=upto_token,
                since_token=since_token,
                potential_recents=events,
                newly_joined_room=newly_joined,
            )
            log_kv(
                {
                    "batch_events": len(batch.events),
                    "prev_batch": batch.prev_batch,
                    "batch_limited": batch.limited,
                }
            )

            # Note: `batch` can be both empty and limited here in the case where
            # `_load_filtered_recents` can't find any events the user should see
            # (e.g. due to having ignored the sender of the last 50 events).

            # When we join the room (or the client requests full_state), we should
            # send down any existing tags. Usually the user won't have tags in a
            # newly joined room, unless either a) they've joined before or b) the
            # tag was added by synapse e.g. for server notice rooms.
            if full_state:
                user_id = sync_result_builder.sync_config.user.to_string()
                tags = await self.store.get_tags_for_room(user_id, room_id)

                # If there aren't any tags, don't send the empty tags list down
                # sync
                if not tags:
                    tags = None

            account_data_events = []
            if tags is not None:
                account_data_events.append(
                    {"type": AccountDataTypes.TAG, "content": {"tags": tags}}
                )

            for account_data_type, content in account_data.items():
                account_data_events.append(
                    {"type": account_data_type, "content": content}
                )

            account_data_events = (
                await sync_config.filter_collection.filter_room_account_data(
                    account_data_events
                )
            )

            ephemeral = await sync_config.filter_collection.filter_room_ephemeral(
                ephemeral
            )

            if not (
                always_include
                or batch
                or account_data_events
                or ephemeral
                or full_state
            ):
                return

            if not room_builder.out_of_band:
                state = await self.compute_state_delta(
                    room_id,
                    batch,
                    sync_config,
                    since_token,
                    now_token,
                    full_state=full_state,
                )
            else:
                # An out of band room won't have any state changes.
                state = {}

            summary: Optional[JsonDict] = {}

            # we include a summary in room responses when we're lazy loading
            # members (as the client otherwise doesn't have enough info to form
            # the name itself).
            if (
                not room_builder.out_of_band
                and sync_config.filter_collection.lazy_load_members()
                and (
                    # we recalculate the summary:
                    #   if there are membership changes in the timeline, or
                    #   if membership has changed during a gappy sync, or
                    #   if this is an initial sync.
                    any(ev.type == EventTypes.Member for ev in batch.events)
                    or (
                        # XXX: this may include false positives in the form of LL
                        # members which have snuck into state
                        batch.limited
                        and any(t == EventTypes.Member for (t, k) in state)
                    )
                    or since_token is None
                )
            ):
                summary = await self.compute_summary(
                    room_id, sync_config, batch, state, now_token
                )

            if room_builder.rtype == "joined":
                unread_notifications: Dict[str, int] = {}
                room_sync = JoinedSyncResult(
                    room_id=room_id,
                    timeline=batch,
                    state=state,
                    ephemeral=ephemeral,
                    account_data=account_data_events,
                    unread_notifications=unread_notifications,
                    unread_thread_notifications={},
                    summary=summary,
                    unread_count=0,
                )

                if room_sync or always_include:
                    notifs = await self.unread_notifs_for_room_id(room_id, sync_config)

                    # Notifications for the main timeline.
                    notify_count = notifs.main_timeline.notify_count
                    highlight_count = notifs.main_timeline.highlight_count
                    unread_count = notifs.main_timeline.unread_count

                    # Check the sync configuration.
                    if sync_config.filter_collection.unread_thread_notifications():
                        # And add info for each thread.
                        room_sync.unread_thread_notifications = {
                            thread_id: {
                                "notification_count": thread_notifs.notify_count,
                                "highlight_count": thread_notifs.highlight_count,
                            }
                            for thread_id, thread_notifs in notifs.threads.items()
                            if thread_id is not None
                        }

                    else:
                        # Combine the unread counts for all threads and main timeline.
                        for thread_notifs in notifs.threads.values():
                            notify_count += thread_notifs.notify_count
                            highlight_count += thread_notifs.highlight_count
                            unread_count += thread_notifs.unread_count

                    unread_notifications["notification_count"] = notify_count
                    unread_notifications["highlight_count"] = highlight_count
                    room_sync.unread_count = unread_count

                    sync_result_builder.joined.append(room_sync)

                if batch.limited and since_token:
                    user_id = sync_result_builder.sync_config.user.to_string()
                    logger.debug(
                        "Incremental gappy sync of %s for user %s with %d state events"
                        % (room_id, user_id, len(state))
                    )
            elif room_builder.rtype == "archived":
                archived_room_sync = ArchivedSyncResult(
                    room_id=room_id,
                    timeline=batch,
                    state=state,
                    account_data=account_data_events,
                )
                if archived_room_sync or always_include:
                    sync_result_builder.archived.append(archived_room_sync)
            else:
                raise Exception("Unrecognized rtype: %r", room_builder.rtype)


def _action_has_highlight(actions: List[JsonDict]) -> bool:
    for action in actions:
        try:
            if action.get("set_tweak", None) == "highlight":
                return action.get("value", True)
        except AttributeError:
            pass

    return False


def _calculate_state(
    timeline_contains: StateMap[str],
    timeline_start: StateMap[str],
    timeline_end: StateMap[str],
    previous_timeline_end: StateMap[str],
    lazy_load_members: bool,
) -> StateMap[str]:
    """Works out what state to include in a sync response.

    Args:
        timeline_contains: state in the timeline
        timeline_start: state at the start of the timeline
        timeline_end: state at the end of the timeline
        previous_timeline_end: state at the end of the previous sync (or empty dict
            if this is an initial sync)
        lazy_load_members: whether to return members from timeline_start
            or not.  assumes that timeline_start has already been filtered to
            include only the members the client needs to know about.
    """
    event_id_to_state_key = {
        event_id: state_key
        for state_key, event_id in itertools.chain(
            timeline_contains.items(),
            timeline_start.items(),
            timeline_end.items(),
            previous_timeline_end.items(),
        )
    }

    timeline_end_ids = set(timeline_end.values())
    timeline_start_ids = set(timeline_start.values())
    previous_timeline_end_ids = set(previous_timeline_end.values())
    timeline_contains_ids = set(timeline_contains.values())

    # If we are lazyloading room members, we explicitly add the membership events
    # for the senders in the timeline into the state block returned by /sync,
    # as we may not have sent them to the client before.  We find these membership
    # events by filtering them out of timeline_start, which has already been filtered
    # to only include membership events for the senders in the timeline.
    # In practice, we can do this by removing them from the previous_timeline_end_ids
    # list, which is the list of relevant state we know we have already sent to the
    # client.
    # see https://github.com/matrix-org/synapse/pull/2970/files/efcdacad7d1b7f52f879179701c7e0d9b763511f#r204732809

    if lazy_load_members:
        previous_timeline_end_ids.difference_update(
            e for t, e in timeline_start.items() if t[0] == EventTypes.Member
        )

    state_ids = (
        (timeline_end_ids | timeline_start_ids)
        - previous_timeline_end_ids
        - timeline_contains_ids
    )

    return {event_id_to_state_key[e]: e for e in state_ids}


@attr.s(slots=True, auto_attribs=True)
class SyncResultBuilder:
    """Used to help build up a new SyncResult for a user

    Attributes:
        sync_config
        full_state: The full_state flag as specified by user
        since_token: The token supplied by user, or None.
        now_token: The token to sync up to.
        joined_room_ids: List of rooms the user is joined to
        excluded_room_ids: Set of room ids we should omit from the /sync response.
        forced_newly_joined_room_ids:
            Rooms that should be presented in the /sync response as if they were
            newly joined during the sync period, even if that's not the case.
            (This is useful if the room was previously excluded from a /sync response,
            and now the client should be made aware of it.)
            Only used by incremental syncs.

        # The following mirror the fields in a sync response
        presence
        account_data
        joined
        invited
        knocked
        archived
        to_device
    """

    sync_config: SyncConfig
    full_state: bool
    since_token: Optional[StreamToken]
    now_token: StreamToken
    joined_room_ids: FrozenSet[str]
    excluded_room_ids: FrozenSet[str]
    forced_newly_joined_room_ids: FrozenSet[str]
    membership_change_events: List[EventBase]

    presence: List[UserPresenceState] = attr.Factory(list)
    account_data: List[JsonDict] = attr.Factory(list)
    joined: List[JoinedSyncResult] = attr.Factory(list)
    invited: List[InvitedSyncResult] = attr.Factory(list)
    knocked: List[KnockedSyncResult] = attr.Factory(list)
    archived: List[ArchivedSyncResult] = attr.Factory(list)
    to_device: List[JsonDict] = attr.Factory(list)

    def calculate_user_changes(self) -> Tuple[AbstractSet[str], AbstractSet[str]]:
        """Work out which other users have joined or left rooms we are joined to.

        This data only is only useful for an incremental sync.

        The SyncResultBuilder is not modified by this function.
        """
        newly_joined_or_invited_or_knocked_users = set()
        newly_left_users = set()
        if self.since_token:
            for joined_sync in self.joined:
                it = itertools.chain(
                    joined_sync.timeline.events, joined_sync.state.values()
                )
                for event in it:
                    if event.type == EventTypes.Member:
                        if (
                            event.membership == Membership.JOIN
                            or event.membership == Membership.INVITE
                            or event.membership == Membership.KNOCK
                        ):
                            newly_joined_or_invited_or_knocked_users.add(
                                event.state_key
                            )
                        else:
                            prev_content = event.unsigned.get("prev_content", {})
                            prev_membership = prev_content.get("membership", None)
                            if prev_membership == Membership.JOIN:
                                newly_left_users.add(event.state_key)

        newly_left_users -= newly_joined_or_invited_or_knocked_users
        return newly_joined_or_invited_or_knocked_users, newly_left_users


@attr.s(slots=True, auto_attribs=True)
class RoomSyncResultBuilder:
    """Stores information needed to create either a `JoinedSyncResult` or
    `ArchivedSyncResult`.

    Attributes:
        room_id
        rtype: One of `"joined"` or `"archived"`
        events: List of events to include in the room (more events may be added
            when generating result).
        newly_joined: If the user has newly joined the room
        full_state: Whether the full state should be sent in result
        since_token: Earliest point to return events from, or None
        upto_token: Latest point to return events from.
        out_of_band: whether the events in the room are "out of band" events
            and the server isn't in the room.
    """

    room_id: str
    rtype: str
    events: Optional[List[EventBase]]
    newly_joined: bool
    full_state: bool
    since_token: Optional[StreamToken]
    upto_token: StreamToken

    out_of_band: bool = False<|MERGE_RESOLUTION|>--- conflicted
+++ resolved
@@ -1841,13 +1841,8 @@
     async def _generate_sync_entry_for_rooms(
         self,
         sync_result_builder: "SyncResultBuilder",
-<<<<<<< HEAD
         account_data_by_room: Mapping[str, Mapping[str, JsonDict]],
-    ) -> Tuple[AbstractSet[str], AbstractSet[str], AbstractSet[str], AbstractSet[str]]:
-=======
-        account_data_by_room: Dict[str, Dict[str, JsonDict]],
     ) -> Tuple[AbstractSet[str], AbstractSet[str]]:
->>>>>>> 7081bb56
         """Generates the rooms portion of the sync response. Populates the
         `sync_result_builder` with the result.
 
