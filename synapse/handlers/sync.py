--- conflicted
+++ resolved
@@ -25,11 +25,7 @@
 from synapse.api.constants import EventTypes, Membership
 from synapse.push.clientformat import format_push_rules_for_user
 from synapse.types import RoomStreamToken
-<<<<<<< HEAD
-from synapse.util.async import concurrently_execute
-=======
 from synapse.util.async_helpers import concurrently_execute
->>>>>>> a001038b
 from synapse.util.caches.expiringcache import ExpiringCache
 from synapse.util.caches.lrucache import LruCache
 from synapse.util.caches.response_cache import ResponseCache
@@ -197,17 +193,10 @@
         self.response_cache = ResponseCache(hs, "sync")
         self.state = hs.get_state_handler()
 
-<<<<<<< HEAD
-        # ExpiringCache((User, Device)) -> LruCache(membership event_id)
-        self.lazy_loaded_members_cache = ExpiringCache(
-            "lazy_loaded_members_cache", self.clock,
-            max_len=0, expiry_ms=LAZY_LOADED_MEMBERS_CACHE_MAX_AGE
-=======
         # ExpiringCache((User, Device)) -> LruCache(state_key => event_id)
         self.lazy_loaded_members_cache = ExpiringCache(
             "lazy_loaded_members_cache", self.clock,
             max_len=0, expiry_ms=LAZY_LOADED_MEMBERS_CACHE_MAX_AGE,
->>>>>>> a001038b
         )
 
     def wait_for_sync_for_user(self, sync_config, since_token=None, timeout=0,
@@ -667,16 +656,6 @@
                     )
                 ]
 
-                if not include_redundant_members:
-                    cache_key = (sync_config.user.to_string(), sync_config.device_id)
-                    cache = self.lazy_loaded_members_cache.get(cache_key)
-                    if cache is None:
-                        logger.debug("creating LruCache for %r", cache_key)
-                        cache = LruCache(LAZY_LOADED_MEMBERS_CACHE_MAX_SIZE)
-                        self.lazy_loaded_members_cache[cache_key] = cache
-                    else:
-                        logger.debug("found LruCache for %r", cache_key)
-
                 # only apply the filtering to room members
                 filtered_types = [EventTypes.Member]
 
@@ -728,19 +707,6 @@
                     filtered_types=filtered_types,
                 )
 
-<<<<<<< HEAD
-                # TODO: optionally filter out redundant membership events at this
-                # point, to stop repeatedly sending members in every /sync as if
-                # the client isn't tracking them.
-                # When implemented, this should filter using event_ids (not mxids).
-                # In practice, limited syncs are
-                # relatively rare so it's not a total disaster to send redundant
-                # members down at this point. Redundant members are ones which
-                # repeatedly get sent down /sync because we don't know if the client
-                # is caching them or not.
-
-=======
->>>>>>> a001038b
                 state_ids = _calculate_state(
                     timeline_contains=timeline_state,
                     timeline_start=state_at_timeline_start,
@@ -758,8 +724,6 @@
                         )
 
             if lazy_load_members and not include_redundant_members:
-<<<<<<< HEAD
-=======
                 cache_key = (sync_config.user.to_string(), sync_config.device_id)
                 cache = self.lazy_loaded_members_cache.get(cache_key)
                 if cache is None:
@@ -769,7 +733,6 @@
                 else:
                     logger.debug("found LruCache for %r", cache_key)
 
->>>>>>> a001038b
                 # if it's a new sync sequence, then assume the client has had
                 # amnesia and doesn't want any recent lazy-loaded members
                 # de-duplicated.
@@ -782,15 +745,9 @@
                     # of the cache)
                     logger.debug("filtering state from %r...", state_ids)
                     state_ids = {
-<<<<<<< HEAD
-                        t: state_id
-                        for t, state_id in state_ids.iteritems()
-                        if not cache.get(state_id)
-=======
                         t: event_id
                         for t, event_id in state_ids.iteritems()
                         if cache.get(t[1]) != event_id
->>>>>>> a001038b
                     }
                     logger.debug("...to %r", state_ids)
 
@@ -800,11 +757,7 @@
                     timeline_state.items(),
                 ):
                     if t[0] == EventTypes.Member:
-<<<<<<< HEAD
-                        cache.set(event_id, True)
-=======
                         cache.set(t[1], event_id)
->>>>>>> a001038b
 
         state = {}
         if state_ids:
