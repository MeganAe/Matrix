# Copyright 2015-2021 The Matrix.org Foundation C.I.C.
#
# Licensed under the Apache License, Version 2.0 (the "License");
# you may not use this file except in compliance with the License.
# You may obtain a copy of the License at
#
#     http://www.apache.org/licenses/LICENSE-2.0
#
# Unless required by applicable law or agreed to in writing, software
# distributed under the License is distributed on an "AS IS" BASIS,
# WITHOUT WARRANTIES OR CONDITIONS OF ANY KIND, either express or implied.
# See the License for the specific language governing permissions and
# limitations under the License.
import itertools
import logging
from typing import (
    TYPE_CHECKING,
    AbstractSet,
    Any,
    Collection,
    Dict,
    FrozenSet,
    List,
    Mapping,
    Optional,
    Sequence,
    Set,
    Tuple,
)

import attr
from prometheus_client import Counter

from synapse.api.constants import EventTypes, Membership
from synapse.api.filtering import FilterCollection
from synapse.api.presence import UserPresenceState
from synapse.api.room_versions import KNOWN_ROOM_VERSIONS
from synapse.events import EventBase
from synapse.handlers.relations import BundledAggregations
from synapse.logging.context import current_context
from synapse.logging.opentracing import SynapseTags, log_kv, set_tag, start_active_span
from synapse.push.clientformat import format_push_rules_for_user
from synapse.storage.databases.main.event_push_actions import RoomNotifCounts
from synapse.storage.roommember import MemberSummary
from synapse.storage.state import StateFilter
from synapse.types import (
    DeviceListUpdates,
    JsonDict,
    MutableStateMap,
    Requester,
    RoomStreamToken,
    StateMap,
    StreamKeyType,
    StreamToken,
    UserID,
)
from synapse.util.async_helpers import concurrently_execute
from synapse.util.caches.expiringcache import ExpiringCache
from synapse.util.caches.lrucache import LruCache
from synapse.util.caches.response_cache import ResponseCache, ResponseCacheContext
from synapse.util.metrics import Measure, measure_func
from synapse.visibility import filter_events_for_client

if TYPE_CHECKING:
    from synapse.server import HomeServer

logger = logging.getLogger(__name__)

# Counts the number of times we returned a non-empty sync. `type` is one of
# "initial_sync", "full_state_sync" or "incremental_sync", `lazy_loaded` is
# "true" or "false" depending on if the request asked for lazy loaded members or
# not.
non_empty_sync_counter = Counter(
    "synapse_handlers_sync_nonempty_total",
    "Count of non empty sync responses. type is initial_sync/full_state_sync"
    "/incremental_sync. lazy_loaded indicates if lazy loaded members were "
    "enabled for that request.",
    ["type", "lazy_loaded"],
)

# Store the cache that tracks which lazy-loaded members have been sent to a given
# client for no more than 30 minutes.
LAZY_LOADED_MEMBERS_CACHE_MAX_AGE = 30 * 60 * 1000

# Remember the last 100 members we sent to a client for the purposes of
# avoiding redundantly sending the same lazy-loaded members to the client
LAZY_LOADED_MEMBERS_CACHE_MAX_SIZE = 100


SyncRequestKey = Tuple[Any, ...]


@attr.s(slots=True, frozen=True, auto_attribs=True)
class SyncConfig:
    user: UserID
    filter_collection: FilterCollection
    is_guest: bool
    request_key: SyncRequestKey
    device_id: Optional[str]


@attr.s(slots=True, frozen=True, auto_attribs=True)
class TimelineBatch:
    prev_batch: StreamToken
    events: Sequence[EventBase]
    limited: bool
    # A mapping of event ID to the bundled aggregations for the above events.
    # This is only calculated if limited is true.
    bundled_aggregations: Optional[Dict[str, BundledAggregations]] = None

    def __bool__(self) -> bool:
        """Make the result appear empty if there are no updates. This is used
        to tell if room needs to be part of the sync result.
        """
        return bool(self.events)


# We can't freeze this class, because we need to update it after it's instantiated to
# update its unread count. This is because we calculate the unread count for a room only
# if there are updates for it, which we check after the instance has been created.
# This should not be a big deal because we update the notification counts afterwards as
# well anyway.
@attr.s(slots=True, auto_attribs=True)
class JoinedSyncResult:
    room_id: str
    timeline: TimelineBatch
    state: StateMap[EventBase]
    ephemeral: List[JsonDict]
    account_data: List[JsonDict]
    unread_notifications: JsonDict
    unread_thread_notifications: JsonDict
    summary: Optional[JsonDict]
    unread_count: int

    def __bool__(self) -> bool:
        """Make the result appear empty if there are no updates. This is used
        to tell if room needs to be part of the sync result.
        """
        return bool(
            self.timeline
            or self.state
            or self.ephemeral
            or self.account_data
            # nb the notification count does not, er, count: if there's nothing
            # else in the result, we don't need to send it.
        )


@attr.s(slots=True, frozen=True, auto_attribs=True)
class ArchivedSyncResult:
    room_id: str
    timeline: TimelineBatch
    state: StateMap[EventBase]
    account_data: List[JsonDict]

    def __bool__(self) -> bool:
        """Make the result appear empty if there are no updates. This is used
        to tell if room needs to be part of the sync result.
        """
        return bool(self.timeline or self.state or self.account_data)


@attr.s(slots=True, frozen=True, auto_attribs=True)
class InvitedSyncResult:
    room_id: str
    invite: EventBase

    def __bool__(self) -> bool:
        """Invited rooms should always be reported to the client"""
        return True


@attr.s(slots=True, frozen=True, auto_attribs=True)
class KnockedSyncResult:
    room_id: str
    knock: EventBase

    def __bool__(self) -> bool:
        """Knocked rooms should always be reported to the client"""
        return True


@attr.s(slots=True, auto_attribs=True)
class _RoomChanges:
    """The set of room entries to include in the sync, plus the set of joined
    and left room IDs since last sync.
    """

    room_entries: List["RoomSyncResultBuilder"]
    invited: List[InvitedSyncResult]
    knocked: List[KnockedSyncResult]
    newly_joined_rooms: List[str]
    newly_left_rooms: List[str]


@attr.s(slots=True, frozen=True, auto_attribs=True)
class SyncResult:
    """
    Attributes:
        next_batch: Token for the next sync
        presence: List of presence events for the user.
        account_data: List of account_data events for the user.
        joined: JoinedSyncResult for each joined room.
        invited: InvitedSyncResult for each invited room.
        knocked: KnockedSyncResult for each knocked on room.
        archived: ArchivedSyncResult for each archived room.
        to_device: List of direct messages for the device.
        device_lists: List of user_ids whose devices have changed
        device_one_time_keys_count: Dict of algorithm to count for one time keys
            for this device
        device_unused_fallback_key_types: List of key types that have an unused fallback
            key
    """

    next_batch: StreamToken
    presence: List[UserPresenceState]
    account_data: List[JsonDict]
    joined: List[JoinedSyncResult]
    invited: List[InvitedSyncResult]
    knocked: List[KnockedSyncResult]
    archived: List[ArchivedSyncResult]
    to_device: List[JsonDict]
    device_lists: DeviceListUpdates
    device_one_time_keys_count: JsonDict
    device_unused_fallback_key_types: List[str]

    def __bool__(self) -> bool:
        """Make the result appear empty if there are no updates. This is used
        to tell if the notifier needs to wait for more events when polling for
        events.
        """
        return bool(
            self.presence
            or self.joined
            or self.invited
            or self.knocked
            or self.archived
            or self.account_data
            or self.to_device
            or self.device_lists
        )


class SyncHandler:
    def __init__(self, hs: "HomeServer"):
        self.hs_config = hs.config
        self.store = hs.get_datastores().main
        self.notifier = hs.get_notifier()
        self.presence_handler = hs.get_presence_handler()
        self._relations_handler = hs.get_relations_handler()
        self.event_sources = hs.get_event_sources()
        self.clock = hs.get_clock()
        self.state = hs.get_state_handler()
        self.auth_blocking = hs.get_auth_blocking()
        self._storage_controllers = hs.get_storage_controllers()
        self._state_storage_controller = self._storage_controllers.state
        self._device_handler = hs.get_device_handler()

        # TODO: flush cache entries on subsequent sync request.
        #    Once we get the next /sync request (ie, one with the same access token
        #    that sets 'since' to 'next_batch'), we know that device won't need a
        #    cached result any more, and we could flush the entry from the cache to save
        #    memory.
        self.response_cache: ResponseCache[SyncRequestKey] = ResponseCache(
            hs.get_clock(),
            "sync",
            timeout_ms=hs.config.caches.sync_response_cache_duration,
        )

        # ExpiringCache((User, Device)) -> LruCache(user_id => event_id)
        self.lazy_loaded_members_cache: ExpiringCache[
            Tuple[str, Optional[str]], LruCache[str, str]
        ] = ExpiringCache(
            "lazy_loaded_members_cache",
            self.clock,
            max_len=0,
            expiry_ms=LAZY_LOADED_MEMBERS_CACHE_MAX_AGE,
        )

        self.rooms_to_exclude = hs.config.server.rooms_to_exclude_from_sync

    async def wait_for_sync_for_user(
        self,
        requester: Requester,
        sync_config: SyncConfig,
        since_token: Optional[StreamToken] = None,
        timeout: int = 0,
        full_state: bool = False,
        debug_current_token: Optional[StreamToken] = None,
    ) -> SyncResult:
        """Get the sync for a client if we have new data for it now. Otherwise
        wait for new data to arrive on the server. If the timeout expires, then
        return an empty sync result.
        """
        # If the user is not part of the mau group, then check that limits have
        # not been exceeded (if not part of the group by this point, almost certain
        # auth_blocking will occur)
        user_id = sync_config.user.to_string()
        await self.auth_blocking.check_auth_blocking(requester=requester)

        res = await self.response_cache.wrap(
            sync_config.request_key,
            self._wait_for_sync_for_user,
            sync_config,
            since_token,
            timeout,
            full_state,
            debug_current_token,
            cache_context=True,
        )
        logger.debug("Returning sync response for %s", user_id)
        return res

    async def _wait_for_sync_for_user(
        self,
        sync_config: SyncConfig,
        since_token: Optional[StreamToken],
        timeout: int,
        full_state: bool,
        debug_current_token: Optional[StreamToken],
        cache_context: ResponseCacheContext[SyncRequestKey],
    ) -> SyncResult:
        """The start of the machinery that produces a /sync response.

        See https://spec.matrix.org/v1.1/client-server-api/#syncing for full details.

        This method does high-level bookkeeping:
        - tracking the kind of sync in the logging context
        - deleting any to_device messages whose delivery has been acknowledged.
        - deciding if we should dispatch an instant or delayed response
        - marking the sync as being lazily loaded, if appropriate

        Computing the body of the response begins in the next method,
        `current_sync_for_user`.
        """
        if since_token is None:
            sync_type = "initial_sync"
        elif full_state:
            sync_type = "full_state_sync"
        else:
            sync_type = "incremental_sync"

        context = current_context()
        if context:
            context.tag = sync_type

        # if we have a since token, delete any to-device messages before that token
        # (since we now know that the device has received them)
        if since_token is not None:
            since_stream_id = since_token.to_device_key
            deleted = await self.store.delete_messages_for_device(
                sync_config.user.to_string(), sync_config.device_id, since_stream_id
            )
            logger.debug(
                "Deleted %d to-device messages up to %d", deleted, since_stream_id
            )

        if timeout == 0 or since_token is None or full_state:
            # we are going to return immediately, so don't bother calling
            # notifier.wait_for_events.
            result: SyncResult = await self.current_sync_for_user(
                sync_config,
                since_token,
                full_state=full_state,
                debug_current_token=debug_current_token,
            )
        else:
            # Otherwise, we wait for something to happen and report it to the user.
            async def current_sync_callback(
                before_token: StreamToken, after_token: StreamToken
            ) -> SyncResult:
                return await self.current_sync_for_user(
                    sync_config,
                    since_token,
                    debug_current_token=debug_current_token,
                )

            result = await self.notifier.wait_for_events(
                sync_config.user.to_string(),
                timeout,
                current_sync_callback,
                from_token=since_token,
            )

            # if nothing has happened in any of the users' rooms since /sync was called,
            # the resultant next_batch will be the same as since_token (since the result
            # is generated when wait_for_events is first called, and not regenerated
            # when wait_for_events times out).
            #
            # If that happens, we mustn't cache it, so that when the client comes back
            # with the same cache token, we don't immediately return the same empty
            # result, causing a tightloop. (#8518)
            if result.next_batch == since_token:
                cache_context.should_cache = False

        if result:
            if sync_config.filter_collection.lazy_load_members():
                lazy_loaded = "true"
            else:
                lazy_loaded = "false"
            non_empty_sync_counter.labels(sync_type, lazy_loaded).inc()

        return result

    async def current_sync_for_user(
        self,
        sync_config: SyncConfig,
        since_token: Optional[StreamToken] = None,
        full_state: bool = False,
        debug_current_token: Optional[StreamToken] = None,
    ) -> SyncResult:
        """Generates the response body of a sync result, represented as a SyncResult.

        This is a wrapper around `generate_sync_result` which starts an open tracing
        span to track the sync. See `generate_sync_result` for the next part of your
        indoctrination.
        """
        with start_active_span("sync.current_sync_for_user"):
            log_kv({"since_token": since_token})
            sync_result = await self.generate_sync_result(
                sync_config, since_token, full_state, debug_current_token
            )

            set_tag(SynapseTags.SYNC_RESULT, bool(sync_result))
            return sync_result

    async def push_rules_for_user(self, user: UserID) -> Dict[str, Dict[str, list]]:
        user_id = user.to_string()
        rules_raw = await self.store.get_push_rules_for_user(user_id)
        rules = format_push_rules_for_user(user, rules_raw)
        return rules

    async def ephemeral_by_room(
        self,
        sync_result_builder: "SyncResultBuilder",
        now_token: StreamToken,
        since_token: Optional[StreamToken] = None,
    ) -> Tuple[StreamToken, Dict[str, List[JsonDict]]]:
        """Get the ephemeral events for each room the user is in
        Args:
            sync_result_builder
            now_token: Where the server is currently up to.
            since_token: Where the server was when the client
                last synced.
        Returns:
            A tuple of the now StreamToken, updated to reflect the which typing
            events are included, and a dict mapping from room_id to a list of
            typing events for that room.
        """

        sync_config = sync_result_builder.sync_config

        with Measure(self.clock, "ephemeral_by_room"):
            typing_key = since_token.typing_key if since_token else 0

            room_ids = sync_result_builder.joined_room_ids

            typing_source = self.event_sources.sources.typing
            typing, typing_key = await typing_source.get_new_events(
                user=sync_config.user,
                from_key=typing_key,
                limit=sync_config.filter_collection.ephemeral_limit(),
                room_ids=room_ids,
                is_guest=sync_config.is_guest,
            )
            now_token = now_token.copy_and_replace(StreamKeyType.TYPING, typing_key)

            ephemeral_by_room: JsonDict = {}

            for event in typing:
                # we want to exclude the room_id from the event, but modifying the
                # result returned by the event source is poor form (it might cache
                # the object)
                room_id = event["room_id"]
                event_copy = {k: v for (k, v) in event.items() if k != "room_id"}
                ephemeral_by_room.setdefault(room_id, []).append(event_copy)

            receipt_key = since_token.receipt_key if since_token else 0

            receipt_source = self.event_sources.sources.receipt
            receipts, receipt_key = await receipt_source.get_new_events(
                user=sync_config.user,
                from_key=receipt_key,
                limit=sync_config.filter_collection.ephemeral_limit(),
                room_ids=room_ids,
                is_guest=sync_config.is_guest,
            )
            now_token = now_token.copy_and_replace(StreamKeyType.RECEIPT, receipt_key)

            for event in receipts:
                room_id = event["room_id"]
                # exclude room id, as above
                event_copy = {k: v for (k, v) in event.items() if k != "room_id"}
                ephemeral_by_room.setdefault(room_id, []).append(event_copy)

        return now_token, ephemeral_by_room

    async def _load_filtered_recents(
        self,
        room_id: str,
        sync_config: SyncConfig,
        now_token: StreamToken,
        since_token: Optional[StreamToken] = None,
        potential_recents: Optional[List[EventBase]] = None,
        newly_joined_room: bool = False,
    ) -> TimelineBatch:
        with Measure(self.clock, "load_filtered_recents"):
            timeline_limit = sync_config.filter_collection.timeline_limit()
            block_all_timeline = (
                sync_config.filter_collection.blocks_all_room_timeline()
            )

            if (
                potential_recents is None
                or newly_joined_room
                or timeline_limit < len(potential_recents)
            ):
                limited = True
            else:
                limited = False

            log_kv({"limited": limited})

            if potential_recents:
                recents = await sync_config.filter_collection.filter_room_timeline(
                    potential_recents
                )
                log_kv({"recents_after_sync_filtering": len(recents)})

                # We check if there are any state events, if there are then we pass
                # all current state events to the filter_events function. This is to
                # ensure that we always include current state in the timeline
                current_state_ids: FrozenSet[str] = frozenset()
                if any(e.is_state() for e in recents):
                    # FIXME(faster_joins): We use the partial state here as
                    # we don't want to block `/sync` on finishing a lazy join.
                    # Which should be fine once
                    # https://github.com/matrix-org/synapse/issues/12989 is resolved,
                    # since we shouldn't reach here anymore?
                    # Note that we use the current state as a whitelist for filtering
                    # `recents`, so partial state is only a problem when a membership
                    # event turns up in `recents` but has not made it into the current
                    # state.
                    current_state_ids_map = (
                        await self.store.get_partial_current_state_ids(room_id)
                    )
                    current_state_ids = frozenset(current_state_ids_map.values())

                recents = await filter_events_for_client(
                    self._storage_controllers,
                    sync_config.user.to_string(),
                    recents,
                    always_include_ids=current_state_ids,
                )
                log_kv({"recents_after_visibility_filtering": len(recents)})
            else:
                recents = []

            if not limited or block_all_timeline:
                prev_batch_token = now_token
                if recents:
                    room_key = recents[0].internal_metadata.before
                    prev_batch_token = now_token.copy_and_replace(
                        StreamKeyType.ROOM, room_key
                    )

                return TimelineBatch(
                    events=recents, prev_batch=prev_batch_token, limited=False
                )

            filtering_factor = 2
            load_limit = max(timeline_limit * filtering_factor, 10)
            max_repeat = 5  # Only try a few times per room, otherwise
            room_key = now_token.room_key
            end_key = room_key

            since_key = None
            if since_token and not newly_joined_room:
                since_key = since_token.room_key

            while limited and len(recents) < timeline_limit and max_repeat:
                # If we have a since_key then we are trying to get any events
                # that have happened since `since_key` up to `end_key`, so we
                # can just use `get_room_events_stream_for_room`.
                # Otherwise, we want to return the last N events in the room
                # in topological ordering.
                if since_key:
                    events, end_key = await self.store.get_room_events_stream_for_room(
                        room_id,
                        limit=load_limit + 1,
                        from_key=since_key,
                        to_key=end_key,
                    )
                else:
                    events, end_key = await self.store.get_recent_events_for_room(
                        room_id, limit=load_limit + 1, end_token=end_key
                    )

                log_kv({"loaded_recents": len(events)})

                loaded_recents = (
                    await sync_config.filter_collection.filter_room_timeline(events)
                )

                log_kv({"loaded_recents_after_sync_filtering": len(loaded_recents)})

                # We check if there are any state events, if there are then we pass
                # all current state events to the filter_events function. This is to
                # ensure that we always include current state in the timeline
                current_state_ids = frozenset()
                if any(e.is_state() for e in loaded_recents):
                    # FIXME(faster_joins): We use the partial state here as
                    # we don't want to block `/sync` on finishing a lazy join.
                    # Which should be fine once
                    # https://github.com/matrix-org/synapse/issues/12989 is resolved,
                    # since we shouldn't reach here anymore?
                    # Note that we use the current state as a whitelist for filtering
                    # `loaded_recents`, so partial state is only a problem when a
                    # membership event turns up in `loaded_recents` but has not made it
                    # into the current state.
                    current_state_ids_map = (
                        await self.store.get_partial_current_state_ids(room_id)
                    )
                    current_state_ids = frozenset(current_state_ids_map.values())

                loaded_recents = await filter_events_for_client(
                    self._storage_controllers,
                    sync_config.user.to_string(),
                    loaded_recents,
                    always_include_ids=current_state_ids,
                )

                log_kv({"loaded_recents_after_client_filtering": len(loaded_recents)})

                loaded_recents.extend(recents)
                recents = loaded_recents

                if len(events) <= load_limit:
                    limited = False
                    break
                max_repeat -= 1

            if len(recents) > timeline_limit:
                limited = True
                recents = recents[-timeline_limit:]
                room_key = recents[0].internal_metadata.before

            prev_batch_token = now_token.copy_and_replace(StreamKeyType.ROOM, room_key)

        # Don't bother to bundle aggregations if the timeline is unlimited,
        # as clients will have all the necessary information.
        bundled_aggregations = None
        if limited or newly_joined_room:
            bundled_aggregations = (
                await self._relations_handler.get_bundled_aggregations(
                    recents, sync_config.user.to_string()
                )
            )

        return TimelineBatch(
            events=recents,
            prev_batch=prev_batch_token,
            limited=limited or newly_joined_room,
            bundled_aggregations=bundled_aggregations,
        )

    async def get_state_after_event(
        self,
        event_id: str,
        state_filter: Optional[StateFilter] = None,
        await_full_state: bool = True,
    ) -> StateMap[str]:
        """
        Get the room state after the given event

        Args:
            event_id: event of interest
            state_filter: The state filter used to fetch state from the database.
            await_full_state: if `True`, will block if we do not yet have complete state
                at the event and `state_filter` is not satisfied by partial state.
                Defaults to `True`.
        """
        state_ids = await self._state_storage_controller.get_state_ids_for_event(
            event_id,
            state_filter=state_filter or StateFilter.all(),
            await_full_state=await_full_state,
        )

        # using get_metadata_for_events here (instead of get_event) sidesteps an issue
        # with redactions: if `event_id` is a redaction event, and we don't have the
        # original (possibly because it got purged), get_event will refuse to return
        # the redaction event, which isn't terribly helpful here.
        #
        # (To be fair, in that case we could assume it's *not* a state event, and
        # therefore we don't need to worry about it. But still, it seems cleaner just
        # to pull the metadata.)
        m = (await self.store.get_metadata_for_events([event_id]))[event_id]
        if m.state_key is not None and m.rejection_reason is None:
            state_ids = dict(state_ids)
            state_ids[(m.event_type, m.state_key)] = event_id

        return state_ids

    async def get_state_at(
        self,
        room_id: str,
        stream_position: StreamToken,
        state_filter: Optional[StateFilter] = None,
        await_full_state: bool = True,
    ) -> StateMap[str]:
        """Get the room state at a particular stream position

        Args:
            room_id: room for which to get state
            stream_position: point at which to get state
            state_filter: The state filter used to fetch state from the database.
            await_full_state: if `True`, will block if we do not yet have complete state
                at the last event in the room before `stream_position` and
                `state_filter` is not satisfied by partial state. Defaults to `True`.
        """
        # FIXME: This gets the state at the latest event before the stream ordering,
        # which might not be the same as the "current state" of the room at the time
        # of the stream token if there were multiple forward extremities at the time.
        last_event_id = await self.store.get_last_event_in_room_before_stream_ordering(
            room_id,
            end_token=stream_position.room_key,
        )

        if last_event_id:
            state = await self.get_state_after_event(
                last_event_id,
                state_filter=state_filter or StateFilter.all(),
                await_full_state=await_full_state,
            )

        else:
            # no events in this room - so presumably no state
            state = {}

            # (erikj) This should be rarely hit, but we've had some reports that
            # we get more state down gappy syncs than we should, so let's add
            # some logging.
            logger.info(
                "Failed to find any events in room %s at %s",
                room_id,
                stream_position.room_key,
            )
        return state

    async def compute_summary(
        self,
        room_id: str,
        sync_config: SyncConfig,
        batch: TimelineBatch,
        state: MutableStateMap[EventBase],
        now_token: StreamToken,
    ) -> Optional[JsonDict]:
        """Works out a room summary block for this room, summarising the number
        of joined members in the room, and providing the 'hero' members if the
        room has no name so clients can consistently name rooms.  Also adds
        state events to 'state' if needed to describe the heroes.

        Args
            room_id
            sync_config
            batch: The timeline batch for the room that will be sent to the user.
            state: State as returned by compute_state_delta
            now_token: Token of the end of the current batch.
        """

        # FIXME: we could/should get this from room_stats when matthew/stats lands

        # FIXME: this promulgates https://github.com/matrix-org/synapse/issues/3305
        last_events, _ = await self.store.get_recent_event_ids_for_room(
            room_id, end_token=now_token.room_key, limit=1
        )

        if not last_events:
            return None

        last_event = last_events[-1]
        state_ids = await self._state_storage_controller.get_state_ids_for_event(
            last_event.event_id,
            state_filter=StateFilter.from_types(
                [(EventTypes.Name, ""), (EventTypes.CanonicalAlias, "")]
            ),
        )

        # this is heavily cached, thus: fast.
        details = await self.store.get_room_summary(room_id)

        name_id = state_ids.get((EventTypes.Name, ""))
        canonical_alias_id = state_ids.get((EventTypes.CanonicalAlias, ""))

        summary: JsonDict = {}
        empty_ms = MemberSummary([], 0)

        # TODO: only send these when they change.
        summary["m.joined_member_count"] = details.get(Membership.JOIN, empty_ms).count
        summary["m.invited_member_count"] = details.get(
            Membership.INVITE, empty_ms
        ).count

        # if the room has a name or canonical_alias set, we can skip
        # calculating heroes. Empty strings are falsey, so we check
        # for the "name" value and default to an empty string.
        if name_id:
            name = await self.store.get_event(name_id, allow_none=True)
            if name and name.content.get("name"):
                return summary

        if canonical_alias_id:
            canonical_alias = await self.store.get_event(
                canonical_alias_id, allow_none=True
            )
            if canonical_alias and canonical_alias.content.get("alias"):
                return summary

        me = sync_config.user.to_string()

        joined_user_ids = [
            r[0] for r in details.get(Membership.JOIN, empty_ms).members if r[0] != me
        ]
        invited_user_ids = [
            r[0] for r in details.get(Membership.INVITE, empty_ms).members if r[0] != me
        ]
        gone_user_ids = [
            r[0] for r in details.get(Membership.LEAVE, empty_ms).members if r[0] != me
        ] + [r[0] for r in details.get(Membership.BAN, empty_ms).members if r[0] != me]

        # FIXME: only build up a member_ids list for our heroes
        member_ids = {}
        for membership in (
            Membership.JOIN,
            Membership.INVITE,
            Membership.LEAVE,
            Membership.BAN,
        ):
            for user_id, event_id in details.get(membership, empty_ms).members:
                member_ids[user_id] = event_id

        # FIXME: order by stream ordering rather than as returned by SQL
        if joined_user_ids or invited_user_ids:
            summary["m.heroes"] = sorted(joined_user_ids + invited_user_ids)[0:5]
        else:
            summary["m.heroes"] = sorted(gone_user_ids)[0:5]

        if not sync_config.filter_collection.lazy_load_members():
            return summary

        # ensure we send membership events for heroes if needed
        cache_key = (sync_config.user.to_string(), sync_config.device_id)
        cache = self.get_lazy_loaded_members_cache(cache_key)

        # track which members the client should already know about via LL:
        # Ones which are already in state...
        existing_members = {
            user_id for (typ, user_id) in state.keys() if typ == EventTypes.Member
        }

        # ...or ones which are in the timeline...
        for ev in batch.events:
            if ev.type == EventTypes.Member:
                existing_members.add(ev.state_key)

        # ...and then ensure any missing ones get included in state.
        missing_hero_event_ids = [
            member_ids[hero_id]
            for hero_id in summary["m.heroes"]
            if (
                cache.get(hero_id) != member_ids[hero_id]
                and hero_id not in existing_members
            )
        ]

        missing_hero_state = await self.store.get_events(missing_hero_event_ids)

        for s in missing_hero_state.values():
            cache.set(s.state_key, s.event_id)
            state[(EventTypes.Member, s.state_key)] = s

        return summary

    def get_lazy_loaded_members_cache(
        self, cache_key: Tuple[str, Optional[str]]
    ) -> LruCache[str, str]:
        cache: Optional[LruCache[str, str]] = self.lazy_loaded_members_cache.get(
            cache_key
        )
        if cache is None:
            logger.debug("creating LruCache for %r", cache_key)
            cache = LruCache(LAZY_LOADED_MEMBERS_CACHE_MAX_SIZE)
            self.lazy_loaded_members_cache[cache_key] = cache
        else:
            logger.debug("found LruCache for %r", cache_key)
        return cache

    async def compute_state_delta(
        self,
        room_id: str,
        batch: TimelineBatch,
        sync_config: SyncConfig,
        since_token: Optional[StreamToken],
        now_token: StreamToken,
        full_state: bool,
    ) -> MutableStateMap[EventBase]:
        """Works out the difference in state between the end of the previous sync and
        the start of the timeline.

        Args:
            room_id:
            batch: The timeline batch for the room that will be sent to the user.
            sync_config:
            since_token: Token of the end of the previous batch. May be `None`.
            now_token: Token of the end of the current batch.
            full_state: Whether to force returning the full state.
                `lazy_load_members` still applies when `full_state` is `True`.

        Returns:
            The state to return in the sync response for the room.

            Clients will overlay this onto the state at the end of the previous sync to
            arrive at the state at the start of the timeline.

            Clients will then overlay state events in the timeline to arrive at the
            state at the end of the timeline, in preparation for the next sync.
        """
        # TODO(mjark) Check if the state events were received by the server
        # after the previous sync, since we need to include those state
        # updates even if they occurred logically before the previous event.
        # TODO(mjark) Check for new redactions in the state events.

        with Measure(self.clock, "compute_state_delta"):
            # The memberships needed for events in the timeline.
            # Only calculated when `lazy_load_members` is on.
            members_to_fetch: Optional[Set[str]] = None

            # A dictionary mapping user IDs to the first event in the timeline sent by
            # them. Only calculated when `lazy_load_members` is on.
            first_event_by_sender_map: Optional[Dict[str, EventBase]] = None

            # The contribution to the room state from state events in the timeline.
            # Only contains the last event for any given state key.
            timeline_state: StateMap[str]

            lazy_load_members = sync_config.filter_collection.lazy_load_members()
            include_redundant_members = (
                sync_config.filter_collection.include_redundant_members()
            )

            if lazy_load_members:
                # We only request state for the members needed to display the
                # timeline:

                timeline_state = {}

                members_to_fetch = set()
                first_event_by_sender_map = {}
                for event in batch.events:
                    # Build the map from user IDs to the first timeline event they sent.
                    if event.sender not in first_event_by_sender_map:
                        first_event_by_sender_map[event.sender] = event

                    # We need the event's sender, unless their membership was in a
                    # previous timeline event.
                    if (EventTypes.Member, event.sender) not in timeline_state:
                        members_to_fetch.add(event.sender)
                    # FIXME: we also care about invite targets etc.

                    if event.is_state():
                        timeline_state[(event.type, event.state_key)] = event.event_id

                if full_state:
                    # always make sure we LL ourselves so we know we're in the room
                    # (if we are) to fix https://github.com/vector-im/riot-web/issues/7209
                    # We only need apply this on full state syncs given we disabled
                    # LL for incr syncs in #3840.
                    members_to_fetch.add(sync_config.user.to_string())

                state_filter = StateFilter.from_lazy_load_member_list(members_to_fetch)

                # We are happy to use partial state to compute the `/sync` response.
                # Since partial state may not include the lazy-loaded memberships we
                # require, we fix up the state response afterwards with memberships from
                # auth events.
                await_full_state = False
            else:
                timeline_state = {
                    (event.type, event.state_key): event.event_id
                    for event in batch.events
                    if event.is_state()
                }

                state_filter = StateFilter.all()
                await_full_state = True

            # Now calculate the state to return in the sync response for the room.
            # This is more or less the change in state between the end of the previous
            # sync's timeline and the start of the current sync's timeline.
            # See the docstring above for details.
            state_ids: StateMap[str]

            if full_state:
                if batch:
                    state_at_timeline_end = (
                        await self._state_storage_controller.get_state_ids_for_event(
                            batch.events[-1].event_id,
                            state_filter=state_filter,
                            await_full_state=await_full_state,
                        )
                    )

                    state_at_timeline_start = (
                        await self._state_storage_controller.get_state_ids_for_event(
                            batch.events[0].event_id,
                            state_filter=state_filter,
                            await_full_state=await_full_state,
                        )
                    )

                else:
                    state_at_timeline_end = await self.get_state_at(
                        room_id,
                        stream_position=now_token,
                        state_filter=state_filter,
                        await_full_state=await_full_state,
                    )

                    state_at_timeline_start = state_at_timeline_end

                state_ids = _calculate_state(
                    timeline_contains=timeline_state,
                    timeline_start=state_at_timeline_start,
                    timeline_end=state_at_timeline_end,
                    previous_timeline_end={},
                    lazy_load_members=lazy_load_members,
                )
            elif batch.limited:
                if batch:
                    state_at_timeline_start = (
                        await self._state_storage_controller.get_state_ids_for_event(
                            batch.events[0].event_id,
                            state_filter=state_filter,
                            await_full_state=await_full_state,
                        )
                    )
                else:
                    # We can get here if the user has ignored the senders of all
                    # the recent events.
                    state_at_timeline_start = await self.get_state_at(
                        room_id,
                        stream_position=now_token,
                        state_filter=state_filter,
                        await_full_state=await_full_state,
                    )

                # for now, we disable LL for gappy syncs - see
                # https://github.com/vector-im/riot-web/issues/7211#issuecomment-419976346
                # N.B. this slows down incr syncs as we are now processing way
                # more state in the server than if we were LLing.
                #
                # We still have to filter timeline_start to LL entries (above) in order
                # for _calculate_state's LL logic to work, as we have to include LL
                # members for timeline senders in case they weren't loaded in the initial
                # sync.  We do this by (counterintuitively) by filtering timeline_start
                # members to just be ones which were timeline senders, which then ensures
                # all of the rest get included in the state block (if we need to know
                # about them).
                state_filter = StateFilter.all()

                # If this is an initial sync then full_state should be set, and
                # that case is handled above. We assert here to ensure that this
                # is indeed the case.
                assert since_token is not None
                state_at_previous_sync = await self.get_state_at(
                    room_id,
                    stream_position=since_token,
                    state_filter=state_filter,
                    await_full_state=await_full_state,
                )

                if batch:
                    state_at_timeline_end = (
                        await self._state_storage_controller.get_state_ids_for_event(
                            batch.events[-1].event_id,
                            state_filter=state_filter,
                            await_full_state=await_full_state,
                        )
                    )
                else:
                    # We can get here if the user has ignored the senders of all
                    # the recent events.
                    state_at_timeline_end = await self.get_state_at(
                        room_id,
                        stream_position=now_token,
                        state_filter=state_filter,
                        await_full_state=await_full_state,
                    )

                state_ids = _calculate_state(
                    timeline_contains=timeline_state,
                    timeline_start=state_at_timeline_start,
                    timeline_end=state_at_timeline_end,
                    previous_timeline_end=state_at_previous_sync,
                    # we have to include LL members in case LL initial sync missed them
                    lazy_load_members=lazy_load_members,
                )
            else:
                state_ids = {}
                if lazy_load_members:
                    if members_to_fetch and batch.events:
                        # We're returning an incremental sync, with no
                        # "gap" since the previous sync, so normally there would be
                        # no state to return.
                        # But we're lazy-loading, so the client might need some more
                        # member events to understand the events in this timeline.
                        # So we fish out all the member events corresponding to the
                        # timeline here, and then dedupe any redundant ones below.

                        state_ids = await self._state_storage_controller.get_state_ids_for_event(
                            batch.events[0].event_id,
                            # we only want members!
                            state_filter=StateFilter.from_types(
                                (EventTypes.Member, member)
                                for member in members_to_fetch
                            ),
                            await_full_state=False,
                        )

            # If we only have partial state for the room, `state_ids` may be missing the
            # memberships we wanted. We attempt to find some by digging through the auth
            # events of timeline events.
            if lazy_load_members and await self.store.is_partial_state_room(room_id):
                assert members_to_fetch is not None
                assert first_event_by_sender_map is not None

                additional_state_ids = (
                    await self._find_missing_partial_state_memberships(
                        room_id, members_to_fetch, first_event_by_sender_map, state_ids
                    )
                )
                state_ids = {**state_ids, **additional_state_ids}

            # At this point, if `lazy_load_members` is enabled, `state_ids` includes
            # the memberships of all event senders in the timeline. This is because we
            # may not have sent the memberships in a previous sync.

            # When `include_redundant_members` is on, we send all the lazy-loaded
            # memberships of event senders. Otherwise we make an effort to limit the set
            # of memberships we send to those that we have not already sent to this client.
            if lazy_load_members and not include_redundant_members:
                cache_key = (sync_config.user.to_string(), sync_config.device_id)
                cache = self.get_lazy_loaded_members_cache(cache_key)

                # if it's a new sync sequence, then assume the client has had
                # amnesia and doesn't want any recent lazy-loaded members
                # de-duplicated.
                if since_token is None:
                    logger.debug("clearing LruCache for %r", cache_key)
                    cache.clear()
                else:
                    # only send members which aren't in our LruCache (either
                    # because they're new to this client or have been pushed out
                    # of the cache)
                    logger.debug("filtering state from %r...", state_ids)
                    state_ids = {
                        t: event_id
                        for t, event_id in state_ids.items()
                        if cache.get(t[1]) != event_id
                    }
                    logger.debug("...to %r", state_ids)

                # add any member IDs we are about to send into our LruCache
                for t, event_id in itertools.chain(
                    state_ids.items(), timeline_state.items()
                ):
                    if t[0] == EventTypes.Member:
                        cache.set(t[1], event_id)

        state: Dict[str, EventBase] = {}
        if state_ids:
            state = await self.store.get_events(list(state_ids.values()))

        return {
            (e.type, e.state_key): e
            for e in await sync_config.filter_collection.filter_room_state(
                list(state.values())
            )
            if e.type != EventTypes.Aliases  # until MSC2261 or alternative solution
        }

    async def _find_missing_partial_state_memberships(
        self,
        room_id: str,
        members_to_fetch: Collection[str],
        events_with_membership_auth: Mapping[str, EventBase],
        found_state_ids: StateMap[str],
    ) -> StateMap[str]:
        """Finds missing memberships from a set of auth events and returns them as a
        state map.

        Args:
            room_id: The partial state room to find the remaining memberships for.
            members_to_fetch: The memberships to find.
            events_with_membership_auth: A mapping from user IDs to events whose auth
                events would contain their prior membership, if one exists.
                Note that join events will not cite a prior membership if a user has
                never been in a room before.
            found_state_ids: A dict from (type, state_key) -> state_event_id, containing
                memberships that have been previously found. Entries in
                `members_to_fetch` that have a membership in `found_state_ids` are
                ignored.

        Returns:
            A dict from ("m.room.member", state_key) -> state_event_id, containing the
            memberships missing from `found_state_ids`.

            When `events_with_membership_auth` contains a join event for a given user
            which does not cite a prior membership, no membership is returned for that
            user.

        Raises:
            KeyError: if `events_with_membership_auth` does not have an entry for a
                missing membership. Memberships in `found_state_ids` do not need an
                entry in `events_with_membership_auth`.
        """
        additional_state_ids: MutableStateMap[str] = {}

        # Tracks the missing members for logging purposes.
        missing_members = set()

        # Identify memberships missing from `found_state_ids` and pick out the auth
        # events in which to look for them.
        auth_event_ids: Set[str] = set()
        for member in members_to_fetch:
            if (EventTypes.Member, member) in found_state_ids:
                continue

            event_with_membership_auth = events_with_membership_auth[member]
            is_join = (
                event_with_membership_auth.is_state()
                and event_with_membership_auth.type == EventTypes.Member
                and event_with_membership_auth.state_key == member
                and event_with_membership_auth.content.get("membership")
                == Membership.JOIN
            )
            if not is_join:
                # The event must include the desired membership as an auth event, unless
                # it's the first join event for a given user.
                missing_members.add(member)
            auth_event_ids.update(event_with_membership_auth.auth_event_ids())

        auth_events = await self.store.get_events(auth_event_ids)

        # Run through the missing memberships once more, picking out the memberships
        # from the pile of auth events we have just fetched.
        for member in members_to_fetch:
            if (EventTypes.Member, member) in found_state_ids:
                continue

            event_with_membership_auth = events_with_membership_auth[member]

            # Dig through the auth events to find the desired membership.
            for auth_event_id in event_with_membership_auth.auth_event_ids():
                # We only store events once we have all their auth events,
                # so the auth event must be in the pile we have just
                # fetched.
                auth_event = auth_events[auth_event_id]

                if (
                    auth_event.type == EventTypes.Member
                    and auth_event.state_key == member
                ):
                    missing_members.discard(member)
                    additional_state_ids[
                        (EventTypes.Member, member)
                    ] = auth_event.event_id
                    break

        if missing_members:
            # There really shouldn't be any missing memberships now. Either:
            #  * we couldn't find an auth event, which shouldn't happen because we do
            #    not persist events with persisting their auth events first, or
            #  * the set of auth events did not contain a membership we wanted, which
            #    means our caller didn't compute the events in `members_to_fetch`
            #    correctly, or we somehow accepted an event whose auth events were
            #    dodgy.
            logger.error(
                "Failed to find memberships for %s in partial state room "
                "%s in the auth events of %s.",
                missing_members,
                room_id,
                [
                    events_with_membership_auth[member].event_id
                    for member in missing_members
                ],
            )

        return additional_state_ids

    async def unread_notifs_for_room_id(
        self, room_id: str, sync_config: SyncConfig
    ) -> RoomNotifCounts:
        with Measure(self.clock, "unread_notifs_for_room_id"):

            return await self.store.get_unread_event_push_actions_by_room_for_user(
                room_id,
                sync_config.user.to_string(),
            )

    async def generate_sync_result(
        self,
        sync_config: SyncConfig,
        since_token: Optional[StreamToken] = None,
        full_state: bool = False,
        debug_current_token: Optional[StreamToken] = None,
    ) -> SyncResult:
        """Generates the response body of a sync result.

        This is represented by a `SyncResult` struct, which is built from small pieces
        using a `SyncResultBuilder`. See also
            https://spec.matrix.org/v1.1/client-server-api/#get_matrixclientv3sync
        the `sync_result_builder` is passed as a mutable ("inout") parameter to various
        helper functions. These retrieve and process the data which forms the sync body,
        often writing to the `sync_result_builder` to store their output.

        At the end, we transfer data from the `sync_result_builder` to a new `SyncResult`
        instance to signify that the sync calculation is complete.
        """

        user_id = sync_config.user.to_string()
        app_service = self.store.get_app_service_by_user_id(user_id)
        if app_service:
            # We no longer support AS users using /sync directly.
            # See https://github.com/matrix-org/matrix-doc/issues/1144
            raise NotImplementedError()

<<<<<<< HEAD
        # If we have no since token (init sync), ensure any cached rooms for the user
        # is first invalidated to avoid race conditions with invalidation-over-replication.
        if not since_token:
            self.store.get_rooms_for_user.invalidate((user_id,))

        # Note: we get the users room list *before* we get the current token, this
        # avoids checking back in history if rooms are joined after the token is fetched.
=======
        # Note: we get the users room list *before* we get the current token, this
        # avoids checking back in history if rooms are joined after the token is fetched.
        token_before_rooms = self.event_sources.get_current_token()
>>>>>>> f0dec49f
        mutable_joined_room_ids = set(await self.store.get_rooms_for_user(user_id))

        # NB: The now_token gets changed by some of the generate_sync_* methods,
        # this is due to some of the underlying streams not supporting the ability
        # to query up to a given point.
        # Always use the `now_token` in `SyncResultBuilder`
        now_token = self.event_sources.get_current_token()

        if debug_current_token:
            logger.info(
                "Overriding sync current token for debugging to: %r",
                debug_current_token,
            )
            now_token = debug_current_token

        log_kv({"now_token": now_token})

        # Since we fetched the users room list before the token, there's a small window
        # during which membership events may have been persisted, so we fetch these now
        # and modify the joined room list for any changes between the get_rooms_for_user
        # call and the get_current_token call.
<<<<<<< HEAD

        # NB: due to race conditions in cache invalidation-over-replication we cannot
        # assume that the get_rooms_for_user is up to date, looking at the membership
        # events allows us to correct for this.
=======
>>>>>>> f0dec49f
        membership_change_events = []
        if since_token:
            membership_change_events = await self.store.get_membership_changes_for_user(
                user_id, since_token.room_key, now_token.room_key, self.rooms_to_exclude
            )

            mem_last_change_by_room_id: Dict[str, EventBase] = {}
            for event in membership_change_events:
                mem_last_change_by_room_id[event.room_id] = event

            # For the latest membership event in each room found, add/remove the room ID
            # from the joined room list accordingly. In this case we only care if the
            # latest change is JOIN.

            for room_id, event in mem_last_change_by_room_id.items():
<<<<<<< HEAD
                # The user left the room, or left and was re-invited but not joined yet
                if event.membership != Membership.JOIN:
                    mutable_joined_room_ids.discard(room_id)
                    continue

                # Joined but we already know about it? Nothing to do here, this will bypass
                # most membership events in any gappy syncs as get_rooms_for_user will already
                # be up to date or close to it.
                if room_id in mutable_joined_room_ids:
                    continue

                logger.info(
                    "Checking membership change between since token and current token: %s %s %s",
=======
                assert event.internal_metadata.stream_ordering
                if (
                    event.internal_metadata.stream_ordering
                    < token_before_rooms.room_key.stream
                ):
                    continue

                logger.info(
                    "User membership change between getting rooms and current token: %s %s %s",
>>>>>>> f0dec49f
                    user_id,
                    event.membership,
                    room_id,
                )
                # User joined a room - we have to then check the room state to ensure we
                # respect any bans if there's a race between the join and ban events.
<<<<<<< HEAD
                # NB: we invalidate the cache here to avoid a race condition between
                # cache invalidation-over-replication and sync requests.
                self.store.get_users_in_room.invalidate((room_id,))
                user_ids_in_room = await self.store.get_users_in_room(room_id)
                if user_id in user_ids_in_room:
                    mutable_joined_room_ids.add(room_id)
=======
                if event.membership == Membership.JOIN:
                    user_ids_in_room = await self.store.get_users_in_room(room_id)
                    if user_id in user_ids_in_room:
                        mutable_joined_room_ids.add(room_id)
                # The user left the room, or left and was re-invited but not joined yet
                else:
                    mutable_joined_room_ids.discard(room_id)
>>>>>>> f0dec49f

        # Now we have our list of joined room IDs, exclude as configured and freeze
        joined_room_ids = frozenset(
            (
                room_id
                for room_id in mutable_joined_room_ids
                if room_id not in self.rooms_to_exclude
            )
        )

        logger.debug(
            "Calculating sync response for %r between %s and %s",
            sync_config.user,
            since_token,
            now_token,
        )

<<<<<<< HEAD
        # Beeper: log for large gappy syncs (>10M room events)
        if (
            since_token
            and now_token.room_stream_id - since_token.room_stream_id > 10000000
        ):
            logger.warning(
                "Calculating large room stream ID gap sync for %r between %s and %s (gap %s)",
                sync_config.user,
                since_token.room_stream_id,
                now_token.room_stream_id,
                now_token.room_stream_id - since_token.room_stream_id,
            )

=======
>>>>>>> f0dec49f
        sync_result_builder = SyncResultBuilder(
            sync_config,
            full_state,
            since_token=since_token,
            now_token=now_token,
            joined_room_ids=joined_room_ids,
            membership_change_events=membership_change_events,
        )

        logger.debug("Fetching account data")

        account_data_by_room = await self._generate_sync_entry_for_account_data(
            sync_result_builder
        )

        logger.debug("Fetching room data")

        res = await self._generate_sync_entry_for_rooms(
            sync_result_builder, account_data_by_room
        )
        newly_joined_rooms, newly_joined_or_invited_or_knocked_users, _, _ = res
        _, _, newly_left_rooms, newly_left_users = res

        block_all_presence_data = (
            since_token is None and sync_config.filter_collection.blocks_all_presence()
        )
        if self.hs_config.server.use_presence and not block_all_presence_data:
            logger.debug("Fetching presence data")
            await self._generate_sync_entry_for_presence(
                sync_result_builder,
                newly_joined_rooms,
                newly_joined_or_invited_or_knocked_users,
            )

        logger.debug("Fetching to-device data")
        await self._generate_sync_entry_for_to_device(sync_result_builder)

        device_lists = await self._generate_sync_entry_for_device_list(
            sync_result_builder,
            newly_joined_rooms=newly_joined_rooms,
            newly_joined_or_invited_or_knocked_users=newly_joined_or_invited_or_knocked_users,
            newly_left_rooms=newly_left_rooms,
            newly_left_users=newly_left_users,
        )

        logger.debug("Fetching OTK data")
        device_id = sync_config.device_id
        one_time_key_counts: JsonDict = {}
        unused_fallback_key_types: List[str] = []
        if device_id:
            # TODO: We should have a way to let clients differentiate between the states of:
            #   * no change in OTK count since the provided since token
            #   * the server has zero OTKs left for this device
            #  Spec issue: https://github.com/matrix-org/matrix-doc/issues/3298
            one_time_key_counts = await self.store.count_e2e_one_time_keys(
                user_id, device_id
            )
            unused_fallback_key_types = (
                await self.store.get_e2e_unused_fallback_key_types(user_id, device_id)
            )

        num_events = 0

        # debug for https://github.com/matrix-org/synapse/issues/9424
        for joined_room in sync_result_builder.joined:
            num_events += len(joined_room.timeline.events)

        log_kv(
            {
                "joined_rooms_in_result": len(sync_result_builder.joined),
                "events_in_result": num_events,
            }
        )

        logger.debug("Sync response calculation complete")
        return SyncResult(
            presence=sync_result_builder.presence,
            account_data=sync_result_builder.account_data,
            joined=sync_result_builder.joined,
            invited=sync_result_builder.invited,
            knocked=sync_result_builder.knocked,
            archived=sync_result_builder.archived,
            to_device=sync_result_builder.to_device,
            device_lists=device_lists,
            device_one_time_keys_count=one_time_key_counts,
            device_unused_fallback_key_types=unused_fallback_key_types,
            next_batch=sync_result_builder.now_token,
        )

    @measure_func("_generate_sync_entry_for_device_list")
    async def _generate_sync_entry_for_device_list(
        self,
        sync_result_builder: "SyncResultBuilder",
        newly_joined_rooms: AbstractSet[str],
        newly_joined_or_invited_or_knocked_users: AbstractSet[str],
        newly_left_rooms: AbstractSet[str],
        newly_left_users: AbstractSet[str],
    ) -> DeviceListUpdates:
        """Generate the DeviceListUpdates section of sync

        Args:
            sync_result_builder
            newly_joined_rooms: Set of rooms user has joined since previous sync
            newly_joined_or_invited_or_knocked_users: Set of users that have joined,
                been invited to a room or are knocking on a room since
                previous sync.
            newly_left_rooms: Set of rooms user has left since previous sync
            newly_left_users: Set of users that have left a room we're in since
                previous sync
        """

        user_id = sync_result_builder.sync_config.user.to_string()
        since_token = sync_result_builder.since_token

        # Take a copy since these fields will be mutated later.
        newly_joined_or_invited_or_knocked_users = set(
            newly_joined_or_invited_or_knocked_users
        )
        newly_left_users = set(newly_left_users)

        if since_token and since_token.device_list_key:
            # We want to figure out what user IDs the client should refetch
            # device keys for, and which users we aren't going to track changes
            # for anymore.
            #
            # For the first step we check:
            #   a. if any users we share a room with have updated their devices,
            #      and
            #   b. we also check if we've joined any new rooms, or if a user has
            #      joined a room we're in.
            #
            # For the second step we just find any users we no longer share a
            # room with by looking at all users that have left a room plus users
            # that were in a room we've left.

            users_that_have_changed = set()

            joined_rooms = sync_result_builder.joined_room_ids

            # Step 1a, check for changes in devices of users we share a room
            # with
            #
            # We do this in two different ways depending on what we have cached.
            # If we already have a list of all the user that have changed since
            # the last sync then it's likely more efficient to compare the rooms
            # they're in with the rooms the syncing user is in.
            #
            # If we don't have that info cached then we get all the users that
            # share a room with our user and check if those users have changed.
            changed_users = self.store.get_cached_device_list_changes(
                since_token.device_list_key
            )
            if changed_users is not None:
                result = await self.store.get_rooms_for_users(changed_users)

                for changed_user_id, entries in result.items():
                    # Check if the changed user shares any rooms with the user,
                    # or if the changed user is the syncing user (as we always
                    # want to include device list updates of their own devices).
                    if user_id == changed_user_id or any(
                        rid in joined_rooms for rid in entries
                    ):
                        users_that_have_changed.add(changed_user_id)
            else:
                users_that_have_changed = (
                    await self._device_handler.get_device_changes_in_shared_rooms(
                        user_id,
                        sync_result_builder.joined_room_ids,
                        from_token=since_token,
                    )
                )

            # Step 1b, check for newly joined rooms
            for room_id in newly_joined_rooms:
                joined_users = await self.store.get_users_in_room(room_id)
                newly_joined_or_invited_or_knocked_users.update(joined_users)

            # TODO: Check that these users are actually new, i.e. either they
            # weren't in the previous sync *or* they left and rejoined.
            users_that_have_changed.update(newly_joined_or_invited_or_knocked_users)

            user_signatures_changed = (
                await self.store.get_users_whose_signatures_changed(
                    user_id, since_token.device_list_key
                )
            )
            users_that_have_changed.update(user_signatures_changed)

            # Now find users that we no longer track
            for room_id in newly_left_rooms:
                left_users = await self.store.get_users_in_room(room_id)
                newly_left_users.update(left_users)

            # Remove any users that we still share a room with.
            left_users_rooms = await self.store.get_rooms_for_users(newly_left_users)
            for user_id, entries in left_users_rooms.items():
                if any(rid in joined_rooms for rid in entries):
                    newly_left_users.discard(user_id)

            return DeviceListUpdates(
                changed=users_that_have_changed, left=newly_left_users
            )
        else:
            return DeviceListUpdates()

    async def _generate_sync_entry_for_to_device(
        self, sync_result_builder: "SyncResultBuilder"
    ) -> None:
        """Generates the portion of the sync response. Populates
        `sync_result_builder` with the result.
        """
        user_id = sync_result_builder.sync_config.user.to_string()
        device_id = sync_result_builder.sync_config.device_id
        now_token = sync_result_builder.now_token
        since_stream_id = 0
        if sync_result_builder.since_token is not None:
            since_stream_id = int(sync_result_builder.since_token.to_device_key)

        if device_id is not None and since_stream_id != int(now_token.to_device_key):
            messages, stream_id = await self.store.get_messages_for_device(
                user_id, device_id, since_stream_id, now_token.to_device_key
            )

            for message in messages:
                # We pop here as we shouldn't be sending the message ID down
                # `/sync`
                message_id = message.pop("message_id", None)
                if message_id:
                    set_tag(SynapseTags.TO_DEVICE_MESSAGE_ID, message_id)

            logger.debug(
                "Returning %d to-device messages between %d and %d (current token: %d)",
                len(messages),
                since_stream_id,
                stream_id,
                now_token.to_device_key,
            )
            sync_result_builder.now_token = now_token.copy_and_replace(
                StreamKeyType.TO_DEVICE, stream_id
            )
            sync_result_builder.to_device = messages
        else:
            sync_result_builder.to_device = []

    async def _generate_sync_entry_for_account_data(
        self, sync_result_builder: "SyncResultBuilder"
    ) -> Dict[str, Dict[str, JsonDict]]:
        """Generates the account data portion of the sync response.

        Account data (called "Client Config" in the spec) can be set either globally
        or for a specific room. Account data consists of a list of events which
        accumulate state, much like a room.

        This function retrieves global and per-room account data. The former is written
        to the given `sync_result_builder`. The latter is returned directly, to be
        later written to the `sync_result_builder` on a room-by-room basis.

        Args:
            sync_result_builder

        Returns:
            A dictionary whose keys (room ids) map to the per room account data for that
            room.
        """
        sync_config = sync_result_builder.sync_config
        user_id = sync_result_builder.sync_config.user.to_string()
        since_token = sync_result_builder.since_token

        if since_token and not sync_result_builder.full_state:
            (
                global_account_data,
                account_data_by_room,
            ) = await self.store.get_updated_account_data_for_user(
                user_id, since_token.account_data_key
            )

            push_rules_changed = await self.store.have_push_rules_changed_for_user(
                user_id, int(since_token.push_rules_key)
            )

            if push_rules_changed:
                global_account_data["m.push_rules"] = await self.push_rules_for_user(
                    sync_config.user
                )
        else:
            (
                global_account_data,
                account_data_by_room,
            ) = await self.store.get_account_data_for_user(sync_config.user.to_string())

            global_account_data["m.push_rules"] = await self.push_rules_for_user(
                sync_config.user
            )

        account_data_for_user = await sync_config.filter_collection.filter_account_data(
            [
                {"type": account_data_type, "content": content}
                for account_data_type, content in global_account_data.items()
            ]
        )

        sync_result_builder.account_data = account_data_for_user

        return account_data_by_room

    async def _generate_sync_entry_for_presence(
        self,
        sync_result_builder: "SyncResultBuilder",
        newly_joined_rooms: AbstractSet[str],
        newly_joined_or_invited_users: AbstractSet[str],
    ) -> None:
        """Generates the presence portion of the sync response. Populates the
        `sync_result_builder` with the result.

        Args:
            sync_result_builder
            newly_joined_rooms: Set of rooms that the user has joined since
                the last sync (or empty if an initial sync)
            newly_joined_or_invited_users: Set of users that have joined or
                been invited to rooms since the last sync (or empty if an
                initial sync)
        """
        now_token = sync_result_builder.now_token
        sync_config = sync_result_builder.sync_config
        user = sync_result_builder.sync_config.user

        presence_source = self.event_sources.sources.presence

        since_token = sync_result_builder.since_token
        presence_key = None
        include_offline = False
        if since_token and not sync_result_builder.full_state:
            presence_key = since_token.presence_key
            include_offline = True

        presence, presence_key = await presence_source.get_new_events(
            user=user,
            from_key=presence_key,
            is_guest=sync_config.is_guest,
            include_offline=include_offline,
        )
        assert presence_key
        sync_result_builder.now_token = now_token.copy_and_replace(
            StreamKeyType.PRESENCE, presence_key
        )

        extra_users_ids = set(newly_joined_or_invited_users)
        for room_id in newly_joined_rooms:
            users = await self.store.get_users_in_room(room_id)
            extra_users_ids.update(users)
        extra_users_ids.discard(user.to_string())

        if extra_users_ids:
            states = await self.presence_handler.get_states(extra_users_ids)
            presence.extend(states)

            # Deduplicate the presence entries so that there's at most one per user
            presence = list({p.user_id: p for p in presence}.values())

        presence = await sync_config.filter_collection.filter_presence(presence)

        sync_result_builder.presence = presence

    async def _generate_sync_entry_for_rooms(
        self,
        sync_result_builder: "SyncResultBuilder",
        account_data_by_room: Dict[str, Dict[str, JsonDict]],
    ) -> Tuple[AbstractSet[str], AbstractSet[str], AbstractSet[str], AbstractSet[str]]:
        """Generates the rooms portion of the sync response. Populates the
        `sync_result_builder` with the result.

        In the response that reaches the client, rooms are divided into four categories:
        `invite`, `join`, `knock`, `leave`. These aren't the same as the four sets of
        room ids returned by this function.

        Args:
            sync_result_builder
            account_data_by_room: Dictionary of per room account data

        Returns:
            Returns a 4-tuple describing rooms the user has joined or left, and users who've
            joined or left rooms any rooms the user is in. This gets used later in
            `_generate_sync_entry_for_device_list`.

            Its entries are:
            - newly_joined_rooms
            - newly_joined_or_invited_or_knocked_users
            - newly_left_rooms
            - newly_left_users
        """
        since_token = sync_result_builder.since_token

        # 1. Start by fetching all ephemeral events in rooms we've joined (if required).
        user_id = sync_result_builder.sync_config.user.to_string()
        block_all_room_ephemeral = (
            since_token is None
            and sync_result_builder.sync_config.filter_collection.blocks_all_room_ephemeral()
        )

        if block_all_room_ephemeral:
            ephemeral_by_room: Dict[str, List[JsonDict]] = {}
        else:
            now_token, ephemeral_by_room = await self.ephemeral_by_room(
                sync_result_builder,
                now_token=sync_result_builder.now_token,
                since_token=sync_result_builder.since_token,
            )
            sync_result_builder.now_token = now_token

        # 2. We check up front if anything has changed, if it hasn't then there is
        # no point in going further.
        if not sync_result_builder.full_state:
            if since_token and not ephemeral_by_room and not account_data_by_room:
                have_changed = await self._have_rooms_changed(sync_result_builder)
                log_kv({"rooms_have_changed": have_changed})
                if not have_changed:
                    tags_by_room = await self.store.get_updated_tags(
                        user_id, since_token.account_data_key
                    )
                    if not tags_by_room:
                        logger.debug("no-oping sync")
                        return set(), set(), set(), set()

        # 3. Work out which rooms need reporting in the sync response.
        ignored_users = await self.store.ignored_users(user_id)
        if since_token:
            room_changes = await self._get_rooms_changed(
                sync_result_builder, ignored_users
            )
            tags_by_room = await self.store.get_updated_tags(
                user_id, since_token.account_data_key
            )
        else:
            room_changes = await self._get_all_rooms(sync_result_builder, ignored_users)
            tags_by_room = await self.store.get_tags_for_user(user_id)

        log_kv({"rooms_changed": len(room_changes.room_entries)})

        room_entries = room_changes.room_entries
        invited = room_changes.invited
        knocked = room_changes.knocked
        newly_joined_rooms = room_changes.newly_joined_rooms
        newly_left_rooms = room_changes.newly_left_rooms

        # 4. We need to apply further processing to `room_entries` (rooms considered
        # joined or archived).
        async def handle_room_entries(room_entry: "RoomSyncResultBuilder") -> None:
            logger.debug("Generating room entry for %s", room_entry.room_id)
            await self._generate_room_entry(
                sync_result_builder,
                room_entry,
                ephemeral=ephemeral_by_room.get(room_entry.room_id, []),
                tags=tags_by_room.get(room_entry.room_id),
                account_data=account_data_by_room.get(room_entry.room_id, {}),
                always_include=sync_result_builder.full_state,
            )
            logger.debug("Generated room entry for %s", room_entry.room_id)

        with start_active_span("sync.generate_room_entries"):
            await concurrently_execute(handle_room_entries, room_entries, 10)

        sync_result_builder.invited.extend(invited)
        sync_result_builder.knocked.extend(knocked)

        # 5. Work out which users have joined or left rooms we're in. We use this
        # to build the device_list part of the sync response in
        # `_generate_sync_entry_for_device_list`.
        (
            newly_joined_or_invited_or_knocked_users,
            newly_left_users,
        ) = sync_result_builder.calculate_user_changes()

        return (
            set(newly_joined_rooms),
            newly_joined_or_invited_or_knocked_users,
            set(newly_left_rooms),
            newly_left_users,
        )

    async def _have_rooms_changed(
        self, sync_result_builder: "SyncResultBuilder"
    ) -> bool:
        """Returns whether there may be any new events that should be sent down
        the sync. Returns True if there are.

        Does not modify the `sync_result_builder`.
        """
        since_token = sync_result_builder.since_token
        membership_change_events = sync_result_builder.membership_change_events

        assert since_token

        if membership_change_events:
            return True

        stream_id = since_token.room_key.stream
        for room_id in sync_result_builder.joined_room_ids:
            if self.store.has_room_changed_since(room_id, stream_id):
                return True
        return False

    async def _get_rooms_changed(
        self,
        sync_result_builder: "SyncResultBuilder",
        ignored_users: FrozenSet[str],
    ) -> _RoomChanges:
        """Determine the changes in rooms to report to the user.

        This function is a first pass at generating the rooms part of the sync response.
        It determines which rooms have changed during the sync period, and categorises
        them into four buckets: "knock", "invite", "join" and "leave". It also excludes
        from that list any room that appears in the list of rooms to exclude from sync
        results in the server configuration.

        1. Finds all membership changes for the user in the sync period (from
           `since_token` up to `now_token`).
        2. Uses those to place the room in one of the four categories above.
        3. Builds a `_RoomChanges` struct to record this, and return that struct.

        For rooms classified as "knock", "invite" or "leave", we just need to report
        a single membership event in the eventual /sync response. For "join" we need
        to fetch additional non-membership events, e.g. messages in the room. That is
        more complicated, so instead we report an intermediary `RoomSyncResultBuilder`
        struct, and leave the additional work to `_generate_room_entry`.

        The sync_result_builder is not modified by this function.
        """
        user_id = sync_result_builder.sync_config.user.to_string()
        since_token = sync_result_builder.since_token
        now_token = sync_result_builder.now_token
        sync_config = sync_result_builder.sync_config
        membership_change_events = sync_result_builder.membership_change_events

        assert since_token

        mem_change_events_by_room_id: Dict[str, List[EventBase]] = {}
        for event in membership_change_events:
            mem_change_events_by_room_id.setdefault(event.room_id, []).append(event)

        newly_joined_rooms: List[str] = []
        newly_left_rooms: List[str] = []
        room_entries: List[RoomSyncResultBuilder] = []
        invited: List[InvitedSyncResult] = []
        knocked: List[KnockedSyncResult] = []
        for room_id, events in mem_change_events_by_room_id.items():
            # The body of this loop will add this room to at least one of the five lists
            # above. Things get messy if you've e.g. joined, left, joined then left the
            # room all in the same sync period.
            logger.debug(
                "Membership changes in %s: [%s]",
                room_id,
                ", ".join("%s (%s)" % (e.event_id, e.membership) for e in events),
            )

            non_joins = [e for e in events if e.membership != Membership.JOIN]
            has_join = len(non_joins) != len(events)

            # We want to figure out if we joined the room at some point since
            # the last sync (even if we have since left). This is to make sure
            # we do send down the room, and with full state, where necessary

            old_state_ids = None
            if room_id in sync_result_builder.joined_room_ids and non_joins:
                # Always include if the user (re)joined the room, especially
                # important so that device list changes are calculated correctly.
                # If there are non-join member events, but we are still in the room,
                # then the user must have left and joined
                newly_joined_rooms.append(room_id)

                # User is in the room so we don't need to do the invite/leave checks
                continue

            if room_id in sync_result_builder.joined_room_ids or has_join:
                old_state_ids = await self.get_state_at(
                    room_id,
                    since_token,
                    state_filter=StateFilter.from_types([(EventTypes.Member, user_id)]),
                )
                old_mem_ev_id = old_state_ids.get((EventTypes.Member, user_id), None)
                old_mem_ev = None
                if old_mem_ev_id:
                    old_mem_ev = await self.store.get_event(
                        old_mem_ev_id, allow_none=True
                    )

                if not old_mem_ev or old_mem_ev.membership != Membership.JOIN:
                    newly_joined_rooms.append(room_id)

            # If user is in the room then we don't need to do the invite/leave checks
            if room_id in sync_result_builder.joined_room_ids:
                continue

            if not non_joins:
                if has_join:
                    logger.warning(
                        "Have join event but room not in joined list, possible "
                        "cache invalidation race! Joined roomID=%s",
                        room_id,
                    )
                continue
            last_non_join = non_joins[-1]

            # Check if we have left the room. This can either be because we were
            # joined before *or* that we since joined and then left.
            if events[-1].membership != Membership.JOIN:
                if has_join:
                    newly_left_rooms.append(room_id)
                else:
                    if not old_state_ids:
                        old_state_ids = await self.get_state_at(
                            room_id,
                            since_token,
                            state_filter=StateFilter.from_types(
                                [(EventTypes.Member, user_id)]
                            ),
                        )
                        old_mem_ev_id = old_state_ids.get(
                            (EventTypes.Member, user_id), None
                        )
                        old_mem_ev = None
                        if old_mem_ev_id:
                            old_mem_ev = await self.store.get_event(
                                old_mem_ev_id, allow_none=True
                            )
                    if old_mem_ev and old_mem_ev.membership == Membership.JOIN:
                        newly_left_rooms.append(room_id)

            # Only bother if we're still currently invited
            should_invite = last_non_join.membership == Membership.INVITE
            if should_invite:
                if last_non_join.sender not in ignored_users:
                    invite_room_sync = InvitedSyncResult(room_id, invite=last_non_join)
                    if invite_room_sync:
                        invited.append(invite_room_sync)

            # Only bother if our latest membership in the room is knock (and we haven't
            # been accepted/rejected in the meantime).
            should_knock = last_non_join.membership == Membership.KNOCK
            if should_knock:
                knock_room_sync = KnockedSyncResult(room_id, knock=last_non_join)
                if knock_room_sync:
                    knocked.append(knock_room_sync)

            # Always include leave/ban events. Just take the last one.
            # TODO: How do we handle ban -> leave in same batch?
            leave_events = [
                e
                for e in non_joins
                if e.membership in (Membership.LEAVE, Membership.BAN)
            ]

            if leave_events:
                leave_event = leave_events[-1]
                leave_position = await self.store.get_position_for_event(
                    leave_event.event_id
                )

                # If the leave event happened before the since token then we
                # bail.
                if since_token and not leave_position.persisted_after(
                    since_token.room_key
                ):
                    continue

                # We can safely convert the position of the leave event into a
                # stream token as it'll only be used in the context of this
                # room. (c.f. the docstring of `to_room_stream_token`).
                leave_token = since_token.copy_and_replace(
                    StreamKeyType.ROOM, leave_position.to_room_stream_token()
                )

                # If this is an out of band message, like a remote invite
                # rejection, we include it in the recents batch. Otherwise, we
                # let _load_filtered_recents handle fetching the correct
                # batches.
                #
                # This is all screaming out for a refactor, as the logic here is
                # subtle and the moving parts numerous.
                if leave_event.internal_metadata.is_out_of_band_membership():
                    batch_events: Optional[List[EventBase]] = [leave_event]
                else:
                    batch_events = None

                room_entries.append(
                    RoomSyncResultBuilder(
                        room_id=room_id,
                        rtype="archived",
                        events=batch_events,
                        newly_joined=room_id in newly_joined_rooms,
                        full_state=False,
                        since_token=since_token,
                        upto_token=leave_token,
                        out_of_band=leave_event.internal_metadata.is_out_of_band_membership(),
                    )
                )

        timeline_limit = sync_config.filter_collection.timeline_limit()

        # Get all events since the `from_key` in rooms we're currently joined to.
        # If there are too many, we get the most recent events only. This leaves
        # a "gap" in the timeline, as described by the spec for /sync.
        room_to_events = await self.store.get_room_events_stream_for_rooms(
            room_ids=sync_result_builder.joined_room_ids,
            from_key=since_token.room_key,
            to_key=now_token.room_key,
            limit=timeline_limit + 1,
        )

        # We loop through all room ids, even if there are no new events, in case
        # there are non room events that we need to notify about.
        for room_id in sync_result_builder.joined_room_ids:
            room_entry = room_to_events.get(room_id, None)

            newly_joined = room_id in newly_joined_rooms
            if room_entry:
                events, start_key = room_entry

                prev_batch_token = now_token.copy_and_replace(
                    StreamKeyType.ROOM, start_key
                )

                entry = RoomSyncResultBuilder(
                    room_id=room_id,
                    rtype="joined",
                    events=events,
                    newly_joined=newly_joined,
                    full_state=False,
                    since_token=None if newly_joined else since_token,
                    upto_token=prev_batch_token,
                )
            else:
                entry = RoomSyncResultBuilder(
                    room_id=room_id,
                    rtype="joined",
                    events=[],
                    newly_joined=newly_joined,
                    full_state=False,
                    since_token=since_token,
                    upto_token=since_token,
                )

            room_entries.append(entry)

        return _RoomChanges(
            room_entries,
            invited,
            knocked,
            newly_joined_rooms,
            newly_left_rooms,
        )

    async def _get_all_rooms(
        self,
        sync_result_builder: "SyncResultBuilder",
        ignored_users: FrozenSet[str],
    ) -> _RoomChanges:
        """Returns entries for all rooms for the user.

        Like `_get_rooms_changed`, but assumes the `since_token` is `None`.

        This function does not modify the sync_result_builder.

        Args:
            sync_result_builder
            ignored_users: Set of users ignored by user.
            ignored_rooms: List of rooms to ignore.
        """

        user_id = sync_result_builder.sync_config.user.to_string()
        since_token = sync_result_builder.since_token
        now_token = sync_result_builder.now_token
        sync_config = sync_result_builder.sync_config

        room_list = await self.store.get_rooms_for_local_user_where_membership_is(
            user_id=user_id,
            membership_list=Membership.LIST,
            excluded_rooms=self.rooms_to_exclude,
        )

        room_entries = []
        invited = []
        knocked = []

        for event in room_list:
            if event.room_version_id not in KNOWN_ROOM_VERSIONS:
                continue

            if event.membership == Membership.JOIN:
                room_entries.append(
                    RoomSyncResultBuilder(
                        room_id=event.room_id,
                        rtype="joined",
                        events=None,
                        newly_joined=False,
                        full_state=True,
                        since_token=since_token,
                        upto_token=now_token,
                    )
                )
            elif event.membership == Membership.INVITE:
                if event.sender in ignored_users:
                    continue
                invite = await self.store.get_event(event.event_id)
                invited.append(InvitedSyncResult(room_id=event.room_id, invite=invite))
            elif event.membership == Membership.KNOCK:
                knock = await self.store.get_event(event.event_id)
                knocked.append(KnockedSyncResult(room_id=event.room_id, knock=knock))
            elif event.membership in (Membership.LEAVE, Membership.BAN):
                # Always send down rooms we were banned from or kicked from.
                if not sync_config.filter_collection.include_leave:
                    if event.membership == Membership.LEAVE:
                        if user_id == event.sender:
                            continue

                leave_token = now_token.copy_and_replace(
                    StreamKeyType.ROOM, RoomStreamToken(None, event.stream_ordering)
                )
                room_entries.append(
                    RoomSyncResultBuilder(
                        room_id=event.room_id,
                        rtype="archived",
                        events=None,
                        newly_joined=False,
                        full_state=True,
                        since_token=since_token,
                        upto_token=leave_token,
                    )
                )

        return _RoomChanges(room_entries, invited, knocked, [], [])

    async def _generate_room_entry(
        self,
        sync_result_builder: "SyncResultBuilder",
        room_builder: "RoomSyncResultBuilder",
        ephemeral: List[JsonDict],
        tags: Optional[Dict[str, Dict[str, Any]]],
        account_data: Dict[str, JsonDict],
        always_include: bool = False,
    ) -> None:
        """Populates the `joined` and `archived` section of `sync_result_builder`
        based on the `room_builder`.

        Ideally, we want to report all events whose stream ordering `s` lies in the
        range `since_token < s <= now_token`, where the two tokens are read from the
        sync_result_builder.

        If there are too many events in that range to report, things get complicated.
        In this situation we return a truncated list of the most recent events, and
        indicate in the response that there is a "gap" of omitted events. Lots of this
        is handled in `_load_filtered_recents`, but some of is handled in this method.

        Additionally:
        - we include a "state_delta", to describe the changes in state over the gap,
        - we include all membership events applying to the user making the request,
          even those in the gap.

        See the spec for the rationale:
            https://spec.matrix.org/v1.1/client-server-api/#syncing

        Args:
            sync_result_builder
            room_builder
            ephemeral: List of new ephemeral events for room
            tags: List of *all* tags for room, or None if there has been
                no change.
            account_data: List of new account data for room
            always_include: Always include this room in the sync response,
                even if empty.
        """
        newly_joined = room_builder.newly_joined
        full_state = (
            room_builder.full_state or newly_joined or sync_result_builder.full_state
        )
        events = room_builder.events

        # We want to shortcut out as early as possible.
        if not (always_include or account_data or ephemeral or full_state):
            if events == [] and tags is None:
                return

        now_token = sync_result_builder.now_token
        sync_config = sync_result_builder.sync_config

        room_id = room_builder.room_id
        since_token = room_builder.since_token
        upto_token = room_builder.upto_token

        with start_active_span("sync.generate_room_entry"):
            set_tag("room_id", room_id)
            log_kv({"events": len(events or ())})

            log_kv(
                {
                    "since_token": since_token,
                    "upto_token": upto_token,
                }
            )

            batch = await self._load_filtered_recents(
                room_id,
                sync_config,
                now_token=upto_token,
                since_token=since_token,
                potential_recents=events,
                newly_joined_room=newly_joined,
            )
            log_kv(
                {
                    "batch_events": len(batch.events),
                    "prev_batch": batch.prev_batch,
                    "batch_limited": batch.limited,
                }
            )

            # Note: `batch` can be both empty and limited here in the case where
            # `_load_filtered_recents` can't find any events the user should see
            # (e.g. due to having ignored the sender of the last 50 events).

            # When we join the room (or the client requests full_state), we should
            # send down any existing tags. Usually the user won't have tags in a
            # newly joined room, unless either a) they've joined before or b) the
            # tag was added by synapse e.g. for server notice rooms.
            if full_state:
                user_id = sync_result_builder.sync_config.user.to_string()
                tags = await self.store.get_tags_for_room(user_id, room_id)

                # If there aren't any tags, don't send the empty tags list down
                # sync
                if not tags:
                    tags = None

            account_data_events = []
            if tags is not None:
                account_data_events.append({"type": "m.tag", "content": {"tags": tags}})

            for account_data_type, content in account_data.items():
                account_data_events.append(
                    {"type": account_data_type, "content": content}
                )

            account_data_events = (
                await sync_config.filter_collection.filter_room_account_data(
                    account_data_events
                )
            )

            ephemeral = await sync_config.filter_collection.filter_room_ephemeral(
                ephemeral
            )

            if not (
                always_include
                or batch
                or account_data_events
                or ephemeral
                or full_state
            ):
                return

            if not room_builder.out_of_band:
                state = await self.compute_state_delta(
                    room_id,
                    batch,
                    sync_config,
                    since_token,
                    now_token,
                    full_state=full_state,
                )
            else:
                # An out of band room won't have any state changes.
                state = {}

            summary: Optional[JsonDict] = {}

            # we include a summary in room responses when we're lazy loading
            # members (as the client otherwise doesn't have enough info to form
            # the name itself).
            if (
                not room_builder.out_of_band
                and sync_config.filter_collection.lazy_load_members()
                and (
                    # we recalculate the summary:
                    #   if there are membership changes in the timeline, or
                    #   if membership has changed during a gappy sync, or
                    #   if this is an initial sync.
                    any(ev.type == EventTypes.Member for ev in batch.events)
                    or (
                        # XXX: this may include false positives in the form of LL
                        # members which have snuck into state
                        batch.limited
                        and any(t == EventTypes.Member for (t, k) in state)
                    )
                    or since_token is None
                )
            ):
                summary = await self.compute_summary(
                    room_id, sync_config, batch, state, now_token
                )

            if room_builder.rtype == "joined":
                unread_notifications: Dict[str, int] = {}
                room_sync = JoinedSyncResult(
                    room_id=room_id,
                    timeline=batch,
                    state=state,
                    ephemeral=ephemeral,
                    account_data=account_data_events,
                    unread_notifications=unread_notifications,
                    unread_thread_notifications={},
                    summary=summary,
                    unread_count=0,
                )

                if room_sync or always_include:
                    notifs = await self.unread_notifs_for_room_id(room_id, sync_config)

                    # Notifications for the main timeline.
                    notify_count = notifs.main_timeline.notify_count
                    highlight_count = notifs.main_timeline.highlight_count
                    unread_count = notifs.main_timeline.unread_count

                    # Check the sync configuration.
                    if sync_config.filter_collection.unread_thread_notifications():
                        # And add info for each thread.
                        room_sync.unread_thread_notifications = {
                            thread_id: {
                                "notification_count": thread_notifs.notify_count,
                                "highlight_count": thread_notifs.highlight_count,
                            }
                            for thread_id, thread_notifs in notifs.threads.items()
                            if thread_id is not None
                        }

                    else:
                        # Combine the unread counts for all threads and main timeline.
                        for thread_notifs in notifs.threads.values():
                            notify_count += thread_notifs.notify_count
                            highlight_count += thread_notifs.highlight_count
                            unread_count += thread_notifs.unread_count

                    unread_notifications["notification_count"] = notify_count
                    unread_notifications["highlight_count"] = highlight_count
                    room_sync.unread_count = unread_count

                    sync_result_builder.joined.append(room_sync)

                if batch.limited and since_token:
                    user_id = sync_result_builder.sync_config.user.to_string()
                    logger.debug(
                        "Incremental gappy sync of %s for user %s with %d state events"
                        % (room_id, user_id, len(state))
                    )
            elif room_builder.rtype == "archived":
                archived_room_sync = ArchivedSyncResult(
                    room_id=room_id,
                    timeline=batch,
                    state=state,
                    account_data=account_data_events,
                )
                if archived_room_sync or always_include:
                    sync_result_builder.archived.append(archived_room_sync)
            else:
                raise Exception("Unrecognized rtype: %r", room_builder.rtype)


def _action_has_highlight(actions: List[JsonDict]) -> bool:
    for action in actions:
        try:
            if action.get("set_tweak", None) == "highlight":
                return action.get("value", True)
        except AttributeError:
            pass

    return False


def _calculate_state(
    timeline_contains: StateMap[str],
    timeline_start: StateMap[str],
    timeline_end: StateMap[str],
    previous_timeline_end: StateMap[str],
    lazy_load_members: bool,
) -> StateMap[str]:
    """Works out what state to include in a sync response.

    Args:
        timeline_contains: state in the timeline
        timeline_start: state at the start of the timeline
        timeline_end: state at the end of the timeline
        previous_timeline_end: state at the end of the previous sync (or empty dict
            if this is an initial sync)
        lazy_load_members: whether to return members from timeline_start
            or not.  assumes that timeline_start has already been filtered to
            include only the members the client needs to know about.
    """
    event_id_to_state_key = {
        event_id: state_key
        for state_key, event_id in itertools.chain(
            timeline_contains.items(),
            timeline_start.items(),
            timeline_end.items(),
            previous_timeline_end.items(),
        )
    }

    timeline_end_ids = set(timeline_end.values())
    timeline_start_ids = set(timeline_start.values())
    previous_timeline_end_ids = set(previous_timeline_end.values())
    timeline_contains_ids = set(timeline_contains.values())

    # If we are lazyloading room members, we explicitly add the membership events
    # for the senders in the timeline into the state block returned by /sync,
    # as we may not have sent them to the client before.  We find these membership
    # events by filtering them out of timeline_start, which has already been filtered
    # to only include membership events for the senders in the timeline.
    # In practice, we can do this by removing them from the previous_timeline_end_ids
    # list, which is the list of relevant state we know we have already sent to the
    # client.
    # see https://github.com/matrix-org/synapse/pull/2970/files/efcdacad7d1b7f52f879179701c7e0d9b763511f#r204732809

    if lazy_load_members:
        previous_timeline_end_ids.difference_update(
            e for t, e in timeline_start.items() if t[0] == EventTypes.Member
        )

    state_ids = (
        (timeline_end_ids | timeline_start_ids)
        - previous_timeline_end_ids
        - timeline_contains_ids
    )

    return {event_id_to_state_key[e]: e for e in state_ids}


@attr.s(slots=True, auto_attribs=True)
class SyncResultBuilder:
    """Used to help build up a new SyncResult for a user

    Attributes:
        sync_config
        full_state: The full_state flag as specified by user
        since_token: The token supplied by user, or None.
        now_token: The token to sync up to.
        joined_room_ids: List of rooms the user is joined to

        # The following mirror the fields in a sync response
        presence
        account_data
        joined
        invited
        knocked
        archived
        to_device
    """

    sync_config: SyncConfig
    full_state: bool
    since_token: Optional[StreamToken]
    now_token: StreamToken
    joined_room_ids: FrozenSet[str]
    membership_change_events: List[EventBase]

    presence: List[UserPresenceState] = attr.Factory(list)
    account_data: List[JsonDict] = attr.Factory(list)
    joined: List[JoinedSyncResult] = attr.Factory(list)
    invited: List[InvitedSyncResult] = attr.Factory(list)
    knocked: List[KnockedSyncResult] = attr.Factory(list)
    archived: List[ArchivedSyncResult] = attr.Factory(list)
    to_device: List[JsonDict] = attr.Factory(list)

    def calculate_user_changes(self) -> Tuple[AbstractSet[str], AbstractSet[str]]:
        """Work out which other users have joined or left rooms we are joined to.

        This data only is only useful for an incremental sync.

        The SyncResultBuilder is not modified by this function.
        """
        newly_joined_or_invited_or_knocked_users = set()
        newly_left_users = set()
        if self.since_token:
            for joined_sync in self.joined:
                it = itertools.chain(
                    joined_sync.timeline.events, joined_sync.state.values()
                )
                for event in it:
                    if event.type == EventTypes.Member:
                        if (
                            event.membership == Membership.JOIN
                            or event.membership == Membership.INVITE
                            or event.membership == Membership.KNOCK
                        ):
                            newly_joined_or_invited_or_knocked_users.add(
                                event.state_key
                            )
                        else:
                            prev_content = event.unsigned.get("prev_content", {})
                            prev_membership = prev_content.get("membership", None)
                            if prev_membership == Membership.JOIN:
                                newly_left_users.add(event.state_key)

        newly_left_users -= newly_joined_or_invited_or_knocked_users
        return newly_joined_or_invited_or_knocked_users, newly_left_users


@attr.s(slots=True, auto_attribs=True)
class RoomSyncResultBuilder:
    """Stores information needed to create either a `JoinedSyncResult` or
    `ArchivedSyncResult`.

    Attributes:
        room_id
        rtype: One of `"joined"` or `"archived"`
        events: List of events to include in the room (more events may be added
            when generating result).
        newly_joined: If the user has newly joined the room
        full_state: Whether the full state should be sent in result
        since_token: Earliest point to return events from, or None
        upto_token: Latest point to return events from.
        out_of_band: whether the events in the room are "out of band" events
            and the server isn't in the room.
    """

    room_id: str
    rtype: str
    events: Optional[List[EventBase]]
    newly_joined: bool
    full_state: bool
    since_token: Optional[StreamToken]
    upto_token: StreamToken

    out_of_band: bool = False<|MERGE_RESOLUTION|>--- conflicted
+++ resolved
@@ -197,9 +197,6 @@
 class SyncResult:
     """
     Attributes:
-        next_batch: Token for the next sync
-        presence: List of presence events for the user.
-        account_data: List of account_data events for the user.
         joined: JoinedSyncResult for each joined room.
         invited: InvitedSyncResult for each invited room.
         knocked: KnockedSyncResult for each knocked on room.
@@ -1335,7 +1332,6 @@
             # See https://github.com/matrix-org/matrix-doc/issues/1144
             raise NotImplementedError()
 
-<<<<<<< HEAD
         # If we have no since token (init sync), ensure any cached rooms for the user
         # is first invalidated to avoid race conditions with invalidation-over-replication.
         if not since_token:
@@ -1343,11 +1339,7 @@
 
         # Note: we get the users room list *before* we get the current token, this
         # avoids checking back in history if rooms are joined after the token is fetched.
-=======
-        # Note: we get the users room list *before* we get the current token, this
-        # avoids checking back in history if rooms are joined after the token is fetched.
         token_before_rooms = self.event_sources.get_current_token()
->>>>>>> f0dec49f
         mutable_joined_room_ids = set(await self.store.get_rooms_for_user(user_id))
 
         # NB: The now_token gets changed by some of the generate_sync_* methods,
@@ -1369,13 +1361,10 @@
         # during which membership events may have been persisted, so we fetch these now
         # and modify the joined room list for any changes between the get_rooms_for_user
         # call and the get_current_token call.
-<<<<<<< HEAD
 
         # NB: due to race conditions in cache invalidation-over-replication we cannot
         # assume that the get_rooms_for_user is up to date, looking at the membership
         # events allows us to correct for this.
-=======
->>>>>>> f0dec49f
         membership_change_events = []
         if since_token:
             membership_change_events = await self.store.get_membership_changes_for_user(
@@ -1391,7 +1380,6 @@
             # latest change is JOIN.
 
             for room_id, event in mem_last_change_by_room_id.items():
-<<<<<<< HEAD
                 # The user left the room, or left and was re-invited but not joined yet
                 if event.membership != Membership.JOIN:
                     mutable_joined_room_ids.discard(room_id)
@@ -1405,39 +1393,18 @@
 
                 logger.info(
                     "Checking membership change between since token and current token: %s %s %s",
-=======
-                assert event.internal_metadata.stream_ordering
-                if (
-                    event.internal_metadata.stream_ordering
-                    < token_before_rooms.room_key.stream
-                ):
-                    continue
-
-                logger.info(
-                    "User membership change between getting rooms and current token: %s %s %s",
->>>>>>> f0dec49f
                     user_id,
                     event.membership,
                     room_id,
                 )
                 # User joined a room - we have to then check the room state to ensure we
                 # respect any bans if there's a race between the join and ban events.
-<<<<<<< HEAD
                 # NB: we invalidate the cache here to avoid a race condition between
                 # cache invalidation-over-replication and sync requests.
                 self.store.get_users_in_room.invalidate((room_id,))
                 user_ids_in_room = await self.store.get_users_in_room(room_id)
                 if user_id in user_ids_in_room:
                     mutable_joined_room_ids.add(room_id)
-=======
-                if event.membership == Membership.JOIN:
-                    user_ids_in_room = await self.store.get_users_in_room(room_id)
-                    if user_id in user_ids_in_room:
-                        mutable_joined_room_ids.add(room_id)
-                # The user left the room, or left and was re-invited but not joined yet
-                else:
-                    mutable_joined_room_ids.discard(room_id)
->>>>>>> f0dec49f
 
         # Now we have our list of joined room IDs, exclude as configured and freeze
         joined_room_ids = frozenset(
@@ -1455,7 +1422,6 @@
             now_token,
         )
 
-<<<<<<< HEAD
         # Beeper: log for large gappy syncs (>10M room events)
         if (
             since_token
@@ -1469,8 +1435,6 @@
                 now_token.room_stream_id - since_token.room_stream_id,
             )
 
-=======
->>>>>>> f0dec49f
         sync_result_builder = SyncResultBuilder(
             sync_config,
             full_state,
