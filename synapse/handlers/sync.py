# Copyright 2015-2021 The Matrix.org Foundation C.I.C.
#
# Licensed under the Apache License, Version 2.0 (the "License");
# you may not use this file except in compliance with the License.
# You may obtain a copy of the License at
#
#     http://www.apache.org/licenses/LICENSE-2.0
#
# Unless required by applicable law or agreed to in writing, software
# distributed under the License is distributed on an "AS IS" BASIS,
# WITHOUT WARRANTIES OR CONDITIONS OF ANY KIND, either express or implied.
# See the License for the specific language governing permissions and
# limitations under the License.
import itertools
import logging
from typing import (
    TYPE_CHECKING,
    AbstractSet,
    Any,
    Dict,
    FrozenSet,
    List,
    Mapping,
    Optional,
    Sequence,
    Set,
    Tuple,
)

import attr
from prometheus_client import Counter

from synapse.api.constants import (
    AccountDataTypes,
    EventContentFields,
    EventTypes,
    Membership,
)
from synapse.api.filtering import FilterCollection
from synapse.api.presence import UserPresenceState
from synapse.api.room_versions import KNOWN_ROOM_VERSIONS
from synapse.events import EventBase
from synapse.handlers.relations import BundledAggregations
from synapse.logging import issue9533_logger
from synapse.logging.context import current_context
from synapse.logging.opentracing import (
    SynapseTags,
    log_kv,
    set_tag,
    start_active_span,
    trace,
)
from synapse.push.clientformat import format_push_rules_for_user
from synapse.storage.databases.main.event_push_actions import RoomNotifCounts
from synapse.storage.databases.main.roommember import extract_heroes_from_room_summary
from synapse.storage.roommember import MemberSummary
from synapse.types import (
    DeviceListUpdates,
    JsonDict,
    MutableStateMap,
    Requester,
    RoomStreamToken,
    StateMap,
    StrCollection,
    StreamKeyType,
    StreamToken,
    UserID,
)
from synapse.types.state import StateFilter
from synapse.util.async_helpers import concurrently_execute
from synapse.util.caches.expiringcache import ExpiringCache
from synapse.util.caches.lrucache import LruCache
from synapse.util.caches.response_cache import ResponseCache, ResponseCacheContext
from synapse.util.metrics import Measure, measure_func
from synapse.visibility import filter_events_for_client

if TYPE_CHECKING:
    from synapse.server import HomeServer

logger = logging.getLogger(__name__)

# Counts the number of times we returned a non-empty sync. `type` is one of
# "initial_sync", "full_state_sync" or "incremental_sync", `lazy_loaded` is
# "true" or "false" depending on if the request asked for lazy loaded members or
# not.
non_empty_sync_counter = Counter(
    "synapse_handlers_sync_nonempty_total",
    "Count of non empty sync responses. type is initial_sync/full_state_sync"
    "/incremental_sync. lazy_loaded indicates if lazy loaded members were "
    "enabled for that request.",
    ["type", "lazy_loaded"],
)

# Store the cache that tracks which lazy-loaded members have been sent to a given
# client for no more than 30 minutes.
LAZY_LOADED_MEMBERS_CACHE_MAX_AGE = 30 * 60 * 1000

# Remember the last 100 members we sent to a client for the purposes of
# avoiding redundantly sending the same lazy-loaded members to the client
LAZY_LOADED_MEMBERS_CACHE_MAX_SIZE = 100


SyncRequestKey = Tuple[Any, ...]


@attr.s(slots=True, frozen=True, auto_attribs=True)
class SyncConfig:
    user: UserID
    filter_collection: FilterCollection
    is_guest: bool
    request_key: SyncRequestKey
    device_id: Optional[str]
    beeper_previews: bool = False


@attr.s(slots=True, frozen=True, auto_attribs=True)
class TimelineBatch:
    prev_batch: StreamToken
    events: Sequence[EventBase]
    limited: bool
    # A mapping of event ID to the bundled aggregations for the above events.
    # This is only calculated if limited is true.
    bundled_aggregations: Optional[Dict[str, BundledAggregations]] = None

    def __bool__(self) -> bool:
        """Make the result appear empty if there are no updates. This is used
        to tell if room needs to be part of the sync result.
        """
        return bool(self.events)


# We can't freeze this class, because we need to update it after it's instantiated to
# update its unread count. This is because we calculate the unread count for a room only
# if there are updates for it, which we check after the instance has been created.
# This should not be a big deal because we update the notification counts afterwards as
# well anyway.
@attr.s(slots=True, auto_attribs=True)
class JoinedSyncResult:
    room_id: str
    timeline: TimelineBatch
    state: StateMap[EventBase]
    ephemeral: List[JsonDict]
    account_data: List[JsonDict]
    unread_notifications: JsonDict
    unread_thread_notifications: JsonDict
    summary: Optional[JsonDict]
    preview: Optional[JsonDict]
    unread_count: int

    def __bool__(self) -> bool:
        """Make the result appear empty if there are no updates. This is used
        to tell if room needs to be part of the sync result.
        """
        return bool(
            self.timeline
            or self.state
            or self.ephemeral
            or self.account_data
            or self.preview
            # nb the notification count does not, er, count: if there's nothing
            # else in the result, we don't need to send it.
        )


@attr.s(slots=True, frozen=True, auto_attribs=True)
class ArchivedSyncResult:
    room_id: str
    timeline: TimelineBatch
    state: StateMap[EventBase]
    account_data: List[JsonDict]

    def __bool__(self) -> bool:
        """Make the result appear empty if there are no updates. This is used
        to tell if room needs to be part of the sync result.
        """
        return bool(self.timeline or self.state or self.account_data)


@attr.s(slots=True, frozen=True, auto_attribs=True)
class InvitedSyncResult:
    room_id: str
    invite: EventBase

    def __bool__(self) -> bool:
        """Invited rooms should always be reported to the client"""
        return True


@attr.s(slots=True, frozen=True, auto_attribs=True)
class KnockedSyncResult:
    room_id: str
    knock: EventBase

    def __bool__(self) -> bool:
        """Knocked rooms should always be reported to the client"""
        return True


@attr.s(slots=True, auto_attribs=True)
class _RoomChanges:
    """The set of room entries to include in the sync, plus the set of joined
    and left room IDs since last sync.
    """

    room_entries: List["RoomSyncResultBuilder"]
    invited: List[InvitedSyncResult]
    knocked: List[KnockedSyncResult]
    newly_joined_rooms: List[str]
    newly_left_rooms: List[str]


@attr.s(slots=True, frozen=True, auto_attribs=True)
class SyncResult:
    """
    Attributes:
        joined: JoinedSyncResult for each joined room.
        invited: InvitedSyncResult for each invited room.
        knocked: KnockedSyncResult for each knocked on room.
        archived: ArchivedSyncResult for each archived room.
        to_device: List of direct messages for the device.
        device_lists: List of user_ids whose devices have changed
        device_one_time_keys_count: Dict of algorithm to count for one time keys
            for this device
        device_unused_fallback_key_types: List of key types that have an unused fallback
            key
    """

    next_batch: StreamToken
    presence: List[UserPresenceState]
    account_data: List[JsonDict]
    joined: List[JoinedSyncResult]
    invited: List[InvitedSyncResult]
    knocked: List[KnockedSyncResult]
    archived: List[ArchivedSyncResult]
    to_device: List[JsonDict]
    device_lists: DeviceListUpdates
    device_one_time_keys_count: JsonDict
    device_unused_fallback_key_types: List[str]

    def __bool__(self) -> bool:
        """Make the result appear empty if there are no updates. This is used
        to tell if the notifier needs to wait for more events when polling for
        events.
        """
        return bool(
            self.presence
            or self.joined
            or self.invited
            or self.knocked
            or self.archived
            or self.account_data
            or self.to_device
            or self.device_lists
        )


class SyncHandler:
    def __init__(self, hs: "HomeServer"):
        self.hs_config = hs.config
        self.store = hs.get_datastores().main
        self.notifier = hs.get_notifier()
        self.presence_handler = hs.get_presence_handler()
        self._relations_handler = hs.get_relations_handler()
        self.event_sources = hs.get_event_sources()
        self.clock = hs.get_clock()
        self.state = hs.get_state_handler()
        self.auth_blocking = hs.get_auth_blocking()
        self._storage_controllers = hs.get_storage_controllers()
        self._state_storage_controller = self._storage_controllers.state
        self._device_handler = hs.get_device_handler()

        self.should_calculate_push_rules = hs.config.push.enable_push

        # TODO: flush cache entries on subsequent sync request.
        #    Once we get the next /sync request (ie, one with the same access token
        #    that sets 'since' to 'next_batch'), we know that device won't need a
        #    cached result any more, and we could flush the entry from the cache to save
        #    memory.
        self.response_cache: ResponseCache[SyncRequestKey] = ResponseCache(
            hs.get_clock(),
            "sync",
            timeout_ms=hs.config.caches.sync_response_cache_duration,
        )

        # ExpiringCache((User, Device)) -> LruCache(user_id => event_id)
        self.lazy_loaded_members_cache: ExpiringCache[
            Tuple[str, Optional[str]], LruCache[str, str]
        ] = ExpiringCache(
            "lazy_loaded_members_cache",
            self.clock,
            max_len=0,
            expiry_ms=LAZY_LOADED_MEMBERS_CACHE_MAX_AGE,
        )

        self.rooms_to_exclude_globally = hs.config.server.rooms_to_exclude_from_sync

    async def wait_for_sync_for_user(
        self,
        requester: Requester,
        sync_config: SyncConfig,
        since_token: Optional[StreamToken] = None,
        timeout: int = 0,
        full_state: bool = False,
        debug_current_token: Optional[StreamToken] = None,
    ) -> SyncResult:
        """Get the sync for a client if we have new data for it now. Otherwise
        wait for new data to arrive on the server. If the timeout expires, then
        return an empty sync result.
        """
        # If the user is not part of the mau group, then check that limits have
        # not been exceeded (if not part of the group by this point, almost certain
        # auth_blocking will occur)
        user_id = sync_config.user.to_string()
        await self.auth_blocking.check_auth_blocking(requester=requester)

        res = await self.response_cache.wrap(
            sync_config.request_key,
            self._wait_for_sync_for_user,
            sync_config,
            since_token,
            timeout,
            full_state,
            debug_current_token,
            cache_context=True,
        )
        logger.debug("Returning sync response for %s", user_id)
        return res

    async def _wait_for_sync_for_user(
        self,
        sync_config: SyncConfig,
        since_token: Optional[StreamToken],
        timeout: int,
        full_state: bool,
        debug_current_token: Optional[StreamToken],
        cache_context: ResponseCacheContext[SyncRequestKey],
    ) -> SyncResult:
        """The start of the machinery that produces a /sync response.

        See https://spec.matrix.org/v1.1/client-server-api/#syncing for full details.

        This method does high-level bookkeeping:
        - tracking the kind of sync in the logging context
        - deleting any to_device messages whose delivery has been acknowledged.
        - deciding if we should dispatch an instant or delayed response
        - marking the sync as being lazily loaded, if appropriate

        Computing the body of the response begins in the next method,
        `current_sync_for_user`.
        """
        if since_token is None:
            sync_type = "initial_sync"
        elif full_state:
            sync_type = "full_state_sync"
        else:
            sync_type = "incremental_sync"

        context = current_context()
        if context:
            context.tag = sync_type

        # if we have a since token, delete any to-device messages before that token
        # (since we now know that the device has received them)
        if since_token is not None:
            since_stream_id = since_token.to_device_key
            deleted = await self.store.delete_messages_for_device(
                sync_config.user.to_string(), sync_config.device_id, since_stream_id
            )
            logger.debug(
                "Deleted %d to-device messages up to %d", deleted, since_stream_id
            )

        if timeout == 0 or since_token is None or full_state:
            # we are going to return immediately, so don't bother calling
            # notifier.wait_for_events.
            result: SyncResult = await self.current_sync_for_user(
                sync_config,
                since_token,
                full_state=full_state,
                debug_current_token=debug_current_token,
            )
        else:
            # Otherwise, we wait for something to happen and report it to the user.
            async def current_sync_callback(
                before_token: StreamToken, after_token: StreamToken
            ) -> SyncResult:
                return await self.current_sync_for_user(
                    sync_config,
                    since_token,
                    debug_current_token=debug_current_token,
                )

            result = await self.notifier.wait_for_events(
                sync_config.user.to_string(),
                timeout,
                current_sync_callback,
                from_token=since_token,
            )

            # if nothing has happened in any of the users' rooms since /sync was called,
            # the resultant next_batch will be the same as since_token (since the result
            # is generated when wait_for_events is first called, and not regenerated
            # when wait_for_events times out).
            #
            # If that happens, we mustn't cache it, so that when the client comes back
            # with the same cache token, we don't immediately return the same empty
            # result, causing a tightloop. (#8518)
            if result.next_batch == since_token:
                cache_context.should_cache = False

        if result:
            if sync_config.filter_collection.lazy_load_members():
                lazy_loaded = "true"
            else:
                lazy_loaded = "false"
            non_empty_sync_counter.labels(sync_type, lazy_loaded).inc()

        return result

    async def current_sync_for_user(
        self,
        sync_config: SyncConfig,
        since_token: Optional[StreamToken] = None,
        full_state: bool = False,
        debug_current_token: Optional[StreamToken] = None,
    ) -> SyncResult:
        """Generates the response body of a sync result, represented as a SyncResult.

        This is a wrapper around `generate_sync_result` which starts an open tracing
        span to track the sync. See `generate_sync_result` for the next part of your
        indoctrination.
        """
        with start_active_span("sync.current_sync_for_user"):
            log_kv({"since_token": since_token})
            sync_result = await self.generate_sync_result(
                sync_config, since_token, full_state, debug_current_token
            )

            set_tag(SynapseTags.SYNC_RESULT, bool(sync_result))
            return sync_result

    async def push_rules_for_user(self, user: UserID) -> Dict[str, Dict[str, list]]:
        user_id = user.to_string()
        rules_raw = await self.store.get_push_rules_for_user(user_id)
        rules = format_push_rules_for_user(user, rules_raw)
        return rules

    async def ephemeral_by_room(
        self,
        sync_result_builder: "SyncResultBuilder",
        now_token: StreamToken,
        since_token: Optional[StreamToken] = None,
    ) -> Tuple[StreamToken, Dict[str, List[JsonDict]]]:
        """Get the ephemeral events for each room the user is in
        Args:
            sync_result_builder
            now_token: Where the server is currently up to.
            since_token: Where the server was when the client
                last synced.
        Returns:
            A tuple of the now StreamToken, updated to reflect the which typing
            events are included, and a dict mapping from room_id to a list of
            typing events for that room.
        """

        sync_config = sync_result_builder.sync_config

        with Measure(self.clock, "ephemeral_by_room"):
            typing_key = since_token.typing_key if since_token else 0

            room_ids = sync_result_builder.joined_room_ids

            typing_source = self.event_sources.sources.typing
            typing, typing_key = await typing_source.get_new_events(
                user=sync_config.user,
                from_key=typing_key,
                limit=sync_config.filter_collection.ephemeral_limit(),
                room_ids=room_ids,
                is_guest=sync_config.is_guest,
            )
            now_token = now_token.copy_and_replace(StreamKeyType.TYPING, typing_key)

            ephemeral_by_room: JsonDict = {}

            for event in typing:
                # we want to exclude the room_id from the event, but modifying the
                # result returned by the event source is poor form (it might cache
                # the object)
                room_id = event["room_id"]
                event_copy = {k: v for (k, v) in event.items() if k != "room_id"}
                ephemeral_by_room.setdefault(room_id, []).append(event_copy)

            receipt_key = since_token.receipt_key if since_token else 0

            receipt_source = self.event_sources.sources.receipt
            receipts, receipt_key = await receipt_source.get_new_events(
                user=sync_config.user,
                from_key=receipt_key,
                limit=sync_config.filter_collection.ephemeral_limit(),
                room_ids=room_ids,
                is_guest=sync_config.is_guest,
            )
            now_token = now_token.copy_and_replace(StreamKeyType.RECEIPT, receipt_key)

            for event in receipts:
                room_id = event["room_id"]
                # exclude room id, as above
                event_copy = {k: v for (k, v) in event.items() if k != "room_id"}
                ephemeral_by_room.setdefault(room_id, []).append(event_copy)

        return now_token, ephemeral_by_room

    async def _load_filtered_recents(
        self,
        room_id: str,
        sync_config: SyncConfig,
        now_token: StreamToken,
        since_token: Optional[StreamToken] = None,
        potential_recents: Optional[List[EventBase]] = None,
        newly_joined_room: bool = False,
    ) -> TimelineBatch:
        with Measure(self.clock, "load_filtered_recents"):
            timeline_limit = sync_config.filter_collection.timeline_limit()
            block_all_timeline = (
                sync_config.filter_collection.blocks_all_room_timeline()
            )

            if (
                potential_recents is None
                or newly_joined_room
                or timeline_limit < len(potential_recents)
            ):
                limited = True
            else:
                limited = False

            log_kv({"limited": limited})

            if potential_recents:
                recents = await sync_config.filter_collection.filter_room_timeline(
                    potential_recents
                )
                log_kv({"recents_after_sync_filtering": len(recents)})

                # We check if there are any state events, if there are then we pass
                # all current state events to the filter_events function. This is to
                # ensure that we always include current state in the timeline
                current_state_ids: FrozenSet[str] = frozenset()
                if any(e.is_state() for e in recents):
                    # FIXME(faster_joins): We use the partial state here as
                    # we don't want to block `/sync` on finishing a lazy join.
                    # Which should be fine once
                    # https://github.com/matrix-org/synapse/issues/12989 is resolved,
                    # since we shouldn't reach here anymore?
                    # Note that we use the current state as a whitelist for filtering
                    # `recents`, so partial state is only a problem when a membership
                    # event turns up in `recents` but has not made it into the current
                    # state.
                    current_state_ids_map = (
                        await self.store.get_partial_current_state_ids(room_id)
                    )
                    current_state_ids = frozenset(current_state_ids_map.values())

                recents = await filter_events_for_client(
                    self._storage_controllers,
                    sync_config.user.to_string(),
                    recents,
                    always_include_ids=current_state_ids,
                )
                log_kv({"recents_after_visibility_filtering": len(recents)})
            else:
                recents = []

            if not limited or block_all_timeline:
                prev_batch_token = now_token
                if recents:
                    room_key = recents[0].internal_metadata.before
                    prev_batch_token = now_token.copy_and_replace(
                        StreamKeyType.ROOM, room_key
                    )

                return TimelineBatch(
                    events=recents, prev_batch=prev_batch_token, limited=False
                )

            filtering_factor = 2
            load_limit = max(timeline_limit * filtering_factor, 10)
            max_repeat = 5  # Only try a few times per room, otherwise
            room_key = now_token.room_key
            end_key = room_key

            since_key = None
            if since_token and not newly_joined_room:
                since_key = since_token.room_key

            while limited and len(recents) < timeline_limit and max_repeat:
                # If we have a since_key then we are trying to get any events
                # that have happened since `since_key` up to `end_key`, so we
                # can just use `get_room_events_stream_for_room`.
                # Otherwise, we want to return the last N events in the room
                # in topological ordering.
                if since_key:
                    events, end_key = await self.store.get_room_events_stream_for_room(
                        room_id,
                        limit=load_limit + 1,
                        from_key=since_key,
                        to_key=end_key,
                    )
                else:
                    events, end_key = await self.store.get_recent_events_for_room(
                        room_id, limit=load_limit + 1, end_token=end_key
                    )

                log_kv({"loaded_recents": len(events)})

                loaded_recents = (
                    await sync_config.filter_collection.filter_room_timeline(events)
                )

                log_kv({"loaded_recents_after_sync_filtering": len(loaded_recents)})

                # We check if there are any state events, if there are then we pass
                # all current state events to the filter_events function. This is to
                # ensure that we always include current state in the timeline
                current_state_ids = frozenset()
                if any(e.is_state() for e in loaded_recents):
                    # FIXME(faster_joins): We use the partial state here as
                    # we don't want to block `/sync` on finishing a lazy join.
                    # Which should be fine once
                    # https://github.com/matrix-org/synapse/issues/12989 is resolved,
                    # since we shouldn't reach here anymore?
                    # Note that we use the current state as a whitelist for filtering
                    # `loaded_recents`, so partial state is only a problem when a
                    # membership event turns up in `loaded_recents` but has not made it
                    # into the current state.
                    current_state_ids_map = (
                        await self.store.get_partial_current_state_ids(room_id)
                    )
                    current_state_ids = frozenset(current_state_ids_map.values())

                loaded_recents = await filter_events_for_client(
                    self._storage_controllers,
                    sync_config.user.to_string(),
                    loaded_recents,
                    always_include_ids=current_state_ids,
                )

                log_kv({"loaded_recents_after_client_filtering": len(loaded_recents)})

                loaded_recents.extend(recents)
                recents = loaded_recents

                if len(events) <= load_limit:
                    limited = False
                    break
                max_repeat -= 1

            if len(recents) > timeline_limit:
                limited = True
                recents = recents[-timeline_limit:]
                room_key = recents[0].internal_metadata.before

            prev_batch_token = now_token.copy_and_replace(StreamKeyType.ROOM, room_key)

        # Don't bother to bundle aggregations if the timeline is unlimited,
        # as clients will have all the necessary information.
        bundled_aggregations = None
        if limited or newly_joined_room:
            bundled_aggregations = (
                await self._relations_handler.get_bundled_aggregations(
                    recents, sync_config.user.to_string()
                )
            )

        return TimelineBatch(
            events=recents,
            prev_batch=prev_batch_token,
            limited=limited or newly_joined_room,
            bundled_aggregations=bundled_aggregations,
        )

    async def get_state_after_event(
        self,
        event_id: str,
        state_filter: Optional[StateFilter] = None,
        await_full_state: bool = True,
    ) -> StateMap[str]:
        """
        Get the room state after the given event

        Args:
            event_id: event of interest
            state_filter: The state filter used to fetch state from the database.
            await_full_state: if `True`, will block if we do not yet have complete state
                at the event and `state_filter` is not satisfied by partial state.
                Defaults to `True`.
        """
        state_ids = await self._state_storage_controller.get_state_ids_for_event(
            event_id,
            state_filter=state_filter or StateFilter.all(),
            await_full_state=await_full_state,
        )

        # using get_metadata_for_events here (instead of get_event) sidesteps an issue
        # with redactions: if `event_id` is a redaction event, and we don't have the
        # original (possibly because it got purged), get_event will refuse to return
        # the redaction event, which isn't terribly helpful here.
        #
        # (To be fair, in that case we could assume it's *not* a state event, and
        # therefore we don't need to worry about it. But still, it seems cleaner just
        # to pull the metadata.)
        m = (await self.store.get_metadata_for_events([event_id]))[event_id]
        if m.state_key is not None and m.rejection_reason is None:
            state_ids = dict(state_ids)
            state_ids[(m.event_type, m.state_key)] = event_id

        return state_ids

    async def get_state_at(
        self,
        room_id: str,
        stream_position: StreamToken,
        state_filter: Optional[StateFilter] = None,
        await_full_state: bool = True,
    ) -> StateMap[str]:
        """Get the room state at a particular stream position

        Args:
            room_id: room for which to get state
            stream_position: point at which to get state
            state_filter: The state filter used to fetch state from the database.
            await_full_state: if `True`, will block if we do not yet have complete state
                at the last event in the room before `stream_position` and
                `state_filter` is not satisfied by partial state. Defaults to `True`.
        """
        # FIXME: This gets the state at the latest event before the stream ordering,
        # which might not be the same as the "current state" of the room at the time
        # of the stream token if there were multiple forward extremities at the time.
        last_event_id = await self.store.get_last_event_in_room_before_stream_ordering(
            room_id,
            end_token=stream_position.room_key,
        )

        if last_event_id:
            state = await self.get_state_after_event(
                last_event_id,
                state_filter=state_filter or StateFilter.all(),
                await_full_state=await_full_state,
            )

        else:
            # no events in this room - so presumably no state
            state = {}

            # (erikj) This should be rarely hit, but we've had some reports that
            # we get more state down gappy syncs than we should, so let's add
            # some logging.
            logger.info(
                "Failed to find any events in room %s at %s",
                room_id,
                stream_position.room_key,
            )
        return state

    async def compute_summary(
        self,
        room_id: str,
        sync_config: SyncConfig,
        batch: TimelineBatch,
        state: MutableStateMap[EventBase],
        now_token: StreamToken,
    ) -> Optional[JsonDict]:
        """Works out a room summary block for this room, summarising the number
        of joined members in the room, and providing the 'hero' members if the
        room has no name so clients can consistently name rooms.  Also adds
        state events to 'state' if needed to describe the heroes.

        Args
            room_id
            sync_config
            batch: The timeline batch for the room that will be sent to the user.
            state: State as returned by compute_state_delta
            now_token: Token of the end of the current batch.
        """

        # FIXME: we could/should get this from room_stats when matthew/stats lands

        # FIXME: this promulgates https://github.com/matrix-org/synapse/issues/3305
        last_events, _ = await self.store.get_recent_event_ids_for_room(
            room_id, end_token=now_token.room_key, limit=1
        )

        if not last_events:
            return None

        last_event = last_events[-1]
        state_ids = await self._state_storage_controller.get_state_ids_for_event(
            last_event.event_id,
            state_filter=StateFilter.from_types(
                [(EventTypes.Name, ""), (EventTypes.CanonicalAlias, "")]
            ),
        )

        # this is heavily cached, thus: fast.
        details = await self.store.get_room_summary(room_id)

        name_id = state_ids.get((EventTypes.Name, ""))
        canonical_alias_id = state_ids.get((EventTypes.CanonicalAlias, ""))

        summary: JsonDict = {}
        empty_ms = MemberSummary([], 0)

        # TODO: only send these when they change.
        summary["m.joined_member_count"] = details.get(Membership.JOIN, empty_ms).count
        summary["m.invited_member_count"] = details.get(
            Membership.INVITE, empty_ms
        ).count

        # Beeper TODO: remove once synapse no longer handles bridges
        if sync_config.beeper_previews:
            summary[
                "com.beeper.m.joined_users_without_bots"
            ] = await self.store.get_number_joined_non_bot_users_in_room(room_id)

        # if the room has a name or canonical_alias set, we can skip
        # calculating heroes. Empty strings are falsey, so we check
        # for the "name" value and default to an empty string.
        if name_id:
            name = await self.store.get_event(name_id, allow_none=True)
            if name and name.content.get("name"):
                return summary

        if canonical_alias_id:
            canonical_alias = await self.store.get_event(
                canonical_alias_id, allow_none=True
            )
            if canonical_alias and canonical_alias.content.get("alias"):
                return summary

        # FIXME: only build up a member_ids list for our heroes
        member_ids = {}
        for membership in (
            Membership.JOIN,
            Membership.INVITE,
            Membership.LEAVE,
            Membership.BAN,
        ):
            for user_id, event_id in details.get(membership, empty_ms).members:
                member_ids[user_id] = event_id

        me = sync_config.user.to_string()
        summary["m.heroes"] = extract_heroes_from_room_summary(details, me)

        if not sync_config.filter_collection.lazy_load_members():
            return summary

        # ensure we send membership events for heroes if needed
        cache_key = (sync_config.user.to_string(), sync_config.device_id)
        cache = self.get_lazy_loaded_members_cache(cache_key)

        # track which members the client should already know about via LL:
        # Ones which are already in state...
        existing_members = {
            user_id for (typ, user_id) in state.keys() if typ == EventTypes.Member
        }

        # ...or ones which are in the timeline...
        for ev in batch.events:
            if ev.type == EventTypes.Member:
                existing_members.add(ev.state_key)

        # ...and then ensure any missing ones get included in state.
        missing_hero_event_ids = [
            member_ids[hero_id]
            for hero_id in summary["m.heroes"]
            if (
                cache.get(hero_id) != member_ids[hero_id]
                and hero_id not in existing_members
            )
        ]

        missing_hero_state = await self.store.get_events(missing_hero_event_ids)

        for s in missing_hero_state.values():
            cache.set(s.state_key, s.event_id)
            state[(EventTypes.Member, s.state_key)] = s

        return summary

    def get_lazy_loaded_members_cache(
        self, cache_key: Tuple[str, Optional[str]]
    ) -> LruCache[str, str]:
        cache: Optional[LruCache[str, str]] = self.lazy_loaded_members_cache.get(
            cache_key
        )
        if cache is None:
            logger.debug("creating LruCache for %r", cache_key)
            cache = LruCache(LAZY_LOADED_MEMBERS_CACHE_MAX_SIZE)
            self.lazy_loaded_members_cache[cache_key] = cache
        else:
            logger.debug("found LruCache for %r", cache_key)
        return cache

    async def compute_state_delta(
        self,
        room_id: str,
        batch: TimelineBatch,
        sync_config: SyncConfig,
        since_token: Optional[StreamToken],
        now_token: StreamToken,
        full_state: bool,
    ) -> MutableStateMap[EventBase]:
        """Works out the difference in state between the end of the previous sync and
        the start of the timeline.

        Args:
            room_id:
            batch: The timeline batch for the room that will be sent to the user.
            sync_config:
            since_token: Token of the end of the previous batch. May be `None`.
            now_token: Token of the end of the current batch.
            full_state: Whether to force returning the full state.
                `lazy_load_members` still applies when `full_state` is `True`.

        Returns:
            The state to return in the sync response for the room.

            Clients will overlay this onto the state at the end of the previous sync to
            arrive at the state at the start of the timeline.

            Clients will then overlay state events in the timeline to arrive at the
            state at the end of the timeline, in preparation for the next sync.
        """
        # TODO(mjark) Check if the state events were received by the server
        # after the previous sync, since we need to include those state
        # updates even if they occurred logically before the previous event.
        # TODO(mjark) Check for new redactions in the state events.

        with Measure(self.clock, "compute_state_delta"):
            # The memberships needed for events in the timeline.
            # Only calculated when `lazy_load_members` is on.
            members_to_fetch: Optional[Set[str]] = None

            # A dictionary mapping user IDs to the first event in the timeline sent by
            # them. Only calculated when `lazy_load_members` is on.
            first_event_by_sender_map: Optional[Dict[str, EventBase]] = None

            # The contribution to the room state from state events in the timeline.
            # Only contains the last event for any given state key.
            timeline_state: StateMap[str]

            lazy_load_members = sync_config.filter_collection.lazy_load_members()
            include_redundant_members = (
                sync_config.filter_collection.include_redundant_members()
            )

            if lazy_load_members:
                # We only request state for the members needed to display the
                # timeline:

                timeline_state = {}

                members_to_fetch = set()
                first_event_by_sender_map = {}
                for event in batch.events:
                    # Build the map from user IDs to the first timeline event they sent.
                    if event.sender not in first_event_by_sender_map:
                        first_event_by_sender_map[event.sender] = event

                    # We need the event's sender, unless their membership was in a
                    # previous timeline event.
                    if (EventTypes.Member, event.sender) not in timeline_state:
                        members_to_fetch.add(event.sender)
                    # FIXME: we also care about invite targets etc.

                    if event.is_state():
                        timeline_state[(event.type, event.state_key)] = event.event_id

                if full_state:
                    # always make sure we LL ourselves so we know we're in the room
                    # (if we are) to fix https://github.com/vector-im/riot-web/issues/7209
                    # We only need apply this on full state syncs given we disabled
                    # LL for incr syncs in #3840.
                    members_to_fetch.add(sync_config.user.to_string())

                state_filter = StateFilter.from_lazy_load_member_list(members_to_fetch)

                # We are happy to use partial state to compute the `/sync` response.
                # Since partial state may not include the lazy-loaded memberships we
                # require, we fix up the state response afterwards with memberships from
                # auth events.
                await_full_state = False
            else:
                timeline_state = {
                    (event.type, event.state_key): event.event_id
                    for event in batch.events
                    if event.is_state()
                }

                state_filter = StateFilter.all()
                await_full_state = True

            # Now calculate the state to return in the sync response for the room.
            # This is more or less the change in state between the end of the previous
            # sync's timeline and the start of the current sync's timeline.
            # See the docstring above for details.
            state_ids: StateMap[str]

            if full_state:
                if batch:
                    state_at_timeline_end = (
                        await self._state_storage_controller.get_state_ids_for_event(
                            batch.events[-1].event_id,
                            state_filter=state_filter,
                            await_full_state=await_full_state,
                        )
                    )

                    state_at_timeline_start = (
                        await self._state_storage_controller.get_state_ids_for_event(
                            batch.events[0].event_id,
                            state_filter=state_filter,
                            await_full_state=await_full_state,
                        )
                    )

                else:
                    state_at_timeline_end = await self.get_state_at(
                        room_id,
                        stream_position=now_token,
                        state_filter=state_filter,
                        await_full_state=await_full_state,
                    )

                    state_at_timeline_start = state_at_timeline_end

                state_ids = _calculate_state(
                    timeline_contains=timeline_state,
                    timeline_start=state_at_timeline_start,
                    timeline_end=state_at_timeline_end,
                    previous_timeline_end={},
                    lazy_load_members=lazy_load_members,
                )
            elif batch.limited:
                if batch:
                    state_at_timeline_start = (
                        await self._state_storage_controller.get_state_ids_for_event(
                            batch.events[0].event_id,
                            state_filter=state_filter,
                            await_full_state=await_full_state,
                        )
                    )
                else:
                    # We can get here if the user has ignored the senders of all
                    # the recent events.
                    state_at_timeline_start = await self.get_state_at(
                        room_id,
                        stream_position=now_token,
                        state_filter=state_filter,
                        await_full_state=await_full_state,
                    )

                # for now, we disable LL for gappy syncs - see
                # https://github.com/vector-im/riot-web/issues/7211#issuecomment-419976346
                # N.B. this slows down incr syncs as we are now processing way
                # more state in the server than if we were LLing.
                #
                # We still have to filter timeline_start to LL entries (above) in order
                # for _calculate_state's LL logic to work, as we have to include LL
                # members for timeline senders in case they weren't loaded in the initial
                # sync.  We do this by (counterintuitively) by filtering timeline_start
                # members to just be ones which were timeline senders, which then ensures
                # all of the rest get included in the state block (if we need to know
                # about them).
                state_filter = StateFilter.all()

                # If this is an initial sync then full_state should be set, and
                # that case is handled above. We assert here to ensure that this
                # is indeed the case.
                assert since_token is not None
                state_at_previous_sync = await self.get_state_at(
                    room_id,
                    stream_position=since_token,
                    state_filter=state_filter,
                    await_full_state=await_full_state,
                )

                if batch:
                    state_at_timeline_end = (
                        await self._state_storage_controller.get_state_ids_for_event(
                            batch.events[-1].event_id,
                            state_filter=state_filter,
                            await_full_state=await_full_state,
                        )
                    )
                else:
                    # We can get here if the user has ignored the senders of all
                    # the recent events.
                    state_at_timeline_end = await self.get_state_at(
                        room_id,
                        stream_position=now_token,
                        state_filter=state_filter,
                        await_full_state=await_full_state,
                    )

                state_ids = _calculate_state(
                    timeline_contains=timeline_state,
                    timeline_start=state_at_timeline_start,
                    timeline_end=state_at_timeline_end,
                    previous_timeline_end=state_at_previous_sync,
                    # we have to include LL members in case LL initial sync missed them
                    lazy_load_members=lazy_load_members,
                )
            else:
                state_ids = {}
                if lazy_load_members:
                    if members_to_fetch and batch.events:
                        # We're returning an incremental sync, with no
                        # "gap" since the previous sync, so normally there would be
                        # no state to return.
                        # But we're lazy-loading, so the client might need some more
                        # member events to understand the events in this timeline.
                        # So we fish out all the member events corresponding to the
                        # timeline here, and then dedupe any redundant ones below.

                        state_ids = await self._state_storage_controller.get_state_ids_for_event(
                            batch.events[0].event_id,
                            # we only want members!
                            state_filter=StateFilter.from_types(
                                (EventTypes.Member, member)
                                for member in members_to_fetch
                            ),
                            await_full_state=False,
                        )

            # If we only have partial state for the room, `state_ids` may be missing the
            # memberships we wanted. We attempt to find some by digging through the auth
            # events of timeline events.
            if lazy_load_members and await self.store.is_partial_state_room(room_id):
                assert members_to_fetch is not None
                assert first_event_by_sender_map is not None

                additional_state_ids = (
                    await self._find_missing_partial_state_memberships(
                        room_id, members_to_fetch, first_event_by_sender_map, state_ids
                    )
                )
                state_ids = {**state_ids, **additional_state_ids}

            # At this point, if `lazy_load_members` is enabled, `state_ids` includes
            # the memberships of all event senders in the timeline. This is because we
            # may not have sent the memberships in a previous sync.

            # When `include_redundant_members` is on, we send all the lazy-loaded
            # memberships of event senders. Otherwise we make an effort to limit the set
            # of memberships we send to those that we have not already sent to this client.
            if lazy_load_members and not include_redundant_members:
                cache_key = (sync_config.user.to_string(), sync_config.device_id)
                cache = self.get_lazy_loaded_members_cache(cache_key)

                # if it's a new sync sequence, then assume the client has had
                # amnesia and doesn't want any recent lazy-loaded members
                # de-duplicated.
                if since_token is None:
                    logger.debug("clearing LruCache for %r", cache_key)
                    cache.clear()
                else:
                    # only send members which aren't in our LruCache (either
                    # because they're new to this client or have been pushed out
                    # of the cache)
                    logger.debug("filtering state from %r...", state_ids)
                    state_ids = {
                        t: event_id
                        for t, event_id in state_ids.items()
                        if cache.get(t[1]) != event_id
                    }
                    logger.debug("...to %r", state_ids)

                # add any member IDs we are about to send into our LruCache
                for t, event_id in itertools.chain(
                    state_ids.items(), timeline_state.items()
                ):
                    if t[0] == EventTypes.Member:
                        cache.set(t[1], event_id)

        state: Dict[str, EventBase] = {}
        if state_ids:
            state = await self.store.get_events(list(state_ids.values()))

        return {
            (e.type, e.state_key): e
            for e in await sync_config.filter_collection.filter_room_state(
                list(state.values())
            )
            if e.type != EventTypes.Aliases  # until MSC2261 or alternative solution
        }

    async def _find_missing_partial_state_memberships(
        self,
        room_id: str,
        members_to_fetch: StrCollection,
        events_with_membership_auth: Mapping[str, EventBase],
        found_state_ids: StateMap[str],
    ) -> StateMap[str]:
        """Finds missing memberships from a set of auth events and returns them as a
        state map.

        Args:
            room_id: The partial state room to find the remaining memberships for.
            members_to_fetch: The memberships to find.
            events_with_membership_auth: A mapping from user IDs to events whose auth
                events would contain their prior membership, if one exists.
                Note that join events will not cite a prior membership if a user has
                never been in a room before.
            found_state_ids: A dict from (type, state_key) -> state_event_id, containing
                memberships that have been previously found. Entries in
                `members_to_fetch` that have a membership in `found_state_ids` are
                ignored.

        Returns:
            A dict from ("m.room.member", state_key) -> state_event_id, containing the
            memberships missing from `found_state_ids`.

            When `events_with_membership_auth` contains a join event for a given user
            which does not cite a prior membership, no membership is returned for that
            user.

        Raises:
            KeyError: if `events_with_membership_auth` does not have an entry for a
                missing membership. Memberships in `found_state_ids` do not need an
                entry in `events_with_membership_auth`.
        """
        additional_state_ids: MutableStateMap[str] = {}

        # Tracks the missing members for logging purposes.
        missing_members = set()

        # Identify memberships missing from `found_state_ids` and pick out the auth
        # events in which to look for them.
        auth_event_ids: Set[str] = set()
        for member in members_to_fetch:
            if (EventTypes.Member, member) in found_state_ids:
                continue

            event_with_membership_auth = events_with_membership_auth[member]
            is_create = (
                event_with_membership_auth.is_state()
                and event_with_membership_auth.type == EventTypes.Create
            )
            is_join = (
                event_with_membership_auth.is_state()
                and event_with_membership_auth.type == EventTypes.Member
                and event_with_membership_auth.state_key == member
                and event_with_membership_auth.content.get("membership")
                == Membership.JOIN
            )
            if not is_create and not is_join:
                # The event must include the desired membership as an auth event, unless
                # it's the `m.room.create` event for a room or the first join event for
                # a given user.
                missing_members.add(member)
            auth_event_ids.update(event_with_membership_auth.auth_event_ids())

        auth_events = await self.store.get_events(auth_event_ids)

        # Run through the missing memberships once more, picking out the memberships
        # from the pile of auth events we have just fetched.
        for member in members_to_fetch:
            if (EventTypes.Member, member) in found_state_ids:
                continue

            event_with_membership_auth = events_with_membership_auth[member]

            # Dig through the auth events to find the desired membership.
            for auth_event_id in event_with_membership_auth.auth_event_ids():
                # We only store events once we have all their auth events,
                # so the auth event must be in the pile we have just
                # fetched.
                auth_event = auth_events[auth_event_id]

                if (
                    auth_event.type == EventTypes.Member
                    and auth_event.state_key == member
                ):
                    missing_members.discard(member)
                    additional_state_ids[
                        (EventTypes.Member, member)
                    ] = auth_event.event_id
                    break

        if missing_members:
            # There really shouldn't be any missing memberships now. Either:
            #  * we couldn't find an auth event, which shouldn't happen because we do
            #    not persist events with persisting their auth events first, or
            #  * the set of auth events did not contain a membership we wanted, which
            #    means our caller didn't compute the events in `members_to_fetch`
            #    correctly, or we somehow accepted an event whose auth events were
            #    dodgy.
            logger.error(
                "Failed to find memberships for %s in partial state room "
                "%s in the auth events of %s.",
                missing_members,
                room_id,
                [
                    events_with_membership_auth[member].event_id
                    for member in missing_members
                ],
            )

        return additional_state_ids

    async def unread_notifs_for_room_id(
        self, room_id: str, sync_config: SyncConfig
    ) -> RoomNotifCounts:
        if not self.should_calculate_push_rules:
            # If push rules have been universally disabled then we know we won't
            # have any unread counts in the DB, so we may as well skip asking
            # the DB.
            return RoomNotifCounts.empty()

        with Measure(self.clock, "unread_notifs_for_room_id"):
            return await self.store.get_unread_event_push_actions_by_room_for_user(
                room_id,
                sync_config.user.to_string(),
            )

    async def generate_sync_result(
        self,
        sync_config: SyncConfig,
        since_token: Optional[StreamToken] = None,
        full_state: bool = False,
        debug_current_token: Optional[StreamToken] = None,
    ) -> SyncResult:
        """Generates the response body of a sync result.

        This is represented by a `SyncResult` struct, which is built from small pieces
        using a `SyncResultBuilder`. See also
            https://spec.matrix.org/v1.1/client-server-api/#get_matrixclientv3sync
        the `sync_result_builder` is passed as a mutable ("inout") parameter to various
        helper functions. These retrieve and process the data which forms the sync body,
        often writing to the `sync_result_builder` to store their output.

        At the end, we transfer data from the `sync_result_builder` to a new `SyncResult`
        instance to signify that the sync calculation is complete.
        """

        user_id = sync_config.user.to_string()
        app_service = self.store.get_app_service_by_user_id(user_id)
        if app_service:
            # We no longer support AS users using /sync directly.
            # See https://github.com/matrix-org/matrix-doc/issues/1144
            raise NotImplementedError()

        # If we have no since token (init sync), ensure any cached rooms for the user
        # is first invalidated to avoid race conditions with invalidation-over-replication.
        if not since_token:
            self.store.get_rooms_for_user.invalidate((user_id,))

        # Note: we get the users room list *before* we get the current token, this
        # avoids checking back in history if rooms are joined after the token is fetched.
        mutable_joined_room_ids = set(await self.store.get_rooms_for_user(user_id))

        # NB: The now_token gets changed by some of the generate_sync_* methods,
        # this is due to some of the underlying streams not supporting the ability
        # to query up to a given point.
        # Always use the `now_token` in `SyncResultBuilder`
        now_token = self.event_sources.get_current_token()

        # Beeper change: remove any per-instance stream token positions, this
        # happens when one or more event persisters fall behind the others, in
        # practice this is very rare and usually only ~1-2 events. By removing
        # this we dramatically simplify debugging issues, checking caches and
        # generating room previews.
        now_token = now_token.copy_and_replace(
            StreamKeyType.ROOM,
            RoomStreamToken(None, now_token.room_key.stream),
        )

        if debug_current_token:
            logger.info(
                "Overriding sync current token for debugging to: %r",
                debug_current_token,
            )
            now_token = debug_current_token

        log_kv({"now_token": now_token})

        # Since we fetched the users room list before the token, there's a small window
        # during which membership events may have been persisted, so we fetch these now
        # and modify the joined room list for any changes between the get_rooms_for_user
        # call and the get_current_token call.

        # NB: due to race conditions in cache invalidation-over-replication we cannot
        # assume that the get_rooms_for_user is up to date, looking at the membership
        # events allows us to correct for this.
        membership_change_events = []
        if since_token:
            membership_change_events = await self.store.get_membership_changes_for_user(
                user_id,
                since_token.room_key,
                now_token.room_key,
                self.rooms_to_exclude_globally,
            )

            mem_last_change_by_room_id: Dict[str, EventBase] = {}
            for event in membership_change_events:
                mem_last_change_by_room_id[event.room_id] = event

            # For the latest membership event in each room found, add/remove the room ID
            # from the joined room list accordingly. In this case we only care if the
            # latest change is JOIN.

            for room_id, event in mem_last_change_by_room_id.items():
                # The user left the room, or left and was re-invited but not joined yet
                if event.membership != Membership.JOIN:
                    mutable_joined_room_ids.discard(room_id)
                    continue

                # Joined but we already know about it? Nothing to do here, this will bypass
                # most membership events in any gappy syncs as get_rooms_for_user will already
                # be up to date or close to it.
                if room_id in mutable_joined_room_ids:
                    continue

                logger.info(
                    "Checking membership change between since token and current token: %s %s %s",
                    user_id,
                    event.membership,
                    room_id,
                )
                # User joined a room - we have to then check the room state to ensure we
                # respect any bans if there's a race between the join and ban events.
                # NB: we invalidate the cache here to avoid a race condition between
                # cache invalidation-over-replication and sync requests.
                self.store.get_users_in_room.invalidate((room_id,))
                user_ids_in_room = await self.store.get_users_in_room(room_id)
                if user_id in user_ids_in_room:
                    mutable_joined_room_ids.add(room_id)

        # Tweak the set of rooms to return to the client for eager (non-lazy) syncs.
        mutable_rooms_to_exclude = set(self.rooms_to_exclude_globally)
        if not sync_config.filter_collection.lazy_load_members():
            # Non-lazy syncs should never include partially stated rooms.
            # Exclude all partially stated rooms from this sync.
            results = await self.store.is_partial_state_room_batched(
                mutable_joined_room_ids
            )
            mutable_rooms_to_exclude.update(
                room_id
                for room_id, is_partial_state in results.items()
                if is_partial_state
            )

        # Incremental eager syncs should additionally include rooms that
        # - we are joined to
        # - are full-stated
        # - became fully-stated at some point during the sync period
        #   (These rooms will have been omitted during a previous eager sync.)
        forced_newly_joined_room_ids: Set[str] = set()
        if since_token and not sync_config.filter_collection.lazy_load_members():
            un_partial_stated_rooms = (
                await self.store.get_un_partial_stated_rooms_between(
                    since_token.un_partial_stated_rooms_key,
                    now_token.un_partial_stated_rooms_key,
                    mutable_joined_room_ids,
                )
            )
            results = await self.store.is_partial_state_room_batched(
                un_partial_stated_rooms
            )
            forced_newly_joined_room_ids.update(
                room_id
                for room_id, is_partial_state in results.items()
                if not is_partial_state
            )

        # Tweak the set of rooms to return to the client for eager (non-lazy) syncs.
        mutable_rooms_to_exclude = set(self.rooms_to_exclude_globally)
        if not sync_config.filter_collection.lazy_load_members():
            # Non-lazy syncs should never include partially stated rooms.
            # Exclude all partially stated rooms from this sync.
            results = await self.store.is_partial_state_room_batched(
                mutable_joined_room_ids
            )
            mutable_rooms_to_exclude.update(
                room_id
                for room_id, is_partial_state in results.items()
                if is_partial_state
            )
            membership_change_events = [
                event
                for event in membership_change_events
                if not results.get(event.room_id, False)
            ]

        # Incremental eager syncs should additionally include rooms that
        # - we are joined to
        # - are full-stated
        # - became fully-stated at some point during the sync period
        #   (These rooms will have been omitted during a previous eager sync.)
        forced_newly_joined_room_ids: Set[str] = set()
        if since_token and not sync_config.filter_collection.lazy_load_members():
            un_partial_stated_rooms = (
                await self.store.get_un_partial_stated_rooms_between(
                    since_token.un_partial_stated_rooms_key,
                    now_token.un_partial_stated_rooms_key,
                    mutable_joined_room_ids,
                )
            )
            results = await self.store.is_partial_state_room_batched(
                un_partial_stated_rooms
            )
            forced_newly_joined_room_ids.update(
                room_id
                for room_id, is_partial_state in results.items()
                if not is_partial_state
            )

        # Now we have our list of joined room IDs, exclude as configured and freeze
        joined_room_ids = frozenset(
            (
                room_id
                for room_id in mutable_joined_room_ids
                if room_id not in mutable_rooms_to_exclude
            )
        )

        logger.debug(
            "Calculating sync response for %r between %s and %s",
            sync_config.user,
            since_token,
            now_token,
        )

        # Beeper: log for large gappy syncs (>10M room events)
        if (
            since_token
            and now_token.room_stream_id - since_token.room_stream_id > 10000000
        ):
            logger.warning(
                "Calculating large room stream ID gap sync for %r between %s and %s (gap %s)",
                sync_config.user,
                since_token.room_stream_id,
                now_token.room_stream_id,
                now_token.room_stream_id - since_token.room_stream_id,
            )

        sync_result_builder = SyncResultBuilder(
            sync_config,
            full_state,
            since_token=since_token,
            now_token=now_token,
            joined_room_ids=joined_room_ids,
            excluded_room_ids=frozenset(mutable_rooms_to_exclude),
            forced_newly_joined_room_ids=frozenset(forced_newly_joined_room_ids),
            membership_change_events=membership_change_events,
        )

        logger.debug("Fetching account data")

<<<<<<< HEAD
        account_data_by_room = await self._generate_sync_entry_for_account_data(
            sync_result_builder
        )
=======
        # Global account data is included if it is not filtered out.
        if not sync_config.filter_collection.blocks_all_global_account_data():
            await self._generate_sync_entry_for_account_data(sync_result_builder)
>>>>>>> 9f7d6c6b

        # Presence data is included if the server has it enabled and not filtered out.
        include_presence_data = bool(
            self.hs_config.server.use_presence
            and not sync_config.filter_collection.blocks_all_presence()
        )
        # Device list updates are sent if a since token is provided.
        include_device_list_updates = bool(since_token and since_token.device_list_key)

        # If we do not care about the rooms or things which depend on the room
        # data (namely presence and device list updates), then we can skip
        # this process completely.
        device_lists = DeviceListUpdates()
        if (
            not sync_result_builder.sync_config.filter_collection.blocks_all_rooms()
            or include_presence_data
            or include_device_list_updates
        ):
            logger.debug("Fetching room data")

            # Note that _generate_sync_entry_for_rooms sets sync_result_builder.joined, which
            # is used in calculate_user_changes below.
            (
                newly_joined_rooms,
                newly_left_rooms,
<<<<<<< HEAD
            ) = await self._generate_sync_entry_for_rooms(
                sync_result_builder, account_data_by_room
            )
=======
            ) = await self._generate_sync_entry_for_rooms(sync_result_builder)

            # Work out which users have joined or left rooms we're in. We use this
            # to build the presence and device_list parts of the sync response in
            # `_generate_sync_entry_for_presence` and
            # `_generate_sync_entry_for_device_list` respectively.
            if include_presence_data or include_device_list_updates:
                # This uses the sync_result_builder.joined which is set in
                # `_generate_sync_entry_for_rooms`, if that didn't find any joined
                # rooms for some reason it is a no-op.
                (
                    newly_joined_or_invited_or_knocked_users,
                    newly_left_users,
                ) = sync_result_builder.calculate_user_changes()

                if include_presence_data:
                    logger.debug("Fetching presence data")
                    await self._generate_sync_entry_for_presence(
                        sync_result_builder,
                        newly_joined_rooms,
                        newly_joined_or_invited_or_knocked_users,
                    )

                if include_device_list_updates:
                    device_lists = await self._generate_sync_entry_for_device_list(
                        sync_result_builder,
                        newly_joined_rooms=newly_joined_rooms,
                        newly_joined_or_invited_or_knocked_users=newly_joined_or_invited_or_knocked_users,
                        newly_left_rooms=newly_left_rooms,
                        newly_left_users=newly_left_users,
                    )
>>>>>>> 9f7d6c6b

            # Work out which users have joined or left rooms we're in. We use this
            # to build the presence and device_list parts of the sync response in
            # `_generate_sync_entry_for_presence` and
            # `_generate_sync_entry_for_device_list` respectively.
            if include_presence_data or include_device_list_updates:
                # This uses the sync_result_builder.joined which is set in
                # `_generate_sync_entry_for_rooms`, if that didn't find any joined
                # rooms for some reason it is a no-op.
                (
                    newly_joined_or_invited_or_knocked_users,
                    newly_left_users,
                ) = sync_result_builder.calculate_user_changes()

                if include_presence_data:
                    logger.debug("Fetching presence data")
                    await self._generate_sync_entry_for_presence(
                        sync_result_builder,
                        newly_joined_rooms,
                        newly_joined_or_invited_or_knocked_users,
                    )

                if include_device_list_updates:
                    device_lists = await self._generate_sync_entry_for_device_list(
                        sync_result_builder,
                        newly_joined_rooms=newly_joined_rooms,
                        newly_joined_or_invited_or_knocked_users=newly_joined_or_invited_or_knocked_users,
                        newly_left_rooms=newly_left_rooms,
                        newly_left_users=newly_left_users,
                    )

        logger.debug("Fetching to-device data")
        await self._generate_sync_entry_for_to_device(sync_result_builder)

        logger.debug("Fetching OTK data")
        device_id = sync_config.device_id
        one_time_keys_count: JsonDict = {}
        unused_fallback_key_types: List[str] = []
        if device_id:
            # TODO: We should have a way to let clients differentiate between the states of:
            #   * no change in OTK count since the provided since token
            #   * the server has zero OTKs left for this device
            #  Spec issue: https://github.com/matrix-org/matrix-doc/issues/3298
            one_time_keys_count = await self.store.count_e2e_one_time_keys(
                user_id, device_id
            )
            unused_fallback_key_types = list(
                await self.store.get_e2e_unused_fallback_key_types(user_id, device_id)
            )

        num_events = 0

        # debug for https://github.com/matrix-org/synapse/issues/9424
        for joined_room in sync_result_builder.joined:
            num_events += len(joined_room.timeline.events)

        log_kv(
            {
                "joined_rooms_in_result": len(sync_result_builder.joined),
                "events_in_result": num_events,
            }
        )

        logger.debug("Sync response calculation complete")
        return SyncResult(
            presence=sync_result_builder.presence,
            account_data=sync_result_builder.account_data,
            joined=sync_result_builder.joined,
            invited=sync_result_builder.invited,
            knocked=sync_result_builder.knocked,
            archived=sync_result_builder.archived,
            to_device=sync_result_builder.to_device,
            device_lists=device_lists,
            device_one_time_keys_count=one_time_keys_count,
            device_unused_fallback_key_types=unused_fallback_key_types,
            next_batch=sync_result_builder.now_token,
        )

    @measure_func("_generate_sync_entry_for_device_list")
    async def _generate_sync_entry_for_device_list(
        self,
        sync_result_builder: "SyncResultBuilder",
        newly_joined_rooms: AbstractSet[str],
        newly_joined_or_invited_or_knocked_users: AbstractSet[str],
        newly_left_rooms: AbstractSet[str],
        newly_left_users: AbstractSet[str],
    ) -> DeviceListUpdates:
        """Generate the DeviceListUpdates section of sync

        Args:
            sync_result_builder
            newly_joined_rooms: Set of rooms user has joined since previous sync
            newly_joined_or_invited_or_knocked_users: Set of users that have joined,
                been invited to a room or are knocking on a room since
                previous sync.
            newly_left_rooms: Set of rooms user has left since previous sync
            newly_left_users: Set of users that have left a room we're in since
                previous sync
        """

        user_id = sync_result_builder.sync_config.user.to_string()
        since_token = sync_result_builder.since_token
        assert since_token is not None

        # Take a copy since these fields will be mutated later.
        newly_joined_or_invited_or_knocked_users = set(
            newly_joined_or_invited_or_knocked_users
        )
        newly_left_users = set(newly_left_users)

        # We want to figure out what user IDs the client should refetch
        # device keys for, and which users we aren't going to track changes
        # for anymore.
        #
        # For the first step we check:
        #   a. if any users we share a room with have updated their devices,
        #      and
        #   b. we also check if we've joined any new rooms, or if a user has
        #      joined a room we're in.
        #
        # For the second step we just find any users we no longer share a
        # room with by looking at all users that have left a room plus users
        # that were in a room we've left.

        users_that_have_changed = set()

        joined_rooms = sync_result_builder.joined_room_ids

        # Step 1a, check for changes in devices of users we share a room
        # with
        #
        # We do this in two different ways depending on what we have cached.
        # If we already have a list of all the user that have changed since
        # the last sync then it's likely more efficient to compare the rooms
        # they're in with the rooms the syncing user is in.
        #
        # If we don't have that info cached then we get all the users that
        # share a room with our user and check if those users have changed.
        cache_result = self.store.get_cached_device_list_changes(
            since_token.device_list_key
        )
        if cache_result.hit:
            changed_users = cache_result.entities

            result = await self.store.get_rooms_for_users(changed_users)

            for changed_user_id, entries in result.items():
                # Check if the changed user shares any rooms with the user,
                # or if the changed user is the syncing user (as we always
                # want to include device list updates of their own devices).
                if user_id == changed_user_id or any(
                    rid in joined_rooms for rid in entries
                ):
                    users_that_have_changed.add(changed_user_id)
        else:
            users_that_have_changed = (
                await self._device_handler.get_device_changes_in_shared_rooms(
                    user_id,
                    sync_result_builder.joined_room_ids,
                    from_token=since_token,
                )
            )

        # Step 1b, check for newly joined rooms
        for room_id in newly_joined_rooms:
            joined_users = await self.store.get_users_in_room(room_id)
            newly_joined_or_invited_or_knocked_users.update(joined_users)
<<<<<<< HEAD

        # TODO: Check that these users are actually new, i.e. either they
        # weren't in the previous sync *or* they left and rejoined.
        users_that_have_changed.update(newly_joined_or_invited_or_knocked_users)

        user_signatures_changed = await self.store.get_users_whose_signatures_changed(
            user_id, since_token.device_list_key
        )
        users_that_have_changed.update(user_signatures_changed)

=======

        # TODO: Check that these users are actually new, i.e. either they
        # weren't in the previous sync *or* they left and rejoined.
        users_that_have_changed.update(newly_joined_or_invited_or_knocked_users)

        user_signatures_changed = await self.store.get_users_whose_signatures_changed(
            user_id, since_token.device_list_key
        )
        users_that_have_changed.update(user_signatures_changed)

>>>>>>> 9f7d6c6b
        # Now find users that we no longer track
        for room_id in newly_left_rooms:
            left_users = await self.store.get_users_in_room(room_id)
            newly_left_users.update(left_users)

        # Remove any users that we still share a room with.
        left_users_rooms = await self.store.get_rooms_for_users(newly_left_users)
        for user_id, entries in left_users_rooms.items():
            if any(rid in joined_rooms for rid in entries):
                newly_left_users.discard(user_id)

        return DeviceListUpdates(changed=users_that_have_changed, left=newly_left_users)

    @trace
    async def _generate_sync_entry_for_to_device(
        self, sync_result_builder: "SyncResultBuilder"
    ) -> None:
        """Generates the portion of the sync response. Populates
        `sync_result_builder` with the result.
        """
        user_id = sync_result_builder.sync_config.user.to_string()
        device_id = sync_result_builder.sync_config.device_id
        now_token = sync_result_builder.now_token
        since_stream_id = 0
        if sync_result_builder.since_token is not None:
            since_stream_id = int(sync_result_builder.since_token.to_device_key)

        if device_id is not None and since_stream_id != int(now_token.to_device_key):
            messages, stream_id = await self.store.get_messages_for_device(
                user_id, device_id, since_stream_id, now_token.to_device_key
            )

            for message in messages:
                log_kv(
                    {
                        "event": "to_device_message",
                        "sender": message["sender"],
                        "type": message["type"],
                        EventContentFields.TO_DEVICE_MSGID: message["content"].get(
                            EventContentFields.TO_DEVICE_MSGID
                        ),
                    }
                )

            if messages and issue9533_logger.isEnabledFor(logging.DEBUG):
                issue9533_logger.debug(
                    "Returning to-device messages with stream_ids (%d, %d]; now: %d;"
                    " msgids: %s",
                    since_stream_id,
                    stream_id,
                    now_token.to_device_key,
                    [
                        message["content"].get(EventContentFields.TO_DEVICE_MSGID)
                        for message in messages
                    ],
                )
            sync_result_builder.now_token = now_token.copy_and_replace(
                StreamKeyType.TO_DEVICE, stream_id
            )
            sync_result_builder.to_device = messages
        else:
            sync_result_builder.to_device = []

    async def _generate_sync_entry_for_account_data(
        self, sync_result_builder: "SyncResultBuilder"
    ) -> None:
        """Generates the global account data portion of the sync response.

        Account data (called "Client Config" in the spec) can be set either globally
        or for a specific room. Account data consists of a list of events which
        accumulate state, much like a room.

        This function retrieves global account data and writes it to the given
        `sync_result_builder`. See `_generate_sync_entry_for_rooms` for handling
         of per-room account data.

        Args:
            sync_result_builder
        """
        sync_config = sync_result_builder.sync_config
        user_id = sync_result_builder.sync_config.user.to_string()
        since_token = sync_result_builder.since_token

        if since_token and not sync_result_builder.full_state:
<<<<<<< HEAD
            # TODO Do not fetch room account data if it will be unused.
            (
                global_account_data,
                account_data_by_room,
            ) = await self.store.get_updated_account_data_for_user(
                user_id, since_token.account_data_key
=======
            global_account_data = (
                await self.store.get_updated_global_account_data_for_user(
                    user_id, since_token.account_data_key
                )
>>>>>>> 9f7d6c6b
            )

            push_rules_changed = await self.store.have_push_rules_changed_for_user(
                user_id, int(since_token.push_rules_key)
            )

            if push_rules_changed:
                global_account_data = dict(global_account_data)
                global_account_data["m.push_rules"] = await self.push_rules_for_user(
                    sync_config.user
                )
        else:
<<<<<<< HEAD
            # TODO Do not fetch room account data if it will be unused.
            (
                global_account_data,
                account_data_by_room,
            ) = await self.store.get_account_data_for_user(sync_config.user.to_string())
=======
            all_global_account_data = await self.store.get_global_account_data_for_user(
                user_id
            )
>>>>>>> 9f7d6c6b

            global_account_data = dict(all_global_account_data)
            global_account_data["m.push_rules"] = await self.push_rules_for_user(
                sync_config.user
            )

        account_data_for_user = (
            await sync_config.filter_collection.filter_global_account_data(
                [
                    {"type": account_data_type, "content": content}
                    for account_data_type, content in global_account_data.items()
                ]
            )
        )

        sync_result_builder.account_data = account_data_for_user

    async def _generate_sync_entry_for_presence(
        self,
        sync_result_builder: "SyncResultBuilder",
        newly_joined_rooms: AbstractSet[str],
        newly_joined_or_invited_users: AbstractSet[str],
    ) -> None:
        """Generates the presence portion of the sync response. Populates the
        `sync_result_builder` with the result.

        Args:
            sync_result_builder
            newly_joined_rooms: Set of rooms that the user has joined since
                the last sync (or empty if an initial sync)
            newly_joined_or_invited_users: Set of users that have joined or
                been invited to rooms since the last sync (or empty if an
                initial sync)
        """
        now_token = sync_result_builder.now_token
        sync_config = sync_result_builder.sync_config
        user = sync_result_builder.sync_config.user

        presence_source = self.event_sources.sources.presence

        since_token = sync_result_builder.since_token
        presence_key = None
        include_offline = False
        if since_token and not sync_result_builder.full_state:
            presence_key = since_token.presence_key
            include_offline = True

        presence, presence_key = await presence_source.get_new_events(
            user=user,
            from_key=presence_key,
            is_guest=sync_config.is_guest,
            include_offline=include_offline,
        )
        assert presence_key
        sync_result_builder.now_token = now_token.copy_and_replace(
            StreamKeyType.PRESENCE, presence_key
        )

        extra_users_ids = set(newly_joined_or_invited_users)
        for room_id in newly_joined_rooms:
            users = await self.store.get_users_in_room(room_id)
            extra_users_ids.update(users)
        extra_users_ids.discard(user.to_string())

        if extra_users_ids:
            states = await self.presence_handler.get_states(extra_users_ids)
            presence.extend(states)

            # Deduplicate the presence entries so that there's at most one per user
            presence = list({p.user_id: p for p in presence}.values())

        presence = await sync_config.filter_collection.filter_presence(presence)

        sync_result_builder.presence = presence

    async def _generate_sync_entry_for_rooms(
<<<<<<< HEAD
        self,
        sync_result_builder: "SyncResultBuilder",
        account_data_by_room: Dict[str, Dict[str, JsonDict]],
=======
        self, sync_result_builder: "SyncResultBuilder"
>>>>>>> 9f7d6c6b
    ) -> Tuple[AbstractSet[str], AbstractSet[str]]:
        """Generates the rooms portion of the sync response. Populates the
        `sync_result_builder` with the result.

        In the response that reaches the client, rooms are divided into four categories:
        `invite`, `join`, `knock`, `leave`. These aren't the same as the four sets of
        room ids returned by this function.

        Args:
            sync_result_builder

        Returns:
            Returns a 2-tuple describing rooms the user has joined or left.

            Its entries are:
            - newly_joined_rooms
            - newly_left_rooms
        """

        since_token = sync_result_builder.since_token
        user_id = sync_result_builder.sync_config.user.to_string()
<<<<<<< HEAD

        # 1. Start by fetching all ephemeral events in rooms we've joined (if required).
        block_all_room_ephemeral = (
            sync_result_builder.sync_config.filter_collection.blocks_all_rooms()
=======

        blocks_all_rooms = (
            sync_result_builder.sync_config.filter_collection.blocks_all_rooms()
        )

        # 0. Start by fetching room account data (if required).
        if (
            blocks_all_rooms
            or sync_result_builder.sync_config.filter_collection.blocks_all_room_account_data()
        ):
            account_data_by_room: Mapping[str, Mapping[str, JsonDict]] = {}
        elif since_token and not sync_result_builder.full_state:
            account_data_by_room = (
                await self.store.get_updated_room_account_data_for_user(
                    user_id, since_token.account_data_key
                )
            )
        else:
            account_data_by_room = await self.store.get_room_account_data_for_user(
                user_id
            )

        # 1. Start by fetching all ephemeral events in rooms we've joined (if required).
        block_all_room_ephemeral = (
            blocks_all_rooms
>>>>>>> 9f7d6c6b
            or sync_result_builder.sync_config.filter_collection.blocks_all_room_ephemeral()
        )
        if block_all_room_ephemeral:
            ephemeral_by_room: Dict[str, List[JsonDict]] = {}
        else:
            now_token, ephemeral_by_room = await self.ephemeral_by_room(
                sync_result_builder,
                now_token=sync_result_builder.now_token,
                since_token=sync_result_builder.since_token,
            )
            sync_result_builder.now_token = now_token

        # 2. We check up front if anything has changed, if it hasn't then there is
        # no point in going further.
        if not sync_result_builder.full_state:
            if since_token and not ephemeral_by_room and not account_data_by_room:
                have_changed = await self._have_rooms_changed(sync_result_builder)
                log_kv({"rooms_have_changed": have_changed})
                if not have_changed:
                    tags_by_room = await self.store.get_updated_tags(
                        user_id, since_token.account_data_key
                    )
                    if not tags_by_room:
                        logger.debug("no-oping sync")
                        return set(), set()

        # 3. Work out which rooms need reporting in the sync response.
        ignored_users = await self.store.ignored_users(user_id)
        if since_token:
            room_changes = await self._get_room_changes_for_incremental_sync(
                sync_result_builder, ignored_users
            )
            tags_by_room = await self.store.get_updated_tags(
                user_id, since_token.account_data_key
            )
        else:
            room_changes = await self._get_room_changes_for_initial_sync(
                sync_result_builder, ignored_users
            )
            tags_by_room = await self.store.get_tags_for_user(user_id)

        log_kv({"rooms_changed": len(room_changes.room_entries)})

        room_entries = room_changes.room_entries
        invited = room_changes.invited
        knocked = room_changes.knocked
        newly_joined_rooms = room_changes.newly_joined_rooms
        newly_left_rooms = room_changes.newly_left_rooms

        # 4. We need to apply further processing to `room_entries` (rooms considered
        # joined or archived).
        async def handle_room_entries(room_entry: "RoomSyncResultBuilder") -> None:
            logger.debug("Generating room entry for %s", room_entry.room_id)
            # Note that this mutates sync_result_builder.{joined,archived}.
            await self._generate_room_entry(
                sync_result_builder,
                room_entry,
                ephemeral=ephemeral_by_room.get(room_entry.room_id, []),
                tags=tags_by_room.get(room_entry.room_id),
                account_data=account_data_by_room.get(room_entry.room_id, {}),
                always_include=sync_result_builder.full_state,
            )
            logger.debug("Generated room entry for %s", room_entry.room_id)

        with start_active_span("sync.generate_room_entries"):
            await concurrently_execute(handle_room_entries, room_entries, 10)

        sync_result_builder.invited.extend(invited)
        sync_result_builder.knocked.extend(knocked)

        return set(newly_joined_rooms), set(newly_left_rooms)

    async def _have_rooms_changed(
        self, sync_result_builder: "SyncResultBuilder"
    ) -> bool:
        """Returns whether there may be any new events that should be sent down
        the sync. Returns True if there are.

        Does not modify the `sync_result_builder`.
        """
        since_token = sync_result_builder.since_token
        membership_change_events = sync_result_builder.membership_change_events

        assert since_token

        if membership_change_events or sync_result_builder.forced_newly_joined_room_ids:
            return True

        stream_id = since_token.room_key.stream
        for room_id in sync_result_builder.joined_room_ids:
            if self.store.has_room_changed_since(room_id, stream_id):
                return True
        return False

    async def _get_room_changes_for_incremental_sync(
        self,
        sync_result_builder: "SyncResultBuilder",
        ignored_users: FrozenSet[str],
    ) -> _RoomChanges:
        """Determine the changes in rooms to report to the user.

        This function is a first pass at generating the rooms part of the sync response.
        It determines which rooms have changed during the sync period, and categorises
        them into four buckets: "knock", "invite", "join" and "leave". It also excludes
        from that list any room that appears in the list of rooms to exclude from sync
        results in the server configuration.

        1. Finds all membership changes for the user in the sync period (from
           `since_token` up to `now_token`).
        2. Uses those to place the room in one of the four categories above.
        3. Builds a `_RoomChanges` struct to record this, and return that struct.

        For rooms classified as "knock", "invite" or "leave", we just need to report
        a single membership event in the eventual /sync response. For "join" we need
        to fetch additional non-membership events, e.g. messages in the room. That is
        more complicated, so instead we report an intermediary `RoomSyncResultBuilder`
        struct, and leave the additional work to `_generate_room_entry`.

        The sync_result_builder is not modified by this function.
        """
        user_id = sync_result_builder.sync_config.user.to_string()
        since_token = sync_result_builder.since_token
        now_token = sync_result_builder.now_token
        sync_config = sync_result_builder.sync_config
        membership_change_events = sync_result_builder.membership_change_events

        assert since_token

        mem_change_events_by_room_id: Dict[str, List[EventBase]] = {}
        for event in membership_change_events:
            mem_change_events_by_room_id.setdefault(event.room_id, []).append(event)

        newly_joined_rooms: List[str] = list(
            sync_result_builder.forced_newly_joined_room_ids
        )
        newly_left_rooms: List[str] = []
        room_entries: List[RoomSyncResultBuilder] = []
        invited: List[InvitedSyncResult] = []
        knocked: List[KnockedSyncResult] = []
        for room_id, events in mem_change_events_by_room_id.items():
            # The body of this loop will add this room to at least one of the five lists
            # above. Things get messy if you've e.g. joined, left, joined then left the
            # room all in the same sync period.
            logger.debug(
                "Membership changes in %s: [%s]",
                room_id,
                ", ".join("%s (%s)" % (e.event_id, e.membership) for e in events),
            )

            non_joins = [e for e in events if e.membership != Membership.JOIN]
            has_join = len(non_joins) != len(events)

            # We want to figure out if we joined the room at some point since
            # the last sync (even if we have since left). This is to make sure
            # we do send down the room, and with full state, where necessary

            old_state_ids = None
            if room_id in sync_result_builder.joined_room_ids and non_joins:
                # Always include if the user (re)joined the room, especially
                # important so that device list changes are calculated correctly.
                # If there are non-join member events, but we are still in the room,
                # then the user must have left and joined
                newly_joined_rooms.append(room_id)

                # User is in the room so we don't need to do the invite/leave checks
                continue

            if room_id in sync_result_builder.joined_room_ids or has_join:
                old_state_ids = await self.get_state_at(
                    room_id,
                    since_token,
                    state_filter=StateFilter.from_types([(EventTypes.Member, user_id)]),
                )
                old_mem_ev_id = old_state_ids.get((EventTypes.Member, user_id), None)
                old_mem_ev = None
                if old_mem_ev_id:
                    old_mem_ev = await self.store.get_event(
                        old_mem_ev_id, allow_none=True
                    )

                if not old_mem_ev or old_mem_ev.membership != Membership.JOIN:
                    newly_joined_rooms.append(room_id)

            # If user is in the room then we don't need to do the invite/leave checks
            if room_id in sync_result_builder.joined_room_ids:
                continue

            if not non_joins:
                if has_join:
                    logger.warning(
                        "Have join event but room not in joined list, possible "
                        "cache invalidation race! Joined roomID=%s",
                        room_id,
                    )
                continue
            last_non_join = non_joins[-1]

            # Check if we have left the room. This can either be because we were
            # joined before *or* that we since joined and then left.
            if events[-1].membership != Membership.JOIN:
                if has_join:
                    newly_left_rooms.append(room_id)
                else:
                    if not old_state_ids:
                        old_state_ids = await self.get_state_at(
                            room_id,
                            since_token,
                            state_filter=StateFilter.from_types(
                                [(EventTypes.Member, user_id)]
                            ),
                        )
                        old_mem_ev_id = old_state_ids.get(
                            (EventTypes.Member, user_id), None
                        )
                        old_mem_ev = None
                        if old_mem_ev_id:
                            old_mem_ev = await self.store.get_event(
                                old_mem_ev_id, allow_none=True
                            )
                    if old_mem_ev and old_mem_ev.membership == Membership.JOIN:
                        newly_left_rooms.append(room_id)

            # Only bother if we're still currently invited
            should_invite = last_non_join.membership == Membership.INVITE
            if should_invite:
                if last_non_join.sender not in ignored_users:
                    invite_room_sync = InvitedSyncResult(room_id, invite=last_non_join)
                    if invite_room_sync:
                        invited.append(invite_room_sync)

            # Only bother if our latest membership in the room is knock (and we haven't
            # been accepted/rejected in the meantime).
            should_knock = last_non_join.membership == Membership.KNOCK
            if should_knock:
                knock_room_sync = KnockedSyncResult(room_id, knock=last_non_join)
                if knock_room_sync:
                    knocked.append(knock_room_sync)

            # Always include leave/ban events. Just take the last one.
            # TODO: How do we handle ban -> leave in same batch?
            leave_events = [
                e
                for e in non_joins
                if e.membership in (Membership.LEAVE, Membership.BAN)
            ]

            if leave_events:
                leave_event = leave_events[-1]
                leave_position = await self.store.get_position_for_event(
                    leave_event.event_id
                )

                # If the leave event happened before the since token then we
                # bail.
                if since_token and not leave_position.persisted_after(
                    since_token.room_key
                ):
                    continue

                # We can safely convert the position of the leave event into a
                # stream token as it'll only be used in the context of this
                # room. (c.f. the docstring of `to_room_stream_token`).
                leave_token = since_token.copy_and_replace(
                    StreamKeyType.ROOM, leave_position.to_room_stream_token()
                )

                # If this is an out of band message, like a remote invite
                # rejection, we include it in the recents batch. Otherwise, we
                # let _load_filtered_recents handle fetching the correct
                # batches.
                #
                # This is all screaming out for a refactor, as the logic here is
                # subtle and the moving parts numerous.
                if leave_event.internal_metadata.is_out_of_band_membership():
                    batch_events: Optional[List[EventBase]] = [leave_event]
                else:
                    batch_events = None

                room_entries.append(
                    RoomSyncResultBuilder(
                        room_id=room_id,
                        rtype="archived",
                        events=batch_events,
                        newly_joined=room_id in newly_joined_rooms,
                        full_state=False,
                        since_token=since_token,
                        upto_token=leave_token,
                        out_of_band=leave_event.internal_metadata.is_out_of_band_membership(),
                    )
                )

        timeline_limit = sync_config.filter_collection.timeline_limit()

        # Get all events since the `from_key` in rooms we're currently joined to.
        # If there are too many, we get the most recent events only. This leaves
        # a "gap" in the timeline, as described by the spec for /sync.
        room_to_events = await self.store.get_room_events_stream_for_rooms(
            room_ids=sync_result_builder.joined_room_ids,
            from_key=since_token.room_key,
            to_key=now_token.room_key,
            limit=timeline_limit + 1,
        )

        # We loop through all room ids, even if there are no new events, in case
        # there are non room events that we need to notify about.
        for room_id in sync_result_builder.joined_room_ids:
            room_entry = room_to_events.get(room_id, None)

            newly_joined = room_id in newly_joined_rooms
            if room_entry:
                events, start_key = room_entry

                prev_batch_token = now_token.copy_and_replace(
                    StreamKeyType.ROOM, start_key
                )

                entry = RoomSyncResultBuilder(
                    room_id=room_id,
                    rtype="joined",
                    events=events,
                    newly_joined=newly_joined,
                    full_state=False,
                    since_token=None if newly_joined else since_token,
                    upto_token=prev_batch_token,
                )
            else:
                entry = RoomSyncResultBuilder(
                    room_id=room_id,
                    rtype="joined",
                    events=[],
                    newly_joined=newly_joined,
                    full_state=False,
                    since_token=since_token,
                    upto_token=since_token,
                )

            room_entries.append(entry)

        return _RoomChanges(
            room_entries,
            invited,
            knocked,
            newly_joined_rooms,
            newly_left_rooms,
        )

    async def _get_room_changes_for_initial_sync(
        self,
        sync_result_builder: "SyncResultBuilder",
        ignored_users: FrozenSet[str],
    ) -> _RoomChanges:
        """Returns entries for all rooms for the user.

        Like `_get_rooms_changed`, but assumes the `since_token` is `None`.

        This function does not modify the sync_result_builder.

        Args:
            sync_result_builder
            ignored_users: Set of users ignored by user.
            ignored_rooms: List of rooms to ignore.
        """

        user_id = sync_result_builder.sync_config.user.to_string()
        since_token = sync_result_builder.since_token
        now_token = sync_result_builder.now_token
        sync_config = sync_result_builder.sync_config

        room_list = await self.store.get_rooms_for_local_user_where_membership_is(
            user_id=user_id,
            membership_list=Membership.LIST,
            excluded_rooms=sync_result_builder.excluded_room_ids,
        )

        room_entries = []
        invited = []
        knocked = []

        for event in room_list:
            if event.room_version_id not in KNOWN_ROOM_VERSIONS:
                continue

            if event.membership == Membership.JOIN:
                room_entries.append(
                    RoomSyncResultBuilder(
                        room_id=event.room_id,
                        rtype="joined",
                        events=None,
                        newly_joined=False,
                        full_state=True,
                        since_token=since_token,
                        upto_token=now_token,
                    )
                )
            elif event.membership == Membership.INVITE:
                if event.sender in ignored_users:
                    continue
                invite = await self.store.get_event(event.event_id)
                invited.append(InvitedSyncResult(room_id=event.room_id, invite=invite))
            elif event.membership == Membership.KNOCK:
                knock = await self.store.get_event(event.event_id)
                knocked.append(KnockedSyncResult(room_id=event.room_id, knock=knock))
            elif event.membership in (Membership.LEAVE, Membership.BAN):
                # Always send down rooms we were banned from or kicked from.
                if not sync_config.filter_collection.include_leave:
                    if event.membership == Membership.LEAVE:
                        if user_id == event.sender:
                            continue

                leave_token = now_token.copy_and_replace(
                    StreamKeyType.ROOM, RoomStreamToken(None, event.stream_ordering)
                )
                room_entries.append(
                    RoomSyncResultBuilder(
                        room_id=event.room_id,
                        rtype="archived",
                        events=None,
                        newly_joined=False,
                        full_state=True,
                        since_token=since_token,
                        upto_token=leave_token,
                    )
                )

        return _RoomChanges(room_entries, invited, knocked, [], [])

    async def _generate_room_entry(
        self,
        sync_result_builder: "SyncResultBuilder",
        room_builder: "RoomSyncResultBuilder",
        ephemeral: List[JsonDict],
        tags: Optional[Mapping[str, Mapping[str, Any]]],
        account_data: Mapping[str, JsonDict],
        always_include: bool = False,
    ) -> None:
        """Populates the `joined` and `archived` section of `sync_result_builder`
        based on the `room_builder`.

        Ideally, we want to report all events whose stream ordering `s` lies in the
        range `since_token < s <= now_token`, where the two tokens are read from the
        sync_result_builder.

        If there are too many events in that range to report, things get complicated.
        In this situation we return a truncated list of the most recent events, and
        indicate in the response that there is a "gap" of omitted events. Lots of this
        is handled in `_load_filtered_recents`, but some of is handled in this method.

        Additionally:
        - we include a "state_delta", to describe the changes in state over the gap,
        - we include all membership events applying to the user making the request,
          even those in the gap.

        See the spec for the rationale:
            https://spec.matrix.org/v1.1/client-server-api/#syncing

        Args:
            sync_result_builder
            room_builder
            ephemeral: List of new ephemeral events for room
            tags: List of *all* tags for room, or None if there has been
                no change.
            account_data: List of new account data for room
            always_include: Always include this room in the sync response,
                even if empty.
        """
        newly_joined = room_builder.newly_joined
        full_state = (
            room_builder.full_state or newly_joined or sync_result_builder.full_state
        )
        events = room_builder.events

        # We want to shortcut out as early as possible.
        if not (always_include or account_data or ephemeral or full_state):
            if events == [] and tags is None:
                return

        now_token = sync_result_builder.now_token
        sync_config = sync_result_builder.sync_config

        room_id = room_builder.room_id
        since_token = room_builder.since_token
        upto_token = room_builder.upto_token

        with start_active_span("sync.generate_room_entry"):
            set_tag("room_id", room_id)
            log_kv({"events": len(events or ())})

            log_kv(
                {
                    "since_token": since_token,
                    "upto_token": upto_token,
                }
            )

            batch = await self._load_filtered_recents(
                room_id,
                sync_config,
                now_token=upto_token,
                since_token=since_token,
                potential_recents=events,
                newly_joined_room=newly_joined,
            )
            log_kv(
                {
                    "batch_events": len(batch.events),
                    "prev_batch": batch.prev_batch,
                    "batch_limited": batch.limited,
                }
            )

            # Retrieve user_id for current sync.
            user_id = sync_result_builder.sync_config.user.to_string()

            # Note: `batch` can be both empty and limited here in the case where
            # `_load_filtered_recents` can't find any events the user should see
            # (e.g. due to having ignored the sender of the last 50 events).

            # When we join the room (or the client requests full_state), we should
            # send down any existing tags. Usually the user won't have tags in a
            # newly joined room, unless either a) they've joined before or b) the
            # tag was added by synapse e.g. for server notice rooms.
            if full_state:
                tags = await self.store.get_tags_for_room(user_id, room_id)

                # If there aren't any tags, don't send the empty tags list down
                # sync
                if not tags:
                    tags = None

            account_data_events = []
            if tags is not None:
                account_data_events.append(
                    {"type": AccountDataTypes.TAG, "content": {"tags": tags}}
                )

            for account_data_type, content in account_data.items():
                account_data_events.append(
                    {"type": account_data_type, "content": content}
                )

            account_data_events = (
                await sync_config.filter_collection.filter_room_account_data(
                    account_data_events
                )
            )

            ephemeral = await sync_config.filter_collection.filter_room_ephemeral(
                ephemeral
            )

            if not (
                always_include
                or batch
                or account_data_events
                or ephemeral
                or full_state
            ):
                return

            if not room_builder.out_of_band:
                state = await self.compute_state_delta(
                    room_id,
                    batch,
                    sync_config,
                    since_token,
                    now_token,
                    full_state=full_state,
                )
            else:
                # An out of band room won't have any state changes.
                state = {}

            summary: Optional[JsonDict] = {}

            # we include a summary in room responses when we're lazy loading
            # members (as the client otherwise doesn't have enough info to form
            # the name itself).
            if (
                not room_builder.out_of_band
                and sync_config.filter_collection.lazy_load_members()
                and (
                    # we recalculate the summary:
                    #   if there are membership changes in the timeline, or
                    #   if membership has changed during a gappy sync, or
                    #   if this is an initial sync.
                    any(ev.type == EventTypes.Member for ev in batch.events)
                    or (
                        # XXX: this may include false positives in the form of LL
                        # members which have snuck into state
                        batch.limited
                        and any(t == EventTypes.Member for (t, k) in state)
                    )
                    or since_token is None
                )
            ):
                summary = await self.compute_summary(
                    room_id, sync_config, batch, state, now_token
                )

            if room_builder.rtype == "joined":
                unread_notifications: Dict[str, int] = {}
                room_sync = JoinedSyncResult(
                    room_id=room_id,
                    timeline=batch,
                    state=state,
                    ephemeral=ephemeral,
                    account_data=account_data_events,
                    unread_notifications=unread_notifications,
                    unread_thread_notifications={},
                    summary=summary,
                    unread_count=0,
                    preview=None,
                )

                # Only generate previews if we have new events that would change it
                if batch.events and sync_config.beeper_previews:
                    preview = (
                        await self.store.beeper_preview_event_for_room_id_and_user_id(
                            room_id=room_id, user_id=user_id, to_key=now_token.room_key
                        )
                    )

                    if preview:
                        preview_event_id, preview_origin_server_ts = preview
                        room_sync.preview = {
                            "event_id": preview_event_id,
                            "origin_server_ts": preview_origin_server_ts,
                        }

                        # Check if we already have the event in the batch, in which
                        # case we needn't add it here. No point in checking state as
                        # we don't preview state events.
                        for ev in batch.events:
                            if ev.event_id == preview_event_id:
                                break
                        else:
                            room_sync.preview["event"] = await self.store.get_event(
                                preview_event_id,
                                allow_none=True,
                            )
                    else:
                        # This should never happen!
                        logger.warning("Beeper preview is missing! roomID=%s", room_id)

                if room_sync or always_include:
                    notifs = await self.unread_notifs_for_room_id(room_id, sync_config)

                    # Notifications for the main timeline.
                    notify_count = notifs.main_timeline.notify_count
                    highlight_count = notifs.main_timeline.highlight_count
                    unread_count = notifs.main_timeline.unread_count

                    # Check the sync configuration.
                    if sync_config.filter_collection.unread_thread_notifications():
                        # And add info for each thread.
                        room_sync.unread_thread_notifications = {
                            thread_id: {
                                "notification_count": thread_notifs.notify_count,
                                "highlight_count": thread_notifs.highlight_count,
                            }
                            for thread_id, thread_notifs in notifs.threads.items()
                            if thread_id is not None
                        }

                    else:
                        # Combine the unread counts for all threads and main timeline.
                        for thread_notifs in notifs.threads.values():
                            notify_count += thread_notifs.notify_count
                            highlight_count += thread_notifs.highlight_count
                            unread_count += thread_notifs.unread_count

                    unread_notifications["notification_count"] = notify_count
                    unread_notifications["highlight_count"] = highlight_count
                    room_sync.unread_count = unread_count

                    sync_result_builder.joined.append(room_sync)

                if batch.limited and since_token:
                    user_id = sync_result_builder.sync_config.user.to_string()
                    logger.debug(
                        "Incremental gappy sync of %s for user %s with %d state events"
                        % (room_id, user_id, len(state))
                    )
            elif room_builder.rtype == "archived":
                archived_room_sync = ArchivedSyncResult(
                    room_id=room_id,
                    timeline=batch,
                    state=state,
                    account_data=account_data_events,
                )
                if archived_room_sync or always_include:
                    sync_result_builder.archived.append(archived_room_sync)
            else:
                raise Exception("Unrecognized rtype: %r", room_builder.rtype)


def _action_has_highlight(actions: List[JsonDict]) -> bool:
    for action in actions:
        try:
            if action.get("set_tweak", None) == "highlight":
                return action.get("value", True)
        except AttributeError:
            pass

    return False


def _calculate_state(
    timeline_contains: StateMap[str],
    timeline_start: StateMap[str],
    timeline_end: StateMap[str],
    previous_timeline_end: StateMap[str],
    lazy_load_members: bool,
) -> StateMap[str]:
    """Works out what state to include in a sync response.

    Args:
        timeline_contains: state in the timeline
        timeline_start: state at the start of the timeline
        timeline_end: state at the end of the timeline
        previous_timeline_end: state at the end of the previous sync (or empty dict
            if this is an initial sync)
        lazy_load_members: whether to return members from timeline_start
            or not.  assumes that timeline_start has already been filtered to
            include only the members the client needs to know about.
    """
    event_id_to_state_key = {
        event_id: state_key
        for state_key, event_id in itertools.chain(
            timeline_contains.items(),
            timeline_start.items(),
            timeline_end.items(),
            previous_timeline_end.items(),
        )
    }

    timeline_end_ids = set(timeline_end.values())
    timeline_start_ids = set(timeline_start.values())
    previous_timeline_end_ids = set(previous_timeline_end.values())
    timeline_contains_ids = set(timeline_contains.values())

    # If we are lazyloading room members, we explicitly add the membership events
    # for the senders in the timeline into the state block returned by /sync,
    # as we may not have sent them to the client before.  We find these membership
    # events by filtering them out of timeline_start, which has already been filtered
    # to only include membership events for the senders in the timeline.
    # In practice, we can do this by removing them from the previous_timeline_end_ids
    # list, which is the list of relevant state we know we have already sent to the
    # client.
    # see https://github.com/matrix-org/synapse/pull/2970/files/efcdacad7d1b7f52f879179701c7e0d9b763511f#r204732809

    if lazy_load_members:
        previous_timeline_end_ids.difference_update(
            e for t, e in timeline_start.items() if t[0] == EventTypes.Member
        )

    state_ids = (
        (timeline_end_ids | timeline_start_ids)
        - previous_timeline_end_ids
        - timeline_contains_ids
    )

    return {event_id_to_state_key[e]: e for e in state_ids}


@attr.s(slots=True, auto_attribs=True)
class SyncResultBuilder:
    """Used to help build up a new SyncResult for a user

    Attributes:
        sync_config
        full_state: The full_state flag as specified by user
        since_token: The token supplied by user, or None.
        now_token: The token to sync up to.
        joined_room_ids: List of rooms the user is joined to
        excluded_room_ids: Set of room ids we should omit from the /sync response.
        forced_newly_joined_room_ids:
            Rooms that should be presented in the /sync response as if they were
            newly joined during the sync period, even if that's not the case.
            (This is useful if the room was previously excluded from a /sync response,
            and now the client should be made aware of it.)
            Only used by incremental syncs.

        # The following mirror the fields in a sync response
        presence
        account_data
        joined
        invited
        knocked
        archived
        to_device
    """

    sync_config: SyncConfig
    full_state: bool
    since_token: Optional[StreamToken]
    now_token: StreamToken
    joined_room_ids: FrozenSet[str]
    excluded_room_ids: FrozenSet[str]
    forced_newly_joined_room_ids: FrozenSet[str]
    membership_change_events: List[EventBase]

    presence: List[UserPresenceState] = attr.Factory(list)
    account_data: List[JsonDict] = attr.Factory(list)
    joined: List[JoinedSyncResult] = attr.Factory(list)
    invited: List[InvitedSyncResult] = attr.Factory(list)
    knocked: List[KnockedSyncResult] = attr.Factory(list)
    archived: List[ArchivedSyncResult] = attr.Factory(list)
    to_device: List[JsonDict] = attr.Factory(list)

    def calculate_user_changes(self) -> Tuple[AbstractSet[str], AbstractSet[str]]:
        """Work out which other users have joined or left rooms we are joined to.

        This data only is only useful for an incremental sync.

        The SyncResultBuilder is not modified by this function.
        """
        newly_joined_or_invited_or_knocked_users = set()
        newly_left_users = set()
        if self.since_token:
            for joined_sync in self.joined:
                it = itertools.chain(
                    joined_sync.timeline.events, joined_sync.state.values()
                )
                for event in it:
                    if event.type == EventTypes.Member:
                        if (
                            event.membership == Membership.JOIN
                            or event.membership == Membership.INVITE
                            or event.membership == Membership.KNOCK
                        ):
                            newly_joined_or_invited_or_knocked_users.add(
                                event.state_key
                            )
                        else:
                            prev_content = event.unsigned.get("prev_content", {})
                            prev_membership = prev_content.get("membership", None)
                            if prev_membership == Membership.JOIN:
                                newly_left_users.add(event.state_key)

        newly_left_users -= newly_joined_or_invited_or_knocked_users
        return newly_joined_or_invited_or_knocked_users, newly_left_users


@attr.s(slots=True, auto_attribs=True)
class RoomSyncResultBuilder:
    """Stores information needed to create either a `JoinedSyncResult` or
    `ArchivedSyncResult`.

    Attributes:
        room_id
        rtype: One of `"joined"` or `"archived"`
        events: List of events to include in the room (more events may be added
            when generating result).
        newly_joined: If the user has newly joined the room
        full_state: Whether the full state should be sent in result
        since_token: Earliest point to return events from, or None
        upto_token: Latest point to return events from.
        out_of_band: whether the events in the room are "out of band" events
            and the server isn't in the room.
    """

    room_id: str
    rtype: str
    events: Optional[List[EventBase]]
    newly_joined: bool
    full_state: bool
    since_token: Optional[StreamToken]
    upto_token: StreamToken

    out_of_band: bool = False<|MERGE_RESOLUTION|>--- conflicted
+++ resolved
@@ -1450,6 +1450,11 @@
                 for room_id, is_partial_state in results.items()
                 if is_partial_state
             )
+            membership_change_events = [
+                event
+                for event in membership_change_events
+                if not results.get(event.room_id, False)
+            ]
 
         # Incremental eager syncs should additionally include rooms that
         # - we are joined to
@@ -1474,48 +1479,6 @@
                 if not is_partial_state
             )
 
-        # Tweak the set of rooms to return to the client for eager (non-lazy) syncs.
-        mutable_rooms_to_exclude = set(self.rooms_to_exclude_globally)
-        if not sync_config.filter_collection.lazy_load_members():
-            # Non-lazy syncs should never include partially stated rooms.
-            # Exclude all partially stated rooms from this sync.
-            results = await self.store.is_partial_state_room_batched(
-                mutable_joined_room_ids
-            )
-            mutable_rooms_to_exclude.update(
-                room_id
-                for room_id, is_partial_state in results.items()
-                if is_partial_state
-            )
-            membership_change_events = [
-                event
-                for event in membership_change_events
-                if not results.get(event.room_id, False)
-            ]
-
-        # Incremental eager syncs should additionally include rooms that
-        # - we are joined to
-        # - are full-stated
-        # - became fully-stated at some point during the sync period
-        #   (These rooms will have been omitted during a previous eager sync.)
-        forced_newly_joined_room_ids: Set[str] = set()
-        if since_token and not sync_config.filter_collection.lazy_load_members():
-            un_partial_stated_rooms = (
-                await self.store.get_un_partial_stated_rooms_between(
-                    since_token.un_partial_stated_rooms_key,
-                    now_token.un_partial_stated_rooms_key,
-                    mutable_joined_room_ids,
-                )
-            )
-            results = await self.store.is_partial_state_room_batched(
-                un_partial_stated_rooms
-            )
-            forced_newly_joined_room_ids.update(
-                room_id
-                for room_id, is_partial_state in results.items()
-                if not is_partial_state
-            )
-
         # Now we have our list of joined room IDs, exclude as configured and freeze
         joined_room_ids = frozenset(
             (
@@ -1558,15 +1521,9 @@
 
         logger.debug("Fetching account data")
 
-<<<<<<< HEAD
-        account_data_by_room = await self._generate_sync_entry_for_account_data(
-            sync_result_builder
-        )
-=======
         # Global account data is included if it is not filtered out.
         if not sync_config.filter_collection.blocks_all_global_account_data():
             await self._generate_sync_entry_for_account_data(sync_result_builder)
->>>>>>> 9f7d6c6b
 
         # Presence data is included if the server has it enabled and not filtered out.
         include_presence_data = bool(
@@ -1592,43 +1549,7 @@
             (
                 newly_joined_rooms,
                 newly_left_rooms,
-<<<<<<< HEAD
-            ) = await self._generate_sync_entry_for_rooms(
-                sync_result_builder, account_data_by_room
-            )
-=======
             ) = await self._generate_sync_entry_for_rooms(sync_result_builder)
-
-            # Work out which users have joined or left rooms we're in. We use this
-            # to build the presence and device_list parts of the sync response in
-            # `_generate_sync_entry_for_presence` and
-            # `_generate_sync_entry_for_device_list` respectively.
-            if include_presence_data or include_device_list_updates:
-                # This uses the sync_result_builder.joined which is set in
-                # `_generate_sync_entry_for_rooms`, if that didn't find any joined
-                # rooms for some reason it is a no-op.
-                (
-                    newly_joined_or_invited_or_knocked_users,
-                    newly_left_users,
-                ) = sync_result_builder.calculate_user_changes()
-
-                if include_presence_data:
-                    logger.debug("Fetching presence data")
-                    await self._generate_sync_entry_for_presence(
-                        sync_result_builder,
-                        newly_joined_rooms,
-                        newly_joined_or_invited_or_knocked_users,
-                    )
-
-                if include_device_list_updates:
-                    device_lists = await self._generate_sync_entry_for_device_list(
-                        sync_result_builder,
-                        newly_joined_rooms=newly_joined_rooms,
-                        newly_joined_or_invited_or_knocked_users=newly_joined_or_invited_or_knocked_users,
-                        newly_left_rooms=newly_left_rooms,
-                        newly_left_users=newly_left_users,
-                    )
->>>>>>> 9f7d6c6b
 
             # Work out which users have joined or left rooms we're in. We use this
             # to build the presence and device_list parts of the sync response in
@@ -1796,7 +1717,6 @@
         for room_id in newly_joined_rooms:
             joined_users = await self.store.get_users_in_room(room_id)
             newly_joined_or_invited_or_knocked_users.update(joined_users)
-<<<<<<< HEAD
 
         # TODO: Check that these users are actually new, i.e. either they
         # weren't in the previous sync *or* they left and rejoined.
@@ -1807,18 +1727,6 @@
         )
         users_that_have_changed.update(user_signatures_changed)
 
-=======
-
-        # TODO: Check that these users are actually new, i.e. either they
-        # weren't in the previous sync *or* they left and rejoined.
-        users_that_have_changed.update(newly_joined_or_invited_or_knocked_users)
-
-        user_signatures_changed = await self.store.get_users_whose_signatures_changed(
-            user_id, since_token.device_list_key
-        )
-        users_that_have_changed.update(user_signatures_changed)
-
->>>>>>> 9f7d6c6b
         # Now find users that we no longer track
         for room_id in newly_left_rooms:
             left_users = await self.store.get_users_in_room(room_id)
@@ -1903,19 +1811,10 @@
         since_token = sync_result_builder.since_token
 
         if since_token and not sync_result_builder.full_state:
-<<<<<<< HEAD
-            # TODO Do not fetch room account data if it will be unused.
-            (
-                global_account_data,
-                account_data_by_room,
-            ) = await self.store.get_updated_account_data_for_user(
-                user_id, since_token.account_data_key
-=======
             global_account_data = (
                 await self.store.get_updated_global_account_data_for_user(
                     user_id, since_token.account_data_key
                 )
->>>>>>> 9f7d6c6b
             )
 
             push_rules_changed = await self.store.have_push_rules_changed_for_user(
@@ -1928,17 +1827,9 @@
                     sync_config.user
                 )
         else:
-<<<<<<< HEAD
-            # TODO Do not fetch room account data if it will be unused.
-            (
-                global_account_data,
-                account_data_by_room,
-            ) = await self.store.get_account_data_for_user(sync_config.user.to_string())
-=======
             all_global_account_data = await self.store.get_global_account_data_for_user(
                 user_id
             )
->>>>>>> 9f7d6c6b
 
             global_account_data = dict(all_global_account_data)
             global_account_data["m.push_rules"] = await self.push_rules_for_user(
@@ -2015,13 +1906,7 @@
         sync_result_builder.presence = presence
 
     async def _generate_sync_entry_for_rooms(
-<<<<<<< HEAD
-        self,
-        sync_result_builder: "SyncResultBuilder",
-        account_data_by_room: Dict[str, Dict[str, JsonDict]],
-=======
         self, sync_result_builder: "SyncResultBuilder"
->>>>>>> 9f7d6c6b
     ) -> Tuple[AbstractSet[str], AbstractSet[str]]:
         """Generates the rooms portion of the sync response. Populates the
         `sync_result_builder` with the result.
@@ -2043,12 +1928,6 @@
 
         since_token = sync_result_builder.since_token
         user_id = sync_result_builder.sync_config.user.to_string()
-<<<<<<< HEAD
-
-        # 1. Start by fetching all ephemeral events in rooms we've joined (if required).
-        block_all_room_ephemeral = (
-            sync_result_builder.sync_config.filter_collection.blocks_all_rooms()
-=======
 
         blocks_all_rooms = (
             sync_result_builder.sync_config.filter_collection.blocks_all_rooms()
@@ -2074,7 +1953,6 @@
         # 1. Start by fetching all ephemeral events in rooms we've joined (if required).
         block_all_room_ephemeral = (
             blocks_all_rooms
->>>>>>> 9f7d6c6b
             or sync_result_builder.sync_config.filter_collection.blocks_all_room_ephemeral()
         )
         if block_all_room_ephemeral:
