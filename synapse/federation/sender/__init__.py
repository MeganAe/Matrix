--- conflicted
+++ resolved
@@ -44,10 +44,7 @@
 from synapse.util.metrics import Measure, measure_func
 
 if TYPE_CHECKING:
-<<<<<<< HEAD
     from synapse.events.presence_router import PresenceRouter
-=======
->>>>>>> 01dd90b0
     from synapse.server import HomeServer
 
 logger = logging.getLogger(__name__)
@@ -72,9 +69,6 @@
 CATCH_UP_STARTUP_INTERVAL_SEC = 5
 
 
-<<<<<<< HEAD
-class FederationSender:
-=======
 class AbstractFederationSender(metaclass=abc.ABCMeta):
     @abc.abstractmethod
     def notify_new_events(self, max_token: RoomStreamToken) -> None:
@@ -159,7 +153,6 @@
 
 
 class FederationSender(AbstractFederationSender):
->>>>>>> 01dd90b0
     def __init__(self, hs: "HomeServer"):
         self.hs = hs
         self.server_name = hs.hostname
