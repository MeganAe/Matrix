--- conflicted
+++ resolved
@@ -1223,21 +1223,10 @@
         Raises:
             AuthError if the server does not match the ACL
         """
-<<<<<<< HEAD
-        acl_event = await self.store.get_current_state_event(
+        acl_event = await self._storage_controllers.state.get_current_state_event(
             room_id, EventTypes.ServerACL, ""
         )
         if not acl_event or server_matches_acl_event(server_name, acl_event):
-=======
-        state_ids = await self._state_storage_controller.get_current_state_ids(room_id)
-        acl_event_id = state_ids.get((EventTypes.ServerACL, ""))
-
-        if not acl_event_id:
-            return
-
-        acl_event = await self.store.get_event(acl_event_id)
-        if server_matches_acl_event(server_name, acl_event):
->>>>>>> 888a29f4
             return
 
         raise AuthError(code=403, msg="Server is banned from room")
