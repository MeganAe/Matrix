# Copyright 2015, 2016 OpenMarket Ltd
# Copyright 2018 New Vector Ltd
# Copyright 2019-2021 Matrix.org Federation C.I.C
#
# Licensed under the Apache License, Version 2.0 (the "License");
# you may not use this file except in compliance with the License.
# You may obtain a copy of the License at
#
#     http://www.apache.org/licenses/LICENSE-2.0
#
# Unless required by applicable law or agreed to in writing, software
# distributed under the License is distributed on an "AS IS" BASIS,
# WITHOUT WARRANTIES OR CONDITIONS OF ANY KIND, either express or implied.
# See the License for the specific language governing permissions and
# limitations under the License.
import logging
import random
from typing import (
    TYPE_CHECKING,
    Any,
    Awaitable,
    Callable,
    Collection,
    Dict,
    List,
    Optional,
    Tuple,
    Union,
)

from matrix_common.regex import glob_to_regex
from prometheus_client import Counter, Gauge, Histogram

from twisted.internet.abstract import isIPAddress
from twisted.python import failure

from synapse.api.constants import EduTypes, EventContentFields, EventTypes, Membership
from synapse.api.errors import (
    AuthError,
    Codes,
    FederationError,
    IncompatibleRoomVersionError,
    NotFoundError,
    SynapseError,
    UnsupportedRoomVersionError,
)
from synapse.api.room_versions import KNOWN_ROOM_VERSIONS, RoomVersion
from synapse.crypto.event_signing import compute_event_signature
from synapse.events import EventBase
from synapse.events.snapshot import EventContext
from synapse.federation.federation_base import (
    FederationBase,
    InvalidEventSignatureError,
    event_from_pdu_json,
)
from synapse.federation.persistence import TransactionActions
from synapse.federation.units import Edu, Transaction
from synapse.http.servlet import assert_params_in_dict
from synapse.logging.context import (
    make_deferred_yieldable,
    nested_logging_context,
    run_in_background,
)
<<<<<<< HEAD
from synapse.logging.tracing import log_kv, start_active_span_from_edu, trace
=======
from synapse.logging.opentracing import (
    log_kv,
    start_active_span_from_edu,
    tag_args,
    trace,
)
>>>>>>> 2c42673a
from synapse.metrics.background_process_metrics import wrap_as_background_process
from synapse.replication.http.federation import (
    ReplicationFederationSendEduRestServlet,
    ReplicationGetQueryRestServlet,
)
from synapse.storage.databases.main.events import PartialStateConflictError
from synapse.storage.databases.main.lock import Lock
from synapse.types import JsonDict, StateMap, get_domain_from_id
from synapse.util import json_decoder, unwrapFirstError
from synapse.util.async_helpers import Linearizer, concurrently_execute, gather_results
from synapse.util.caches.response_cache import ResponseCache
from synapse.util.stringutils import parse_server_name

if TYPE_CHECKING:
    from synapse.server import HomeServer

# when processing incoming transactions, we try to handle multiple rooms in
# parallel, up to this limit.
TRANSACTION_CONCURRENCY_LIMIT = 10

logger = logging.getLogger(__name__)

received_pdus_counter = Counter("synapse_federation_server_received_pdus", "")

received_edus_counter = Counter("synapse_federation_server_received_edus", "")

received_queries_counter = Counter(
    "synapse_federation_server_received_queries", "", ["type"]
)

pdu_process_time = Histogram(
    "synapse_federation_server_pdu_process_time",
    "Time taken to process an event",
)

last_pdu_ts_metric = Gauge(
    "synapse_federation_last_received_pdu_time",
    "The timestamp of the last PDU which was successfully received from the given domain",
    labelnames=("server_name",),
)


# The name of the lock to use when process events in a room received over
# federation.
_INBOUND_EVENT_HANDLING_LOCK_NAME = "federation_inbound_pdu"


class FederationServer(FederationBase):
    def __init__(self, hs: "HomeServer"):
        super().__init__(hs)

        self.handler = hs.get_federation_handler()
        self._spam_checker = hs.get_spam_checker()
        self._federation_event_handler = hs.get_federation_event_handler()
        self.state = hs.get_state_handler()
        self._event_auth_handler = hs.get_event_auth_handler()
        self._room_member_handler = hs.get_room_member_handler()

        self._state_storage_controller = hs.get_storage_controllers().state

        self.device_handler = hs.get_device_handler()

        # Ensure the following handlers are loaded since they register callbacks
        # with FederationHandlerRegistry.
        hs.get_directory_handler()

        self._server_linearizer = Linearizer("fed_server")

        # origins that we are currently processing a transaction from.
        # a dict from origin to txn id.
        self._active_transactions: Dict[str, str] = {}

        # We cache results for transaction with the same ID
        self._transaction_resp_cache: ResponseCache[Tuple[str, str]] = ResponseCache(
            hs.get_clock(), "fed_txn_handler", timeout_ms=30000
        )

        self.transaction_actions = TransactionActions(self.store)

        self.registry = hs.get_federation_registry()

        # We cache responses to state queries, as they take a while and often
        # come in waves.
        self._state_resp_cache: ResponseCache[
            Tuple[str, Optional[str]]
        ] = ResponseCache(hs.get_clock(), "state_resp", timeout_ms=30000)
        self._state_ids_resp_cache: ResponseCache[Tuple[str, str]] = ResponseCache(
            hs.get_clock(), "state_ids_resp", timeout_ms=30000
        )

        self._federation_metrics_domains = (
            hs.config.federation.federation_metrics_domains
        )

        self._room_prejoin_state_types = hs.config.api.room_prejoin_state

        # Whether we have started handling old events in the staging area.
        self._started_handling_of_staged_events = False

    @wrap_as_background_process("_handle_old_staged_events")
    async def _handle_old_staged_events(self) -> None:
        """Handle old staged events by fetching all rooms that have staged
        events and start the processing of each of those rooms.
        """

        # Get all the rooms IDs with staged events.
        room_ids = await self.store.get_all_rooms_with_staged_incoming_events()

        # We then shuffle them so that if there are multiple instances doing
        # this work they're less likely to collide.
        random.shuffle(room_ids)

        for room_id in room_ids:
            room_version = await self.store.get_room_version(room_id)

            # Try and acquire the processing lock for the room, if we get it start a
            # background process for handling the events in the room.
            lock = await self.store.try_acquire_lock(
                _INBOUND_EVENT_HANDLING_LOCK_NAME, room_id
            )
            if lock:
                logger.info("Handling old staged inbound events in %s", room_id)
                self._process_incoming_pdus_in_room_inner(
                    room_id,
                    room_version,
                    lock,
                )

            # We pause a bit so that we don't start handling all rooms at once.
            await self._clock.sleep(random.uniform(0, 0.1))

    async def on_backfill_request(
        self, origin: str, room_id: str, versions: List[str], limit: int
    ) -> Tuple[int, Dict[str, Any]]:
        async with self._server_linearizer.queue((origin, room_id)):
            origin_host, _ = parse_server_name(origin)
            await self.check_server_matches_acl(origin_host, room_id)

            pdus = await self.handler.on_backfill_request(
                origin, room_id, versions, limit
            )

            res = self._transaction_dict_from_pdus(pdus)

        return 200, res

    async def on_timestamp_to_event_request(
        self, origin: str, room_id: str, timestamp: int, direction: str
    ) -> Tuple[int, Dict[str, Any]]:
        """When we receive a federated `/timestamp_to_event` request,
        handle all of the logic for validating and fetching the event.

        Args:
            origin: The server we received the event from
            room_id: Room to fetch the event from
            timestamp: The point in time (inclusive) we should navigate from in
                the given direction to find the closest event.
            direction: ["f"|"b"] to indicate whether we should navigate forward
                or backward from the given timestamp to find the closest event.

        Returns:
            Tuple indicating the response status code and dictionary response
            body including `event_id`.
        """
        async with self._server_linearizer.queue((origin, room_id)):
            origin_host, _ = parse_server_name(origin)
            await self.check_server_matches_acl(origin_host, room_id)

            # We only try to fetch data from the local database
            event_id = await self.store.get_event_id_for_timestamp(
                room_id, timestamp, direction
            )
            if event_id:
                event = await self.store.get_event(
                    event_id, allow_none=False, allow_rejected=False
                )

                return 200, {
                    "event_id": event_id,
                    "origin_server_ts": event.origin_server_ts,
                }

        raise SynapseError(
            404,
            "Unable to find event from %s in direction %s" % (timestamp, direction),
            errcode=Codes.NOT_FOUND,
        )

    async def on_incoming_transaction(
        self,
        origin: str,
        transaction_id: str,
        destination: str,
        transaction_data: JsonDict,
    ) -> Tuple[int, JsonDict]:
        # If we receive a transaction we should make sure that kick off handling
        # any old events in the staging area.
        if not self._started_handling_of_staged_events:
            self._started_handling_of_staged_events = True
            self._handle_old_staged_events()

            # Start a periodic check for old staged events. This is to handle
            # the case where locks time out, e.g. if another process gets killed
            # without dropping its locks.
            self._clock.looping_call(self._handle_old_staged_events, 60 * 1000)

        # keep this as early as possible to make the calculated origin ts as
        # accurate as possible.
        request_time = self._clock.time_msec()

        transaction = Transaction(
            transaction_id=transaction_id,
            destination=destination,
            origin=origin,
            origin_server_ts=transaction_data.get("origin_server_ts"),  # type: ignore[arg-type]
            pdus=transaction_data.get("pdus"),
            edus=transaction_data.get("edus"),
        )

        if not transaction_id:
            raise Exception("Transaction missing transaction_id")

        logger.debug("[%s] Got transaction", transaction_id)

        # Reject malformed transactions early: reject if too many PDUs/EDUs
        if len(transaction.pdus) > 50 or len(transaction.edus) > 100:
            logger.info("Transaction PDU or EDU count too large. Returning 400")
            return 400, {}

        # we only process one transaction from each origin at a time. We need to do
        # this check here, rather than in _on_incoming_transaction_inner so that we
        # don't cache the rejection in _transaction_resp_cache (so that if the txn
        # arrives again later, we can process it).
        current_transaction = self._active_transactions.get(origin)
        if current_transaction and current_transaction != transaction_id:
            logger.warning(
                "Received another txn %s from %s while still processing %s",
                transaction_id,
                origin,
                current_transaction,
            )
            return 429, {
                "errcode": Codes.UNKNOWN,
                "error": "Too many concurrent transactions",
            }

        # CRITICAL SECTION: we must now not await until we populate _active_transactions
        # in _on_incoming_transaction_inner.

        # We wrap in a ResponseCache so that we de-duplicate retried
        # transactions.
        return await self._transaction_resp_cache.wrap(
            (origin, transaction_id),
            self._on_incoming_transaction_inner,
            origin,
            transaction,
            request_time,
        )

    async def _on_incoming_transaction_inner(
        self, origin: str, transaction: Transaction, request_time: int
    ) -> Tuple[int, Dict[str, Any]]:
        # CRITICAL SECTION: the first thing we must do (before awaiting) is
        # add an entry to _active_transactions.
        assert origin not in self._active_transactions
        self._active_transactions[origin] = transaction.transaction_id

        try:
            result = await self._handle_incoming_transaction(
                origin, transaction, request_time
            )
            return result
        finally:
            del self._active_transactions[origin]

    async def _handle_incoming_transaction(
        self, origin: str, transaction: Transaction, request_time: int
    ) -> Tuple[int, Dict[str, Any]]:
        """Process an incoming transaction and return the HTTP response

        Args:
            origin: the server making the request
            transaction: incoming transaction
            request_time: timestamp that the HTTP request arrived at

        Returns:
            HTTP response code and body
        """
        existing_response = await self.transaction_actions.have_responded(
            origin, transaction
        )

        if existing_response:
            logger.debug(
                "[%s] We've already responded to this request",
                transaction.transaction_id,
            )
            return existing_response

        logger.debug("[%s] Transaction is new", transaction.transaction_id)

        # We process PDUs and EDUs in parallel. This is important as we don't
        # want to block things like to device messages from reaching clients
        # behind the potentially expensive handling of PDUs.
        pdu_results, _ = await make_deferred_yieldable(
            gather_results(
                (
                    run_in_background(
                        self._handle_pdus_in_txn, origin, transaction, request_time
                    ),
                    run_in_background(self._handle_edus_in_txn, origin, transaction),
                ),
                consumeErrors=True,
            ).addErrback(unwrapFirstError)
        )

        response = {"pdus": pdu_results}

        logger.debug("Returning: %s", str(response))

        await self.transaction_actions.set_response(origin, transaction, 200, response)
        return 200, response

    async def _handle_pdus_in_txn(
        self, origin: str, transaction: Transaction, request_time: int
    ) -> Dict[str, dict]:
        """Process the PDUs in a received transaction.

        Args:
            origin: the server making the request
            transaction: incoming transaction
            request_time: timestamp that the HTTP request arrived at

        Returns:
            A map from event ID of a processed PDU to any errors we should
            report back to the sending server.
        """

        received_pdus_counter.inc(len(transaction.pdus))

        origin_host, _ = parse_server_name(origin)

        pdus_by_room: Dict[str, List[EventBase]] = {}

        newest_pdu_ts = 0

        for p in transaction.pdus:
            # FIXME (richardv): I don't think this works:
            #  https://github.com/matrix-org/synapse/issues/8429
            if "unsigned" in p:
                unsigned = p["unsigned"]
                if "age" in unsigned:
                    p["age"] = unsigned["age"]
            if "age" in p:
                p["age_ts"] = request_time - int(p["age"])
                del p["age"]

            # We try and pull out an event ID so that if later checks fail we
            # can log something sensible. We don't mandate an event ID here in
            # case future event formats get rid of the key.
            possible_event_id = p.get("event_id", "<Unknown>")

            # Now we get the room ID so that we can check that we know the
            # version of the room.
            room_id = p.get("room_id")
            if not room_id:
                logger.info(
                    "Ignoring PDU as does not have a room_id. Event ID: %s",
                    possible_event_id,
                )
                continue

            try:
                room_version = await self.store.get_room_version(room_id)
            except NotFoundError:
                logger.info("Ignoring PDU for unknown room_id: %s", room_id)
                continue
            except UnsupportedRoomVersionError as e:
                # this can happen if support for a given room version is withdrawn,
                # so that we still get events for said room.
                logger.info("Ignoring PDU: %s", e)
                continue

            event = event_from_pdu_json(p, room_version)
            pdus_by_room.setdefault(room_id, []).append(event)

            if event.origin_server_ts > newest_pdu_ts:
                newest_pdu_ts = event.origin_server_ts

        pdu_results = {}

        # we can process different rooms in parallel (which is useful if they
        # require callouts to other servers to fetch missing events), but
        # impose a limit to avoid going too crazy with ram/cpu.

        async def process_pdus_for_room(room_id: str) -> None:
            with nested_logging_context(room_id):
                logger.debug("Processing PDUs for %s", room_id)

                try:
                    await self.check_server_matches_acl(origin_host, room_id)
                except AuthError as e:
                    logger.warning(
                        "Ignoring PDUs for room %s from banned server", room_id
                    )
                    for pdu in pdus_by_room[room_id]:
                        event_id = pdu.event_id
                        pdu_results[event_id] = e.error_dict(self.hs.config)
                    return

                for pdu in pdus_by_room[room_id]:
                    pdu_results[pdu.event_id] = await process_pdu(pdu)

        async def process_pdu(pdu: EventBase) -> JsonDict:
            event_id = pdu.event_id
            with nested_logging_context(event_id):
                try:
                    await self._handle_received_pdu(origin, pdu)
                    return {}
                except FederationError as e:
                    logger.warning("Error handling PDU %s: %s", event_id, e)
                    return {"error": str(e)}
                except Exception as e:
                    f = failure.Failure()
                    logger.error(
                        "Failed to handle PDU %s",
                        event_id,
                        exc_info=(f.type, f.value, f.getTracebackObject()),  # type: ignore
                    )
                    return {"error": str(e)}

        await concurrently_execute(
            process_pdus_for_room, pdus_by_room.keys(), TRANSACTION_CONCURRENCY_LIMIT
        )

        if newest_pdu_ts and origin in self._federation_metrics_domains:
            last_pdu_ts_metric.labels(server_name=origin).set(newest_pdu_ts / 1000)

        return pdu_results

    async def _handle_edus_in_txn(self, origin: str, transaction: Transaction) -> None:
        """Process the EDUs in a received transaction."""

        async def _process_edu(edu_dict: JsonDict) -> None:
            received_edus_counter.inc()

            edu = Edu(
                origin=origin,
                destination=self.server_name,
                edu_type=edu_dict["edu_type"],
                content=edu_dict["content"],
            )
            await self.registry.on_edu(edu.edu_type, origin, edu.content)

        await concurrently_execute(
            _process_edu,
            transaction.edus,
            TRANSACTION_CONCURRENCY_LIMIT,
        )

    async def on_room_state_request(
        self, origin: str, room_id: str, event_id: str
    ) -> Tuple[int, JsonDict]:
        origin_host, _ = parse_server_name(origin)
        await self.check_server_matches_acl(origin_host, room_id)

        in_room = await self._event_auth_handler.check_host_in_room(room_id, origin)
        if not in_room:
            raise AuthError(403, "Host not in room.")

        # we grab the linearizer to protect ourselves from servers which hammer
        # us. In theory we might already have the response to this query
        # in the cache so we could return it without waiting for the linearizer
        # - but that's non-trivial to get right, and anyway somewhat defeats
        # the point of the linearizer.
        async with self._server_linearizer.queue((origin, room_id)):
            resp = await self._state_resp_cache.wrap(
                (room_id, event_id),
                self._on_context_state_request_compute,
                room_id,
                event_id,
            )

        return 200, resp

    @trace
    @tag_args
    async def on_state_ids_request(
        self, origin: str, room_id: str, event_id: str
    ) -> Tuple[int, JsonDict]:
        if not event_id:
            raise NotImplementedError("Specify an event")

        origin_host, _ = parse_server_name(origin)
        await self.check_server_matches_acl(origin_host, room_id)

        in_room = await self._event_auth_handler.check_host_in_room(room_id, origin)
        if not in_room:
            raise AuthError(403, "Host not in room.")

        resp = await self._state_ids_resp_cache.wrap(
            (room_id, event_id),
            self._on_state_ids_request_compute,
            room_id,
            event_id,
        )

        return 200, resp

    @trace
    @tag_args
    async def _on_state_ids_request_compute(
        self, room_id: str, event_id: str
    ) -> JsonDict:
        state_ids = await self.handler.get_state_ids_for_pdu(room_id, event_id)
        auth_chain_ids = await self.store.get_auth_chain_ids(room_id, state_ids)
        return {"pdu_ids": state_ids, "auth_chain_ids": list(auth_chain_ids)}

    async def _on_context_state_request_compute(
        self, room_id: str, event_id: str
    ) -> Dict[str, list]:
        pdus: Collection[EventBase]
        event_ids = await self.handler.get_state_ids_for_pdu(room_id, event_id)
        pdus = await self.store.get_events_as_list(event_ids)

        auth_chain = await self.store.get_auth_chain(
            room_id, [pdu.event_id for pdu in pdus]
        )

        return {
            "pdus": [pdu.get_pdu_json() for pdu in pdus],
            "auth_chain": [pdu.get_pdu_json() for pdu in auth_chain],
        }

    async def on_pdu_request(
        self, origin: str, event_id: str
    ) -> Tuple[int, Union[JsonDict, str]]:
        pdu = await self.handler.get_persisted_pdu(origin, event_id)

        if pdu:
            return 200, self._transaction_dict_from_pdus([pdu])
        else:
            return 404, ""

    async def on_query_request(
        self, query_type: str, args: Dict[str, str]
    ) -> Tuple[int, Dict[str, Any]]:
        received_queries_counter.labels(query_type).inc()
        resp = await self.registry.on_query(query_type, args)
        return 200, resp

    async def on_make_join_request(
        self, origin: str, room_id: str, user_id: str, supported_versions: List[str]
    ) -> Dict[str, Any]:
        origin_host, _ = parse_server_name(origin)
        await self.check_server_matches_acl(origin_host, room_id)

        room_version = await self.store.get_room_version_id(room_id)
        if room_version not in supported_versions:
            logger.warning(
                "Room version %s not in %s", room_version, supported_versions
            )
            raise IncompatibleRoomVersionError(room_version=room_version)

        # Refuse the request if that room has seen too many joins recently.
        # This is in addition to the HS-level rate limiting applied by
        # BaseFederationServlet.
        # type-ignore: mypy doesn't seem able to deduce the type of the limiter(!?)
        await self._room_member_handler._join_rate_per_room_limiter.ratelimit(  # type: ignore[has-type]
            requester=None,
            key=room_id,
            update=False,
        )
        pdu = await self.handler.on_make_join_request(origin, room_id, user_id)
        return {"event": pdu.get_templated_pdu_json(), "room_version": room_version}

    async def on_invite_request(
        self, origin: str, content: JsonDict, room_version_id: str
    ) -> Dict[str, Any]:
        room_version = KNOWN_ROOM_VERSIONS.get(room_version_id)
        if not room_version:
            raise SynapseError(
                400,
                "Homeserver does not support this room version",
                Codes.UNSUPPORTED_ROOM_VERSION,
            )

        pdu = event_from_pdu_json(content, room_version)
        origin_host, _ = parse_server_name(origin)
        await self.check_server_matches_acl(origin_host, pdu.room_id)
        try:
            pdu = await self._check_sigs_and_hash(room_version, pdu)
        except InvalidEventSignatureError as e:
            errmsg = f"event id {pdu.event_id}: {e}"
            logger.warning("%s", errmsg)
            raise SynapseError(403, errmsg, Codes.FORBIDDEN)
        ret_pdu = await self.handler.on_invite_request(origin, pdu, room_version)
        time_now = self._clock.time_msec()
        return {"event": ret_pdu.get_pdu_json(time_now)}

    async def on_send_join_request(
        self,
        origin: str,
        content: JsonDict,
        room_id: str,
        caller_supports_partial_state: bool = False,
    ) -> Dict[str, Any]:
        await self._room_member_handler._join_rate_per_room_limiter.ratelimit(  # type: ignore[has-type]
            requester=None,
            key=room_id,
            update=False,
        )

        event, context = await self._on_send_membership_event(
            origin, content, Membership.JOIN, room_id
        )

        prev_state_ids = await context.get_prev_state_ids()

        state_event_ids: Collection[str]
        servers_in_room: Optional[Collection[str]]
        if caller_supports_partial_state:
            state_event_ids = _get_event_ids_for_partial_state_join(
                event, prev_state_ids
            )
            servers_in_room = await self.state.get_hosts_in_room_at_events(
                room_id, event_ids=event.prev_event_ids()
            )
        else:
            state_event_ids = prev_state_ids.values()
            servers_in_room = None

        auth_chain_event_ids = await self.store.get_auth_chain_ids(
            room_id, state_event_ids
        )

        # if the caller has opted in, we can omit any auth_chain events which are
        # already in state_event_ids
        if caller_supports_partial_state:
            auth_chain_event_ids.difference_update(state_event_ids)

        auth_chain_events = await self.store.get_events_as_list(auth_chain_event_ids)
        state_events = await self.store.get_events_as_list(state_event_ids)

        # we try to do all the async stuff before this point, so that time_now is as
        # accurate as possible.
        time_now = self._clock.time_msec()
        event_json = event.get_pdu_json(time_now)
        resp = {
            "event": event_json,
            "state": [p.get_pdu_json(time_now) for p in state_events],
            "auth_chain": [p.get_pdu_json(time_now) for p in auth_chain_events],
            "org.matrix.msc3706.partial_state": caller_supports_partial_state,
        }

        if servers_in_room is not None:
            resp["org.matrix.msc3706.servers_in_room"] = list(servers_in_room)

        return resp

    async def on_make_leave_request(
        self, origin: str, room_id: str, user_id: str
    ) -> Dict[str, Any]:
        origin_host, _ = parse_server_name(origin)
        await self.check_server_matches_acl(origin_host, room_id)
        pdu = await self.handler.on_make_leave_request(origin, room_id, user_id)

        room_version = await self.store.get_room_version_id(room_id)

        return {"event": pdu.get_templated_pdu_json(), "room_version": room_version}

    async def on_send_leave_request(
        self, origin: str, content: JsonDict, room_id: str
    ) -> dict:
        logger.debug("on_send_leave_request: content: %s", content)
        await self._on_send_membership_event(origin, content, Membership.LEAVE, room_id)
        return {}

    async def on_make_knock_request(
        self, origin: str, room_id: str, user_id: str, supported_versions: List[str]
    ) -> JsonDict:
        """We've received a /make_knock/ request, so we create a partial knock
        event for the room and hand that back, along with the room version, to the knocking
        homeserver. We do *not* persist or process this event until the other server has
        signed it and sent it back.

        Args:
            origin: The (verified) server name of the requesting server.
            room_id: The room to create the knock event in.
            user_id: The user to create the knock for.
            supported_versions: The room versions supported by the requesting server.

        Returns:
            The partial knock event.
        """
        origin_host, _ = parse_server_name(origin)
        await self.check_server_matches_acl(origin_host, room_id)

        room_version = await self.store.get_room_version(room_id)

        # Check that this room version is supported by the remote homeserver
        if room_version.identifier not in supported_versions:
            logger.warning(
                "Room version %s not in %s", room_version.identifier, supported_versions
            )
            raise IncompatibleRoomVersionError(room_version=room_version.identifier)

        # Check that this room supports knocking as defined by its room version
        if not room_version.msc2403_knocking:
            raise SynapseError(
                403,
                "This room version does not support knocking",
                errcode=Codes.FORBIDDEN,
            )

        pdu = await self.handler.on_make_knock_request(origin, room_id, user_id)
        return {
            "event": pdu.get_templated_pdu_json(),
            "room_version": room_version.identifier,
        }

    async def on_send_knock_request(
        self,
        origin: str,
        content: JsonDict,
        room_id: str,
    ) -> Dict[str, List[JsonDict]]:
        """
        We have received a knock event for a room. Verify and send the event into the room
        on the knocking homeserver's behalf. Then reply with some stripped state from the
        room for the knockee.

        Args:
            origin: The remote homeserver of the knocking user.
            content: The content of the request.
            room_id: The ID of the room to knock on.

        Returns:
            The stripped room state.
        """
        _, context = await self._on_send_membership_event(
            origin, content, Membership.KNOCK, room_id
        )

        # Retrieve stripped state events from the room and send them back to the remote
        # server. This will allow the remote server's clients to display information
        # related to the room while the knock request is pending.
        stripped_room_state = (
            await self.store.get_stripped_room_state_from_event_context(
                context, self._room_prejoin_state_types
            )
        )
        return {"knock_state_events": stripped_room_state}

    async def _on_send_membership_event(
        self, origin: str, content: JsonDict, membership_type: str, room_id: str
    ) -> Tuple[EventBase, EventContext]:
        """Handle an on_send_{join,leave,knock} request

        Does some preliminary validation before passing the request on to the
        federation handler.

        Args:
            origin: The (authenticated) requesting server
            content: The body of the send_* request - a complete membership event
            membership_type: The expected membership type (join or leave, depending
                on the endpoint)
            room_id: The room_id from the request, to be validated against the room_id
                in the event

        Returns:
            The event and context of the event after inserting it into the room graph.

        Raises:
            SynapseError if there is a problem with the request, including things like
               the room_id not matching or the event not being authorized.
        """
        assert_params_in_dict(content, ["room_id"])
        if content["room_id"] != room_id:
            raise SynapseError(
                400,
                "Room ID in body does not match that in request path",
                Codes.BAD_JSON,
            )

        # Note that get_room_version throws if the room does not exist here.
        room_version = await self.store.get_room_version(room_id)

        if await self.store.is_partial_state_room(room_id):
            # If our server is still only partially joined, we can't give a complete
            # response to /send_join, /send_knock or /send_leave.
            # This is because we will not be able to provide the server list (for partial
            # joins) or the full state (for full joins).
            # Return a 404 as we would if we weren't in the room at all.
            logger.info(
                f"Rejecting /send_{membership_type} to %s because it's a partial state room",
                room_id,
            )
            raise SynapseError(
                404,
                f"Unable to handle /send_{membership_type} right now; this server is not fully joined.",
                errcode=Codes.NOT_FOUND,
            )

        if membership_type == Membership.KNOCK and not room_version.msc2403_knocking:
            raise SynapseError(
                403,
                "This room version does not support knocking",
                errcode=Codes.FORBIDDEN,
            )

        event = event_from_pdu_json(content, room_version)

        if event.type != EventTypes.Member or not event.is_state():
            raise SynapseError(400, "Not an m.room.member event", Codes.BAD_JSON)

        if event.content.get("membership") != membership_type:
            raise SynapseError(400, "Not a %s event" % membership_type, Codes.BAD_JSON)

        origin_host, _ = parse_server_name(origin)
        await self.check_server_matches_acl(origin_host, event.room_id)

        logger.debug("_on_send_membership_event: pdu sigs: %s", event.signatures)

        # Sign the event since we're vouching on behalf of the remote server that
        # the event is valid to be sent into the room. Currently this is only done
        # if the user is being joined via restricted join rules.
        if (
            room_version.msc3083_join_rules
            and event.membership == Membership.JOIN
            and EventContentFields.AUTHORISING_USER in event.content
        ):
            # We can only authorise our own users.
            authorising_server = get_domain_from_id(
                event.content[EventContentFields.AUTHORISING_USER]
            )
            if authorising_server != self.server_name:
                raise SynapseError(
                    400,
                    f"Cannot authorise request from resident server: {authorising_server}",
                )

            event.signatures.update(
                compute_event_signature(
                    room_version,
                    event.get_pdu_json(),
                    self.hs.hostname,
                    self.hs.signing_key,
                )
            )

        try:
            event = await self._check_sigs_and_hash(room_version, event)
        except InvalidEventSignatureError as e:
            errmsg = f"event id {event.event_id}: {e}"
            logger.warning("%s", errmsg)
            raise SynapseError(403, errmsg, Codes.FORBIDDEN)

        try:
            return await self._federation_event_handler.on_send_membership_event(
                origin, event
            )
        except PartialStateConflictError:
            # The room was un-partial stated while we were persisting the event.
            # Try once more, with full state this time.
            logger.info(
                "Room %s was un-partial stated during `on_send_membership_event`, trying again.",
                room_id,
            )
            return await self._federation_event_handler.on_send_membership_event(
                origin, event
            )

    async def on_event_auth(
        self, origin: str, room_id: str, event_id: str
    ) -> Tuple[int, Dict[str, Any]]:
        async with self._server_linearizer.queue((origin, room_id)):
            origin_host, _ = parse_server_name(origin)
            await self.check_server_matches_acl(origin_host, room_id)

            time_now = self._clock.time_msec()
            auth_pdus = await self.handler.on_event_auth(event_id)
            res = {"auth_chain": [a.get_pdu_json(time_now) for a in auth_pdus]}
        return 200, res

    async def on_query_client_keys(
        self, origin: str, content: Dict[str, str]
    ) -> Tuple[int, Dict[str, Any]]:
        return await self.on_query_request("client_keys", content)

    async def on_query_user_devices(
        self, origin: str, user_id: str
    ) -> Tuple[int, Dict[str, Any]]:
        keys = await self.device_handler.on_federation_query_user_devices(user_id)
        return 200, keys

    @trace
    async def on_claim_client_keys(
        self, origin: str, content: JsonDict
    ) -> Dict[str, Any]:
        query = []
        for user_id, device_keys in content.get("one_time_keys", {}).items():
            for device_id, algorithm in device_keys.items():
                query.append((user_id, device_id, algorithm))

        log_kv({"message": "Claiming one time keys.", "user, device pairs": query})
        results = await self.store.claim_e2e_one_time_keys(query)

        json_result: Dict[str, Dict[str, dict]] = {}
        for user_id, device_keys in results.items():
            for device_id, keys in device_keys.items():
                for key_id, json_str in keys.items():
                    json_result.setdefault(user_id, {})[device_id] = {
                        key_id: json_decoder.decode(json_str)
                    }

        logger.info(
            "Claimed one-time-keys: %s",
            ",".join(
                (
                    "%s for %s:%s" % (key_id, user_id, device_id)
                    for user_id, user_keys in json_result.items()
                    for device_id, device_keys in user_keys.items()
                    for key_id, _ in device_keys.items()
                )
            ),
        )

        return {"one_time_keys": json_result}

    async def on_get_missing_events(
        self,
        origin: str,
        room_id: str,
        earliest_events: List[str],
        latest_events: List[str],
        limit: int,
    ) -> Dict[str, list]:
        async with self._server_linearizer.queue((origin, room_id)):
            origin_host, _ = parse_server_name(origin)
            await self.check_server_matches_acl(origin_host, room_id)

            logger.debug(
                "on_get_missing_events: earliest_events: %r, latest_events: %r,"
                " limit: %d",
                earliest_events,
                latest_events,
                limit,
            )

            missing_events = await self.handler.on_get_missing_events(
                origin, room_id, earliest_events, latest_events, limit
            )

            if len(missing_events) < 5:
                logger.debug(
                    "Returning %d events: %r", len(missing_events), missing_events
                )
            else:
                logger.debug("Returning %d events", len(missing_events))

            time_now = self._clock.time_msec()

        return {"events": [ev.get_pdu_json(time_now) for ev in missing_events]}

    async def on_openid_userinfo(self, token: str) -> Optional[str]:
        ts_now_ms = self._clock.time_msec()
        return await self.store.get_user_id_for_open_id_token(token, ts_now_ms)

    def _transaction_dict_from_pdus(self, pdu_list: List[EventBase]) -> JsonDict:
        """Returns a new Transaction containing the given PDUs suitable for
        transmission.
        """
        time_now = self._clock.time_msec()
        pdus = [p.get_pdu_json(time_now) for p in pdu_list]
        return Transaction(
            # Just need a dummy transaction ID and destination since it won't be used.
            transaction_id="",
            origin=self.server_name,
            pdus=pdus,
            origin_server_ts=int(time_now),
            destination="",
        ).get_dict()

    async def _handle_received_pdu(self, origin: str, pdu: EventBase) -> None:
        """Process a PDU received in a federation /send/ transaction.

        If the event is invalid, then this method throws a FederationError.
        (The error will then be logged and sent back to the sender (which
        probably won't do anything with it), and other events in the
        transaction will be processed as normal).

        It is likely that we'll then receive other events which refer to
        this rejected_event in their prev_events, etc.  When that happens,
        we'll attempt to fetch the rejected event again, which will presumably
        fail, so those second-generation events will also get rejected.

        Eventually, we get to the point where there are more than 10 events
        between any new events and the original rejected event. Since we
        only try to backfill 10 events deep on received pdu, we then accept the
        new event, possibly introducing a discontinuity in the DAG, with new
        forward extremities, so normal service is approximately returned,
        until we try to backfill across the discontinuity.

        Args:
            origin: server which sent the pdu
            pdu: received pdu

        Raises: FederationError if the signatures / hash do not match, or
            if the event was unacceptable for any other reason (eg, too large,
            too many prev_events, couldn't find the prev_events)
        """

        # We've already checked that we know the room version by this point
        room_version = await self.store.get_room_version(pdu.room_id)

        # Check signature.
        try:
            pdu = await self._check_sigs_and_hash(room_version, pdu)
        except InvalidEventSignatureError as e:
            logger.warning("event id %s: %s", pdu.event_id, e)
            raise FederationError("ERROR", 403, str(e), affected=pdu.event_id)

        if await self._spam_checker.should_drop_federated_event(pdu):
            logger.warning(
                "Unstaged federated event contains spam, dropping %s", pdu.event_id
            )
            return

        # Add the event to our staging area
        await self.store.insert_received_event_to_staging(origin, pdu)

        # Try and acquire the processing lock for the room, if we get it start a
        # background process for handling the events in the room.
        lock = await self.store.try_acquire_lock(
            _INBOUND_EVENT_HANDLING_LOCK_NAME, pdu.room_id
        )
        if lock:
            self._process_incoming_pdus_in_room_inner(
                pdu.room_id, room_version, lock, origin, pdu
            )

    async def _get_next_nonspam_staged_event_for_room(
        self, room_id: str, room_version: RoomVersion
    ) -> Optional[Tuple[str, EventBase]]:
        """Fetch the first non-spam event from staging queue.

        Args:
            room_id: the room to fetch the first non-spam event in.
            room_version: the version of the room.

        Returns:
            The first non-spam event in that room.
        """

        while True:
            # We need to do this check outside the lock to avoid a race between
            # a new event being inserted by another instance and it attempting
            # to acquire the lock.
            next = await self.store.get_next_staged_event_for_room(
                room_id, room_version
            )

            if next is None:
                return None

            origin, event = next

            if await self._spam_checker.should_drop_federated_event(event):
                logger.warning(
                    "Staged federated event contains spam, dropping %s",
                    event.event_id,
                )
                continue

            return next

    @wrap_as_background_process("_process_incoming_pdus_in_room_inner")
    async def _process_incoming_pdus_in_room_inner(
        self,
        room_id: str,
        room_version: RoomVersion,
        lock: Lock,
        latest_origin: Optional[str] = None,
        latest_event: Optional[EventBase] = None,
    ) -> None:
        """Process events in the staging area for the given room.

        The latest_origin and latest_event args are the latest origin and event
        received (or None to simply pull the next event from the database).
        """

        # The common path is for the event we just received be the only event in
        # the room, so instead of pulling the event out of the DB and parsing
        # the event we just pull out the next event ID and check if that matches.
        if latest_event is not None and latest_origin is not None:
            result = await self.store.get_next_staged_event_id_for_room(room_id)
            if result is None:
                latest_origin = None
                latest_event = None
            else:
                next_origin, next_event_id = result
                if (
                    next_origin != latest_origin
                    or next_event_id != latest_event.event_id
                ):
                    latest_origin = None
                    latest_event = None

        if latest_origin is None or latest_event is None:
            next = await self.store.get_next_staged_event_for_room(
                room_id, room_version
            )
            if not next:
                await lock.release()
                return

            origin, event = next
        else:
            origin = latest_origin
            event = latest_event

        # We loop round until there are no more events in the room in the
        # staging area, or we fail to get the lock (which means another process
        # has started processing).
        while True:
            async with lock:
                logger.info("handling received PDU in room %s: %s", room_id, event)
                try:
                    with nested_logging_context(event.event_id):
                        await self._federation_event_handler.on_receive_pdu(
                            origin, event
                        )
                except FederationError as e:
                    # XXX: Ideally we'd inform the remote we failed to process
                    # the event, but we can't return an error in the transaction
                    # response (as we've already responded).
                    logger.warning("Error handling PDU %s: %s", event.event_id, e)
                except Exception:
                    f = failure.Failure()
                    logger.error(
                        "Failed to handle PDU %s",
                        event.event_id,
                        exc_info=(f.type, f.value, f.getTracebackObject()),  # type: ignore
                    )

                received_ts = await self.store.remove_received_event_from_staging(
                    origin, event.event_id
                )
                if received_ts is not None:
                    pdu_process_time.observe(
                        (self._clock.time_msec() - received_ts) / 1000
                    )

            next = await self._get_next_nonspam_staged_event_for_room(
                room_id, room_version
            )

            if not next:
                break

            origin, event = next

            # Prune the event queue if it's getting large.
            #
            # We do this *after* handling the first event as the common case is
            # that the queue is empty (/has the single event in), and so there's
            # no need to do this check.
            pruned = await self.store.prune_staged_events_in_room(room_id, room_version)
            if pruned:
                # If we have pruned the queue check we need to refetch the next
                # event to handle.
                next = await self.store.get_next_staged_event_for_room(
                    room_id, room_version
                )
                if not next:
                    break

                origin, event = next

            new_lock = await self.store.try_acquire_lock(
                _INBOUND_EVENT_HANDLING_LOCK_NAME, room_id
            )
            if not new_lock:
                return
            lock = new_lock

    def __str__(self) -> str:
        return "<ReplicationLayer(%s)>" % self.server_name

    async def exchange_third_party_invite(
        self, sender_user_id: str, target_user_id: str, room_id: str, signed: Dict
    ) -> None:
        await self.handler.exchange_third_party_invite(
            sender_user_id, target_user_id, room_id, signed
        )

    async def on_exchange_third_party_invite_request(self, event_dict: Dict) -> None:
        await self.handler.on_exchange_third_party_invite_request(event_dict)

    async def check_server_matches_acl(self, server_name: str, room_id: str) -> None:
        """Check if the given server is allowed by the server ACLs in the room

        Args:
            server_name: name of server, *without any port part*
            room_id: ID of the room to check

        Raises:
            AuthError if the server does not match the ACL
        """
        acl_event = await self._storage_controllers.state.get_current_state_event(
            room_id, EventTypes.ServerACL, ""
        )
        if not acl_event or server_matches_acl_event(server_name, acl_event):
            return

        raise AuthError(code=403, msg="Server is banned from room")


def server_matches_acl_event(server_name: str, acl_event: EventBase) -> bool:
    """Check if the given server is allowed by the ACL event

    Args:
        server_name: name of server, without any port part
        acl_event: m.room.server_acl event

    Returns:
        True if this server is allowed by the ACLs
    """
    logger.debug("Checking %s against acl %s", server_name, acl_event.content)

    # first of all, check if literal IPs are blocked, and if so, whether the
    # server name is a literal IP
    allow_ip_literals = acl_event.content.get("allow_ip_literals", True)
    if not isinstance(allow_ip_literals, bool):
        logger.warning("Ignoring non-bool allow_ip_literals flag")
        allow_ip_literals = True
    if not allow_ip_literals:
        # check for ipv6 literals. These start with '['.
        if server_name[0] == "[":
            return False

        # check for ipv4 literals. We can just lift the routine from twisted.
        if isIPAddress(server_name):
            return False

    # next,  check the deny list
    deny = acl_event.content.get("deny", [])
    if not isinstance(deny, (list, tuple)):
        logger.warning("Ignoring non-list deny ACL %s", deny)
        deny = []
    for e in deny:
        if _acl_entry_matches(server_name, e):
            # logger.info("%s matched deny rule %s", server_name, e)
            return False

    # then the allow list.
    allow = acl_event.content.get("allow", [])
    if not isinstance(allow, (list, tuple)):
        logger.warning("Ignoring non-list allow ACL %s", allow)
        allow = []
    for e in allow:
        if _acl_entry_matches(server_name, e):
            # logger.info("%s matched allow rule %s", server_name, e)
            return True

    # everything else should be rejected.
    # logger.info("%s fell through", server_name)
    return False


def _acl_entry_matches(server_name: str, acl_entry: Any) -> bool:
    if not isinstance(acl_entry, str):
        logger.warning(
            "Ignoring non-str ACL entry '%s' (is %s)", acl_entry, type(acl_entry)
        )
        return False
    regex = glob_to_regex(acl_entry)
    return bool(regex.match(server_name))


class FederationHandlerRegistry:
    """Allows classes to register themselves as handlers for a given EDU or
    query type for incoming federation traffic.
    """

    def __init__(self, hs: "HomeServer"):
        self.config = hs.config
        self.clock = hs.get_clock()
        self._instance_name = hs.get_instance_name()

        # These are safe to load in monolith mode, but will explode if we try
        # and use them. However we have guards before we use them to ensure that
        # we don't route to ourselves, and in monolith mode that will always be
        # the case.
        self._get_query_client = ReplicationGetQueryRestServlet.make_client(hs)
        self._send_edu = ReplicationFederationSendEduRestServlet.make_client(hs)

        self.edu_handlers: Dict[str, Callable[[str, dict], Awaitable[None]]] = {}
        self.query_handlers: Dict[str, Callable[[dict], Awaitable[JsonDict]]] = {}

        # Map from type to instance names that we should route EDU handling to.
        # We randomly choose one instance from the list to route to for each new
        # EDU received.
        self._edu_type_to_instance: Dict[str, List[str]] = {}

    def register_edu_handler(
        self, edu_type: str, handler: Callable[[str, JsonDict], Awaitable[None]]
    ) -> None:
        """Sets the handler callable that will be used to handle an incoming
        federation EDU of the given type.

        Args:
            edu_type: The type of the incoming EDU to register handler for
            handler: A callable invoked on incoming EDU
                of the given type. The arguments are the origin server name and
                the EDU contents.
        """
        if edu_type in self.edu_handlers:
            raise KeyError("Already have an EDU handler for %s" % (edu_type,))

        logger.info("Registering federation EDU handler for %r", edu_type)

        self.edu_handlers[edu_type] = handler

    def register_query_handler(
        self, query_type: str, handler: Callable[[dict], Awaitable[JsonDict]]
    ) -> None:
        """Sets the handler callable that will be used to handle an incoming
        federation query of the given type.

        Args:
            query_type: Category name of the query, which should match
                the string used by make_query.
            handler: Invoked to handle
                incoming queries of this type. The return will be yielded
                on and the result used as the response to the query request.
        """
        if query_type in self.query_handlers:
            raise KeyError("Already have a Query handler for %s" % (query_type,))

        logger.info("Registering federation query handler for %r", query_type)

        self.query_handlers[query_type] = handler

    def register_instances_for_edu(
        self, edu_type: str, instance_names: List[str]
    ) -> None:
        """Register that the EDU handler is on multiple instances."""
        self._edu_type_to_instance[edu_type] = instance_names

    async def on_edu(self, edu_type: str, origin: str, content: dict) -> None:
        if not self.config.server.use_presence and edu_type == EduTypes.PRESENCE:
            return

        # Check if we have a handler on this instance
        handler = self.edu_handlers.get(edu_type)
        if handler:
            with start_active_span_from_edu("handle_edu", edu_content=content):
                try:
                    await handler(origin, content)
                except SynapseError as e:
                    logger.info("Failed to handle edu %r: %r", edu_type, e)
                except Exception:
                    logger.exception("Failed to handle edu %r", edu_type)
            return

        # Check if we can route it somewhere else that isn't us
        instances = self._edu_type_to_instance.get(edu_type, ["master"])
        if self._instance_name not in instances:
            # Pick an instance randomly so that we don't overload one.
            route_to = random.choice(instances)

            try:
                await self._send_edu(
                    instance_name=route_to,
                    edu_type=edu_type,
                    origin=origin,
                    content=content,
                )
            except SynapseError as e:
                logger.info("Failed to handle edu %r: %r", edu_type, e)
            except Exception:
                logger.exception("Failed to handle edu %r", edu_type)
            return

        # Oh well, let's just log and move on.
        logger.warning("No handler registered for EDU type %s", edu_type)

    async def on_query(self, query_type: str, args: dict) -> JsonDict:
        handler = self.query_handlers.get(query_type)
        if handler:
            return await handler(args)

        # Check if we can route it somewhere else that isn't us
        if self._instance_name == "master":
            return await self._get_query_client(query_type=query_type, args=args)

        # Uh oh, no handler! Let's raise an exception so the request returns an
        # error.
        logger.warning("No handler registered for query type %s", query_type)
        raise NotFoundError("No handler for Query type '%s'" % (query_type,))


def _get_event_ids_for_partial_state_join(
    join_event: EventBase,
    prev_state_ids: StateMap[str],
) -> Collection[str]:
    """Calculate state to be retuned in a partial_state send_join

    Args:
        join_event: the join event being send_joined
        prev_state_ids: the event ids of the state before the join

    Returns:
        the event ids to be returned
    """

    # return all non-member events
    state_event_ids = {
        event_id
        for (event_type, state_key), event_id in prev_state_ids.items()
        if event_type != EventTypes.Member
    }

    # we also need the current state of the current user (it's going to
    # be an auth event for the new join, so we may as well return it)
    current_membership_event_id = prev_state_ids.get(
        (EventTypes.Member, join_event.state_key)
    )
    if current_membership_event_id is not None:
        state_event_ids.add(current_membership_event_id)

    # TODO: return a few more members:
    #   - those with invites
    #   - those that are kicked? / banned

    return state_event_ids<|MERGE_RESOLUTION|>--- conflicted
+++ resolved
@@ -61,16 +61,7 @@
     nested_logging_context,
     run_in_background,
 )
-<<<<<<< HEAD
-from synapse.logging.tracing import log_kv, start_active_span_from_edu, trace
-=======
-from synapse.logging.opentracing import (
-    log_kv,
-    start_active_span_from_edu,
-    tag_args,
-    trace,
-)
->>>>>>> 2c42673a
+from synapse.logging.tracing import log_kv, start_active_span_from_edu, tag_args, trace
 from synapse.metrics.background_process_metrics import wrap_as_background_process
 from synapse.replication.http.federation import (
     ReplicationFederationSendEduRestServlet,
