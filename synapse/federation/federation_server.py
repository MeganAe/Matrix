# -*- coding: utf-8 -*-
# Copyright 2015, 2016 OpenMarket Ltd
# Copyright 2018 New Vector Ltd
# Copyright 2019 Matrix.org Federation C.I.C
#
# Licensed under the Apache License, Version 2.0 (the "License");
# you may not use this file except in compliance with the License.
# You may obtain a copy of the License at
#
#     http://www.apache.org/licenses/LICENSE-2.0
#
# Unless required by applicable law or agreed to in writing, software
# distributed under the License is distributed on an "AS IS" BASIS,
# WITHOUT WARRANTIES OR CONDITIONS OF ANY KIND, either express or implied.
# See the License for the specific language governing permissions and
# limitations under the License.
import logging

import six
from six import iteritems

from canonicaljson import json
from prometheus_client import Counter

from twisted.internet.abstract import isIPAddress
from twisted.python import failure

from synapse.api.constants import EventTypes, Membership
from synapse.api.errors import (
    AuthError,
    Codes,
    FederationError,
    IncompatibleRoomVersionError,
    NotFoundError,
    SynapseError,
    UnsupportedRoomVersionError,
)
from synapse.api.room_versions import KNOWN_ROOM_VERSIONS
from synapse.events import room_version_to_event_format
from synapse.federation.federation_base import FederationBase, event_from_pdu_json
from synapse.federation.persistence import TransactionActions
from synapse.federation.units import Edu, Transaction
from synapse.http.endpoint import parse_server_name
from synapse.logging.context import nested_logging_context
from synapse.logging.opentracing import log_kv, start_active_span_from_edu, trace
from synapse.logging.utils import log_function
from synapse.replication.http.federation import (
    ReplicationFederationSendEduRestServlet,
    ReplicationGetQueryRestServlet,
)
from synapse.types import get_domain_from_id
from synapse.util import glob_to_regex
from synapse.util.async_helpers import Linearizer, concurrently_execute
from synapse.util.caches.response_cache import ResponseCache

# when processing incoming transactions, we try to handle multiple rooms in
# parallel, up to this limit.
TRANSACTION_CONCURRENCY_LIMIT = 10

logger = logging.getLogger(__name__)

received_pdus_counter = Counter("synapse_federation_server_received_pdus", "")

received_edus_counter = Counter("synapse_federation_server_received_edus", "")

received_queries_counter = Counter(
    "synapse_federation_server_received_queries", "", ["type"]
)


class FederationServer(FederationBase):
    def __init__(self, hs):
        super(FederationServer, self).__init__(hs)

        self.auth = hs.get_auth()
        self.handler = hs.get_handlers().federation_handler
        self.state = hs.get_state_handler()

        self._server_linearizer = Linearizer("fed_server")
        self._transaction_linearizer = Linearizer("fed_txn_handler")

        self.transaction_actions = TransactionActions(self.store)

        self.registry = hs.get_federation_registry()

        # We cache responses to state queries, as they take a while and often
        # come in waves.
        self._state_resp_cache = ResponseCache(hs, "state_resp", timeout_ms=30000)

    async def on_backfill_request(self, origin, room_id, versions, limit):
        with (await self._server_linearizer.queue((origin, room_id))):
            origin_host, _ = parse_server_name(origin)
            await self.check_server_matches_acl(origin_host, room_id)

            pdus = await self.handler.on_backfill_request(
                origin, room_id, versions, limit
            )

            res = self._transaction_from_pdus(pdus).get_dict()

        return 200, res

    async def on_incoming_transaction(self, origin, transaction_data):
        # keep this as early as possible to make the calculated origin ts as
        # accurate as possible.
        request_time = self._clock.time_msec()

        transaction = Transaction(**transaction_data)

        if not transaction.transaction_id:
            raise Exception("Transaction missing transaction_id")

        logger.debug("[%s] Got transaction", transaction.transaction_id)

        # use a linearizer to ensure that we don't process the same transaction
        # multiple times in parallel.
        with (
            await self._transaction_linearizer.queue(
                (origin, transaction.transaction_id)
            )
        ):
            result = await self._handle_incoming_transaction(
                origin, transaction, request_time
            )

        return result

    async def _handle_incoming_transaction(self, origin, transaction, request_time):
        """ Process an incoming transaction and return the HTTP response

        Args:
            origin (unicode): the server making the request
            transaction (Transaction): incoming transaction
            request_time (int): timestamp that the HTTP request arrived at

        Returns:
            Deferred[(int, object)]: http response code and body
        """
        response = await self.transaction_actions.have_responded(origin, transaction)

        if response:
            logger.debug(
                "[%s] We've already responded to this request",
                transaction.transaction_id,
            )
            return response

        logger.debug("[%s] Transaction is new", transaction.transaction_id)

        # Reject if PDU count > 50 or EDU count > 100
        if len(transaction.pdus) > 50 or (
            hasattr(transaction, "edus") and len(transaction.edus) > 100
        ):

            logger.info("Transaction PDU or EDU count too large. Returning 400")

            response = {}
            await self.transaction_actions.set_response(
                origin, transaction, 400, response
            )
            return 400, response

        received_pdus_counter.inc(len(transaction.pdus))

        origin_host, _ = parse_server_name(origin)

        pdus_by_room = {}

        for p in transaction.pdus:
            if "unsigned" in p:
                unsigned = p["unsigned"]
                if "age" in unsigned:
                    p["age"] = unsigned["age"]
            if "age" in p:
                p["age_ts"] = request_time - int(p["age"])
                del p["age"]

            # We try and pull out an event ID so that if later checks fail we
            # can log something sensible. We don't mandate an event ID here in
            # case future event formats get rid of the key.
            possible_event_id = p.get("event_id", "<Unknown>")

            # Now we get the room ID so that we can check that we know the
            # version of the room.
            room_id = p.get("room_id")
            if not room_id:
                logger.info(
                    "Ignoring PDU as does not have a room_id. Event ID: %s",
                    possible_event_id,
                )
                continue

            try:
                room_version = await self.store.get_room_version(room_id)
            except NotFoundError:
                logger.info("Ignoring PDU for unknown room_id: %s", room_id)
                continue

            try:
                format_ver = room_version_to_event_format(room_version)
            except UnsupportedRoomVersionError:
                # this can happen if support for a given room version is withdrawn,
                # so that we still get events for said room.
                logger.info(
                    "Ignoring PDU for room %s with unknown version %s",
                    room_id,
                    room_version,
                )
                continue

            event = event_from_pdu_json(p, format_ver)
            pdus_by_room.setdefault(room_id, []).append(event)

        pdu_results = {}

        # we can process different rooms in parallel (which is useful if they
        # require callouts to other servers to fetch missing events), but
        # impose a limit to avoid going too crazy with ram/cpu.

        async def process_pdus_for_room(room_id):
            logger.debug("Processing PDUs for %s", room_id)
            try:
                await self.check_server_matches_acl(origin_host, room_id)
            except AuthError as e:
                logger.warn("Ignoring PDUs for room %s from banned server", room_id)
                for pdu in pdus_by_room[room_id]:
                    event_id = pdu.event_id
                    pdu_results[event_id] = e.error_dict()
                return

            for pdu in pdus_by_room[room_id]:
                event_id = pdu.event_id
                with nested_logging_context(event_id):
                    try:
                        await self._handle_received_pdu(origin, pdu)
                        pdu_results[event_id] = {}
                    except FederationError as e:
                        logger.warn("Error handling PDU %s: %s", event_id, e)
                        pdu_results[event_id] = {"error": str(e)}
                    except Exception as e:
                        f = failure.Failure()
                        pdu_results[event_id] = {"error": str(e)}
                        logger.error(
                            "Failed to handle PDU %s",
                            event_id,
                            exc_info=(f.type, f.value, f.getTracebackObject()),
                        )

        await concurrently_execute(
            process_pdus_for_room, pdus_by_room.keys(), TRANSACTION_CONCURRENCY_LIMIT
        )

        if hasattr(transaction, "edus"):
            for edu in (Edu(**x) for x in transaction.edus):
                await self.received_edu(origin, edu.edu_type, edu.content)

        response = {"pdus": pdu_results}

        logger.debug("Returning: %s", str(response))

        await self.transaction_actions.set_response(origin, transaction, 200, response)
        return 200, response

    async def received_edu(self, origin, edu_type, content):
        received_edus_counter.inc()
        await self.registry.on_edu(edu_type, origin, content)

    async def on_context_state_request(self, origin, room_id, event_id):
        if not event_id:
            raise NotImplementedError("Specify an event")

        origin_host, _ = parse_server_name(origin)
        await self.check_server_matches_acl(origin_host, room_id)

        in_room = await self.auth.check_host_in_room(room_id, origin)
        if not in_room:
            raise AuthError(403, "Host not in room.")

        # we grab the linearizer to protect ourselves from servers which hammer
        # us. In theory we might already have the response to this query
        # in the cache so we could return it without waiting for the linearizer
        # - but that's non-trivial to get right, and anyway somewhat defeats
        # the point of the linearizer.
        with (await self._server_linearizer.queue((origin, room_id))):
            resp = await self._state_resp_cache.wrap(
                (room_id, event_id),
                self._on_context_state_request_compute,
                room_id,
                event_id,
            )

        return 200, resp

<<<<<<< HEAD
    @defer.inlineCallbacks
    @log_function
    def on_context_state_request_v2(self, origin, room_id, event_id):
        origin_host, _ = parse_server_name(origin)
        yield self.check_server_matches_acl(origin_host, room_id)

        in_room = yield self.auth.check_host_in_room(room_id, origin)
        if not in_room:
            raise AuthError(403, "Host not in room.")

        # we grab the linearizer to protect ourselves from servers which hammer
        # us. In theory we might already have the response to this query
        # in the cache so we could return it without waiting for the linearizer
        # - but that's non-trivial to get right, and anyway somewhat defeats
        # the point of the linearizer.
        with (yield self._server_linearizer.queue((origin, room_id))):
            resp = yield self._state_resp_cache.wrap(
                (room_id, event_id),
                self._on_context_state_request_compute,
                room_id,
                event_id,
            )

        room_version = yield self.store.get_room_version(room_id)
        resp = dict(resp)
        resp["room_version"] = room_version

        return 200, resp

    @defer.inlineCallbacks
    def on_state_ids_request(self, origin, room_id, event_id):
=======
    async def on_state_ids_request(self, origin, room_id, event_id):
>>>>>>> 0467f335
        if not event_id:
            raise NotImplementedError("Specify an event")

        origin_host, _ = parse_server_name(origin)
        await self.check_server_matches_acl(origin_host, room_id)

        in_room = await self.auth.check_host_in_room(room_id, origin)
        if not in_room:
            raise AuthError(403, "Host not in room.")

        state_ids = await self.handler.get_state_ids_for_pdu(room_id, event_id)
        auth_chain_ids = await self.store.get_auth_chain_ids(state_ids)

        return 200, {"pdu_ids": state_ids, "auth_chain_ids": auth_chain_ids}

<<<<<<< HEAD
    @defer.inlineCallbacks
    def _on_context_state_request_compute(self, room_id, event_id):
        if event_id:
            pdus = yield self.handler.get_state_for_pdu(room_id, event_id)
        else:
            pdus = (yield self.state.get_current_state(room_id)).values()

        auth_chain = yield self.store.get_auth_chain([pdu.event_id for pdu in pdus])
=======
    async def _on_context_state_request_compute(self, room_id, event_id):
        pdus = await self.handler.get_state_for_pdu(room_id, event_id)
        auth_chain = await self.store.get_auth_chain([pdu.event_id for pdu in pdus])
>>>>>>> 0467f335

        return {
            "pdus": [pdu.get_pdu_json() for pdu in pdus],
            "auth_chain": [pdu.get_pdu_json() for pdu in auth_chain],
        }

    async def on_pdu_request(self, origin, event_id):
        pdu = await self.handler.get_persisted_pdu(origin, event_id)

        if pdu:
            return 200, self._transaction_from_pdus([pdu]).get_dict()
        else:
            return 404, ""

    async def on_query_request(self, query_type, args):
        received_queries_counter.labels(query_type).inc()
        resp = await self.registry.on_query(query_type, args)
        return 200, resp

    async def on_make_join_request(self, origin, room_id, user_id, supported_versions):
        origin_host, _ = parse_server_name(origin)
        await self.check_server_matches_acl(origin_host, room_id)

        room_version = await self.store.get_room_version(room_id)
        if room_version not in supported_versions:
            logger.warn("Room version %s not in %s", room_version, supported_versions)
            raise IncompatibleRoomVersionError(room_version=room_version)

        pdu = await self.handler.on_make_join_request(origin, room_id, user_id)
        time_now = self._clock.time_msec()
        return {"event": pdu.get_pdu_json(time_now), "room_version": room_version}

    async def on_invite_request(self, origin, content, room_version):
        if room_version not in KNOWN_ROOM_VERSIONS:
            raise SynapseError(
                400,
                "Homeserver does not support this room version",
                Codes.UNSUPPORTED_ROOM_VERSION,
            )

        format_ver = room_version_to_event_format(room_version)

        pdu = event_from_pdu_json(content, format_ver)
        origin_host, _ = parse_server_name(origin)
        await self.check_server_matches_acl(origin_host, pdu.room_id)
        pdu = await self._check_sigs_and_hash(room_version, pdu)
        ret_pdu = await self.handler.on_invite_request(origin, pdu)
        time_now = self._clock.time_msec()
        return {"event": ret_pdu.get_pdu_json(time_now)}

    async def on_send_join_request(self, origin, content, room_id):
        logger.debug("on_send_join_request: content: %s", content)

        room_version = await self.store.get_room_version(room_id)
        format_ver = room_version_to_event_format(room_version)
        pdu = event_from_pdu_json(content, format_ver)

        origin_host, _ = parse_server_name(origin)
        await self.check_server_matches_acl(origin_host, pdu.room_id)

        logger.debug("on_send_join_request: pdu sigs: %s", pdu.signatures)

        pdu = await self._check_sigs_and_hash(room_version, pdu)

        res_pdus = await self.handler.on_send_join_request(origin, pdu)
        time_now = self._clock.time_msec()
        return (
            200,
            {
                "state": [p.get_pdu_json(time_now) for p in res_pdus["state"]],
                "auth_chain": [
                    p.get_pdu_json(time_now) for p in res_pdus["auth_chain"]
                ],
            },
        )

    async def on_make_leave_request(self, origin, room_id, user_id):
        origin_host, _ = parse_server_name(origin)
        await self.check_server_matches_acl(origin_host, room_id)
        pdu = await self.handler.on_make_leave_request(origin, room_id, user_id)

        room_version = await self.store.get_room_version(room_id)

        time_now = self._clock.time_msec()
        return {"event": pdu.get_pdu_json(time_now), "room_version": room_version}

    async def on_send_leave_request(self, origin, content, room_id):
        logger.debug("on_send_leave_request: content: %s", content)

        room_version = await self.store.get_room_version(room_id)
        format_ver = room_version_to_event_format(room_version)
        pdu = event_from_pdu_json(content, format_ver)

        origin_host, _ = parse_server_name(origin)
        await self.check_server_matches_acl(origin_host, pdu.room_id)

        logger.debug("on_send_leave_request: pdu sigs: %s", pdu.signatures)

        pdu = await self._check_sigs_and_hash(room_version, pdu)

        await self.handler.on_send_leave_request(origin, pdu)
        return 200, {}

    async def on_event_auth(self, origin, room_id, event_id):
        with (await self._server_linearizer.queue((origin, room_id))):
            origin_host, _ = parse_server_name(origin)
            await self.check_server_matches_acl(origin_host, room_id)

            time_now = self._clock.time_msec()
            auth_pdus = await self.handler.on_event_auth(event_id)
            res = {"auth_chain": [a.get_pdu_json(time_now) for a in auth_pdus]}
        return 200, res

    async def on_query_auth_request(self, origin, content, room_id, event_id):
        """
        Content is a dict with keys::
            auth_chain (list): A list of events that give the auth chain.
            missing (list): A list of event_ids indicating what the other
              side (`origin`) think we're missing.
            rejects (dict): A mapping from event_id to a 2-tuple of reason
              string and a proof (or None) of why the event was rejected.
              The keys of this dict give the list of events the `origin` has
              rejected.

        Args:
            origin (str)
            content (dict)
            event_id (str)

        Returns:
            Deferred: Results in `dict` with the same format as `content`
        """
        with (await self._server_linearizer.queue((origin, room_id))):
            origin_host, _ = parse_server_name(origin)
            await self.check_server_matches_acl(origin_host, room_id)

            room_version = await self.store.get_room_version(room_id)
            format_ver = room_version_to_event_format(room_version)

            auth_chain = [
                event_from_pdu_json(e, format_ver) for e in content["auth_chain"]
            ]

            signed_auth = await self._check_sigs_and_hash_and_fetch(
                origin, auth_chain, outlier=True, room_version=room_version
            )

            ret = await self.handler.on_query_auth(
                origin,
                event_id,
                room_id,
                signed_auth,
                content.get("rejects", []),
                content.get("missing", []),
            )

            time_now = self._clock.time_msec()
            send_content = {
                "auth_chain": [e.get_pdu_json(time_now) for e in ret["auth_chain"]],
                "rejects": ret.get("rejects", []),
                "missing": ret.get("missing", []),
            }

        return 200, send_content

    @log_function
    def on_query_client_keys(self, origin, content):
        return self.on_query_request("client_keys", content)

    def on_query_user_devices(self, origin, user_id):
        return self.on_query_request("user_devices", user_id)

    @trace
    async def on_claim_client_keys(self, origin, content):
        query = []
        for user_id, device_keys in content.get("one_time_keys", {}).items():
            for device_id, algorithm in device_keys.items():
                query.append((user_id, device_id, algorithm))

        log_kv({"message": "Claiming one time keys.", "user, device pairs": query})
        results = await self.store.claim_e2e_one_time_keys(query)

        json_result = {}
        for user_id, device_keys in results.items():
            for device_id, keys in device_keys.items():
                for key_id, json_bytes in keys.items():
                    json_result.setdefault(user_id, {})[device_id] = {
                        key_id: json.loads(json_bytes)
                    }

        logger.info(
            "Claimed one-time-keys: %s",
            ",".join(
                (
                    "%s for %s:%s" % (key_id, user_id, device_id)
                    for user_id, user_keys in iteritems(json_result)
                    for device_id, device_keys in iteritems(user_keys)
                    for key_id, _ in iteritems(device_keys)
                )
            ),
        )

        return {"one_time_keys": json_result}

    async def on_get_missing_events(
        self, origin, room_id, earliest_events, latest_events, limit
    ):
        with (await self._server_linearizer.queue((origin, room_id))):
            origin_host, _ = parse_server_name(origin)
            await self.check_server_matches_acl(origin_host, room_id)

            logger.info(
                "on_get_missing_events: earliest_events: %r, latest_events: %r,"
                " limit: %d",
                earliest_events,
                latest_events,
                limit,
            )

            missing_events = await self.handler.on_get_missing_events(
                origin, room_id, earliest_events, latest_events, limit
            )

            if len(missing_events) < 5:
                logger.info(
                    "Returning %d events: %r", len(missing_events), missing_events
                )
            else:
                logger.info("Returning %d events", len(missing_events))

            time_now = self._clock.time_msec()

        return {"events": [ev.get_pdu_json(time_now) for ev in missing_events]}

    @log_function
    def on_openid_userinfo(self, token):
        ts_now_ms = self._clock.time_msec()
        return self.store.get_user_id_for_open_id_token(token, ts_now_ms)

    def _transaction_from_pdus(self, pdu_list):
        """Returns a new Transaction containing the given PDUs suitable for
        transmission.
        """
        time_now = self._clock.time_msec()
        pdus = [p.get_pdu_json(time_now) for p in pdu_list]
        return Transaction(
            origin=self.server_name,
            pdus=pdus,
            origin_server_ts=int(time_now),
            destination=None,
        )

    async def _handle_received_pdu(self, origin, pdu):
        """ Process a PDU received in a federation /send/ transaction.

        If the event is invalid, then this method throws a FederationError.
        (The error will then be logged and sent back to the sender (which
        probably won't do anything with it), and other events in the
        transaction will be processed as normal).

        It is likely that we'll then receive other events which refer to
        this rejected_event in their prev_events, etc.  When that happens,
        we'll attempt to fetch the rejected event again, which will presumably
        fail, so those second-generation events will also get rejected.

        Eventually, we get to the point where there are more than 10 events
        between any new events and the original rejected event. Since we
        only try to backfill 10 events deep on received pdu, we then accept the
        new event, possibly introducing a discontinuity in the DAG, with new
        forward extremities, so normal service is approximately returned,
        until we try to backfill across the discontinuity.

        Args:
            origin (str): server which sent the pdu
            pdu (FrozenEvent): received pdu

        Returns (Deferred): completes with None

        Raises: FederationError if the signatures / hash do not match, or
            if the event was unacceptable for any other reason (eg, too large,
            too many prev_events, couldn't find the prev_events)
        """
        # check that it's actually being sent from a valid destination to
        # workaround bug #1753 in 0.18.5 and 0.18.6
        if origin != get_domain_from_id(pdu.sender):
            # We continue to accept join events from any server; this is
            # necessary for the federation join dance to work correctly.
            # (When we join over federation, the "helper" server is
            # responsible for sending out the join event, rather than the
            # origin. See bug #1893. This is also true for some third party
            # invites).
            if not (
                pdu.type == "m.room.member"
                and pdu.content
                and pdu.content.get("membership", None)
                in (Membership.JOIN, Membership.INVITE)
            ):
                logger.info(
                    "Discarding PDU %s from invalid origin %s", pdu.event_id, origin
                )
                return
            else:
                logger.info("Accepting join PDU %s from %s", pdu.event_id, origin)

        # We've already checked that we know the room version by this point
        room_version = await self.store.get_room_version(pdu.room_id)

        # Check signature.
        try:
            pdu = await self._check_sigs_and_hash(room_version, pdu)
        except SynapseError as e:
            raise FederationError("ERROR", e.code, e.msg, affected=pdu.event_id)

        await self.handler.on_receive_pdu(origin, pdu, sent_to_us_directly=True)

    def __str__(self):
        return "<ReplicationLayer(%s)>" % self.server_name

    async def exchange_third_party_invite(
        self, sender_user_id, target_user_id, room_id, signed
    ):
        ret = await self.handler.exchange_third_party_invite(
            sender_user_id, target_user_id, room_id, signed
        )
        return ret

    async def on_exchange_third_party_invite_request(self, room_id, event_dict):
        ret = await self.handler.on_exchange_third_party_invite_request(
            room_id, event_dict
        )
        return ret

    async def check_server_matches_acl(self, server_name, room_id):
        """Check if the given server is allowed by the server ACLs in the room

        Args:
            server_name (str): name of server, *without any port part*
            room_id (str): ID of the room to check

        Raises:
            AuthError if the server does not match the ACL
        """
        state_ids = await self.store.get_current_state_ids(room_id)
        acl_event_id = state_ids.get((EventTypes.ServerACL, ""))

        if not acl_event_id:
            return

        acl_event = await self.store.get_event(acl_event_id)
        if server_matches_acl_event(server_name, acl_event):
            return

        raise AuthError(code=403, msg="Server is banned from room")


def server_matches_acl_event(server_name, acl_event):
    """Check if the given server is allowed by the ACL event

    Args:
        server_name (str): name of server, without any port part
        acl_event (EventBase): m.room.server_acl event

    Returns:
        bool: True if this server is allowed by the ACLs
    """
    logger.debug("Checking %s against acl %s", server_name, acl_event.content)

    # first of all, check if literal IPs are blocked, and if so, whether the
    # server name is a literal IP
    allow_ip_literals = acl_event.content.get("allow_ip_literals", True)
    if not isinstance(allow_ip_literals, bool):
        logger.warn("Ignorning non-bool allow_ip_literals flag")
        allow_ip_literals = True
    if not allow_ip_literals:
        # check for ipv6 literals. These start with '['.
        if server_name[0] == "[":
            return False

        # check for ipv4 literals. We can just lift the routine from twisted.
        if isIPAddress(server_name):
            return False

    # next,  check the deny list
    deny = acl_event.content.get("deny", [])
    if not isinstance(deny, (list, tuple)):
        logger.warn("Ignorning non-list deny ACL %s", deny)
        deny = []
    for e in deny:
        if _acl_entry_matches(server_name, e):
            # logger.info("%s matched deny rule %s", server_name, e)
            return False

    # then the allow list.
    allow = acl_event.content.get("allow", [])
    if not isinstance(allow, (list, tuple)):
        logger.warn("Ignorning non-list allow ACL %s", allow)
        allow = []
    for e in allow:
        if _acl_entry_matches(server_name, e):
            # logger.info("%s matched allow rule %s", server_name, e)
            return True

    # everything else should be rejected.
    # logger.info("%s fell through", server_name)
    return False


def _acl_entry_matches(server_name, acl_entry):
    if not isinstance(acl_entry, six.string_types):
        logger.warn(
            "Ignoring non-str ACL entry '%s' (is %s)", acl_entry, type(acl_entry)
        )
        return False
    regex = glob_to_regex(acl_entry)
    return regex.match(server_name)


class FederationHandlerRegistry(object):
    """Allows classes to register themselves as handlers for a given EDU or
    query type for incoming federation traffic.
    """

    def __init__(self):
        self.edu_handlers = {}
        self.query_handlers = {}

    def register_edu_handler(self, edu_type, handler):
        """Sets the handler callable that will be used to handle an incoming
        federation EDU of the given type.

        Args:
            edu_type (str): The type of the incoming EDU to register handler for
            handler (Callable[[str, dict]]): A callable invoked on incoming EDU
                of the given type. The arguments are the origin server name and
                the EDU contents.
        """
        if edu_type in self.edu_handlers:
            raise KeyError("Already have an EDU handler for %s" % (edu_type,))

        logger.info("Registering federation EDU handler for %r", edu_type)

        self.edu_handlers[edu_type] = handler

    def register_query_handler(self, query_type, handler):
        """Sets the handler callable that will be used to handle an incoming
        federation query of the given type.

        Args:
            query_type (str): Category name of the query, which should match
                the string used by make_query.
            handler (Callable[[dict], Deferred[dict]]): Invoked to handle
                incoming queries of this type. The return will be yielded
                on and the result used as the response to the query request.
        """
        if query_type in self.query_handlers:
            raise KeyError("Already have a Query handler for %s" % (query_type,))

        logger.info("Registering federation query handler for %r", query_type)

        self.query_handlers[query_type] = handler

    async def on_edu(self, edu_type, origin, content):
        handler = self.edu_handlers.get(edu_type)
        if not handler:
            logger.warn("No handler registered for EDU type %s", edu_type)

        with start_active_span_from_edu(content, "handle_edu"):
            try:
                await handler(origin, content)
            except SynapseError as e:
                logger.info("Failed to handle edu %r: %r", edu_type, e)
            except Exception:
                logger.exception("Failed to handle edu %r", edu_type)

    def on_query(self, query_type, args):
        handler = self.query_handlers.get(query_type)
        if not handler:
            logger.warn("No handler registered for query type %s", query_type)
            raise NotFoundError("No handler for Query type '%s'" % (query_type,))

        return handler(args)


class ReplicationFederationHandlerRegistry(FederationHandlerRegistry):
    """A FederationHandlerRegistry for worker processes.

    When receiving EDU or queries it will check if an appropriate handler has
    been registered on the worker, if there isn't one then it calls off to the
    master process.
    """

    def __init__(self, hs):
        self.config = hs.config
        self.http_client = hs.get_simple_http_client()
        self.clock = hs.get_clock()

        self._get_query_client = ReplicationGetQueryRestServlet.make_client(hs)
        self._send_edu = ReplicationFederationSendEduRestServlet.make_client(hs)

        super(ReplicationFederationHandlerRegistry, self).__init__()

    async def on_edu(self, edu_type, origin, content):
        """Overrides FederationHandlerRegistry
        """
        if not self.config.use_presence and edu_type == "m.presence":
            return

        handler = self.edu_handlers.get(edu_type)
        if handler:
            return await super(ReplicationFederationHandlerRegistry, self).on_edu(
                edu_type, origin, content
            )

        return await self._send_edu(edu_type=edu_type, origin=origin, content=content)

    async def on_query(self, query_type, args):
        """Overrides FederationHandlerRegistry
        """
        handler = self.query_handlers.get(query_type)
        if handler:
            return await handler(args)

        return await self._get_query_client(query_type=query_type, args=args)<|MERGE_RESOLUTION|>--- conflicted
+++ resolved
@@ -266,9 +266,6 @@
         await self.registry.on_edu(edu_type, origin, content)
 
     async def on_context_state_request(self, origin, room_id, event_id):
-        if not event_id:
-            raise NotImplementedError("Specify an event")
-
         origin_host, _ = parse_server_name(origin)
         await self.check_server_matches_acl(origin_host, room_id)
 
@@ -291,41 +288,7 @@
 
         return 200, resp
 
-<<<<<<< HEAD
-    @defer.inlineCallbacks
-    @log_function
-    def on_context_state_request_v2(self, origin, room_id, event_id):
-        origin_host, _ = parse_server_name(origin)
-        yield self.check_server_matches_acl(origin_host, room_id)
-
-        in_room = yield self.auth.check_host_in_room(room_id, origin)
-        if not in_room:
-            raise AuthError(403, "Host not in room.")
-
-        # we grab the linearizer to protect ourselves from servers which hammer
-        # us. In theory we might already have the response to this query
-        # in the cache so we could return it without waiting for the linearizer
-        # - but that's non-trivial to get right, and anyway somewhat defeats
-        # the point of the linearizer.
-        with (yield self._server_linearizer.queue((origin, room_id))):
-            resp = yield self._state_resp_cache.wrap(
-                (room_id, event_id),
-                self._on_context_state_request_compute,
-                room_id,
-                event_id,
-            )
-
-        room_version = yield self.store.get_room_version(room_id)
-        resp = dict(resp)
-        resp["room_version"] = room_version
-
-        return 200, resp
-
-    @defer.inlineCallbacks
-    def on_state_ids_request(self, origin, room_id, event_id):
-=======
     async def on_state_ids_request(self, origin, room_id, event_id):
->>>>>>> 0467f335
         if not event_id:
             raise NotImplementedError("Specify an event")
 
@@ -341,20 +304,13 @@
 
         return 200, {"pdu_ids": state_ids, "auth_chain_ids": auth_chain_ids}
 
-<<<<<<< HEAD
-    @defer.inlineCallbacks
-    def _on_context_state_request_compute(self, room_id, event_id):
+    async def _on_context_state_request_compute(self, room_id, event_id):
         if event_id:
-            pdus = yield self.handler.get_state_for_pdu(room_id, event_id)
+            pdus = await self.handler.get_state_for_pdu(room_id, event_id)
         else:
-            pdus = (yield self.state.get_current_state(room_id)).values()
-
-        auth_chain = yield self.store.get_auth_chain([pdu.event_id for pdu in pdus])
-=======
-    async def _on_context_state_request_compute(self, room_id, event_id):
-        pdus = await self.handler.get_state_for_pdu(room_id, event_id)
+            pdus = (await self.state.get_current_state(room_id)).values()
+
         auth_chain = await self.store.get_auth_chain([pdu.event_id for pdu in pdus])
->>>>>>> 0467f335
 
         return {
             "pdus": [pdu.get_pdu_json() for pdu in pdus],
