--- conflicted
+++ resolved
@@ -861,13 +861,9 @@
         )  # type: Dict[str, Callable[[str, dict], Awaitable[None]]]
         self.query_handlers = {}  # type: Dict[str, Callable[[dict], Awaitable[None]]]
 
-<<<<<<< HEAD
-        # Map from type to instance name that we should route EDU handling to.
-=======
         # Map from type to instance names that we should route EDU handling to.
         # We randomly choose one instance from the list to route to for each new
         # EDU received.
->>>>>>> 5e99a945
         self._edu_type_to_instance = {}  # type: Dict[str, List[str]]
 
     def register_edu_handler(
