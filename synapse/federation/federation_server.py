# Copyright 2015, 2016 OpenMarket Ltd
# Copyright 2018 New Vector Ltd
# Copyright 2019-2021 Matrix.org Federation C.I.C
#
# Licensed under the Apache License, Version 2.0 (the "License");
# you may not use this file except in compliance with the License.
# You may obtain a copy of the License at
#
#     http://www.apache.org/licenses/LICENSE-2.0
#
# Unless required by applicable law or agreed to in writing, software
# distributed under the License is distributed on an "AS IS" BASIS,
# WITHOUT WARRANTIES OR CONDITIONS OF ANY KIND, either express or implied.
# See the License for the specific language governing permissions and
# limitations under the License.
import logging
import random
from typing import (
    TYPE_CHECKING,
    Any,
    Awaitable,
    Callable,
    Dict,
    Iterable,
    List,
    Optional,
    Tuple,
    Union,
)

from matrix_common.regex import glob_to_regex
from prometheus_client import Counter, Gauge, Histogram

from twisted.internet.abstract import isIPAddress
from twisted.python import failure

from synapse.api.constants import EduTypes, EventContentFields, EventTypes, Membership
from synapse.api.errors import (
    AuthError,
    Codes,
    FederationError,
    IncompatibleRoomVersionError,
    NotFoundError,
    SynapseError,
    UnsupportedRoomVersionError,
)
from synapse.api.room_versions import KNOWN_ROOM_VERSIONS, RoomVersion
from synapse.crypto.event_signing import compute_event_signature
from synapse.events import EventBase
from synapse.events.snapshot import EventContext
from synapse.federation.federation_base import FederationBase, event_from_pdu_json
from synapse.federation.persistence import TransactionActions
from synapse.federation.units import Edu, Transaction
from synapse.http.servlet import assert_params_in_dict
from synapse.logging.context import (
    make_deferred_yieldable,
    nested_logging_context,
    run_in_background,
)
from synapse.logging.opentracing import log_kv, start_active_span_from_edu, trace
from synapse.metrics.background_process_metrics import wrap_as_background_process
from synapse.replication.http.federation import (
    ReplicationFederationSendEduRestServlet,
    ReplicationGetQueryRestServlet,
)
from synapse.storage.databases.main.lock import Lock
from synapse.types import JsonDict, get_domain_from_id
from synapse.util import json_decoder, unwrapFirstError
from synapse.util.async_helpers import Linearizer, concurrently_execute, gather_results
from synapse.util.caches.response_cache import ResponseCache
from synapse.util.stringutils import parse_server_name

if TYPE_CHECKING:
    from synapse.server import HomeServer

# when processing incoming transactions, we try to handle multiple rooms in
# parallel, up to this limit.
TRANSACTION_CONCURRENCY_LIMIT = 10

logger = logging.getLogger(__name__)

received_pdus_counter = Counter("synapse_federation_server_received_pdus", "")

received_edus_counter = Counter("synapse_federation_server_received_edus", "")

received_queries_counter = Counter(
    "synapse_federation_server_received_queries", "", ["type"]
)

pdu_process_time = Histogram(
    "synapse_federation_server_pdu_process_time",
    "Time taken to process an event",
)

last_pdu_ts_metric = Gauge(
    "synapse_federation_last_received_pdu_time",
    "The timestamp of the last PDU which was successfully received from the given domain",
    labelnames=("server_name",),
)


# The name of the lock to use when process events in a room received over
# federation.
_INBOUND_EVENT_HANDLING_LOCK_NAME = "federation_inbound_pdu"


class FederationServer(FederationBase):
    def __init__(self, hs: "HomeServer"):
        super().__init__(hs)

        self.handler = hs.get_federation_handler()
        self.storage = hs.get_storage()
        self._federation_event_handler = hs.get_federation_event_handler()
        self.state = hs.get_state_handler()
        self._event_auth_handler = hs.get_event_auth_handler()

        self.device_handler = hs.get_device_handler()

        # Ensure the following handlers are loaded since they register callbacks
        # with FederationHandlerRegistry.
        hs.get_directory_handler()

        self._server_linearizer = Linearizer("fed_server")

        # origins that we are currently processing a transaction from.
        # a dict from origin to txn id.
        self._active_transactions: Dict[str, str] = {}

        # We cache results for transaction with the same ID
        self._transaction_resp_cache: ResponseCache[Tuple[str, str]] = ResponseCache(
            hs.get_clock(), "fed_txn_handler", timeout_ms=30000
        )

        self.transaction_actions = TransactionActions(self.store)

        self.registry = hs.get_federation_registry()

        # We cache responses to state queries, as they take a while and often
        # come in waves.
        self._state_resp_cache: ResponseCache[
            Tuple[str, Optional[str]]
        ] = ResponseCache(hs.get_clock(), "state_resp", timeout_ms=30000)
        self._state_ids_resp_cache: ResponseCache[Tuple[str, str]] = ResponseCache(
            hs.get_clock(), "state_ids_resp", timeout_ms=30000
        )

        self._federation_metrics_domains = (
            hs.config.federation.federation_metrics_domains
        )

        self._room_prejoin_state_types = hs.config.api.room_prejoin_state

        # Whether we have started handling old events in the staging area.
        self._started_handling_of_staged_events = False

    @wrap_as_background_process("_handle_old_staged_events")
    async def _handle_old_staged_events(self) -> None:
        """Handle old staged events by fetching all rooms that have staged
        events and start the processing of each of those rooms.
        """

        # Get all the rooms IDs with staged events.
        room_ids = await self.store.get_all_rooms_with_staged_incoming_events()

        # We then shuffle them so that if there are multiple instances doing
        # this work they're less likely to collide.
        random.shuffle(room_ids)

        for room_id in room_ids:
            room_version = await self.store.get_room_version(room_id)

            # Try and acquire the processing lock for the room, if we get it start a
            # background process for handling the events in the room.
            lock = await self.store.try_acquire_lock(
                _INBOUND_EVENT_HANDLING_LOCK_NAME, room_id
            )
            if lock:
                logger.info("Handling old staged inbound events in %s", room_id)
                self._process_incoming_pdus_in_room_inner(
                    room_id,
                    room_version,
                    lock,
                )

            # We pause a bit so that we don't start handling all rooms at once.
            await self._clock.sleep(random.uniform(0, 0.1))

    async def on_backfill_request(
        self, origin: str, room_id: str, versions: List[str], limit: int
    ) -> Tuple[int, Dict[str, Any]]:
        with (await self._server_linearizer.queue((origin, room_id))):
            origin_host, _ = parse_server_name(origin)
            await self.check_server_matches_acl(origin_host, room_id)

            pdus = await self.handler.on_backfill_request(
                origin, room_id, versions, limit
            )

            res = self._transaction_dict_from_pdus(pdus)

        return 200, res

    async def on_timestamp_to_event_request(
        self, origin: str, room_id: str, timestamp: int, direction: str
    ) -> Tuple[int, Dict[str, Any]]:
        """When we receive a federated `/timestamp_to_event` request,
        handle all of the logic for validating and fetching the event.

        Args:
            origin: The server we received the event from
            room_id: Room to fetch the event from
            timestamp: The point in time (inclusive) we should navigate from in
                the given direction to find the closest event.
            direction: ["f"|"b"] to indicate whether we should navigate forward
                or backward from the given timestamp to find the closest event.

        Returns:
            Tuple indicating the response status code and dictionary response
            body including `event_id`.
        """
        with (await self._server_linearizer.queue((origin, room_id))):
            origin_host, _ = parse_server_name(origin)
            await self.check_server_matches_acl(origin_host, room_id)

            # We only try to fetch data from the local database
            event_id = await self.store.get_event_id_for_timestamp(
                room_id, timestamp, direction
            )
            if event_id:
                event = await self.store.get_event(
                    event_id, allow_none=False, allow_rejected=False
                )

                return 200, {
                    "event_id": event_id,
                    "origin_server_ts": event.origin_server_ts,
                }

        raise SynapseError(
            404,
            "Unable to find event from %s in direction %s" % (timestamp, direction),
            errcode=Codes.NOT_FOUND,
        )

    async def on_incoming_transaction(
        self,
        origin: str,
        transaction_id: str,
        destination: str,
        transaction_data: JsonDict,
    ) -> Tuple[int, JsonDict]:
        # If we receive a transaction we should make sure that kick off handling
        # any old events in the staging area.
        if not self._started_handling_of_staged_events:
            self._started_handling_of_staged_events = True
            self._handle_old_staged_events()

            # Start a periodic check for old staged events. This is to handle
            # the case where locks time out, e.g. if another process gets killed
            # without dropping its locks.
            self._clock.looping_call(self._handle_old_staged_events, 60 * 1000)

        # keep this as early as possible to make the calculated origin ts as
        # accurate as possible.
        request_time = self._clock.time_msec()

        transaction = Transaction(
            transaction_id=transaction_id,
            destination=destination,
            origin=origin,
            origin_server_ts=transaction_data.get("origin_server_ts"),  # type: ignore
            pdus=transaction_data.get("pdus"),  # type: ignore
            edus=transaction_data.get("edus"),
        )

        if not transaction_id:
            raise Exception("Transaction missing transaction_id")

        logger.debug("[%s] Got transaction", transaction_id)

        # Reject malformed transactions early: reject if too many PDUs/EDUs
        if len(transaction.pdus) > 50 or len(transaction.edus) > 100:
            logger.info("Transaction PDU or EDU count too large. Returning 400")
            return 400, {}

        # we only process one transaction from each origin at a time. We need to do
        # this check here, rather than in _on_incoming_transaction_inner so that we
        # don't cache the rejection in _transaction_resp_cache (so that if the txn
        # arrives again later, we can process it).
        current_transaction = self._active_transactions.get(origin)
        if current_transaction and current_transaction != transaction_id:
            logger.warning(
                "Received another txn %s from %s while still processing %s",
                transaction_id,
                origin,
                current_transaction,
            )
            return 429, {
                "errcode": Codes.UNKNOWN,
                "error": "Too many concurrent transactions",
            }

        # CRITICAL SECTION: we must now not await until we populate _active_transactions
        # in _on_incoming_transaction_inner.

        # We wrap in a ResponseCache so that we de-duplicate retried
        # transactions.
        return await self._transaction_resp_cache.wrap(
            (origin, transaction_id),
            self._on_incoming_transaction_inner,
            origin,
            transaction,
            request_time,
        )

    async def _on_incoming_transaction_inner(
        self, origin: str, transaction: Transaction, request_time: int
    ) -> Tuple[int, Dict[str, Any]]:
        # CRITICAL SECTION: the first thing we must do (before awaiting) is
        # add an entry to _active_transactions.
        assert origin not in self._active_transactions
        self._active_transactions[origin] = transaction.transaction_id

        try:
            result = await self._handle_incoming_transaction(
                origin, transaction, request_time
            )
            return result
        finally:
            del self._active_transactions[origin]

    async def _handle_incoming_transaction(
        self, origin: str, transaction: Transaction, request_time: int
    ) -> Tuple[int, Dict[str, Any]]:
        """Process an incoming transaction and return the HTTP response

        Args:
            origin: the server making the request
            transaction: incoming transaction
            request_time: timestamp that the HTTP request arrived at

        Returns:
            HTTP response code and body
        """
        existing_response = await self.transaction_actions.have_responded(
            origin, transaction
        )

        if existing_response:
            logger.debug(
                "[%s] We've already responded to this request",
                transaction.transaction_id,
            )
            return existing_response

        logger.debug("[%s] Transaction is new", transaction.transaction_id)

        # We process PDUs and EDUs in parallel. This is important as we don't
        # want to block things like to device messages from reaching clients
        # behind the potentially expensive handling of PDUs.
        pdu_results, _ = await make_deferred_yieldable(
            gather_results(
                (
                    run_in_background(
                        self._handle_pdus_in_txn, origin, transaction, request_time
                    ),
                    run_in_background(self._handle_edus_in_txn, origin, transaction),
                ),
                consumeErrors=True,
            ).addErrback(unwrapFirstError)
        )

        response = {"pdus": pdu_results}

        logger.debug("Returning: %s", str(response))

        await self.transaction_actions.set_response(origin, transaction, 200, response)
        return 200, response

    async def _handle_pdus_in_txn(
        self, origin: str, transaction: Transaction, request_time: int
    ) -> Dict[str, dict]:
        """Process the PDUs in a received transaction.

        Args:
            origin: the server making the request
            transaction: incoming transaction
            request_time: timestamp that the HTTP request arrived at

        Returns:
            A map from event ID of a processed PDU to any errors we should
            report back to the sending server.
        """

        received_pdus_counter.inc(len(transaction.pdus))

        origin_host, _ = parse_server_name(origin)

        pdus_by_room: Dict[str, List[EventBase]] = {}

        newest_pdu_ts = 0

        for p in transaction.pdus:
            # FIXME (richardv): I don't think this works:
            #  https://github.com/matrix-org/synapse/issues/8429
            if "unsigned" in p:
                unsigned = p["unsigned"]
                if "age" in unsigned:
                    p["age"] = unsigned["age"]
            if "age" in p:
                p["age_ts"] = request_time - int(p["age"])
                del p["age"]

            # We try and pull out an event ID so that if later checks fail we
            # can log something sensible. We don't mandate an event ID here in
            # case future event formats get rid of the key.
            possible_event_id = p.get("event_id", "<Unknown>")

            # Now we get the room ID so that we can check that we know the
            # version of the room.
            room_id = p.get("room_id")
            if not room_id:
                logger.info(
                    "Ignoring PDU as does not have a room_id. Event ID: %s",
                    possible_event_id,
                )
                continue

            try:
                room_version = await self.store.get_room_version(room_id)
            except NotFoundError:
                logger.info("Ignoring PDU for unknown room_id: %s", room_id)
                continue
            except UnsupportedRoomVersionError as e:
                # this can happen if support for a given room version is withdrawn,
                # so that we still get events for said room.
                logger.info("Ignoring PDU: %s", e)
                continue

            event = event_from_pdu_json(p, room_version)
            pdus_by_room.setdefault(room_id, []).append(event)

            if event.origin_server_ts > newest_pdu_ts:
                newest_pdu_ts = event.origin_server_ts

        pdu_results = {}

        # we can process different rooms in parallel (which is useful if they
        # require callouts to other servers to fetch missing events), but
        # impose a limit to avoid going too crazy with ram/cpu.

        async def process_pdus_for_room(room_id: str) -> None:
            with nested_logging_context(room_id):
                logger.debug("Processing PDUs for %s", room_id)

                try:
                    await self.check_server_matches_acl(origin_host, room_id)
                except AuthError as e:
                    logger.warning(
                        "Ignoring PDUs for room %s from banned server", room_id
                    )
                    for pdu in pdus_by_room[room_id]:
                        event_id = pdu.event_id
                        pdu_results[event_id] = e.error_dict()
                    return

                for pdu in pdus_by_room[room_id]:
                    pdu_results[pdu.event_id] = await process_pdu(pdu)

        async def process_pdu(pdu: EventBase) -> JsonDict:
            event_id = pdu.event_id
            with nested_logging_context(event_id):
                try:
                    await self._handle_received_pdu(origin, pdu)
                    return {}
                except FederationError as e:
                    logger.warning("Error handling PDU %s: %s", event_id, e)
                    return {"error": str(e)}
                except Exception as e:
                    f = failure.Failure()
                    logger.error(
                        "Failed to handle PDU %s",
                        event_id,
                        exc_info=(f.type, f.value, f.getTracebackObject()),  # type: ignore
                    )
                    return {"error": str(e)}

        await concurrently_execute(
            process_pdus_for_room, pdus_by_room.keys(), TRANSACTION_CONCURRENCY_LIMIT
        )

        if newest_pdu_ts and origin in self._federation_metrics_domains:
            last_pdu_ts_metric.labels(server_name=origin).set(newest_pdu_ts / 1000)

        return pdu_results

    async def _handle_edus_in_txn(self, origin: str, transaction: Transaction) -> None:
        """Process the EDUs in a received transaction."""

        async def _process_edu(edu_dict: JsonDict) -> None:
            received_edus_counter.inc()

            edu = Edu(
                origin=origin,
                destination=self.server_name,
                edu_type=edu_dict["edu_type"],
                content=edu_dict["content"],
            )
            await self.registry.on_edu(edu.edu_type, origin, edu.content)

        await concurrently_execute(
            _process_edu,
            transaction.edus,
            TRANSACTION_CONCURRENCY_LIMIT,
        )

    async def on_room_state_request(
        self, origin: str, room_id: str, event_id: Optional[str]
    ) -> Tuple[int, JsonDict]:
        origin_host, _ = parse_server_name(origin)
        await self.check_server_matches_acl(origin_host, room_id)

        in_room = await self._event_auth_handler.check_host_in_room(room_id, origin)
        if not in_room:
            raise AuthError(403, "Host not in room.")

        # we grab the linearizer to protect ourselves from servers which hammer
        # us. In theory we might already have the response to this query
        # in the cache so we could return it without waiting for the linearizer
        # - but that's non-trivial to get right, and anyway somewhat defeats
        # the point of the linearizer.
        with (await self._server_linearizer.queue((origin, room_id))):
            resp: JsonDict = dict(
                await self._state_resp_cache.wrap(
                    (room_id, event_id),
                    self._on_context_state_request_compute,
                    room_id,
                    event_id,
                )
            )

        room_version = await self.store.get_room_version_id(room_id)
        resp["room_version"] = room_version

        return 200, resp

    async def on_state_ids_request(
        self, origin: str, room_id: str, event_id: str
    ) -> Tuple[int, JsonDict]:
        if not event_id:
            raise NotImplementedError("Specify an event")

        origin_host, _ = parse_server_name(origin)
        await self.check_server_matches_acl(origin_host, room_id)

        in_room = await self._event_auth_handler.check_host_in_room(room_id, origin)
        if not in_room:
            raise AuthError(403, "Host not in room.")

        resp = await self._state_ids_resp_cache.wrap(
            (room_id, event_id),
            self._on_state_ids_request_compute,
            room_id,
            event_id,
        )

        return 200, resp

    async def _on_state_ids_request_compute(
        self, room_id: str, event_id: str
    ) -> JsonDict:
        state_ids = await self.handler.get_state_ids_for_pdu(room_id, event_id)
        auth_chain_ids = await self.store.get_auth_chain_ids(room_id, state_ids)
        return {"pdu_ids": state_ids, "auth_chain_ids": auth_chain_ids}

    async def _on_context_state_request_compute(
        self, room_id: str, event_id: Optional[str]
    ) -> Dict[str, list]:
        if event_id:
            pdus: Iterable[EventBase] = await self.handler.get_state_for_pdu(
                room_id, event_id
            )
        else:
            pdus = (await self.state.get_current_state(room_id)).values()

        auth_chain = await self.store.get_auth_chain(
            room_id, [pdu.event_id for pdu in pdus]
        )

        return {
            "pdus": [pdu.get_pdu_json() for pdu in pdus],
            "auth_chain": [pdu.get_pdu_json() for pdu in auth_chain],
        }

    async def on_pdu_request(
        self, origin: str, event_id: str
    ) -> Tuple[int, Union[JsonDict, str]]:
        pdu = await self.handler.get_persisted_pdu(origin, event_id)

        if pdu:
            return 200, self._transaction_dict_from_pdus([pdu])
        else:
            return 404, ""

    async def on_query_request(
        self, query_type: str, args: Dict[str, str]
    ) -> Tuple[int, Dict[str, Any]]:
        received_queries_counter.labels(query_type).inc()
        resp = await self.registry.on_query(query_type, args)
        return 200, resp

    async def on_make_join_request(
        self, origin: str, room_id: str, user_id: str, supported_versions: List[str]
    ) -> Dict[str, Any]:
        origin_host, _ = parse_server_name(origin)
        await self.check_server_matches_acl(origin_host, room_id)

        room_version = await self.store.get_room_version_id(room_id)
        if room_version not in supported_versions:
            logger.warning(
                "Room version %s not in %s", room_version, supported_versions
            )
            raise IncompatibleRoomVersionError(room_version=room_version)

        pdu = await self.handler.on_make_join_request(origin, room_id, user_id)
        return {"event": pdu.get_templated_pdu_json(), "room_version": room_version}

    async def on_invite_request(
        self, origin: str, content: JsonDict, room_version_id: str
    ) -> Dict[str, Any]:
        room_version = KNOWN_ROOM_VERSIONS.get(room_version_id)
        if not room_version:
            raise SynapseError(
                400,
                "Homeserver does not support this room version",
                Codes.UNSUPPORTED_ROOM_VERSION,
            )

        pdu = event_from_pdu_json(content, room_version)
        origin_host, _ = parse_server_name(origin)
        await self.check_server_matches_acl(origin_host, pdu.room_id)
        pdu = await self._check_sigs_and_hash(room_version, pdu)
        ret_pdu = await self.handler.on_invite_request(origin, pdu, room_version)
        time_now = self._clock.time_msec()
        return {"event": ret_pdu.get_pdu_json(time_now)}

    async def on_send_join_request(
        self, origin: str, content: JsonDict, room_id: str
    ) -> Dict[str, Any]:
        event, context = await self._on_send_membership_event(
            origin, content, Membership.JOIN, room_id
        )

        prev_state_ids = await context.get_prev_state_ids()
        state_ids = list(prev_state_ids.values())
        auth_chain = await self.store.get_auth_chain(room_id, state_ids)
        state = await self.store.get_events(state_ids)

        time_now = self._clock.time_msec()
        event_json = event.get_pdu_json()
        return {
            # TODO Remove the unstable prefix when servers have updated.
            "org.matrix.msc3083.v2.event": event_json,
            "event": event_json,
            "state": [p.get_pdu_json(time_now) for p in state.values()],
            "auth_chain": [p.get_pdu_json(time_now) for p in auth_chain],
        }

    async def on_make_leave_request(
        self, origin: str, room_id: str, user_id: str
    ) -> Dict[str, Any]:
        origin_host, _ = parse_server_name(origin)
        await self.check_server_matches_acl(origin_host, room_id)
        pdu = await self.handler.on_make_leave_request(origin, room_id, user_id)

        room_version = await self.store.get_room_version_id(room_id)

        return {"event": pdu.get_templated_pdu_json(), "room_version": room_version}

    async def on_send_leave_request(
        self, origin: str, content: JsonDict, room_id: str
    ) -> dict:
        logger.debug("on_send_leave_request: content: %s", content)
        await self._on_send_membership_event(origin, content, Membership.LEAVE, room_id)
        return {}

    async def on_make_knock_request(
        self, origin: str, room_id: str, user_id: str, supported_versions: List[str]
    ) -> JsonDict:
        """We've received a /make_knock/ request, so we create a partial knock
        event for the room and hand that back, along with the room version, to the knocking
        homeserver. We do *not* persist or process this event until the other server has
        signed it and sent it back.

        Args:
            origin: The (verified) server name of the requesting server.
            room_id: The room to create the knock event in.
            user_id: The user to create the knock for.
            supported_versions: The room versions supported by the requesting server.

        Returns:
            The partial knock event.
        """
        origin_host, _ = parse_server_name(origin)
        await self.check_server_matches_acl(origin_host, room_id)

        room_version = await self.store.get_room_version(room_id)

        # Check that this room version is supported by the remote homeserver
        if room_version.identifier not in supported_versions:
            logger.warning(
                "Room version %s not in %s", room_version.identifier, supported_versions
            )
            raise IncompatibleRoomVersionError(room_version=room_version.identifier)

        # Check that this room supports knocking as defined by its room version
        if not room_version.msc2403_knocking:
            raise SynapseError(
                403,
                "This room version does not support knocking",
                errcode=Codes.FORBIDDEN,
            )

        pdu = await self.handler.on_make_knock_request(origin, room_id, user_id)
        return {
            "event": pdu.get_templated_pdu_json(),
            "room_version": room_version.identifier,
        }

    async def on_send_knock_request(
        self,
        origin: str,
        content: JsonDict,
        room_id: str,
    ) -> Dict[str, List[JsonDict]]:
        """
        We have received a knock event for a room. Verify and send the event into the room
        on the knocking homeserver's behalf. Then reply with some stripped state from the
        room for the knockee.

        Args:
            origin: The remote homeserver of the knocking user.
            content: The content of the request.
            room_id: The ID of the room to knock on.

        Returns:
            The stripped room state.
        """
        _, context = await self._on_send_membership_event(
            origin, content, Membership.KNOCK, room_id
        )

        # Retrieve stripped state events from the room and send them back to the remote
        # server. This will allow the remote server's clients to display information
        # related to the room while the knock request is pending.
        stripped_room_state = (
            await self.store.get_stripped_room_state_from_event_context(
                context, self._room_prejoin_state_types
            )
        )
        return {"knock_state_events": stripped_room_state}

    async def _on_send_membership_event(
        self, origin: str, content: JsonDict, membership_type: str, room_id: str
    ) -> Tuple[EventBase, EventContext]:
        """Handle an on_send_{join,leave,knock} request

        Does some preliminary validation before passing the request on to the
        federation handler.

        Args:
            origin: The (authenticated) requesting server
            content: The body of the send_* request - a complete membership event
            membership_type: The expected membership type (join or leave, depending
                on the endpoint)
            room_id: The room_id from the request, to be validated against the room_id
                in the event

        Returns:
            The event and context of the event after inserting it into the room graph.

        Raises:
            SynapseError if there is a problem with the request, including things like
               the room_id not matching or the event not being authorized.
        """
        assert_params_in_dict(content, ["room_id"])
        if content["room_id"] != room_id:
            raise SynapseError(
                400,
                "Room ID in body does not match that in request path",
                Codes.BAD_JSON,
            )

        room_version = await self.store.get_room_version(room_id)

        if membership_type == Membership.KNOCK and not room_version.msc2403_knocking:
            raise SynapseError(
                403,
                "This room version does not support knocking",
                errcode=Codes.FORBIDDEN,
            )

        event = event_from_pdu_json(content, room_version)

        if event.type != EventTypes.Member or not event.is_state():
            raise SynapseError(400, "Not an m.room.member event", Codes.BAD_JSON)

        if event.content.get("membership") != membership_type:
            raise SynapseError(400, "Not a %s event" % membership_type, Codes.BAD_JSON)

        origin_host, _ = parse_server_name(origin)
        await self.check_server_matches_acl(origin_host, event.room_id)

        logger.debug("_on_send_membership_event: pdu sigs: %s", event.signatures)

        # Sign the event since we're vouching on behalf of the remote server that
        # the event is valid to be sent into the room. Currently this is only done
        # if the user is being joined via restricted join rules.
        if (
            room_version.msc3083_join_rules
            and event.membership == Membership.JOIN
            and EventContentFields.AUTHORISING_USER in event.content
        ):
            # We can only authorise our own users.
            authorising_server = get_domain_from_id(
                event.content[EventContentFields.AUTHORISING_USER]
            )
            if authorising_server != self.server_name:
                raise SynapseError(
                    400,
                    f"Cannot authorise request from resident server: {authorising_server}",
                )

            event.signatures.update(
                compute_event_signature(
                    room_version,
                    event.get_pdu_json(),
                    self.hs.hostname,
                    self.hs.signing_key,
                )
            )

        event = await self._check_sigs_and_hash(room_version, event)

        return await self._federation_event_handler.on_send_membership_event(
            origin, event
        )

    async def on_event_auth(
        self, origin: str, room_id: str, event_id: str
    ) -> Tuple[int, Dict[str, Any]]:
        with (await self._server_linearizer.queue((origin, room_id))):
            origin_host, _ = parse_server_name(origin)
            await self.check_server_matches_acl(origin_host, room_id)

            time_now = self._clock.time_msec()
            auth_pdus = await self.handler.on_event_auth(event_id)
            res = {"auth_chain": [a.get_pdu_json(time_now) for a in auth_pdus]}
        return 200, res

    async def on_query_client_keys(
        self, origin: str, content: Dict[str, str]
    ) -> Tuple[int, Dict[str, Any]]:
        return await self.on_query_request("client_keys", content)

    async def on_query_user_devices(
        self, origin: str, user_id: str
    ) -> Tuple[int, Dict[str, Any]]:
        keys = await self.device_handler.on_federation_query_user_devices(user_id)
        return 200, keys

    @trace
    async def on_claim_client_keys(
        self, origin: str, content: JsonDict
    ) -> Dict[str, Any]:
        query = []
        for user_id, device_keys in content.get("one_time_keys", {}).items():
            for device_id, algorithm in device_keys.items():
                query.append((user_id, device_id, algorithm))

        log_kv({"message": "Claiming one time keys.", "user, device pairs": query})
        results = await self.store.claim_e2e_one_time_keys(query)

        json_result: Dict[str, Dict[str, dict]] = {}
        for user_id, device_keys in results.items():
            for device_id, keys in device_keys.items():
                for key_id, json_str in keys.items():
                    json_result.setdefault(user_id, {})[device_id] = {
                        key_id: json_decoder.decode(json_str)
                    }

        logger.info(
            "Claimed one-time-keys: %s",
            ",".join(
                (
                    "%s for %s:%s" % (key_id, user_id, device_id)
                    for user_id, user_keys in json_result.items()
                    for device_id, device_keys in user_keys.items()
                    for key_id, _ in device_keys.items()
                )
            ),
        )

        return {"one_time_keys": json_result}

    async def on_get_missing_events(
        self,
        origin: str,
        room_id: str,
        earliest_events: List[str],
        latest_events: List[str],
        limit: int,
    ) -> Dict[str, list]:
        with (await self._server_linearizer.queue((origin, room_id))):
            origin_host, _ = parse_server_name(origin)
            await self.check_server_matches_acl(origin_host, room_id)

            logger.debug(
                "on_get_missing_events: earliest_events: %r, latest_events: %r,"
                " limit: %d",
                earliest_events,
                latest_events,
                limit,
            )

            missing_events = await self.handler.on_get_missing_events(
                origin, room_id, earliest_events, latest_events, limit
            )

            if len(missing_events) < 5:
                logger.debug(
                    "Returning %d events: %r", len(missing_events), missing_events
                )
            else:
                logger.debug("Returning %d events", len(missing_events))

            time_now = self._clock.time_msec()

        return {"events": [ev.get_pdu_json(time_now) for ev in missing_events]}

<<<<<<< HEAD
    @log_function
    async def on_openid_userinfo(
        self, token: str
    ) -> Optional[Tuple[str, Optional[List[str]]]]:
=======
    async def on_openid_userinfo(self, token: str) -> Optional[str]:
>>>>>>> d0909964
        ts_now_ms = self._clock.time_msec()
        return await self.store.get_user_id_and_userinfo_fields_for_open_id_token(
            token, ts_now_ms
        )

    def _transaction_dict_from_pdus(self, pdu_list: List[EventBase]) -> JsonDict:
        """Returns a new Transaction containing the given PDUs suitable for
        transmission.
        """
        time_now = self._clock.time_msec()
        pdus = [p.get_pdu_json(time_now) for p in pdu_list]
        return Transaction(
            # Just need a dummy transaction ID and destination since it won't be used.
            transaction_id="",
            origin=self.server_name,
            pdus=pdus,
            origin_server_ts=int(time_now),
            destination="",
        ).get_dict()

    async def _handle_received_pdu(self, origin: str, pdu: EventBase) -> None:
        """Process a PDU received in a federation /send/ transaction.

        If the event is invalid, then this method throws a FederationError.
        (The error will then be logged and sent back to the sender (which
        probably won't do anything with it), and other events in the
        transaction will be processed as normal).

        It is likely that we'll then receive other events which refer to
        this rejected_event in their prev_events, etc.  When that happens,
        we'll attempt to fetch the rejected event again, which will presumably
        fail, so those second-generation events will also get rejected.

        Eventually, we get to the point where there are more than 10 events
        between any new events and the original rejected event. Since we
        only try to backfill 10 events deep on received pdu, we then accept the
        new event, possibly introducing a discontinuity in the DAG, with new
        forward extremities, so normal service is approximately returned,
        until we try to backfill across the discontinuity.

        Args:
            origin: server which sent the pdu
            pdu: received pdu

        Raises: FederationError if the signatures / hash do not match, or
            if the event was unacceptable for any other reason (eg, too large,
            too many prev_events, couldn't find the prev_events)
        """

        # We've already checked that we know the room version by this point
        room_version = await self.store.get_room_version(pdu.room_id)

        # Check signature.
        try:
            pdu = await self._check_sigs_and_hash(room_version, pdu)
        except SynapseError as e:
            raise FederationError("ERROR", e.code, e.msg, affected=pdu.event_id)

        # Add the event to our staging area
        await self.store.insert_received_event_to_staging(origin, pdu)

        # Try and acquire the processing lock for the room, if we get it start a
        # background process for handling the events in the room.
        lock = await self.store.try_acquire_lock(
            _INBOUND_EVENT_HANDLING_LOCK_NAME, pdu.room_id
        )
        if lock:
            self._process_incoming_pdus_in_room_inner(
                pdu.room_id, room_version, lock, origin, pdu
            )

    @wrap_as_background_process("_process_incoming_pdus_in_room_inner")
    async def _process_incoming_pdus_in_room_inner(
        self,
        room_id: str,
        room_version: RoomVersion,
        lock: Lock,
        latest_origin: Optional[str] = None,
        latest_event: Optional[EventBase] = None,
    ) -> None:
        """Process events in the staging area for the given room.

        The latest_origin and latest_event args are the latest origin and event
        received (or None to simply pull the next event from the database).
        """

        # The common path is for the event we just received be the only event in
        # the room, so instead of pulling the event out of the DB and parsing
        # the event we just pull out the next event ID and check if that matches.
        if latest_event is not None and latest_origin is not None:
            result = await self.store.get_next_staged_event_id_for_room(room_id)
            if result is None:
                latest_origin = None
                latest_event = None
            else:
                next_origin, next_event_id = result
                if (
                    next_origin != latest_origin
                    or next_event_id != latest_event.event_id
                ):
                    latest_origin = None
                    latest_event = None

        if latest_origin is None or latest_event is None:
            next = await self.store.get_next_staged_event_for_room(
                room_id, room_version
            )
            if not next:
                await lock.release()
                return

            origin, event = next
        else:
            origin = latest_origin
            event = latest_event

        # We loop round until there are no more events in the room in the
        # staging area, or we fail to get the lock (which means another process
        # has started processing).
        while True:
            async with lock:
                logger.info("handling received PDU: %s", event)
                try:
                    with nested_logging_context(event.event_id):
                        await self._federation_event_handler.on_receive_pdu(
                            origin, event
                        )
                except FederationError as e:
                    # XXX: Ideally we'd inform the remote we failed to process
                    # the event, but we can't return an error in the transaction
                    # response (as we've already responded).
                    logger.warning("Error handling PDU %s: %s", event.event_id, e)
                except Exception:
                    f = failure.Failure()
                    logger.error(
                        "Failed to handle PDU %s",
                        event.event_id,
                        exc_info=(f.type, f.value, f.getTracebackObject()),  # type: ignore
                    )

                received_ts = await self.store.remove_received_event_from_staging(
                    origin, event.event_id
                )
                if received_ts is not None:
                    pdu_process_time.observe(
                        (self._clock.time_msec() - received_ts) / 1000
                    )

            # We need to do this check outside the lock to avoid a race between
            # a new event being inserted by another instance and it attempting
            # to acquire the lock.
            next = await self.store.get_next_staged_event_for_room(
                room_id, room_version
            )
            if not next:
                break

            origin, event = next

            # Prune the event queue if it's getting large.
            #
            # We do this *after* handling the first event as the common case is
            # that the queue is empty (/has the single event in), and so there's
            # no need to do this check.
            pruned = await self.store.prune_staged_events_in_room(room_id, room_version)
            if pruned:
                # If we have pruned the queue check we need to refetch the next
                # event to handle.
                next = await self.store.get_next_staged_event_for_room(
                    room_id, room_version
                )
                if not next:
                    break

                origin, event = next

            new_lock = await self.store.try_acquire_lock(
                _INBOUND_EVENT_HANDLING_LOCK_NAME, room_id
            )
            if not new_lock:
                return
            lock = new_lock

    def __str__(self) -> str:
        return "<ReplicationLayer(%s)>" % self.server_name

    async def exchange_third_party_invite(
        self, sender_user_id: str, target_user_id: str, room_id: str, signed: Dict
    ) -> None:
        await self.handler.exchange_third_party_invite(
            sender_user_id, target_user_id, room_id, signed
        )

    async def on_exchange_third_party_invite_request(self, event_dict: Dict) -> None:
        await self.handler.on_exchange_third_party_invite_request(event_dict)

    async def check_server_matches_acl(self, server_name: str, room_id: str) -> None:
        """Check if the given server is allowed by the server ACLs in the room

        Args:
            server_name: name of server, *without any port part*
            room_id: ID of the room to check

        Raises:
            AuthError if the server does not match the ACL
        """
        state_ids = await self.store.get_current_state_ids(room_id)
        acl_event_id = state_ids.get((EventTypes.ServerACL, ""))

        if not acl_event_id:
            return

        acl_event = await self.store.get_event(acl_event_id)
        if server_matches_acl_event(server_name, acl_event):
            return

        raise AuthError(code=403, msg="Server is banned from room")


def server_matches_acl_event(server_name: str, acl_event: EventBase) -> bool:
    """Check if the given server is allowed by the ACL event

    Args:
        server_name: name of server, without any port part
        acl_event: m.room.server_acl event

    Returns:
        True if this server is allowed by the ACLs
    """
    logger.debug("Checking %s against acl %s", server_name, acl_event.content)

    # first of all, check if literal IPs are blocked, and if so, whether the
    # server name is a literal IP
    allow_ip_literals = acl_event.content.get("allow_ip_literals", True)
    if not isinstance(allow_ip_literals, bool):
        logger.warning("Ignoring non-bool allow_ip_literals flag")
        allow_ip_literals = True
    if not allow_ip_literals:
        # check for ipv6 literals. These start with '['.
        if server_name[0] == "[":
            return False

        # check for ipv4 literals. We can just lift the routine from twisted.
        if isIPAddress(server_name):
            return False

    # next,  check the deny list
    deny = acl_event.content.get("deny", [])
    if not isinstance(deny, (list, tuple)):
        logger.warning("Ignoring non-list deny ACL %s", deny)
        deny = []
    for e in deny:
        if _acl_entry_matches(server_name, e):
            # logger.info("%s matched deny rule %s", server_name, e)
            return False

    # then the allow list.
    allow = acl_event.content.get("allow", [])
    if not isinstance(allow, (list, tuple)):
        logger.warning("Ignoring non-list allow ACL %s", allow)
        allow = []
    for e in allow:
        if _acl_entry_matches(server_name, e):
            # logger.info("%s matched allow rule %s", server_name, e)
            return True

    # everything else should be rejected.
    # logger.info("%s fell through", server_name)
    return False


def _acl_entry_matches(server_name: str, acl_entry: Any) -> bool:
    if not isinstance(acl_entry, str):
        logger.warning(
            "Ignoring non-str ACL entry '%s' (is %s)", acl_entry, type(acl_entry)
        )
        return False
    regex = glob_to_regex(acl_entry)
    return bool(regex.match(server_name))


class FederationHandlerRegistry:
    """Allows classes to register themselves as handlers for a given EDU or
    query type for incoming federation traffic.
    """

    def __init__(self, hs: "HomeServer"):
        self.config = hs.config
        self.clock = hs.get_clock()
        self._instance_name = hs.get_instance_name()

        # These are safe to load in monolith mode, but will explode if we try
        # and use them. However we have guards before we use them to ensure that
        # we don't route to ourselves, and in monolith mode that will always be
        # the case.
        self._get_query_client = ReplicationGetQueryRestServlet.make_client(hs)
        self._send_edu = ReplicationFederationSendEduRestServlet.make_client(hs)

        self.edu_handlers: Dict[str, Callable[[str, dict], Awaitable[None]]] = {}
        self.query_handlers: Dict[str, Callable[[dict], Awaitable[JsonDict]]] = {}

        # Map from type to instance names that we should route EDU handling to.
        # We randomly choose one instance from the list to route to for each new
        # EDU received.
        self._edu_type_to_instance: Dict[str, List[str]] = {}

    def register_edu_handler(
        self, edu_type: str, handler: Callable[[str, JsonDict], Awaitable[None]]
    ) -> None:
        """Sets the handler callable that will be used to handle an incoming
        federation EDU of the given type.

        Args:
            edu_type: The type of the incoming EDU to register handler for
            handler: A callable invoked on incoming EDU
                of the given type. The arguments are the origin server name and
                the EDU contents.
        """
        if edu_type in self.edu_handlers:
            raise KeyError("Already have an EDU handler for %s" % (edu_type,))

        logger.info("Registering federation EDU handler for %r", edu_type)

        self.edu_handlers[edu_type] = handler

    def register_query_handler(
        self, query_type: str, handler: Callable[[dict], Awaitable[JsonDict]]
    ) -> None:
        """Sets the handler callable that will be used to handle an incoming
        federation query of the given type.

        Args:
            query_type: Category name of the query, which should match
                the string used by make_query.
            handler: Invoked to handle
                incoming queries of this type. The return will be yielded
                on and the result used as the response to the query request.
        """
        if query_type in self.query_handlers:
            raise KeyError("Already have a Query handler for %s" % (query_type,))

        logger.info("Registering federation query handler for %r", query_type)

        self.query_handlers[query_type] = handler

    def register_instances_for_edu(
        self, edu_type: str, instance_names: List[str]
    ) -> None:
        """Register that the EDU handler is on multiple instances."""
        self._edu_type_to_instance[edu_type] = instance_names

    async def on_edu(self, edu_type: str, origin: str, content: dict) -> None:
        if not self.config.server.use_presence and edu_type == EduTypes.Presence:
            return

        # Check if we have a handler on this instance
        handler = self.edu_handlers.get(edu_type)
        if handler:
            with start_active_span_from_edu(content, "handle_edu"):
                try:
                    await handler(origin, content)
                except SynapseError as e:
                    logger.info("Failed to handle edu %r: %r", edu_type, e)
                except Exception:
                    logger.exception("Failed to handle edu %r", edu_type)
            return

        # Check if we can route it somewhere else that isn't us
        instances = self._edu_type_to_instance.get(edu_type, ["master"])
        if self._instance_name not in instances:
            # Pick an instance randomly so that we don't overload one.
            route_to = random.choice(instances)

            try:
                await self._send_edu(
                    instance_name=route_to,
                    edu_type=edu_type,
                    origin=origin,
                    content=content,
                )
            except SynapseError as e:
                logger.info("Failed to handle edu %r: %r", edu_type, e)
            except Exception:
                logger.exception("Failed to handle edu %r", edu_type)
            return

        # Oh well, let's just log and move on.
        logger.warning("No handler registered for EDU type %s", edu_type)

    async def on_query(self, query_type: str, args: dict) -> JsonDict:
        handler = self.query_handlers.get(query_type)
        if handler:
            return await handler(args)

        # Check if we can route it somewhere else that isn't us
        if self._instance_name == "master":
            return await self._get_query_client(query_type=query_type, args=args)

        # Uh oh, no handler! Let's raise an exception so the request returns an
        # error.
        logger.warning("No handler registered for query type %s", query_type)
        raise NotFoundError("No handler for Query type '%s'" % (query_type,))<|MERGE_RESOLUTION|>--- conflicted
+++ resolved
@@ -938,14 +938,9 @@
 
         return {"events": [ev.get_pdu_json(time_now) for ev in missing_events]}
 
-<<<<<<< HEAD
-    @log_function
     async def on_openid_userinfo(
         self, token: str
     ) -> Optional[Tuple[str, Optional[List[str]]]]:
-=======
-    async def on_openid_userinfo(self, token: str) -> Optional[str]:
->>>>>>> d0909964
         ts_now_ms = self._clock.time_msec()
         return await self.store.get_user_id_and_userinfo_fields_for_open_id_token(
             token, ts_now_ms
