#  Copyright 2021 The Matrix.org Foundation C.I.C.
#
#  Licensed under the Apache License, Version 2.0 (the "License");
#  you may not use this file except in compliance with the License.
#  You may obtain a copy of the License at
#
#      http://www.apache.org/licenses/LICENSE-2.0
#
#  Unless required by applicable law or agreed to in writing, software
#  distributed under the License is distributed on an "AS IS" BASIS,
#  WITHOUT WARRANTIES OR CONDITIONS OF ANY KIND, either express or implied.
#  See the License for the specific language governing permissions and
#  limitations under the License.

import functools
import logging
import re
<<<<<<< HEAD
from http import HTTPStatus
from typing import Dict, Optional, Tuple
=======
import time
from typing import TYPE_CHECKING, Any, Awaitable, Callable, Optional, Tuple, cast
>>>>>>> 0921d93d

from synapse.api.errors import Codes, FederationDeniedError, SynapseError
from synapse.api.urls import FEDERATION_V1_PREFIX
from synapse.http.server import HttpServer, ServletCallback
from synapse.http.servlet import parse_json_object_from_request
from synapse.http.site import SynapseRequest
from synapse.logging.context import run_in_background
from synapse.logging.opentracing import (
    active_span,
    set_tag,
    span_context_from_request,
    start_active_span,
    start_active_span_follows_from,
    whitelisted_homeserver,
)
from synapse.types import JsonDict
from synapse.util.ratelimitutils import FederationRateLimiter
from synapse.util.stringutils import parse_and_validate_server_name

if TYPE_CHECKING:
    from synapse.server import HomeServer

logger = logging.getLogger(__name__)


class AuthenticationError(SynapseError):
    """There was a problem authenticating the request"""


class NoAuthenticationError(AuthenticationError):
    """The request had no authentication information"""


class Authenticator:
    def __init__(self, hs: "HomeServer"):
        self._clock = hs.get_clock()
        self.keyring = hs.get_keyring()
        self.server_name = hs.hostname
        self.store = hs.get_datastores().main
        self.federation_domain_whitelist = (
            hs.config.federation.federation_domain_whitelist
        )
        self.notifier = hs.get_notifier()

        self.replication_client = None
        if hs.config.worker.worker_app:
            self.replication_client = hs.get_replication_command_handler()

    # A method just so we can pass 'self' as the authenticator to the Servlets
    async def authenticate_request(
        self, request: SynapseRequest, content: Optional[JsonDict]
    ) -> str:
        now = self._clock.time_msec()
        json_request: JsonDict = {
            "method": request.method.decode("ascii"),
            "uri": request.uri.decode("ascii"),
            "destination": self.server_name,
            "signatures": {},
        }

        if content is not None:
            json_request["content"] = content

        origin = None

        auth_headers = request.requestHeaders.getRawHeaders(b"Authorization")

        if not auth_headers:
            raise NoAuthenticationError(
                HTTPStatus.UNAUTHORIZED,
                "Missing Authorization headers",
                Codes.UNAUTHORIZED,
            )

        for auth in auth_headers:
            if auth.startswith(b"X-Matrix"):
                (origin, key, sig, destination) = _parse_auth_header(auth)
                json_request["origin"] = origin
                json_request["signatures"].setdefault(origin, {})[key] = sig

                # if the origin_server sent a destination along it needs to match our own server_name
                if destination is not None and destination != self.server_name:
                    raise AuthenticationError(
                        HTTPStatus.BAD_REQUEST,
                        "Destination mismatch in auth header",
                        Codes.UNAUTHORIZED,
                    )
        if (
            self.federation_domain_whitelist is not None
            and origin not in self.federation_domain_whitelist
        ):
            raise FederationDeniedError(origin)

        if origin is None or not json_request["signatures"]:
            raise NoAuthenticationError(
                HTTPStatus.UNAUTHORIZED,
                "Missing Authorization headers",
                Codes.UNAUTHORIZED,
            )

        await self.keyring.verify_json_for_server(
            origin,
            json_request,
            now,
        )

        logger.debug("Request from %s", origin)
        request.requester = origin

        # If we get a valid signed request from the other side, its probably
        # alive
        retry_timings = await self.store.get_destination_retry_timings(origin)
        if retry_timings and retry_timings.retry_last_ts:
            run_in_background(self.reset_retry_timings, origin)

        return origin

    async def reset_retry_timings(self, origin: str) -> None:
        try:
            logger.info("Marking origin %r as up", origin)
            await self.store.set_destination_retry_timings(origin, None, 0, 0)

            # Inform the relevant places that the remote server is back up.
            self.notifier.notify_remote_server_up(origin)
            if self.replication_client:
                # If we're on a worker we try and inform master about this. The
                # replication client doesn't hook into the notifier to avoid
                # infinite loops where we send a `REMOTE_SERVER_UP` command to
                # master, which then echoes it back to us which in turn pokes
                # the notifier.
                self.replication_client.send_remote_server_up(origin)

        except Exception:
            logger.exception("Error resetting retry timings on %s", origin)


<<<<<<< HEAD
def _parse_auth_header(header_bytes: bytes) -> Tuple[str, str, str, Optional[str]]:
=======
def _parse_auth_header(header_bytes: bytes) -> Tuple[str, str, str]:
>>>>>>> 0921d93d
    """Parse an X-Matrix auth header

    Args:
        header_bytes: header value

    Returns:
<<<<<<< HEAD
        origin, key id, signature, destination.
=======
        origin, key id, signature.
>>>>>>> 0921d93d

    Raises:
        AuthenticationError if the header could not be parsed
    """
    try:
        header_str = header_bytes.decode("utf-8")
        params = header_str.split(" ")[1].split(",")
<<<<<<< HEAD
        param_dict: Dict[str, str] = {
            k: v for k, v in [param.split("=", maxsplit=1) for param in params]
        }
=======
        param_dict = {k: v for k, v in (kv.split("=", maxsplit=1) for kv in params)}
>>>>>>> 0921d93d

        def strip_quotes(value: str) -> str:
            if value.startswith('"'):
                return value[1:-1]
            else:
                return value

        origin = strip_quotes(param_dict["origin"])

        # ensure that the origin is a valid server name
        parse_and_validate_server_name(origin)

        key = strip_quotes(param_dict["key"])
        sig = strip_quotes(param_dict["sig"])

        # get the destination server_name from the auth header if it exists
        if param_dict.get("destination") is not None:
            destination = strip_quotes(param_dict.get("destination"))
        else:
            destination = None

        return origin, key, sig, destination
    except Exception as e:
        logger.warning(
            "Error parsing auth header '%s': %s",
            header_bytes.decode("ascii", "replace"),
            e,
        )
        raise AuthenticationError(
            HTTPStatus.BAD_REQUEST, "Malformed Authorization header", Codes.UNAUTHORIZED
        )


class BaseFederationServlet:
    """Abstract base class for federation servlet classes.

    The servlet object should have a PATH attribute which takes the form of a regexp to
    match against the request path (excluding the /federation/v1 prefix).

    The servlet should also implement one or more of on_GET, on_POST, on_PUT, to match
    the appropriate HTTP method. These methods must be *asynchronous* and have the
    signature:

        on_<METHOD>(self, origin, content, query, **kwargs)

        With arguments:

            origin (unicode|None): The authenticated server_name of the calling server,
                unless REQUIRE_AUTH is set to False and authentication failed.

            content (unicode|None): decoded json body of the request. None if the
                request was a GET.

            query (dict[bytes, list[bytes]]): Query params from the request. url-decoded
                (ie, '+' and '%xx' are decoded) but note that it is *not* utf8-decoded
                yet.

            **kwargs (dict[unicode, unicode]): the dict mapping keys to path
                components as specified in the path match regexp.

        Returns:
            Optional[Tuple[int, object]]: either (response code, response object) to
                 return a JSON response, or None if the request has already been handled.

        Raises:
            SynapseError: to return an error code

            Exception: other exceptions will be caught, logged, and a 500 will be
                returned.
    """

    PATH = ""  # Overridden in subclasses, the regex to match against the path.

    REQUIRE_AUTH = True

    PREFIX = FEDERATION_V1_PREFIX  # Allows specifying the API version

    RATELIMIT = True  # Whether to rate limit requests or not

    def __init__(
        self,
        hs: "HomeServer",
        authenticator: Authenticator,
        ratelimiter: FederationRateLimiter,
        server_name: str,
    ):
        self.hs = hs
        self.authenticator = authenticator
        self.ratelimiter = ratelimiter
        self.server_name = server_name

    def _wrap(self, func: Callable[..., Awaitable[Tuple[int, Any]]]) -> ServletCallback:
        authenticator = self.authenticator
        ratelimiter = self.ratelimiter

        @functools.wraps(func)
        async def new_func(
            request: SynapseRequest, *args: Any, **kwargs: str
        ) -> Optional[Tuple[int, Any]]:
            """A callback which can be passed to HttpServer.RegisterPaths

            Args:
                request:
                *args: unused?
                **kwargs: the dict mapping keys to path components as specified
                    in the path match regexp.

            Returns:
                (response code, response object) as returned by the callback method.
                None if the request has already been handled.
            """
            content = None
            if request.method in [b"PUT", b"POST"]:
                # TODO: Handle other method types? other content types?
                content = parse_json_object_from_request(request)

            try:
                with start_active_span("authenticate_request"):
                    origin: Optional[str] = await authenticator.authenticate_request(
                        request, content
                    )
            except NoAuthenticationError:
                origin = None
                if self.REQUIRE_AUTH:
                    logger.warning(
                        "authenticate_request failed: missing authentication"
                    )
                    raise
            except Exception as e:
                logger.warning("authenticate_request failed: %s", e)
                raise

            # update the active opentracing span with the authenticated entity
            set_tag("authenticated_entity", origin)

            # if the origin is authenticated and whitelisted, use its span context
            # as the parent.
            context = None
            if origin and whitelisted_homeserver(origin):
                context = span_context_from_request(request)

            if context:
                servlet_span = active_span()
                # a scope which uses the origin's context as a parent
                processing_start_time = time.time()
                scope = start_active_span_follows_from(
                    "incoming-federation-request",
                    child_of=context,
                    contexts=(servlet_span,),
                    start_time=processing_start_time,
                )

            else:
                # just use our context as a parent
                scope = start_active_span(
                    "incoming-federation-request",
                )

            try:
                with scope:
                    if origin and self.RATELIMIT:
                        with ratelimiter.ratelimit(origin) as d:
                            await d
                            if request._disconnected:
                                logger.warning(
                                    "client disconnected before we started processing "
                                    "request"
                                )
                                return None
                            response = await func(
                                origin, content, request.args, *args, **kwargs
                            )
                    else:
                        response = await func(
                            origin, content, request.args, *args, **kwargs
                        )
            finally:
                # if we used the origin's context as the parent, add a new span using
                # the servlet span as a parent, so that we have a link
                if context:
                    scope2 = start_active_span_follows_from(
                        "process-federation_request",
                        contexts=(scope.span,),
                        start_time=processing_start_time,
                    )
                    scope2.close()

            return response

        return cast(ServletCallback, new_func)

    def register(self, server: HttpServer) -> None:
        pattern = re.compile("^" + self.PREFIX + self.PATH + "$")

        for method in ("GET", "PUT", "POST"):
            code = getattr(self, "on_%s" % (method), None)
            if code is None:
                continue

            server.register_paths(
                method,
                (pattern,),
                self._wrap(code),
                self.__class__.__name__,
            )<|MERGE_RESOLUTION|>--- conflicted
+++ resolved
@@ -15,13 +15,9 @@
 import functools
 import logging
 import re
-<<<<<<< HEAD
 from http import HTTPStatus
-from typing import Dict, Optional, Tuple
-=======
 import time
 from typing import TYPE_CHECKING, Any, Awaitable, Callable, Optional, Tuple, cast
->>>>>>> 0921d93d
 
 from synapse.api.errors import Codes, FederationDeniedError, SynapseError
 from synapse.api.urls import FEDERATION_V1_PREFIX
@@ -158,22 +154,15 @@
             logger.exception("Error resetting retry timings on %s", origin)
 
 
-<<<<<<< HEAD
 def _parse_auth_header(header_bytes: bytes) -> Tuple[str, str, str, Optional[str]]:
-=======
-def _parse_auth_header(header_bytes: bytes) -> Tuple[str, str, str]:
->>>>>>> 0921d93d
     """Parse an X-Matrix auth header
 
     Args:
         header_bytes: header value
 
     Returns:
-<<<<<<< HEAD
         origin, key id, signature, destination.
-=======
         origin, key id, signature.
->>>>>>> 0921d93d
 
     Raises:
         AuthenticationError if the header could not be parsed
@@ -181,13 +170,9 @@
     try:
         header_str = header_bytes.decode("utf-8")
         params = header_str.split(" ")[1].split(",")
-<<<<<<< HEAD
         param_dict: Dict[str, str] = {
             k: v for k, v in [param.split("=", maxsplit=1) for param in params]
         }
-=======
-        param_dict = {k: v for k, v in (kv.split("=", maxsplit=1) for kv in params)}
->>>>>>> 0921d93d
 
         def strip_quotes(value: str) -> str:
             if value.startswith('"'):
