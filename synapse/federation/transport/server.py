--- conflicted
+++ resolved
@@ -566,8 +566,7 @@
         return 200, content
 
 
-<<<<<<< HEAD
-class FederationMakeKnockServlet(BaseFederationServlet):
+class FederationMakeKnockServlet(BaseFederationServerServlet):
     PATH = "/make_knock/(?P<room_id>[^/]*)/(?P<user_id>[^/]*)"
 
     PREFIX = FEDERATION_UNSTABLE_PREFIX + "/xyz.amorgan.knock"
@@ -585,7 +584,7 @@
         return 200, content
 
 
-class FederationV2SendKnockServlet(BaseFederationServlet):
+class FederationV2SendKnockServlet(BaseFederationServerServlet):
     PATH = "/send_knock/(?P<room_id>[^/]*)/(?P<event_id>[^/]*)"
 
     PREFIX = FEDERATION_UNSTABLE_PREFIX + "/xyz.amorgan.knock"
@@ -595,10 +594,7 @@
         return 200, content
 
 
-class FederationEventAuthServlet(BaseFederationServlet):
-=======
 class FederationEventAuthServlet(BaseFederationServerServlet):
->>>>>>> c7f3fb27
     PATH = "/event_auth/(?P<room_id>[^/]*)/(?P<event_id>[^/]*)"
 
     async def on_GET(self, origin, content, query, room_id, event_id):
