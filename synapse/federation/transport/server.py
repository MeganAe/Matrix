# -*- coding: utf-8 -*-
# Copyright 2014-2016 OpenMarket Ltd
#
# Licensed under the Apache License, Version 2.0 (the "License");
# you may not use this file except in compliance with the License.
# You may obtain a copy of the License at
#
#     http://www.apache.org/licenses/LICENSE-2.0
#
# Unless required by applicable law or agreed to in writing, software
# distributed under the License is distributed on an "AS IS" BASIS,
# WITHOUT WARRANTIES OR CONDITIONS OF ANY KIND, either express or implied.
# See the License for the specific language governing permissions and
# limitations under the License.

from twisted.internet import defer

from synapse.api.urls import FEDERATION_PREFIX as PREFIX
from synapse.api.errors import Codes, SynapseError
from synapse.http.server import JsonResource
from synapse.http.servlet import (
    parse_json_object_from_request, parse_integer_from_args, parse_string_from_args,
    parse_boolean_from_args,
)
from synapse.util.ratelimitutils import FederationRateLimiter
from synapse.util.versionstring import get_version_string
from synapse.util.logcontext import preserve_fn
from synapse.types import ThirdPartyInstanceID

import functools
import logging
import re
import synapse


logger = logging.getLogger(__name__)


class TransportLayerServer(JsonResource):
    """Handles incoming federation HTTP requests"""

    def __init__(self, hs):
        self.hs = hs
        self.clock = hs.get_clock()

        super(TransportLayerServer, self).__init__(hs, canonical_json=False)

        self.authenticator = Authenticator(hs)
        self.ratelimiter = FederationRateLimiter(
            self.clock,
            window_size=hs.config.federation_rc_window_size,
            sleep_limit=hs.config.federation_rc_sleep_limit,
            sleep_msec=hs.config.federation_rc_sleep_delay,
            reject_limit=hs.config.federation_rc_reject_limit,
            concurrent_requests=hs.config.federation_rc_concurrent,
        )

        self.register_servlets()

    def register_servlets(self):
        register_servlets(
            self.hs,
            resource=self,
            ratelimiter=self.ratelimiter,
            authenticator=self.authenticator,
        )


class AuthenticationError(SynapseError):
    """There was a problem authenticating the request"""
    pass


class NoAuthenticationError(AuthenticationError):
    """The request had no authentication information"""
    pass


class Authenticator(object):
    def __init__(self, hs):
        self.keyring = hs.get_keyring()
        self.server_name = hs.hostname
        self.store = hs.get_datastore()

    # A method just so we can pass 'self' as the authenticator to the Servlets
    @defer.inlineCallbacks
    def authenticate_request(self, request, content):
        json_request = {
            "method": request.method,
            "uri": request.uri,
            "destination": self.server_name,
            "signatures": {},
        }

        if content is not None:
            json_request["content"] = content

        origin = None

        def parse_auth_header(header_str):
            try:
                params = auth.split(" ")[1].split(",")
                param_dict = dict(kv.split("=") for kv in params)

                def strip_quotes(value):
                    if value.startswith("\""):
                        return value[1:-1]
                    else:
                        return value

                origin = strip_quotes(param_dict["origin"])
                key = strip_quotes(param_dict["key"])
                sig = strip_quotes(param_dict["sig"])
                return (origin, key, sig)
            except:
                raise AuthenticationError(
                    400, "Malformed Authorization header", Codes.UNAUTHORIZED
                )

        auth_headers = request.requestHeaders.getRawHeaders(b"Authorization")

        if not auth_headers:
            raise NoAuthenticationError(
                401, "Missing Authorization headers", Codes.UNAUTHORIZED,
            )

        for auth in auth_headers:
            if auth.startswith("X-Matrix"):
                (origin, key, sig) = parse_auth_header(auth)
                json_request["origin"] = origin
                json_request["signatures"].setdefault(origin, {})[key] = sig

        if not json_request["signatures"]:
            raise NoAuthenticationError(
                401, "Missing Authorization headers", Codes.UNAUTHORIZED,
            )

        yield self.keyring.verify_json_for_server(origin, json_request)

        logger.info("Request from %s", origin)
        request.authenticated_entity = origin

        # If we get a valid signed request from the other side, its probably
        # alive
        retry_timings = yield self.store.get_destination_retry_timings(origin)
        if retry_timings and retry_timings["retry_last_ts"]:
            logger.info("Marking origin %r as up", origin)
            preserve_fn(self.store.set_destination_retry_timings)(origin, 0, 0)

        defer.returnValue(origin)


class BaseFederationServlet(object):
    REQUIRE_AUTH = True

    def __init__(self, handler, authenticator, ratelimiter, server_name):
        self.handler = handler
        self.authenticator = authenticator
        self.ratelimiter = ratelimiter

    def _wrap(self, func):
        authenticator = self.authenticator
        ratelimiter = self.ratelimiter

        @defer.inlineCallbacks
        @functools.wraps(func)
        def new_func(request, *args, **kwargs):
            content = None
            if request.method in ["PUT", "POST"]:
                # TODO: Handle other method types? other content types?
                content = parse_json_object_from_request(request)

            try:
                origin = yield authenticator.authenticate_request(request, content)
            except NoAuthenticationError:
                origin = None
                if self.REQUIRE_AUTH:
                    logger.exception("authenticate_request failed")
                    raise
            except:
                logger.exception("authenticate_request failed")
                raise

            if origin:
                with ratelimiter.ratelimit(origin) as d:
                    yield d
                    response = yield func(
                        origin, content, request.args, *args, **kwargs
                    )
            else:
                response = yield func(
                    origin, content, request.args, *args, **kwargs
                )

            defer.returnValue(response)

        # Extra logic that functools.wraps() doesn't finish
        new_func.__self__ = func.__self__

        return new_func

    def register(self, server):
        pattern = re.compile("^" + PREFIX + self.PATH + "$")

        for method in ("GET", "PUT", "POST"):
            code = getattr(self, "on_%s" % (method), None)
            if code is None:
                continue

            server.register_paths(method, (pattern,), self._wrap(code))


class FederationSendServlet(BaseFederationServlet):
    PATH = "/send/(?P<transaction_id>[^/]*)/"

    def __init__(self, handler, server_name, **kwargs):
        super(FederationSendServlet, self).__init__(
            handler, server_name=server_name, **kwargs
        )
        self.server_name = server_name

    # This is when someone is trying to send us a bunch of data.
    @defer.inlineCallbacks
    def on_PUT(self, origin, content, query, transaction_id):
        """ Called on PUT /send/<transaction_id>/

        Args:
            request (twisted.web.http.Request): The HTTP request.
            transaction_id (str): The transaction_id associated with this
                request. This is *not* None.

        Returns:
            Deferred: Results in a tuple of `(code, response)`, where
            `response` is a python dict to be converted into JSON that is
            used as the response body.
        """
        # Parse the request
        try:
            transaction_data = content

            logger.debug(
                "Decoded %s: %s",
                transaction_id, str(transaction_data)
            )

            logger.info(
                "Received txn %s from %s. (PDUs: %d, EDUs: %d, failures: %d)",
                transaction_id, origin,
                len(transaction_data.get("pdus", [])),
                len(transaction_data.get("edus", [])),
                len(transaction_data.get("failures", [])),
            )

            # We should ideally be getting this from the security layer.
            # origin = body["origin"]

            # Add some extra data to the transaction dict that isn't included
            # in the request body.
            transaction_data.update(
                transaction_id=transaction_id,
                destination=self.server_name
            )

        except Exception as e:
            logger.exception(e)
            defer.returnValue((400, {"error": "Invalid transaction"}))
            return

        try:
            code, response = yield self.handler.on_incoming_transaction(
                transaction_data
            )
        except:
            logger.exception("on_incoming_transaction failed")
            raise

        defer.returnValue((code, response))


class FederationPullServlet(BaseFederationServlet):
    PATH = "/pull/"

    # This is for when someone asks us for everything since version X
    def on_GET(self, origin, content, query):
        return self.handler.on_pull_request(query["origin"][0], query["v"])


class FederationEventServlet(BaseFederationServlet):
    PATH = "/event/(?P<event_id>[^/]*)/"

    # This is when someone asks for a data item for a given server data_id pair.
    def on_GET(self, origin, content, query, event_id):
        return self.handler.on_pdu_request(origin, event_id)


class FederationStateServlet(BaseFederationServlet):
    PATH = "/state/(?P<context>[^/]*)/"

    # This is when someone asks for all data for a given context.
    def on_GET(self, origin, content, query, context):
        return self.handler.on_context_state_request(
            origin,
            context,
            query.get("event_id", [None])[0],
        )


class FederationStateIdsServlet(BaseFederationServlet):
    PATH = "/state_ids/(?P<room_id>[^/]*)/"

    def on_GET(self, origin, content, query, room_id):
        return self.handler.on_state_ids_request(
            origin,
            room_id,
            query.get("event_id", [None])[0],
        )


class FederationBackfillServlet(BaseFederationServlet):
    PATH = "/backfill/(?P<context>[^/]*)/"

    def on_GET(self, origin, content, query, context):
        versions = query["v"]
        limits = query["limit"]

        if not limits:
            return defer.succeed((400, {"error": "Did not include limit param"}))

        limit = int(limits[-1])

        return self.handler.on_backfill_request(origin, context, versions, limit)


class FederationQueryServlet(BaseFederationServlet):
    PATH = "/query/(?P<query_type>[^/]*)"

    # This is when we receive a server-server Query
    def on_GET(self, origin, content, query, query_type):
        return self.handler.on_query_request(
            query_type,
            {k: v[0].decode("utf-8") for k, v in query.items()}
        )


class FederationMakeJoinServlet(BaseFederationServlet):
    PATH = "/make_join/(?P<context>[^/]*)/(?P<user_id>[^/]*)"

    @defer.inlineCallbacks
    def on_GET(self, origin, content, query, context, user_id):
        content = yield self.handler.on_make_join_request(context, user_id)
        defer.returnValue((200, content))


class FederationMakeLeaveServlet(BaseFederationServlet):
    PATH = "/make_leave/(?P<context>[^/]*)/(?P<user_id>[^/]*)"

    @defer.inlineCallbacks
    def on_GET(self, origin, content, query, context, user_id):
        content = yield self.handler.on_make_leave_request(context, user_id)
        defer.returnValue((200, content))


class FederationSendLeaveServlet(BaseFederationServlet):
    PATH = "/send_leave/(?P<room_id>[^/]*)/(?P<txid>[^/]*)"

    @defer.inlineCallbacks
    def on_PUT(self, origin, content, query, room_id, txid):
        content = yield self.handler.on_send_leave_request(origin, content)
        defer.returnValue((200, content))


class FederationEventAuthServlet(BaseFederationServlet):
    PATH = "/event_auth/(?P<context>[^/]*)/(?P<event_id>[^/]*)"

    def on_GET(self, origin, content, query, context, event_id):
        return self.handler.on_event_auth(origin, context, event_id)


class FederationSendJoinServlet(BaseFederationServlet):
    PATH = "/send_join/(?P<context>[^/]*)/(?P<event_id>[^/]*)"

    @defer.inlineCallbacks
    def on_PUT(self, origin, content, query, context, event_id):
        # TODO(paul): assert that context/event_id parsed from path actually
        #   match those given in content
        content = yield self.handler.on_send_join_request(origin, content)
        defer.returnValue((200, content))


class FederationInviteServlet(BaseFederationServlet):
    PATH = "/invite/(?P<context>[^/]*)/(?P<event_id>[^/]*)"

    @defer.inlineCallbacks
    def on_PUT(self, origin, content, query, context, event_id):
        # TODO(paul): assert that context/event_id parsed from path actually
        #   match those given in content
        content = yield self.handler.on_invite_request(origin, content)
        defer.returnValue((200, content))


class FederationThirdPartyInviteExchangeServlet(BaseFederationServlet):
    PATH = "/exchange_third_party_invite/(?P<room_id>[^/]*)"

    @defer.inlineCallbacks
    def on_PUT(self, origin, content, query, room_id):
        content = yield self.handler.on_exchange_third_party_invite_request(
            origin, room_id, content
        )
        defer.returnValue((200, content))


class FederationClientKeysQueryServlet(BaseFederationServlet):
    PATH = "/user/keys/query"

    def on_POST(self, origin, content, query):
        return self.handler.on_query_client_keys(origin, content)


class FederationUserDevicesQueryServlet(BaseFederationServlet):
    PATH = "/user/devices/(?P<user_id>[^/]*)"

    def on_GET(self, origin, content, query, user_id):
        return self.handler.on_query_user_devices(origin, user_id)


class FederationClientKeysClaimServlet(BaseFederationServlet):
    PATH = "/user/keys/claim"

    @defer.inlineCallbacks
    def on_POST(self, origin, content, query):
        response = yield self.handler.on_claim_client_keys(origin, content)
        defer.returnValue((200, response))


class FederationQueryAuthServlet(BaseFederationServlet):
    PATH = "/query_auth/(?P<context>[^/]*)/(?P<event_id>[^/]*)"

    @defer.inlineCallbacks
    def on_POST(self, origin, content, query, context, event_id):
        new_content = yield self.handler.on_query_auth_request(
            origin, content, context, event_id
        )

        defer.returnValue((200, new_content))


class FederationGetMissingEventsServlet(BaseFederationServlet):
    # TODO(paul): Why does this path alone end with "/?" optional?
    PATH = "/get_missing_events/(?P<room_id>[^/]*)/?"

    @defer.inlineCallbacks
    def on_POST(self, origin, content, query, room_id):
        limit = int(content.get("limit", 10))
        min_depth = int(content.get("min_depth", 0))
        earliest_events = content.get("earliest_events", [])
        latest_events = content.get("latest_events", [])

        content = yield self.handler.on_get_missing_events(
            origin,
            room_id=room_id,
            earliest_events=earliest_events,
            latest_events=latest_events,
            min_depth=min_depth,
            limit=limit,
        )

        defer.returnValue((200, content))


class On3pidBindServlet(BaseFederationServlet):
    PATH = "/3pid/onbind"

    REQUIRE_AUTH = False

    @defer.inlineCallbacks
    def on_POST(self, origin, content, query):
        if "invites" in content:
            last_exception = None
            for invite in content["invites"]:
                try:
                    if "signed" not in invite or "token" not in invite["signed"]:
                        message = ("Rejecting received notification of third-"
                                   "party invite without signed: %s" % (invite,))
                        logger.info(message)
                        raise SynapseError(400, message)
                    yield self.handler.exchange_third_party_invite(
                        invite["sender"],
                        invite["mxid"],
                        invite["room_id"],
                        invite["signed"],
                    )
                except Exception as e:
                    last_exception = e
            if last_exception:
                raise last_exception
        defer.returnValue((200, {}))


class OpenIdUserInfo(BaseFederationServlet):
    """
    Exchange a bearer token for information about a user.

    The response format should be compatible with:
        http://openid.net/specs/openid-connect-core-1_0.html#UserInfoResponse

    GET /openid/userinfo?access_token=ABDEFGH HTTP/1.1

    HTTP/1.1 200 OK
    Content-Type: application/json

    {
        "sub": "@userpart:example.org",
    }
    """

    PATH = "/openid/userinfo"

    REQUIRE_AUTH = False

    @defer.inlineCallbacks
    def on_GET(self, origin, content, query):
        token = query.get("access_token", [None])[0]
        if token is None:
            defer.returnValue((401, {
                "errcode": "M_MISSING_TOKEN", "error": "Access Token required"
            }))
            return

        user_id = yield self.handler.on_openid_userinfo(token)

        if user_id is None:
            defer.returnValue((401, {
                "errcode": "M_UNKNOWN_TOKEN",
                "error": "Access Token unknown or expired"
            }))

        defer.returnValue((200, {"sub": user_id}))


class PublicRoomList(BaseFederationServlet):
    """
    Fetch the public room list for this server.

    This API returns information in the same format as /publicRooms on the
    client API, but will only ever include local public rooms and hence is
    intended for consumption by other home servers.

    GET /publicRooms HTTP/1.1

    HTTP/1.1 200 OK
    Content-Type: application/json

    {
        "chunk": [
            {
                "aliases": [
                    "#test:localhost"
                ],
                "guest_can_join": false,
                "name": "test room",
                "num_joined_members": 3,
                "room_id": "!whkydVegtvatLfXmPN:localhost",
                "world_readable": false
            }
        ],
        "end": "END",
        "start": "START"
    }
    """

    PATH = "/publicRooms"

    @defer.inlineCallbacks
    def on_GET(self, origin, content, query):
        limit = parse_integer_from_args(query, "limit", 0)
        since_token = parse_string_from_args(query, "since", None)
        include_all_networks = parse_boolean_from_args(
            query, "include_all_networks", False
        )
        third_party_instance_id = parse_string_from_args(
            query, "third_party_instance_id", None
        )

        if include_all_networks:
            network_tuple = None
        elif third_party_instance_id:
            network_tuple = ThirdPartyInstanceID.from_string(third_party_instance_id)
        else:
            network_tuple = ThirdPartyInstanceID(None, None)

        data = yield self.handler.get_local_public_room_list(
            limit, since_token,
            network_tuple=network_tuple
        )
        defer.returnValue((200, data))


class FederationVersionServlet(BaseFederationServlet):
    PATH = "/version"

    REQUIRE_AUTH = False

    def on_GET(self, origin, content, query):
        return defer.succeed((200, {
            "server": {
                "name": "Synapse",
                "version": get_version_string(synapse)
            },
        }))


<<<<<<< HEAD
class FederationGroupsProfileServlet(BaseFederationServlet):
    PATH = "/groups/(?P<group_id>[^/]*)/profile$"

    @defer.inlineCallbacks
    def on_POST(self, origin, content, query, group_id):
        new_content = yield self.handler.on_groups_profile_request(
            origin, content, group_id
        )

        defer.returnValue((200, new_content))


class FederationGroupsSummaryServlet(BaseFederationServlet):
    PATH = "/groups/(?P<group_id>[^/]*)/summary$"

    @defer.inlineCallbacks
    def on_POST(self, origin, content, query, group_id):
        new_content = yield self.handler.on_groups_profile_summary(
            origin, content, group_id
        )

        defer.returnValue((200, new_content))


class FederationGroupsRoomsServlet(BaseFederationServlet):
    PATH = "/groups/(?P<group_id>[^/]*)/rooms$"

    @defer.inlineCallbacks
    def on_POST(self, origin, content, query, group_id):
        new_content = yield self.handler.on_groups_rooms_request(
            origin, content, group_id
        )

        defer.returnValue((200, new_content))


class FederationGroupsUsersServlet(BaseFederationServlet):
    PATH = "/groups/(?P<group_id>[^/]*)/users$"

    @defer.inlineCallbacks
    def on_POST(self, origin, content, query, group_id):
        new_content = yield self.handler.on_groups_users_request(
            origin, content, group_id
        )

        defer.returnValue((200, new_content))


class FederationGroupsInviteServlet(BaseFederationServlet):
    PATH = "/groups/(?P<group_id>[^/]*)/users/(?P<user_id>[^/]*)/invite$"

    @defer.inlineCallbacks
    def on_POST(self, origin, content, query, group_id, user_id):
        new_content = yield self.handler.on_groups_invite_request(
            origin, content, group_id, user_id
        )

        defer.returnValue((200, new_content))


class FederationGroupsAcceptInviteServlet(BaseFederationServlet):
    PATH = "/groups/(?P<group_id>[^/]*)/users/(?P<user_id>[^/]*)/accept_invite$"

    @defer.inlineCallbacks
    def on_POST(self, origin, content, query, group_id, user_id):
        new_content = yield self.handler.on_groups_user_accept_request(
            origin, content, group_id, user_id
        )

        defer.returnValue((200, new_content))


class FederationGroupsRemoveUserServlet(BaseFederationServlet):
    PATH = "/groups/(?P<group_id>[^/]*)/users/(?P<user_id>[^/]*)/remove$"

    @defer.inlineCallbacks
    def on_POST(self, origin, content, query, group_id, user_id):
        new_content = yield self.handler.on_groups_remove_user(
            origin, content, group_id, user_id
        )

        defer.returnValue((200, new_content))


class FederationGroupsRenewAttestaionServlet(BaseFederationServlet):
    PATH = "/groups/(?P<group_id>[^/]*)/renew_attestation/(?P<user_id>[^/]*)$"

    @defer.inlineCallbacks
    def on_POST(self, origin, content, query, group_id, user_id):
        new_content = yield self.handler.on_renew_group_attestation(
            origin, content, group_id, user_id
        )

        defer.returnValue((200, new_content))


SERVLET_CLASSES = (
=======
FEDERATION_SERVLET_CLASSES = (
>>>>>>> 5e49a57e
    FederationSendServlet,
    FederationPullServlet,
    FederationEventServlet,
    FederationStateServlet,
    FederationStateIdsServlet,
    FederationBackfillServlet,
    FederationQueryServlet,
    FederationMakeJoinServlet,
    FederationMakeLeaveServlet,
    FederationEventServlet,
    FederationSendJoinServlet,
    FederationSendLeaveServlet,
    FederationInviteServlet,
    FederationQueryAuthServlet,
    FederationGetMissingEventsServlet,
    FederationEventAuthServlet,
    FederationClientKeysQueryServlet,
    FederationUserDevicesQueryServlet,
    FederationClientKeysClaimServlet,
    FederationThirdPartyInviteExchangeServlet,
    On3pidBindServlet,
    OpenIdUserInfo,
    FederationVersionServlet,
    FederationGroupsProfileServlet,
    FederationGroupsSummaryServlet,
    FederationGroupsRoomsServlet,
    FederationGroupsUsersServlet,
    FederationGroupsInviteServlet,
    FederationGroupsAcceptInviteServlet,
    FederationGroupsRemoveUserServlet,
    FederationGroupsRenewAttestaionServlet,
)

ROOM_LIST_CLASSES = (
    PublicRoomList,
)


def register_servlets(hs, resource, authenticator, ratelimiter):
    for servletclass in FEDERATION_SERVLET_CLASSES:
        servletclass(
            handler=hs.get_replication_layer(),
            authenticator=authenticator,
            ratelimiter=ratelimiter,
            server_name=hs.hostname,
        ).register(resource)

    for servletclass in ROOM_LIST_CLASSES:
        servletclass(
            handler=hs.get_room_list_handler(),
            authenticator=authenticator,
            ratelimiter=ratelimiter,
            server_name=hs.hostname,
        ).register(resource)<|MERGE_RESOLUTION|>--- conflicted
+++ resolved
@@ -609,7 +609,6 @@
         }))
 
 
-<<<<<<< HEAD
 class FederationGroupsProfileServlet(BaseFederationServlet):
     PATH = "/groups/(?P<group_id>[^/]*)/profile$"
 
@@ -706,10 +705,7 @@
         defer.returnValue((200, new_content))
 
 
-SERVLET_CLASSES = (
-=======
 FEDERATION_SERVLET_CLASSES = (
->>>>>>> 5e49a57e
     FederationSendServlet,
     FederationPullServlet,
     FederationEventServlet,
