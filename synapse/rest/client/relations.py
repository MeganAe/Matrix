--- conflicted
+++ resolved
@@ -230,18 +230,9 @@
         original_event = await self._event_serializer.serialize_event(
             event, now, bundle_relations=False
         )
-<<<<<<< HEAD
         # For any relations applying to the original event they need their
         # aggregations applied to them.
         serialized_events = await self._event_serializer.serialize_events(events, now)
-=======
-        # Similarly, we don't allow relations to be applied to relations, so we
-        # return the original relations without any aggregations on top of them
-        # here.
-        serialized_events = await self._event_serializer.serialize_events(
-            events, now, bundle_relations=False
-        )
->>>>>>> 6a5dd485
 
         return_value = pagination_chunk.to_dict()
         return_value["chunk"] = serialized_events
