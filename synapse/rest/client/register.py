# Copyright 2015 - 2016 OpenMarket Ltd
# Copyright 2017 Vector Creations Ltd
#
# Licensed under the Apache License, Version 2.0 (the "License");
# you may not use this file except in compliance with the License.
# You may obtain a copy of the License at
#
#     http://www.apache.org/licenses/LICENSE-2.0
#
# Unless required by applicable law or agreed to in writing, software
# distributed under the License is distributed on an "AS IS" BASIS,
# WITHOUT WARRANTIES OR CONDITIONS OF ANY KIND, either express or implied.
# See the License for the specific language governing permissions and
# limitations under the License.
import logging
import random
from typing import TYPE_CHECKING, List, Optional, Tuple

from twisted.web.server import Request

import synapse
import synapse.api.auth
import synapse.types
from synapse.api.constants import APP_SERVICE_REGISTRATION_TYPE, LoginType
from synapse.api.errors import (
    Codes,
    InteractiveAuthIncompleteError,
    SynapseError,
    ThreepidValidationError,
    UnrecognizedRequestError,
)
from synapse.api.ratelimiting import Ratelimiter
from synapse.config import ConfigError
from synapse.config.emailconfig import ThreepidBehaviour
from synapse.config.homeserver import HomeServerConfig
from synapse.config.ratelimiting import FederationRateLimitConfig
from synapse.config.server import is_threepid_reserved
from synapse.handlers.auth import AuthHandler
from synapse.handlers.ui_auth import UIAuthSessionDataConstants
from synapse.http.server import HttpServer, finish_request, respond_with_html
from synapse.http.servlet import (
    RestServlet,
    assert_params_in_dict,
    parse_boolean,
    parse_json_object_from_request,
    parse_string,
)
from synapse.http.site import SynapseRequest
from synapse.metrics import threepid_send_requests
from synapse.push.mailer import Mailer
from synapse.types import JsonDict
from synapse.util.msisdn import phone_number_to_msisdn
from synapse.util.ratelimitutils import FederationRateLimiter
from synapse.util.stringutils import assert_valid_client_secret, random_string
from synapse.util.threepids import (
    canonicalise_email,
    check_3pid_allowed,
    validate_email,
)

from ._base import client_patterns, interactive_auth_handler

if TYPE_CHECKING:
    from synapse.server import HomeServer

logger = logging.getLogger(__name__)


class EmailRegisterRequestTokenRestServlet(RestServlet):
    PATTERNS = client_patterns("/register/email/requestToken$")

    def __init__(self, hs: "HomeServer"):
        super().__init__()
        self.hs = hs
        self.identity_handler = hs.get_identity_handler()
        self.config = hs.config

        if self.hs.config.threepid_behaviour_email == ThreepidBehaviour.LOCAL:
            self.mailer = Mailer(
                hs=self.hs,
                app_name=self.config.email_app_name,
                template_html=self.config.email_registration_template_html,
                template_text=self.config.email_registration_template_text,
            )

    async def on_POST(self, request: SynapseRequest) -> Tuple[int, JsonDict]:
        if self.hs.config.threepid_behaviour_email == ThreepidBehaviour.OFF:
            if self.hs.config.local_threepid_handling_disabled_due_to_email_config:
                logger.warning(
                    "Email registration has been disabled due to lack of email config"
                )
            raise SynapseError(
                400, "Email-based registration has been disabled on this server"
            )
        body = parse_json_object_from_request(request)

        assert_params_in_dict(body, ["client_secret", "email", "send_attempt"])

        # Extract params from body
        client_secret = body["client_secret"]
        assert_valid_client_secret(client_secret)

        # For emails, canonicalise the address.
        # We store all email addresses canonicalised in the DB.
        # (See on_POST in EmailThreepidRequestTokenRestServlet
        # in synapse/rest/client/account.py)
        try:
            email = validate_email(body["email"])
        except ValueError as e:
            raise SynapseError(400, str(e))
        send_attempt = body["send_attempt"]
        next_link = body.get("next_link")  # Optional param

        if not check_3pid_allowed(self.hs, "email", email):
            raise SynapseError(
                403,
                "Your email domain is not authorized to register on this server",
                Codes.THREEPID_DENIED,
            )

        await self.identity_handler.ratelimit_request_token_requests(
            request, "email", email
        )

        existing_user_id = await self.hs.get_datastore().get_user_id_by_threepid(
            "email", email
        )

        if existing_user_id is not None:
            if self.hs.config.request_token_inhibit_3pid_errors:
                # Make the client think the operation succeeded. See the rationale in the
                # comments for request_token_inhibit_3pid_errors.
                # Also wait for some random amount of time between 100ms and 1s to make it
                # look like we did something.
                await self.hs.get_clock().sleep(random.randint(1, 10) / 10)
                return 200, {"sid": random_string(16)}

            raise SynapseError(400, "Email is already in use", Codes.THREEPID_IN_USE)

        if self.config.threepid_behaviour_email == ThreepidBehaviour.REMOTE:
            assert self.hs.config.account_threepid_delegate_email

            # Have the configured identity server handle the request
            ret = await self.identity_handler.requestEmailToken(
                self.hs.config.account_threepid_delegate_email,
                email,
                client_secret,
                send_attempt,
                next_link,
            )
        else:
            # Send registration emails from Synapse
            sid = await self.identity_handler.send_threepid_validation(
                email,
                client_secret,
                send_attempt,
                self.mailer.send_registration_mail,
                next_link,
            )

            # Wrap the session id in a JSON object
            ret = {"sid": sid}

        threepid_send_requests.labels(type="email", reason="register").observe(
            send_attempt
        )

        return 200, ret


class MsisdnRegisterRequestTokenRestServlet(RestServlet):
    PATTERNS = client_patterns("/register/msisdn/requestToken$")

    def __init__(self, hs: "HomeServer"):
        super().__init__()
        self.hs = hs
        self.identity_handler = hs.get_identity_handler()

    async def on_POST(self, request: SynapseRequest) -> Tuple[int, JsonDict]:
        body = parse_json_object_from_request(request)

        assert_params_in_dict(
            body, ["client_secret", "country", "phone_number", "send_attempt"]
        )
        client_secret = body["client_secret"]
        assert_valid_client_secret(client_secret)
        country = body["country"]
        phone_number = body["phone_number"]
        send_attempt = body["send_attempt"]
        next_link = body.get("next_link")  # Optional param

        msisdn = phone_number_to_msisdn(country, phone_number)

        if not check_3pid_allowed(self.hs, "msisdn", msisdn):
            raise SynapseError(
                403,
                "Phone numbers are not authorized to register on this server",
                Codes.THREEPID_DENIED,
            )

        await self.identity_handler.ratelimit_request_token_requests(
            request, "msisdn", msisdn
        )

        existing_user_id = await self.hs.get_datastore().get_user_id_by_threepid(
            "msisdn", msisdn
        )

        if existing_user_id is not None:
            if self.hs.config.request_token_inhibit_3pid_errors:
                # Make the client think the operation succeeded. See the rationale in the
                # comments for request_token_inhibit_3pid_errors.
                # Also wait for some random amount of time between 100ms and 1s to make it
                # look like we did something.
                await self.hs.get_clock().sleep(random.randint(1, 10) / 10)
                return 200, {"sid": random_string(16)}

            raise SynapseError(
                400, "Phone number is already in use", Codes.THREEPID_IN_USE
            )

        if not self.hs.config.account_threepid_delegate_msisdn:
            logger.warning(
                "No upstream msisdn account_threepid_delegate configured on the server to "
                "handle this request"
            )
            raise SynapseError(
                400, "Registration by phone number is not supported on this homeserver"
            )

        ret = await self.identity_handler.requestMsisdnToken(
            self.hs.config.account_threepid_delegate_msisdn,
            country,
            phone_number,
            client_secret,
            send_attempt,
            next_link,
        )

        threepid_send_requests.labels(type="msisdn", reason="register").observe(
            send_attempt
        )

        return 200, ret


class RegistrationSubmitTokenServlet(RestServlet):
    """Handles registration 3PID validation token submission"""

    PATTERNS = client_patterns(
        "/registration/(?P<medium>[^/]*)/submit_token$", releases=(), unstable=True
    )

    def __init__(self, hs: "HomeServer"):
        super().__init__()
        self.hs = hs
        self.auth = hs.get_auth()
        self.config = hs.config
        self.clock = hs.get_clock()
        self.store = hs.get_datastore()

        if self.config.threepid_behaviour_email == ThreepidBehaviour.LOCAL:
            self._failure_email_template = (
                self.config.email_registration_template_failure_html
            )

    async def on_GET(self, request: Request, medium: str) -> None:
        if medium != "email":
            raise SynapseError(
                400, "This medium is currently not supported for registration"
            )
        if self.config.threepid_behaviour_email == ThreepidBehaviour.OFF:
            if self.config.local_threepid_handling_disabled_due_to_email_config:
                logger.warning(
                    "User registration via email has been disabled due to lack of email config"
                )
            raise SynapseError(
                400, "Email-based registration is disabled on this server"
            )

        sid = parse_string(request, "sid", required=True)
        client_secret = parse_string(request, "client_secret", required=True)
        assert_valid_client_secret(client_secret)
        token = parse_string(request, "token", required=True)

        # Attempt to validate a 3PID session
        try:
            # Mark the session as valid
            next_link = await self.store.validate_threepid_session(
                sid, client_secret, token, self.clock.time_msec()
            )

            # Perform a 302 redirect if next_link is set
            if next_link:
                if next_link.startswith("file:///"):
                    logger.warning(
                        "Not redirecting to next_link as it is a local file: address"
                    )
                else:
                    request.setResponseCode(302)
                    request.setHeader("Location", next_link)
                    finish_request(request)
                    return None

            # Otherwise show the success template
            html = self.config.email_registration_template_success_html_content
            status_code = 200
        except ThreepidValidationError as e:
            status_code = e.code

            # Show a failure page with a reason
            template_vars = {"failure_reason": e.msg}
            html = self._failure_email_template.render(**template_vars)

        respond_with_html(request, status_code, html)


class UsernameAvailabilityRestServlet(RestServlet):
    PATTERNS = client_patterns("/register/available")

    def __init__(self, hs: "HomeServer"):
        super().__init__()
        self.hs = hs
        self.registration_handler = hs.get_registration_handler()
        self.ratelimiter = FederationRateLimiter(
            hs.get_clock(),
            FederationRateLimitConfig(
                # Time window of 2s
                window_size=2000,
                # Artificially delay requests if rate > sleep_limit/window_size
                sleep_limit=1,
                # Amount of artificial delay to apply
                sleep_delay=1000,
                # Error with 429 if more than reject_limit requests are queued
                reject_limit=1,
                # Allow 1 request at a time
                concurrent=1,
            ),
        )

<<<<<<< HEAD
    async def on_GET(self, request):
=======
    async def on_GET(self, request: Request) -> Tuple[int, JsonDict]:
        if not self.hs.config.enable_registration:
            raise SynapseError(
                403, "Registration has been disabled", errcode=Codes.FORBIDDEN
            )

>>>>>>> 9ffa787e
        ip = request.getClientIP()
        with self.ratelimiter.ratelimit(ip) as wait_deferred:
            await wait_deferred

            username = parse_string(request, "username", required=True)

            await self.registration_handler.check_username(username)

            return 200, {"available": True}


class RegistrationTokenValidityRestServlet(RestServlet):
    """Check the validity of a registration token.

    Example:

        GET /_matrix/client/unstable/org.matrix.msc3231/register/org.matrix.msc3231.login.registration_token/validity?token=abcd

        200 OK

        {
            "valid": true
        }
    """

    PATTERNS = client_patterns(
        f"/org.matrix.msc3231/register/{LoginType.REGISTRATION_TOKEN}/validity",
        releases=(),
        unstable=True,
    )

    def __init__(self, hs: "HomeServer"):
        super().__init__()
        self.hs = hs
        self.store = hs.get_datastore()
        self.ratelimiter = Ratelimiter(
            store=self.store,
            clock=hs.get_clock(),
            rate_hz=hs.config.ratelimiting.rc_registration_token_validity.per_second,
            burst_count=hs.config.ratelimiting.rc_registration_token_validity.burst_count,
        )

    async def on_GET(self, request: Request) -> Tuple[int, JsonDict]:
        await self.ratelimiter.ratelimit(None, (request.getClientIP(),))

        if not self.hs.config.enable_registration:
            raise SynapseError(
                403, "Registration has been disabled", errcode=Codes.FORBIDDEN
            )

        token = parse_string(request, "token", required=True)
        valid = await self.store.registration_token_is_valid(token)

        return 200, {"valid": valid}


class RegisterRestServlet(RestServlet):
    PATTERNS = client_patterns("/register$")

    def __init__(self, hs: "HomeServer"):
        super().__init__()

        self.hs = hs
        self.auth = hs.get_auth()
        self.store = hs.get_datastore()
        self.auth_handler = hs.get_auth_handler()
        self.registration_handler = hs.get_registration_handler()
        self.identity_handler = hs.get_identity_handler()
        self.room_member_handler = hs.get_room_member_handler()
        self.macaroon_gen = hs.get_macaroon_generator()
        self.ratelimiter = hs.get_registration_ratelimiter()
        self.password_policy_handler = hs.get_password_policy_handler()
        self.clock = hs.get_clock()
        self._registration_enabled = self.hs.config.enable_registration
        self._msc2918_enabled = hs.config.access_token_lifetime is not None

        self._registration_flows = _calculate_registration_flows(
            hs.config, self.auth_handler
        )

    @interactive_auth_handler
    async def on_POST(self, request: SynapseRequest) -> Tuple[int, JsonDict]:
        body = parse_json_object_from_request(request)

        client_addr = request.getClientIP()

        await self.ratelimiter.ratelimit(None, client_addr, update=False)

        kind = parse_string(request, "kind", default="user")

        if kind == "guest":
            ret = await self._do_guest_registration(body, address=client_addr)
            return ret
        elif kind != "user":
            raise UnrecognizedRequestError(
                f"Do not understand membership kind: {kind}",
            )

        if self._msc2918_enabled:
            # Check if this registration should also issue a refresh token, as
            # per MSC2918
            should_issue_refresh_token = parse_boolean(
                request, name="org.matrix.msc2918.refresh_token", default=False
            )
        else:
            should_issue_refresh_token = False

        # Pull out the provided username and do basic sanity checks early since
        # the auth layer will store these in sessions.
        desired_username = None
        if "username" in body:
            if not isinstance(body["username"], str) or len(body["username"]) > 512:
                raise SynapseError(400, "Invalid username")
            desired_username = body["username"]

        # fork off as soon as possible for ASes which have completely
        # different registration flows to normal users

        # == Application Service Registration ==
        if body.get("type") == APP_SERVICE_REGISTRATION_TYPE:
            if not self.auth.has_access_token(request):
                raise SynapseError(
                    400,
                    "Appservice token must be provided when using a type of m.login.application_service",
                )

            # Verify the AS
            self.auth.get_appservice_by_req(request)

            # Set the desired user according to the AS API (which uses the
            # 'user' key not 'username'). Since this is a new addition, we'll
            # fallback to 'username' if they gave one.
            desired_username = body.get("user", desired_username)

            # XXX we should check that desired_username is valid. Currently
            # we give appservices carte blanche for any insanity in mxids,
            # because the IRC bridges rely on being able to register stupid
            # IDs.

            access_token = self.auth.get_access_token_from_request(request)

            if not isinstance(desired_username, str):
                raise SynapseError(400, "Desired Username is missing or not a string")

            result = await self._do_appservice_registration(
                desired_username,
                access_token,
                body,
                should_issue_refresh_token=should_issue_refresh_token,
            )

            return 200, result
        elif self.auth.has_access_token(request):
            raise SynapseError(
                400,
                "An access token should not be provided on requests to /register (except if type is m.login.application_service)",
            )

        # == Normal User Registration == (everyone else)
        if not self._registration_enabled:
            raise SynapseError(403, "Registration has been disabled", Codes.FORBIDDEN)

        # For regular registration, convert the provided username to lowercase
        # before attempting to register it. This should mean that people who try
        # to register with upper-case in their usernames don't get a nasty surprise.
        #
        # Note that we treat usernames case-insensitively in login, so they are
        # free to carry on imagining that their username is CrAzYh4cKeR if that
        # keeps them happy.
        if desired_username is not None:
            desired_username = desired_username.lower()

        # Check if this account is upgrading from a guest account.
        guest_access_token = body.get("guest_access_token", None)

        # Pull out the provided password and do basic sanity checks early.
        #
        # Note that we remove the password from the body since the auth layer
        # will store the body in the session and we don't want a plaintext
        # password store there.
        password = body.pop("password", None)
        if password is not None:
            if not isinstance(password, str) or len(password) > 512:
                raise SynapseError(400, "Invalid password")
            self.password_policy_handler.validate_password(password)

        if "initial_device_display_name" in body and password is None:
            # ignore 'initial_device_display_name' if sent without
            # a password to work around a client bug where it sent
            # the 'initial_device_display_name' param alone, wiping out
            # the original registration params
            logger.warning("Ignoring initial_device_display_name without password")
            del body["initial_device_display_name"]

        session_id = self.auth_handler.get_session_id(body)
        registered_user_id = None
        password_hash = None
        if session_id:
            # if we get a registered user id out of here, it means we previously
            # registered a user for this session, so we could just return the
            # user here. We carry on and go through the auth checks though,
            # for paranoia.
            registered_user_id = await self.auth_handler.get_session_data(
                session_id, UIAuthSessionDataConstants.REGISTERED_USER_ID, None
            )
            # Extract the previously-hashed password from the session.
            password_hash = await self.auth_handler.get_session_data(
                session_id, UIAuthSessionDataConstants.PASSWORD_HASH, None
            )

        # Ensure that the username is valid.
        if desired_username is not None:
            await self.registration_handler.check_username(
                desired_username,
                guest_access_token=guest_access_token,
                assigned_user_id=registered_user_id,
            )

        # Check if the user-interactive authentication flows are complete, if
        # not this will raise a user-interactive auth error.
        try:
            auth_result, params, session_id = await self.auth_handler.check_ui_auth(
                self._registration_flows,
                request,
                body,
                "register a new account",
            )
        except InteractiveAuthIncompleteError as e:
            # The user needs to provide more steps to complete auth.
            #
            # Hash the password and store it with the session since the client
            # is not required to provide the password again.
            #
            # If a password hash was previously stored we will not attempt to
            # re-hash and store it for efficiency. This assumes the password
            # does not change throughout the authentication flow, but this
            # should be fine since the data is meant to be consistent.
            if not password_hash and password:
                password_hash = await self.auth_handler.hash(password)
                await self.auth_handler.set_session_data(
                    e.session_id,
                    UIAuthSessionDataConstants.PASSWORD_HASH,
                    password_hash,
                )
            raise

        # Check that we're not trying to register a denied 3pid.
        #
        # the user-facing checks will probably already have happened in
        # /register/email/requestToken when we requested a 3pid, but that's not
        # guaranteed.
        if auth_result:
            for login_type in [LoginType.EMAIL_IDENTITY, LoginType.MSISDN]:
                if login_type in auth_result:
                    medium = auth_result[login_type]["medium"]
                    address = auth_result[login_type]["address"]

                    if not check_3pid_allowed(self.hs, medium, address):
                        raise SynapseError(
                            403,
                            "Third party identifiers (email/phone numbers)"
                            + " are not authorized on this server",
                            Codes.THREEPID_DENIED,
                        )

        if registered_user_id is not None:
            logger.info(
                "Already registered user ID %r for this session", registered_user_id
            )
            # don't re-register the threepids
            registered = False
        else:
            # If we have a password in this request, prefer it. Otherwise, there
            # might be a password hash from an earlier request.
            if password:
                password_hash = await self.auth_handler.hash(password)
            if not password_hash:
                raise SynapseError(400, "Missing params: password", Codes.MISSING_PARAM)

            desired_username = params.get("username", None)
            guest_access_token = params.get("guest_access_token", None)

            if desired_username is not None:
                desired_username = desired_username.lower()

            threepid = None
            if auth_result:
                threepid = auth_result.get(LoginType.EMAIL_IDENTITY)

                # Also check that we're not trying to register a 3pid that's already
                # been registered.
                #
                # This has probably happened in /register/email/requestToken as well,
                # but if a user hits this endpoint twice then clicks on each link from
                # the two activation emails, they would register the same 3pid twice.
                for login_type in [LoginType.EMAIL_IDENTITY, LoginType.MSISDN]:
                    if login_type in auth_result:
                        medium = auth_result[login_type]["medium"]
                        address = auth_result[login_type]["address"]
                        # For emails, canonicalise the address.
                        # We store all email addresses canonicalised in the DB.
                        # (See on_POST in EmailThreepidRequestTokenRestServlet
                        # in synapse/rest/client/account.py)
                        if medium == "email":
                            try:
                                address = canonicalise_email(address)
                            except ValueError as e:
                                raise SynapseError(400, str(e))

                        existing_user_id = await self.store.get_user_id_by_threepid(
                            medium, address
                        )

                        if existing_user_id is not None:
                            raise SynapseError(
                                400,
                                "%s is already in use" % medium,
                                Codes.THREEPID_IN_USE,
                            )

            entries = await self.store.get_user_agents_ips_to_ui_auth_session(
                session_id
            )

            registered_user_id = await self.registration_handler.register_user(
                localpart=desired_username,
                password_hash=password_hash,
                guest_access_token=guest_access_token,
                threepid=threepid,
                address=client_addr,
                user_agent_ips=entries,
            )
            # Necessary due to auth checks prior to the threepid being
            # written to the db
            if threepid:
                if is_threepid_reserved(
                    self.hs.config.mau_limits_reserved_threepids, threepid
                ):
                    await self.store.upsert_monthly_active_user(registered_user_id)

            # Remember that the user account has been registered (and the user
            # ID it was registered with, since it might not have been specified).
            await self.auth_handler.set_session_data(
                session_id,
                UIAuthSessionDataConstants.REGISTERED_USER_ID,
                registered_user_id,
            )

            registered = True

        return_dict = await self._create_registration_details(
            registered_user_id,
            params,
            should_issue_refresh_token=should_issue_refresh_token,
        )

        if registered:
            # Check if a token was used to authenticate registration
            registration_token = await self.auth_handler.get_session_data(
                session_id,
                UIAuthSessionDataConstants.REGISTRATION_TOKEN,
            )
            if registration_token:
                # Increment the `completed` counter for the token
                await self.store.use_registration_token(registration_token)
                # Indicate that the token has been successfully used so that
                # pending is not decremented again when expiring old UIA sessions.
                await self.store.mark_ui_auth_stage_complete(
                    session_id,
                    LoginType.REGISTRATION_TOKEN,
                    True,
                )

            await self.registration_handler.post_registration_actions(
                user_id=registered_user_id,
                auth_result=auth_result,
                access_token=return_dict.get("access_token"),
            )

        return 200, return_dict

    async def _do_appservice_registration(
        self,
        username: str,
        as_token: str,
        body: JsonDict,
        should_issue_refresh_token: bool = False,
    ) -> JsonDict:
        user_id = await self.registration_handler.appservice_register(
            username, as_token
        )
        return await self._create_registration_details(
            user_id,
            body,
            is_appservice_ghost=True,
            should_issue_refresh_token=should_issue_refresh_token,
        )

    async def _create_registration_details(
        self,
        user_id: str,
        params: JsonDict,
        is_appservice_ghost: bool = False,
        should_issue_refresh_token: bool = False,
    ) -> JsonDict:
        """Complete registration of newly-registered user

        Allocates device_id if one was not given; also creates access_token.

        Args:
            user_id: full canonical @user:id
            params: registration parameters, from which we pull device_id,
                initial_device_name and inhibit_login
            is_appservice_ghost
            should_issue_refresh_token: True if this registration should issue
                a refresh token alongside the access token.
        Returns:
             dictionary for response from /register
        """
        result: JsonDict = {
            "user_id": user_id,
            "home_server": self.hs.hostname,
        }
        if not params.get("inhibit_login", False):
            device_id = params.get("device_id")
            initial_display_name = params.get("initial_device_display_name")
            (
                device_id,
                access_token,
                valid_until_ms,
                refresh_token,
            ) = await self.registration_handler.register_device(
                user_id,
                device_id,
                initial_display_name,
                is_guest=False,
                is_appservice_ghost=is_appservice_ghost,
                should_issue_refresh_token=should_issue_refresh_token,
            )

            result.update({"access_token": access_token, "device_id": device_id})

            if valid_until_ms is not None:
                expires_in_ms = valid_until_ms - self.clock.time_msec()
                result["expires_in_ms"] = expires_in_ms

            if refresh_token is not None:
                result["refresh_token"] = refresh_token

        return result

    async def _do_guest_registration(
        self, params: JsonDict, address: Optional[str] = None
    ) -> Tuple[int, JsonDict]:
        if not self.hs.config.allow_guest_access:
            raise SynapseError(403, "Guest access is disabled")
        user_id = await self.registration_handler.register_user(
            make_guest=True, address=address
        )

        # we don't allow guests to specify their own device_id, because
        # we have nowhere to store it.
        device_id = synapse.api.auth.GUEST_DEVICE_ID
        initial_display_name = params.get("initial_device_display_name")
        (
            device_id,
            access_token,
            valid_until_ms,
            refresh_token,
        ) = await self.registration_handler.register_device(
            user_id, device_id, initial_display_name, is_guest=True
        )

        result: JsonDict = {
            "user_id": user_id,
            "device_id": device_id,
            "access_token": access_token,
            "home_server": self.hs.hostname,
        }

        if valid_until_ms is not None:
            expires_in_ms = valid_until_ms - self.clock.time_msec()
            result["expires_in_ms"] = expires_in_ms

        if refresh_token is not None:
            result["refresh_token"] = refresh_token

        return 200, result


def _calculate_registration_flows(
    config: HomeServerConfig, auth_handler: AuthHandler
) -> List[List[str]]:
    """Get a suitable flows list for registration

    Args:
        config: server configuration
        auth_handler: authorization handler

    Returns: a list of supported flows
    """
    # FIXME: need a better error than "no auth flow found" for scenarios
    # where we required 3PID for registration but the user didn't give one
    require_email = "email" in config.registrations_require_3pid
    require_msisdn = "msisdn" in config.registrations_require_3pid

    show_msisdn = True
    show_email = True

    if config.disable_msisdn_registration:
        show_msisdn = False
        require_msisdn = False

    enabled_auth_types = auth_handler.get_enabled_auth_types()
    if LoginType.EMAIL_IDENTITY not in enabled_auth_types:
        show_email = False
        if require_email:
            raise ConfigError(
                "Configuration requires email address at registration, but email "
                "validation is not configured"
            )

    if LoginType.MSISDN not in enabled_auth_types:
        show_msisdn = False
        if require_msisdn:
            raise ConfigError(
                "Configuration requires msisdn at registration, but msisdn "
                "validation is not configured"
            )

    flows = []

    # only support 3PIDless registration if no 3PIDs are required
    if not require_email and not require_msisdn:
        # Add a dummy step here, otherwise if a client completes
        # recaptcha first we'll assume they were going for this flow
        # and complete the request, when they could have been trying to
        # complete one of the flows with email/msisdn auth.
        flows.append([LoginType.DUMMY])

    # only support the email-only flow if we don't require MSISDN 3PIDs
    if show_email and not require_msisdn:
        flows.append([LoginType.EMAIL_IDENTITY])

    # only support the MSISDN-only flow if we don't require email 3PIDs
    if show_msisdn and not require_email:
        flows.append([LoginType.MSISDN])

    if show_email and show_msisdn:
        # always let users provide both MSISDN & email
        flows.append([LoginType.MSISDN, LoginType.EMAIL_IDENTITY])

    # Prepend m.login.terms to all flows if we're requiring consent
    if config.user_consent_at_registration:
        for flow in flows:
            flow.insert(0, LoginType.TERMS)

    # Prepend recaptcha to all flows if we're requiring captcha
    if config.enable_registration_captcha:
        for flow in flows:
            flow.insert(0, LoginType.RECAPTCHA)

    # Prepend registration token to all flows if we're requiring a token
    if config.registration_requires_token:
        for flow in flows:
            flow.insert(0, LoginType.REGISTRATION_TOKEN)

    return flows


def register_servlets(hs: "HomeServer", http_server: HttpServer) -> None:
    EmailRegisterRequestTokenRestServlet(hs).register(http_server)
    MsisdnRegisterRequestTokenRestServlet(hs).register(http_server)
    UsernameAvailabilityRestServlet(hs).register(http_server)
    RegistrationSubmitTokenServlet(hs).register(http_server)
    RegistrationTokenValidityRestServlet(hs).register(http_server)
    RegisterRestServlet(hs).register(http_server)<|MERGE_RESOLUTION|>--- conflicted
+++ resolved
@@ -338,16 +338,7 @@
             ),
         )
 
-<<<<<<< HEAD
-    async def on_GET(self, request):
-=======
     async def on_GET(self, request: Request) -> Tuple[int, JsonDict]:
-        if not self.hs.config.enable_registration:
-            raise SynapseError(
-                403, "Registration has been disabled", errcode=Codes.FORBIDDEN
-            )
-
->>>>>>> 9ffa787e
         ip = request.getClientIP()
         with self.ratelimiter.ratelimit(ip) as wait_deferred:
             await wait_deferred
