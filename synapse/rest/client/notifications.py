# Copyright 2016 OpenMarket Ltd
#
# Licensed under the Apache License, Version 2.0 (the "License");
# you may not use this file except in compliance with the License.
# You may obtain a copy of the License at
#
#     http://www.apache.org/licenses/LICENSE-2.0
#
# Unless required by applicable law or agreed to in writing, software
# distributed under the License is distributed on an "AS IS" BASIS,
# WITHOUT WARRANTIES OR CONDITIONS OF ANY KIND, either express or implied.
# See the License for the specific language governing permissions and
# limitations under the License.

import logging
from typing import TYPE_CHECKING, Tuple

from synapse.api.constants import ReceiptTypes
from synapse.events.utils import (
    SerializeEventConfig,
    format_event_for_client_v2_without_room_id,
)
from synapse.http.server import HttpServer
from synapse.http.servlet import RestServlet, parse_integer, parse_string
from synapse.http.site import SynapseRequest
from synapse.types import JsonDict

from ._base import client_patterns

if TYPE_CHECKING:
    from synapse.server import HomeServer

logger = logging.getLogger(__name__)


class NotificationsServlet(RestServlet):
    PATTERNS = client_patterns("/notifications$")

    def __init__(self, hs: "HomeServer"):
        super().__init__()
        self.store = hs.get_datastores().main
        self.auth = hs.get_auth()
        self.clock = hs.get_clock()
        self._event_serializer = hs.get_event_client_serializer()

    async def on_GET(self, request: SynapseRequest) -> Tuple[int, JsonDict]:
        requester = await self.auth.get_user_by_req(request)
        user_id = requester.user.to_string()

        from_token = parse_string(request, "from", required=False)
        limit = parse_integer(request, "limit", default=50)
        only = parse_string(request, "only", required=False)

        limit = min(limit, 500)

        push_actions = await self.store.get_push_actions_for_user(
            user_id, from_token, limit, only_highlight=(only == "highlight")
        )

        receipts_by_room = await self.store.get_receipts_for_user_with_orderings(
            user_id,
            [
                ReceiptTypes.READ,
<<<<<<< HEAD
                ReceiptTypes.BEEPER_INBOX_DONE,
                ReceiptTypes.READ_PRIVATE,
=======
                ReceiptTypes.READ_PRIVATE,
                ReceiptTypes.UNSTABLE_READ_PRIVATE,
>>>>>>> 738c1172
            ],
        )

        notif_event_ids = [pa.event_id for pa in push_actions]
        notif_events = await self.store.get_events(notif_event_ids)

        returned_push_actions = []

        next_token = None

        for pa in push_actions:
            returned_pa = {
                "room_id": pa.room_id,
                "profile_tag": pa.profile_tag,
                "actions": pa.actions,
                "ts": pa.received_ts,
                "event": (
                    self._event_serializer.serialize_event(
                        notif_events[pa.event_id],
                        self.clock.time_msec(),
                        config=SerializeEventConfig(
                            event_format=format_event_for_client_v2_without_room_id
                        ),
                    )
                ),
            }

            if pa.room_id not in receipts_by_room:
                returned_pa["read"] = False
            else:
                receipt = receipts_by_room[pa.room_id]

                returned_pa["read"] = (
                    receipt["topological_ordering"],
                    receipt["stream_ordering"],
                ) >= (pa.topological_ordering, pa.stream_ordering)
            returned_push_actions.append(returned_pa)
            next_token = str(pa.stream_ordering)

        return 200, {"notifications": returned_push_actions, "next_token": next_token}


def register_servlets(hs: "HomeServer", http_server: HttpServer) -> None:
    NotificationsServlet(hs).register(http_server)<|MERGE_RESOLUTION|>--- conflicted
+++ resolved
@@ -61,13 +61,9 @@
             user_id,
             [
                 ReceiptTypes.READ,
-<<<<<<< HEAD
                 ReceiptTypes.BEEPER_INBOX_DONE,
                 ReceiptTypes.READ_PRIVATE,
-=======
-                ReceiptTypes.READ_PRIVATE,
                 ReceiptTypes.UNSTABLE_READ_PRIVATE,
->>>>>>> 738c1172
             ],
         )
 
