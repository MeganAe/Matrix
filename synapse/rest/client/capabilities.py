--- conflicted
+++ resolved
@@ -89,16 +89,12 @@
         if self.config.experimental.msc3440_enabled:
             response["capabilities"]["io.element.thread"] = {"enabled": True}
 
-<<<<<<< HEAD
         if self.config.experimental.msc3720_enabled:
             response["capabilities"]["org.matrix.msc3720.account_status"] = {
                 "enabled": True,
             }
 
-        return 200, response
-=======
         return HTTPStatus.OK, response
->>>>>>> 2b5643b3
 
 
 def register_servlets(hs: "HomeServer", http_server: HttpServer) -> None:
