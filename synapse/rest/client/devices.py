# Copyright 2015, 2016 OpenMarket Ltd
# Copyright 2020 The Matrix.org Foundation C.I.C.
#
# Licensed under the Apache License, Version 2.0 (the "License");
# you may not use this file except in compliance with the License.
# You may obtain a copy of the License at
#
#     http://www.apache.org/licenses/LICENSE-2.0
#
# Unless required by applicable law or agreed to in writing, software
# distributed under the License is distributed on an "AS IS" BASIS,
# WITHOUT WARRANTIES OR CONDITIONS OF ANY KIND, either express or implied.
# See the License for the specific language governing permissions and
# limitations under the License.

import logging
from typing import TYPE_CHECKING, List, Optional, Tuple

from pydantic import Extra, StrictStr

from synapse.api import errors
<<<<<<< HEAD
from synapse.api.errors import NotFoundError
from synapse.http.server import HttpServer, cancellable
from synapse.http.servlet import (
    RestServlet,
    assert_params_in_dict,
    parse_integer,
    parse_json_object_from_request,
    parse_string,
=======
from synapse.api.errors import NotFoundError, UnrecognizedRequestError
from synapse.handlers.device import DeviceHandler
from synapse.http.server import HttpServer
from synapse.http.servlet import (
    RestServlet,
    parse_and_validate_json_object_from_request,
>>>>>>> a4243183
)
from synapse.http.site import SynapseRequest
from synapse.rest.client._base import client_patterns, interactive_auth_handler
from synapse.rest.client.models import AuthenticationData
from synapse.rest.models import RequestBodyModel
from synapse.types import JsonDict

if TYPE_CHECKING:
    from synapse.server import HomeServer

logger = logging.getLogger(__name__)


class DevicesRestServlet(RestServlet):
    PATTERNS = client_patterns("/devices$")
    CATEGORY = "Client API requests"

    def __init__(self, hs: "HomeServer"):
        super().__init__()
        self.hs = hs
        self.auth = hs.get_auth()
        self.device_handler = hs.get_device_handler()
        self._msc3852_enabled = hs.config.experimental.msc3852_enabled

    async def on_GET(self, request: SynapseRequest) -> Tuple[int, JsonDict]:
        requester = await self.auth.get_user_by_req(request, allow_guest=True)
        devices = await self.device_handler.get_devices_by_user(
            requester.user.to_string()
        )

        # If MSC3852 is disabled, then the "last_seen_user_agent" field will be
        # removed from each device. If it is enabled, then the field name will
        # be replaced by the unstable identifier.
        #
        # When MSC3852 is accepted, this block of code can just be removed to
        # expose "last_seen_user_agent" to clients.
        for device in devices:
            last_seen_user_agent = device["last_seen_user_agent"]
            del device["last_seen_user_agent"]
            if self._msc3852_enabled:
                device["org.matrix.msc3852.last_seen_user_agent"] = last_seen_user_agent

        return 200, {"devices": devices}


class DeleteDevicesRestServlet(RestServlet):
    """
    API for bulk deletion of devices. Accepts a JSON object with a devices
    key which lists the device_ids to delete. Requires user interactive auth.
    """

    PATTERNS = client_patterns("/delete_devices")

    def __init__(self, hs: "HomeServer"):
        super().__init__()
        self.hs = hs
        self.auth = hs.get_auth()
        handler = hs.get_device_handler()
        assert isinstance(handler, DeviceHandler)
        self.device_handler = handler
        self.auth_handler = hs.get_auth_handler()

    class PostBody(RequestBodyModel):
        auth: Optional[AuthenticationData]
        devices: List[StrictStr]

    @interactive_auth_handler
    async def on_POST(self, request: SynapseRequest) -> Tuple[int, JsonDict]:
        requester = await self.auth.get_user_by_req(request)

        try:
            body = parse_and_validate_json_object_from_request(request, self.PostBody)
        except errors.SynapseError as e:
            if e.errcode == errors.Codes.NOT_JSON:
                # TODO: Can/should we remove this fallback now?
                # deal with older clients which didn't pass a JSON dict
                # the same as those that pass an empty dict
                body = self.PostBody.parse_obj({})
            else:
                raise e

        await self.auth_handler.validate_user_via_ui_auth(
            requester,
            request,
            body.dict(exclude_unset=True),
            "remove device(s) from your account",
            # Users might call this multiple times in a row while cleaning up
            # devices, allow a single UI auth session to be re-used.
            can_skip_ui_auth=True,
        )

        await self.device_handler.delete_devices(
            requester.user.to_string(), body.devices
        )
        return 200, {}


class DeviceRestServlet(RestServlet):
    PATTERNS = client_patterns("/devices/(?P<device_id>[^/]*)$")
    CATEGORY = "Client API requests"

    def __init__(self, hs: "HomeServer"):
        super().__init__()
        self.hs = hs
        self.auth = hs.get_auth()
        handler = hs.get_device_handler()
        assert isinstance(handler, DeviceHandler)
        self.device_handler = handler
        self.auth_handler = hs.get_auth_handler()
        self._msc3852_enabled = hs.config.experimental.msc3852_enabled
        self._msc3861_oauth_delegation_enabled = hs.config.experimental.msc3861.enabled

    async def on_GET(
        self, request: SynapseRequest, device_id: str
    ) -> Tuple[int, JsonDict]:
        requester = await self.auth.get_user_by_req(request, allow_guest=True)
        device = await self.device_handler.get_device(
            requester.user.to_string(), device_id
        )
        if device is None:
            raise NotFoundError("No device found")

        # If MSC3852 is disabled, then the "last_seen_user_agent" field will be
        # removed from each device. If it is enabled, then the field name will
        # be replaced by the unstable identifier.
        #
        # When MSC3852 is accepted, this block of code can just be removed to
        # expose "last_seen_user_agent" to clients.
        last_seen_user_agent = device["last_seen_user_agent"]
        del device["last_seen_user_agent"]
        if self._msc3852_enabled:
            device["org.matrix.msc3852.last_seen_user_agent"] = last_seen_user_agent

        return 200, device

    class DeleteBody(RequestBodyModel):
        auth: Optional[AuthenticationData]

    @interactive_auth_handler
    async def on_DELETE(
        self, request: SynapseRequest, device_id: str
    ) -> Tuple[int, JsonDict]:
        if self._msc3861_oauth_delegation_enabled:
            raise UnrecognizedRequestError(code=404)

        requester = await self.auth.get_user_by_req(request)

        try:
            body = parse_and_validate_json_object_from_request(request, self.DeleteBody)

        except errors.SynapseError as e:
            if e.errcode == errors.Codes.NOT_JSON:
                # TODO: can/should we remove this fallback now?
                # deal with older clients which didn't pass a JSON dict
                # the same as those that pass an empty dict
                body = self.DeleteBody.parse_obj({})
            else:
                raise

        await self.auth_handler.validate_user_via_ui_auth(
            requester,
            request,
            body.dict(exclude_unset=True),
            "remove a device from your account",
            # Users might call this multiple times in a row while cleaning up
            # devices, allow a single UI auth session to be re-used.
            can_skip_ui_auth=True,
        )

        await self.device_handler.delete_devices(
            requester.user.to_string(), [device_id]
        )
        return 200, {}

    class PutBody(RequestBodyModel):
        display_name: Optional[StrictStr]

    async def on_PUT(
        self, request: SynapseRequest, device_id: str
    ) -> Tuple[int, JsonDict]:
        requester = await self.auth.get_user_by_req(request, allow_guest=True)

        body = parse_and_validate_json_object_from_request(request, self.PutBody)
        await self.device_handler.update_device(
            requester.user.to_string(), device_id, body.dict()
        )
        return 200, {}


class DehydratedDeviceDataModel(RequestBodyModel):
    """JSON blob describing a dehydrated device to be stored.

    Expects other freeform fields. Use .dict() to access them.
    """

    class Config:
        extra = Extra.allow

    algorithm: StrictStr


class DehydratedDeviceServlet(RestServlet):
    """Retrieve or store a dehydrated device.

    Implements both MSC2697 and MSC3814.

    GET /org.matrix.msc2697.v2/dehydrated_device

    HTTP/1.1 200 OK
    Content-Type: application/json

    {
      "device_id": "dehydrated_device_id",
      "device_data": {
        "algorithm": "org.matrix.msc2697.v1.dehydration.v1.olm",
        "account": "dehydrated_device"
      }
    }

    PUT /org.matrix.msc2697.v2/dehydrated_device
    Content-Type: application/json

    {
      "device_data": {
        "algorithm": "org.matrix.msc2697.v1.dehydration.v1.olm",
        "account": "dehydrated_device"
      }
    }

    HTTP/1.1 200 OK
    Content-Type: application/json

    {
      "device_id": "dehydrated_device_id"
    }

    """

<<<<<<< HEAD
    def __init__(self, hs: "HomeServer", msc2697: bool = True):
=======
    PATTERNS = client_patterns("/org.matrix.msc2697.v2/dehydrated_device$", releases=())

    def __init__(self, hs: "HomeServer"):
>>>>>>> a4243183
        super().__init__()
        self.hs = hs
        self.auth = hs.get_auth()
        handler = hs.get_device_handler()
        assert isinstance(handler, DeviceHandler)
        self.device_handler = handler

        self.PATTERNS = client_patterns(
            "/org.matrix.msc2697.v2/dehydrated_device$"
            if msc2697
            else "/org.matrix.msc3814.v1/dehydrated_device$",
            releases=(),
        )

    async def on_GET(self, request: SynapseRequest) -> Tuple[int, JsonDict]:
        requester = await self.auth.get_user_by_req(request)
        dehydrated_device = await self.device_handler.get_dehydrated_device(
            requester.user.to_string()
        )
        if dehydrated_device is not None:
            (device_id, device_data) = dehydrated_device
            result = {"device_id": device_id, "device_data": device_data}
            return 200, result
        else:
            raise errors.NotFoundError("No dehydrated device available")

    class PutBody(RequestBodyModel):
        device_data: DehydratedDeviceDataModel
        initial_device_display_name: Optional[StrictStr]

    async def on_PUT(self, request: SynapseRequest) -> Tuple[int, JsonDict]:
        submission = parse_and_validate_json_object_from_request(request, self.PutBody)
        requester = await self.auth.get_user_by_req(request)

        device_id = await self.device_handler.store_dehydrated_device(
            requester.user.to_string(),
            submission.device_data.dict(),
            submission.initial_device_display_name,
        )
        return 200, {"device_id": device_id}


class ClaimDehydratedDeviceServlet(RestServlet):
    """Claim a dehydrated device.

    POST /org.matrix.msc2697.v2/dehydrated_device/claim
    Content-Type: application/json

    {
      "device_id": "dehydrated_device_id"
    }

    HTTP/1.1 200 OK
    Content-Type: application/json

    {
      "success": true,
    }

    """

    PATTERNS = client_patterns(
        "/org.matrix.msc2697.v2/dehydrated_device/claim", releases=()
    )

    def __init__(self, hs: "HomeServer"):
        super().__init__()
        self.hs = hs
        self.auth = hs.get_auth()
        handler = hs.get_device_handler()
        assert isinstance(handler, DeviceHandler)
        self.device_handler = handler

    class PostBody(RequestBodyModel):
        device_id: StrictStr

    async def on_POST(self, request: SynapseRequest) -> Tuple[int, JsonDict]:
        requester = await self.auth.get_user_by_req(request)

        submission = parse_and_validate_json_object_from_request(request, self.PostBody)

        result = await self.device_handler.rehydrate_device(
            requester.user.to_string(),
            self.auth.get_access_token_from_request(request),
            submission.device_id,
        )

        return 200, result


class DehydratedDeviceEventsServlet(RestServlet):
    PATTERNS = client_patterns(
        "/org.matrix.msc3814.v1/dehydrated_device/(?P<device_id>[^/]*)/events$",
        releases=(),
    )

    def __init__(self, hs: "HomeServer"):
        super().__init__()
        self.message_handler = hs.get_device_message_handler()
        self.auth = hs.get_auth()
        self.store = hs.get_datastores().main

    @cancellable
    async def on_GET(
        self, request: SynapseRequest, device_id: str
    ) -> Tuple[int, JsonDict]:
        requester = await self.auth.get_user_by_req(request)

        from_tok = parse_string(request, "from")
        limit = parse_integer(request, "limit", 100)

        msgs = await self.message_handler.get_events_for_dehydrated_device(
            requester=requester,
            device_id=device_id,
            since_token=from_tok,
            limit=limit,
        )

        return 200, msgs


def register_servlets(hs: "HomeServer", http_server: HttpServer) -> None:
    if (
        hs.config.worker.worker_app is None
        and not hs.config.experimental.msc3861.enabled
    ):
        DeleteDevicesRestServlet(hs).register(http_server)
    DevicesRestServlet(hs).register(http_server)
<<<<<<< HEAD
    DeviceRestServlet(hs).register(http_server)
    if hs.config.experimental.msc2697_enabled:
        DehydratedDeviceServlet(hs, msc2697=True).register(http_server)
        ClaimDehydratedDeviceServlet(hs).register(http_server)
    if hs.config.experimental.msc3814_enabled:
        DehydratedDeviceServlet(hs, msc2697=False).register(http_server)
        DehydratedDeviceEventsServlet(hs).register(http_server)
=======
    if hs.config.worker.worker_app is None:
        DeviceRestServlet(hs).register(http_server)
        DehydratedDeviceServlet(hs).register(http_server)
        ClaimDehydratedDeviceServlet(hs).register(http_server)
>>>>>>> a4243183
<|MERGE_RESOLUTION|>--- conflicted
+++ resolved
@@ -19,29 +19,22 @@
 from pydantic import Extra, StrictStr
 
 from synapse.api import errors
-<<<<<<< HEAD
-from synapse.api.errors import NotFoundError
-from synapse.http.server import HttpServer, cancellable
-from synapse.http.servlet import (
-    RestServlet,
-    assert_params_in_dict,
-    parse_integer,
-    parse_json_object_from_request,
-    parse_string,
-=======
+
 from synapse.api.errors import NotFoundError, UnrecognizedRequestError
 from synapse.handlers.device import DeviceHandler
 from synapse.http.server import HttpServer
 from synapse.http.servlet import (
     RestServlet,
     parse_and_validate_json_object_from_request,
->>>>>>> a4243183
+    parse_integer,
+    parse_string,
 )
 from synapse.http.site import SynapseRequest
 from synapse.rest.client._base import client_patterns, interactive_auth_handler
 from synapse.rest.client.models import AuthenticationData
 from synapse.rest.models import RequestBodyModel
 from synapse.types import JsonDict
+from synapse.util.cancellation import cancellable
 
 if TYPE_CHECKING:
     from synapse.server import HomeServer
@@ -274,13 +267,7 @@
 
     """
 
-<<<<<<< HEAD
     def __init__(self, hs: "HomeServer", msc2697: bool = True):
-=======
-    PATTERNS = client_patterns("/org.matrix.msc2697.v2/dehydrated_device$", releases=())
-
-    def __init__(self, hs: "HomeServer"):
->>>>>>> a4243183
         super().__init__()
         self.hs = hs
         self.auth = hs.get_auth()
@@ -409,7 +396,6 @@
     ):
         DeleteDevicesRestServlet(hs).register(http_server)
     DevicesRestServlet(hs).register(http_server)
-<<<<<<< HEAD
     DeviceRestServlet(hs).register(http_server)
     if hs.config.experimental.msc2697_enabled:
         DehydratedDeviceServlet(hs, msc2697=True).register(http_server)
@@ -417,9 +403,6 @@
     if hs.config.experimental.msc3814_enabled:
         DehydratedDeviceServlet(hs, msc2697=False).register(http_server)
         DehydratedDeviceEventsServlet(hs).register(http_server)
-=======
+
     if hs.config.worker.worker_app is None:
-        DeviceRestServlet(hs).register(http_server)
-        DehydratedDeviceServlet(hs).register(http_server)
-        ClaimDehydratedDeviceServlet(hs).register(http_server)
->>>>>>> a4243183
+        DeviceRestServlet(hs).register(http_server)