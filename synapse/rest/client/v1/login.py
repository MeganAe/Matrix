--- conflicted
+++ resolved
@@ -85,14 +85,8 @@
             user_id = UserID.create(
                 user_id, self.hs.hostname).to_string()
 
-<<<<<<< HEAD
-        handler = self.handlers.login_handler
-        token = yield handler.login(
-            user=user_id,
-=======
         token = yield self.handlers.auth_handler.login_with_password(
-            user_id=login_submission["user"],
->>>>>>> a0b8e5f2
+            user_id=user_id
             password=login_submission["password"])
 
         result = {
