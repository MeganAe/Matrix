# Copyright 2014-2016 OpenMarket Ltd
# Copyright 2018 New Vector Ltd
#
# Licensed under the Apache License, Version 2.0 (the "License");
# you may not use this file except in compliance with the License.
# You may obtain a copy of the License at
#
#     http://www.apache.org/licenses/LICENSE-2.0
#
# Unless required by applicable law or agreed to in writing, software
# distributed under the License is distributed on an "AS IS" BASIS,
# WITHOUT WARRANTIES OR CONDITIONS OF ANY KIND, either express or implied.
# See the License for the specific language governing permissions and
# limitations under the License.

""" This module contains REST servlets to do with rooms: /rooms/<paths> """
import logging
import re
from typing import TYPE_CHECKING, Dict, List, Optional, Tuple
from urllib import parse as urlparse

from synapse.api.constants import EventContentFields, EventTypes, Membership
from synapse.api.errors import (
    AuthError,
    Codes,
    InvalidClientCredentialsError,
    MissingClientTokenError,
    ShadowBanError,
    SynapseError,
)
from synapse.api.filtering import Filter
from synapse.appservice import ApplicationService
from synapse.events.utils import format_event_for_client_v2
from synapse.http.servlet import (
    ResolveRoomIdMixin,
    RestServlet,
    assert_params_in_dict,
    parse_boolean,
    parse_integer,
    parse_json_object_from_request,
    parse_string,
    parse_strings_from_args,
)
from synapse.http.site import SynapseRequest
from synapse.logging.opentracing import set_tag
from synapse.rest.client.transactions import HttpTransactionCache
from synapse.rest.client.v2_alpha._base import client_patterns
from synapse.storage.state import StateFilter
from synapse.streams.config import PaginationConfig
from synapse.types import (
    JsonDict,
    Requester,
    StreamToken,
    ThirdPartyInstanceID,
    UserID,
    create_requester,
)
from synapse.util import json_decoder
from synapse.util.stringutils import parse_and_validate_server_name, random_string

if TYPE_CHECKING:
    from synapse.server import HomeServer

logger = logging.getLogger(__name__)


class TransactionRestServlet(RestServlet):
    def __init__(self, hs):
        super().__init__()
        self.txns = HttpTransactionCache(hs)


class RoomCreateRestServlet(TransactionRestServlet):
    # No PATTERN; we have custom dispatch rules here

    def __init__(self, hs):
        super().__init__(hs)
        self._room_creation_handler = hs.get_room_creation_handler()
        self.auth = hs.get_auth()

    def register(self, http_server):
        PATTERNS = "/createRoom"
        register_txn_path(self, PATTERNS, http_server)

    def on_PUT(self, request, txn_id):
        set_tag("txn_id", txn_id)
        return self.txns.fetch_or_execute_request(request, self.on_POST, request)

    async def on_POST(self, request):
        requester = await self.auth.get_user_by_req(request)

        info, _ = await self._room_creation_handler.create_room(
            requester, self.get_room_config(request)
        )

        return 200, info

    def get_room_config(self, request):
        user_supplied_config = parse_json_object_from_request(request)
        return user_supplied_config


# TODO: Needs unit testing for generic events
class RoomStateEventRestServlet(TransactionRestServlet):
    def __init__(self, hs):
        super().__init__(hs)
        self.event_creation_handler = hs.get_event_creation_handler()
        self.room_member_handler = hs.get_room_member_handler()
        self.message_handler = hs.get_message_handler()
        self.auth = hs.get_auth()

    def register(self, http_server):
        # /room/$roomid/state/$eventtype
        no_state_key = "/rooms/(?P<room_id>[^/]*)/state/(?P<event_type>[^/]*)$"

        # /room/$roomid/state/$eventtype/$statekey
        state_key = (
            "/rooms/(?P<room_id>[^/]*)/state/"
            "(?P<event_type>[^/]*)/(?P<state_key>[^/]*)$"
        )

        http_server.register_paths(
            "GET",
            client_patterns(state_key, v1=True),
            self.on_GET,
            self.__class__.__name__,
        )
        http_server.register_paths(
            "PUT",
            client_patterns(state_key, v1=True),
            self.on_PUT,
            self.__class__.__name__,
        )
        http_server.register_paths(
            "GET",
            client_patterns(no_state_key, v1=True),
            self.on_GET_no_state_key,
            self.__class__.__name__,
        )
        http_server.register_paths(
            "PUT",
            client_patterns(no_state_key, v1=True),
            self.on_PUT_no_state_key,
            self.__class__.__name__,
        )

    def on_GET_no_state_key(self, request, room_id, event_type):
        return self.on_GET(request, room_id, event_type, "")

    def on_PUT_no_state_key(self, request, room_id, event_type):
        return self.on_PUT(request, room_id, event_type, "")

    async def on_GET(self, request, room_id, event_type, state_key):
        requester = await self.auth.get_user_by_req(request, allow_guest=True)
        format = parse_string(
            request, "format", default="content", allowed_values=["content", "event"]
        )

        msg_handler = self.message_handler
        data = await msg_handler.get_room_data(
            user_id=requester.user.to_string(),
            room_id=room_id,
            event_type=event_type,
            state_key=state_key,
        )

        if not data:
            raise SynapseError(404, "Event not found.", errcode=Codes.NOT_FOUND)

        if format == "event":
            event = format_event_for_client_v2(data.get_dict())
            return 200, event
        elif format == "content":
            return 200, data.get_dict()["content"]

    async def on_PUT(self, request, room_id, event_type, state_key, txn_id=None):
        requester = await self.auth.get_user_by_req(request)

        if txn_id:
            set_tag("txn_id", txn_id)

        content = parse_json_object_from_request(request)

        event_dict = {
            "type": event_type,
            "content": content,
            "room_id": room_id,
            "sender": requester.user.to_string(),
        }

        if state_key is not None:
            event_dict["state_key"] = state_key

        try:
            if event_type == EventTypes.Member:
                membership = content.get("membership", None)
                event_id, _ = await self.room_member_handler.update_membership(
                    requester,
                    target=UserID.from_string(state_key),
                    room_id=room_id,
                    action=membership,
                    content=content,
                )
            else:
                (
                    event,
                    _,
                ) = await self.event_creation_handler.create_and_send_nonmember_event(
                    requester, event_dict, txn_id=txn_id
                )
                event_id = event.event_id
        except ShadowBanError:
            event_id = "$" + random_string(43)

        set_tag("event_id", event_id)
        ret = {"event_id": event_id}
        return 200, ret


# TODO: Needs unit testing for generic events + feedback
class RoomSendEventRestServlet(TransactionRestServlet):
    def __init__(self, hs):
        super().__init__(hs)
        self.event_creation_handler = hs.get_event_creation_handler()
        self.auth = hs.get_auth()

    def register(self, http_server):
        # /rooms/$roomid/send/$event_type[/$txn_id]
        PATTERNS = "/rooms/(?P<room_id>[^/]*)/send/(?P<event_type>[^/]*)"
        register_txn_path(self, PATTERNS, http_server, with_get=True)

    async def on_POST(self, request, room_id, event_type, txn_id=None):
        requester = await self.auth.get_user_by_req(request, allow_guest=True)
        content = parse_json_object_from_request(request)

        event_dict = {
            "type": event_type,
            "content": content,
            "room_id": room_id,
            "sender": requester.user.to_string(),
        }

        if b"ts" in request.args and requester.app_service:
            event_dict["origin_server_ts"] = parse_integer(request, "ts", 0)

        try:
            (
                event,
                _,
            ) = await self.event_creation_handler.create_and_send_nonmember_event(
                requester, event_dict, txn_id=txn_id
            )
            event_id = event.event_id
        except ShadowBanError:
            event_id = "$" + random_string(43)

        set_tag("event_id", event_id)
        return 200, {"event_id": event_id}

    def on_GET(self, request, room_id, event_type, txn_id):
        return 200, "Not implemented"

    def on_PUT(self, request, room_id, event_type, txn_id):
        set_tag("txn_id", txn_id)

        return self.txns.fetch_or_execute_request(
            request, self.on_POST, request, room_id, event_type, txn_id
        )


class RoomBatchSendEventRestServlet(TransactionRestServlet):
    """
    API endpoint which can insert a chunk of events historically back in time
    next to the given `prev_event`.

    `chunk_id` comes from `next_chunk_id `in the response of the batch send
    endpoint and is derived from the "insertion" events added to each chunk.
    It's not required for the first batch send.

    `state_events_at_start` is used to define the historical state events
    needed to auth the events like join events. These events will float
    outside of the normal DAG as outlier's and won't be visible in the chat
    history which also allows us to insert multiple chunks without having a bunch
    of `@mxid joined the room` noise between each chunk.

    `events` is chronological chunk/list of events you want to insert.
    There is a reverse-chronological constraint on chunks so once you insert
    some messages, you can only insert older ones after that.
    tldr; Insert chunks from your most recent history -> oldest history.

    POST /_matrix/client/unstable/org.matrix.msc2716/rooms/<roomID>/batch_send?prev_event=<eventID>&chunk_id=<chunkID>
    {
        "events": [ ... ],
        "state_events_at_start": [ ... ]
    }
    """

    PATTERNS = (
        re.compile(
            "^/_matrix/client/unstable/org.matrix.msc2716"
            "/rooms/(?P<room_id>[^/]*)/batch_send$"
        ),
    )

    def __init__(self, hs):
        super().__init__(hs)
        self.hs = hs
        self.store = hs.get_datastore()
        self.state_store = hs.get_storage().state
        self.event_creation_handler = hs.get_event_creation_handler()
        self.room_member_handler = hs.get_room_member_handler()
        self.auth = hs.get_auth()

    async def _inherit_depth_from_prev_ids(self, prev_event_ids) -> int:
        (
            most_recent_prev_event_id,
            most_recent_prev_event_depth,
        ) = await self.store.get_max_depth_of(prev_event_ids)

        # We want to insert the historical event after the `prev_event` but before the successor event
        #
        # We inherit depth from the successor event instead of the `prev_event`
        # because events returned from `/messages` are first sorted by `topological_ordering`
        # which is just the `depth` and then tie-break with `stream_ordering`.
        #
        # We mark these inserted historical events as "backfilled" which gives them a
        # negative `stream_ordering`. If we use the same depth as the `prev_event`,
        # then our historical event will tie-break and be sorted before the `prev_event`
        # when it should come after.
        #
        # We want to use the successor event depth so they appear after `prev_event` because
        # it has a larger `depth` but before the successor event because the `stream_ordering`
        # is negative before the successor event.
        successor_event_ids = await self.store.get_successor_events(
            [most_recent_prev_event_id]
        )

        # If we can't find any successor events, then it's a forward extremity of
        # historical messages and we can just inherit from the previous historical
        # event which we can already assume has the correct depth where we want
        # to insert into.
        if not successor_event_ids:
            depth = most_recent_prev_event_depth
        else:
            (
                _,
                oldest_successor_depth,
            ) = await self.store.get_min_depth_of(successor_event_ids)

            depth = oldest_successor_depth

        return depth

    def _create_insertion_event_dict(
        self, sender: str, room_id: str, origin_server_ts: int
    ):
        """Creates an event dict for an "insertion" event with the proper fields
        and a random chunk ID.

        Args:
            sender: The event author MXID
            room_id: The room ID that the event belongs to
            origin_server_ts: Timestamp when the event was sent

        Returns:
            Tuple of event ID and stream ordering position
        """

        next_chunk_id = random_string(8)
        insertion_event = {
            "type": EventTypes.MSC2716_INSERTION,
            "sender": sender,
            "room_id": room_id,
            "content": {
                EventContentFields.MSC2716_NEXT_CHUNK_ID: next_chunk_id,
                EventContentFields.MSC2716_HISTORICAL: True,
            },
            "origin_server_ts": origin_server_ts,
        }

        return insertion_event

    async def _create_requester_for_user_id_from_app_service(
        self, user_id: str, app_service: ApplicationService
    ) -> Requester:
        """Creates a new requester for the given user_id
        and validates that the app service is allowed to control
        the given user.

        Args:
            user_id: The author MXID that the app service is controlling
            app_service: The app service that controls the user

        Returns:
            Requester object
        """

        await self.auth.validate_appservice_can_control_user_id(app_service, user_id)

        return create_requester(user_id, app_service=app_service)

    async def on_POST(self, request, room_id):
        requester = await self.auth.get_user_by_req(request, allow_guest=False)

        if not requester.app_service:
            raise AuthError(
                403,
                "Only application services can use the /batchsend endpoint",
            )

        body = parse_json_object_from_request(request)
        assert_params_in_dict(body, ["state_events_at_start", "events"])

        prev_events_from_query = parse_strings_from_args(request.args, "prev_event")
        chunk_id_from_query = parse_string(request, "chunk_id")

        if prev_events_from_query is None:
            raise SynapseError(
                400,
                "prev_event query parameter is required when inserting historical messages back in time",
                errcode=Codes.MISSING_PARAM,
            )

        # For the event we are inserting next to (`prev_events_from_query`),
        # find the most recent auth events (derived from state events) that
        # allowed that message to be sent. We will use that as a base
        # to auth our historical messages against.
        (
            most_recent_prev_event_id,
            _,
        ) = await self.store.get_max_depth_of(prev_events_from_query)
        # mapping from (type, state_key) -> state_event_id
        prev_state_map = await self.state_store.get_state_ids_for_event(
            most_recent_prev_event_id
        )
        # List of state event ID's
        prev_state_ids = list(prev_state_map.values())
        auth_event_ids = prev_state_ids

        state_events_at_start = []
        for state_event in body["state_events_at_start"]:
            assert_params_in_dict(
                state_event, ["type", "origin_server_ts", "content", "sender"]
            )

            logger.debug(
                "RoomBatchSendEventRestServlet inserting state_event=%s, auth_event_ids=%s",
                state_event,
                auth_event_ids,
            )

            event_dict = {
                "type": state_event["type"],
                "origin_server_ts": state_event["origin_server_ts"],
                "content": state_event["content"],
                "room_id": room_id,
                "sender": state_event["sender"],
                "state_key": state_event["state_key"],
            }

            # Mark all events as historical
            event_dict["content"][EventContentFields.MSC2716_HISTORICAL] = True

            # Make the state events float off on their own
            fake_prev_event_id = "$" + random_string(43)

            # TODO: This is pretty much the same as some other code to handle inserting state in this file
            if event_dict["type"] == EventTypes.Member:
                membership = event_dict["content"].get("membership", None)
                event_id, _ = await self.room_member_handler.update_membership(
                    await self._create_requester_for_user_id_from_app_service(
                        state_event["sender"], requester.app_service
                    ),
                    target=UserID.from_string(event_dict["state_key"]),
                    room_id=room_id,
                    action=membership,
                    content=event_dict["content"],
                    outlier=True,
                    prev_event_ids=[fake_prev_event_id],
                    # Make sure to use a copy of this list because we modify it
                    # later in the loop here. Otherwise it will be the same
                    # reference and also update in the event when we append later.
                    auth_event_ids=auth_event_ids.copy(),
                )
            else:
                # TODO: Add some complement tests that adds state that is not member joins
                # and will use this code path. Maybe we only want to support join state events
                # and can get rid of this `else`?
                (
                    event,
                    _,
                ) = await self.event_creation_handler.create_and_send_nonmember_event(
                    await self._create_requester_for_user_id_from_app_service(
                        state_event["sender"], requester.app_service
                    ),
                    event_dict,
                    outlier=True,
                    prev_event_ids=[fake_prev_event_id],
                    # Make sure to use a copy of this list because we modify it
                    # later in the loop here. Otherwise it will be the same
                    # reference and also update in the event when we append later.
                    auth_event_ids=auth_event_ids.copy(),
                )
                event_id = event.event_id

            state_events_at_start.append(event_id)
            auth_event_ids.append(event_id)

        events_to_create = body["events"]

        inherited_depth = await self._inherit_depth_from_prev_ids(
            prev_events_from_query
        )

        # Figure out which chunk to connect to. If they passed in
        # chunk_id_from_query let's use it. The chunk ID passed in comes
        # from the chunk_id in the "insertion" event from the previous chunk.
        last_event_in_chunk = events_to_create[-1]
        chunk_id_to_connect_to = chunk_id_from_query
        base_insertion_event = None
        if chunk_id_from_query:
            #  All but the first base insertion event should point at a fake
            #  event, which causes the HS to ask for the state at the start of
            #  the chunk later.
            prev_event_ids = [fake_prev_event_id]
            # TODO: Verify the chunk_id_from_query corresponds to an insertion event
            pass
        # Otherwise, create an insertion event to act as a starting point.
        #
        # We don't always have an insertion event to start hanging more history
        # off of (ideally there would be one in the main DAG, but that's not the
        # case if we're wanting to add history to e.g. existing rooms without
        # an insertion event), in which case we just create a new insertion event
        # that can then get pointed to by a "marker" event later.
        else:
            prev_event_ids = prev_events_from_query

            base_insertion_event_dict = self._create_insertion_event_dict(
                sender=requester.user.to_string(),
                room_id=room_id,
                origin_server_ts=last_event_in_chunk["origin_server_ts"],
            )
            base_insertion_event_dict["prev_events"] = prev_event_ids.copy()

            (
                base_insertion_event,
                _,
            ) = await self.event_creation_handler.create_and_send_nonmember_event(
                await self._create_requester_for_user_id_from_app_service(
                    base_insertion_event_dict["sender"],
                    requester.app_service,
                ),
                base_insertion_event_dict,
                prev_event_ids=base_insertion_event_dict.get("prev_events"),
                auth_event_ids=auth_event_ids,
                historical=True,
                depth=inherited_depth,
            )

            chunk_id_to_connect_to = base_insertion_event["content"][
                EventContentFields.MSC2716_NEXT_CHUNK_ID
            ]

        # Connect this current chunk to the insertion event from the previous chunk
        chunk_event = {
            "type": EventTypes.MSC2716_CHUNK,
            "sender": requester.user.to_string(),
            "room_id": room_id,
            "content": {
                EventContentFields.MSC2716_CHUNK_ID: chunk_id_to_connect_to,
                EventContentFields.MSC2716_HISTORICAL: True,
            },
            # Since the chunk event is put at the end of the chunk,
            # where the newest-in-time event is, copy the origin_server_ts from
            # the last event we're inserting
            "origin_server_ts": last_event_in_chunk["origin_server_ts"],
        }
        # Add the chunk event to the end of the chunk (newest-in-time)
        events_to_create.append(chunk_event)

        # Add an "insertion" event to the start of each chunk (next to the oldest-in-time
        # event in the chunk) so the next chunk can be connected to this one.
        insertion_event = self._create_insertion_event_dict(
            sender=requester.user.to_string(),
            room_id=room_id,
            # Since the insertion event is put at the start of the chunk,
            # where the oldest-in-time event is, copy the origin_server_ts from
            # the first event we're inserting
            origin_server_ts=events_to_create[0]["origin_server_ts"],
        )
        # Prepend the insertion event to the start of the chunk (oldest-in-time)
        events_to_create = [insertion_event] + events_to_create

        event_ids = []
        events_to_persist = []
        for ev in events_to_create:
            assert_params_in_dict(ev, ["type", "origin_server_ts", "content", "sender"])

            event_dict = {
                "type": ev["type"],
                "origin_server_ts": ev["origin_server_ts"],
                "content": ev["content"],
                "room_id": room_id,
                "sender": ev["sender"],  # requester.user.to_string(),
                "prev_events": prev_event_ids.copy(),
            }

            # Mark all events as historical
            event_dict["content"][EventContentFields.MSC2716_HISTORICAL] = True

            event, context = await self.event_creation_handler.create_event(
                await self._create_requester_for_user_id_from_app_service(
                    ev["sender"], requester.app_service
                ),
                event_dict,
                prev_event_ids=event_dict.get("prev_events"),
                auth_event_ids=auth_event_ids,
                historical=True,
                depth=inherited_depth,
            )
            logger.debug(
                "RoomBatchSendEventRestServlet inserting event=%s, prev_event_ids=%s, auth_event_ids=%s",
                event,
                prev_event_ids,
                auth_event_ids,
            )

            assert self.hs.is_mine_id(event.sender), "User must be our own: %s" % (
                event.sender,
            )

            events_to_persist.append((event, context))
            event_id = event.event_id

            event_ids.append(event_id)
            prev_event_ids = [event_id]

        # Persist events in reverse-chronological order so they have the
        # correct stream_ordering as they are backfilled (which decrements).
        # Events are sorted by (topological_ordering, stream_ordering)
        # where topological_ordering is just depth.
        for (event, context) in reversed(events_to_persist):
            ev = await self.event_creation_handler.handle_new_client_event(
                await self._create_requester_for_user_id_from_app_service(
                    event["sender"], requester.app_service
                ),
                event=event,
                context=context,
            )

        # Add the base_insertion_event to the bottom of the list we return
        if base_insertion_event is not None:
            event_ids.append(base_insertion_event.event_id)

        return 200, {
            "state_events": state_events_at_start,
            "events": event_ids,
            "next_chunk_id": insertion_event["content"][
                EventContentFields.MSC2716_NEXT_CHUNK_ID
            ],
        }

    def on_GET(self, request, room_id):
        return 501, "Not implemented"

    def on_PUT(self, request, room_id):
        return self.txns.fetch_or_execute_request(
            request, self.on_POST, request, room_id
        )


# TODO: Needs unit testing for room ID + alias joins
class JoinRoomAliasServlet(ResolveRoomIdMixin, TransactionRestServlet):
    def __init__(self, hs):
        super().__init__(hs)
        super(ResolveRoomIdMixin, self).__init__(hs)  # ensure the Mixin is set up
        self.auth = hs.get_auth()

    def register(self, http_server):
        # /join/$room_identifier[/$txn_id]
        PATTERNS = "/join/(?P<room_identifier>[^/]*)"
        register_txn_path(self, PATTERNS, http_server)

    async def on_POST(
        self,
        request: SynapseRequest,
        room_identifier: str,
        txn_id: Optional[str] = None,
    ):
        requester = await self.auth.get_user_by_req(request, allow_guest=True)

        try:
            content = parse_json_object_from_request(request)
        except Exception:
            # Turns out we used to ignore the body entirely, and some clients
            # cheekily send invalid bodies.
            content = {}

        # twisted.web.server.Request.args is incorrectly defined as Optional[Any]
        args: Dict[bytes, List[bytes]] = request.args  # type: ignore
        remote_room_hosts = parse_strings_from_args(args, "server_name", required=False)
        room_id, remote_room_hosts = await self.resolve_room_id(
            room_identifier,
            remote_room_hosts,
        )

        await self.room_member_handler.update_membership(
            requester=requester,
            target=requester.user,
            room_id=room_id,
            action="join",
            txn_id=txn_id,
            remote_room_hosts=remote_room_hosts,
            content=content,
            third_party_signed=content.get("third_party_signed", None),
        )

        return 200, {"room_id": room_id}

    def on_PUT(self, request, room_identifier, txn_id):
        set_tag("txn_id", txn_id)

        return self.txns.fetch_or_execute_request(
            request, self.on_POST, request, room_identifier, txn_id
        )


# TODO: Needs unit testing
class PublicRoomListRestServlet(TransactionRestServlet):
    PATTERNS = client_patterns("/publicRooms$", v1=True)

    def __init__(self, hs):
        super().__init__(hs)
        self.hs = hs
        self.auth = hs.get_auth()

    async def on_GET(self, request):
        server = parse_string(request, "server")

        try:
            await self.auth.get_user_by_req(request, allow_guest=True)
        except InvalidClientCredentialsError as e:
            # Option to allow servers to require auth when accessing
            # /publicRooms via CS API. This is especially helpful in private
            # federations.
            if not self.hs.config.allow_public_rooms_without_auth:
                raise

            # We allow people to not be authed if they're just looking at our
            # room list, but require auth when we proxy the request.
            # In both cases we call the auth function, as that has the side
            # effect of logging who issued this request if an access token was
            # provided.
            if server:
                raise e

        limit: Optional[int] = parse_integer(request, "limit", 0)
        since_token = parse_string(request, "since")

        if limit == 0:
            # zero is a special value which corresponds to no limit.
            limit = None

        handler = self.hs.get_room_list_handler()
        if server and server != self.hs.config.server_name:
            # Ensure the server is valid.
            try:
                parse_and_validate_server_name(server)
            except ValueError:
                raise SynapseError(
                    400,
                    "Invalid server name: %s" % (server,),
                    Codes.INVALID_PARAM,
                )

            data = await handler.get_remote_public_room_list(
                server, limit=limit, since_token=since_token
            )
        else:
            data = await handler.get_local_public_room_list(
                limit=limit, since_token=since_token
            )

        return 200, data

    async def on_POST(self, request):
        await self.auth.get_user_by_req(request, allow_guest=True)

        server = parse_string(request, "server")
        content = parse_json_object_from_request(request)

        limit: Optional[int] = int(content.get("limit", 100))
        since_token = content.get("since", None)
        search_filter = content.get("filter", None)

        include_all_networks = content.get("include_all_networks", False)
        third_party_instance_id = content.get("third_party_instance_id", None)

        if include_all_networks:
            network_tuple = None
            if third_party_instance_id is not None:
                raise SynapseError(
                    400, "Can't use include_all_networks with an explicit network"
                )
        elif third_party_instance_id is None:
            network_tuple = ThirdPartyInstanceID(None, None)
        else:
            network_tuple = ThirdPartyInstanceID.from_string(third_party_instance_id)

        if limit == 0:
            # zero is a special value which corresponds to no limit.
            limit = None

        handler = self.hs.get_room_list_handler()
        if server and server != self.hs.config.server_name:
            # Ensure the server is valid.
            try:
                parse_and_validate_server_name(server)
            except ValueError:
                raise SynapseError(
                    400,
                    "Invalid server name: %s" % (server,),
                    Codes.INVALID_PARAM,
                )

            data = await handler.get_remote_public_room_list(
                server,
                limit=limit,
                since_token=since_token,
                search_filter=search_filter,
                include_all_networks=include_all_networks,
                third_party_instance_id=third_party_instance_id,
            )

        else:
            data = await handler.get_local_public_room_list(
                limit=limit,
                since_token=since_token,
                search_filter=search_filter,
                network_tuple=network_tuple,
            )

        return 200, data


# TODO: Needs unit testing
class RoomMemberListRestServlet(RestServlet):
    PATTERNS = client_patterns("/rooms/(?P<room_id>[^/]*)/members$", v1=True)

    def __init__(self, hs):
        super().__init__()
        self.message_handler = hs.get_message_handler()
        self.auth = hs.get_auth()
        self.store = hs.get_datastore()

    async def on_GET(self, request, room_id):
        # TODO support Pagination stream API (limit/tokens)
        requester = await self.auth.get_user_by_req(request, allow_guest=True)
        handler = self.message_handler

        # request the state as of a given event, as identified by a stream token,
        # for consistency with /messages etc.
        # useful for getting the membership in retrospect as of a given /sync
        # response.
        at_token_string = parse_string(request, "at")
        if at_token_string is None:
            at_token = None
        else:
            at_token = await StreamToken.from_string(self.store, at_token_string)

        # let you filter down on particular memberships.
        # XXX: this may not be the best shape for this API - we could pass in a filter
        # instead, except filters aren't currently aware of memberships.
        # See https://github.com/matrix-org/matrix-doc/issues/1337 for more details.
        membership = parse_string(request, "membership")
        not_membership = parse_string(request, "not_membership")

        events = await handler.get_state_events(
            room_id=room_id,
            user_id=requester.user.to_string(),
            at_token=at_token,
            state_filter=StateFilter.from_types([(EventTypes.Member, None)]),
        )

        chunk = []

        for event in events:
            if (membership and event["content"].get("membership") != membership) or (
                not_membership and event["content"].get("membership") == not_membership
            ):
                continue
            chunk.append(event)

        return 200, {"chunk": chunk}


# deprecated in favour of /members?membership=join?
# except it does custom AS logic and has a simpler return format
class JoinedRoomMemberListRestServlet(RestServlet):
    PATTERNS = client_patterns("/rooms/(?P<room_id>[^/]*)/joined_members$", v1=True)

    def __init__(self, hs):
        super().__init__()
        self.message_handler = hs.get_message_handler()
        self.auth = hs.get_auth()

    async def on_GET(self, request, room_id):
        requester = await self.auth.get_user_by_req(request)

        users_with_profile = await self.message_handler.get_joined_members(
            requester, room_id
        )

        return 200, {"joined": users_with_profile}


# TODO: Needs better unit testing
class RoomMessageListRestServlet(RestServlet):
    PATTERNS = client_patterns("/rooms/(?P<room_id>[^/]*)/messages$", v1=True)

    def __init__(self, hs):
        super().__init__()
        self.pagination_handler = hs.get_pagination_handler()
        self.auth = hs.get_auth()
        self.store = hs.get_datastore()

    async def on_GET(self, request, room_id):
        requester = await self.auth.get_user_by_req(request, allow_guest=True)
        pagination_config = await PaginationConfig.from_request(
            self.store, request, default_limit=10
        )
        as_client_event = b"raw" not in request.args
        filter_str = parse_string(request, "filter", encoding="utf-8")
        if filter_str:
            filter_json = urlparse.unquote(filter_str)
            event_filter: Optional[Filter] = Filter(json_decoder.decode(filter_json))
            if (
                event_filter
                and event_filter.filter_json.get("event_format", "client")
                == "federation"
            ):
                as_client_event = False
        else:
            event_filter = None

        msgs = await self.pagination_handler.get_messages(
            room_id=room_id,
            requester=requester,
            pagin_config=pagination_config,
            as_client_event=as_client_event,
            event_filter=event_filter,
        )

        return 200, msgs


# TODO: Needs unit testing
class RoomStateRestServlet(RestServlet):
    PATTERNS = client_patterns("/rooms/(?P<room_id>[^/]*)/state$", v1=True)

    def __init__(self, hs):
        super().__init__()
        self.message_handler = hs.get_message_handler()
        self.auth = hs.get_auth()

    async def on_GET(self, request, room_id):
        requester = await self.auth.get_user_by_req(request, allow_guest=True)
        # Get all the current state for this room
        events = await self.message_handler.get_state_events(
            room_id=room_id,
            user_id=requester.user.to_string(),
            is_guest=requester.is_guest,
        )
        return 200, events


# TODO: Needs unit testing
class RoomInitialSyncRestServlet(RestServlet):
    PATTERNS = client_patterns("/rooms/(?P<room_id>[^/]*)/initialSync$", v1=True)

    def __init__(self, hs):
        super().__init__()
        self.initial_sync_handler = hs.get_initial_sync_handler()
        self.auth = hs.get_auth()
        self.store = hs.get_datastore()

    async def on_GET(self, request, room_id):
        requester = await self.auth.get_user_by_req(request, allow_guest=True)
        pagination_config = await PaginationConfig.from_request(self.store, request)
        content = await self.initial_sync_handler.room_initial_sync(
            room_id=room_id, requester=requester, pagin_config=pagination_config
        )
        return 200, content


class RoomEventServlet(RestServlet):
    PATTERNS = client_patterns(
        "/rooms/(?P<room_id>[^/]*)/event/(?P<event_id>[^/]*)$", v1=True
    )

    def __init__(self, hs):
        super().__init__()
        self.clock = hs.get_clock()
        self.event_handler = hs.get_event_handler()
        self._event_serializer = hs.get_event_client_serializer()
        self.auth = hs.get_auth()

    async def on_GET(self, request, room_id, event_id):
        requester = await self.auth.get_user_by_req(request, allow_guest=True)
        try:
            event = await self.event_handler.get_event(
                requester.user, room_id, event_id
            )
        except AuthError:
            # This endpoint is supposed to return a 404 when the requester does
            # not have permission to access the event
            # https://matrix.org/docs/spec/client_server/r0.5.0#get-matrix-client-r0-rooms-roomid-event-eventid
            raise SynapseError(404, "Event not found.", errcode=Codes.NOT_FOUND)

        time_now = self.clock.time_msec()
        if event:
            event = await self._event_serializer.serialize_event(event, time_now)
            return 200, event

        return SynapseError(404, "Event not found.", errcode=Codes.NOT_FOUND)


class RoomEventContextServlet(RestServlet):
    PATTERNS = client_patterns(
        "/rooms/(?P<room_id>[^/]*)/context/(?P<event_id>[^/]*)$", v1=True
    )

    def __init__(self, hs):
        super().__init__()
        self.clock = hs.get_clock()
        self.room_context_handler = hs.get_room_context_handler()
        self._event_serializer = hs.get_event_client_serializer()
        self.auth = hs.get_auth()

    async def on_GET(self, request, room_id, event_id):
        requester = await self.auth.get_user_by_req(request, allow_guest=True)

        limit = parse_integer(request, "limit", default=10)

        # picking the API shape for symmetry with /messages
        filter_str = parse_string(request, "filter", encoding="utf-8")
        if filter_str:
            filter_json = urlparse.unquote(filter_str)
            event_filter: Optional[Filter] = Filter(json_decoder.decode(filter_json))
        else:
            event_filter = None

        results = await self.room_context_handler.get_event_context(
            requester, room_id, event_id, limit, event_filter
        )

        if not results:
            raise SynapseError(404, "Event not found.", errcode=Codes.NOT_FOUND)

        time_now = self.clock.time_msec()
        results["events_before"] = await self._event_serializer.serialize_events(
            results["events_before"], time_now
        )
        results["event"] = await self._event_serializer.serialize_event(
            results["event"], time_now
        )
        results["events_after"] = await self._event_serializer.serialize_events(
            results["events_after"], time_now
        )
        results["state"] = await self._event_serializer.serialize_events(
            results["state"],
            time_now,
            # No need to bundle aggregations for state events
            bundle_aggregations=False,
        )

        return 200, results


class RoomForgetRestServlet(TransactionRestServlet):
    def __init__(self, hs):
        super().__init__(hs)
        self.room_member_handler = hs.get_room_member_handler()
        self.auth = hs.get_auth()

    def register(self, http_server):
        PATTERNS = "/rooms/(?P<room_id>[^/]*)/forget"
        register_txn_path(self, PATTERNS, http_server)

    async def on_POST(self, request, room_id, txn_id=None):
        requester = await self.auth.get_user_by_req(request, allow_guest=False)

        await self.room_member_handler.forget(user=requester.user, room_id=room_id)

        return 200, {}

    def on_PUT(self, request, room_id, txn_id):
        set_tag("txn_id", txn_id)

        return self.txns.fetch_or_execute_request(
            request, self.on_POST, request, room_id, txn_id
        )


# TODO: Needs unit testing
class RoomMembershipRestServlet(TransactionRestServlet):
    def __init__(self, hs):
        super().__init__(hs)
        self.room_member_handler = hs.get_room_member_handler()
        self.auth = hs.get_auth()

    def register(self, http_server):
        # /rooms/$roomid/[invite|join|leave]
        PATTERNS = (
            "/rooms/(?P<room_id>[^/]*)/"
            "(?P<membership_action>join|invite|leave|ban|unban|kick)"
        )
        register_txn_path(self, PATTERNS, http_server)

    async def on_POST(self, request, room_id, membership_action, txn_id=None):
        requester = await self.auth.get_user_by_req(request, allow_guest=True)

        if requester.is_guest and membership_action not in {
            Membership.JOIN,
            Membership.LEAVE,
        }:
            raise AuthError(403, "Guest access not allowed")

        try:
            content = parse_json_object_from_request(request)
        except Exception:
            # Turns out we used to ignore the body entirely, and some clients
            # cheekily send invalid bodies.
            content = {}

        if membership_action == "invite" and self._has_3pid_invite_keys(content):
            try:
                await self.room_member_handler.do_3pid_invite(
                    room_id,
                    requester.user,
                    content["medium"],
                    content["address"],
                    content["id_server"],
                    requester,
                    txn_id,
                    content.get("id_access_token"),
                )
            except ShadowBanError:
                # Pretend the request succeeded.
                pass
            return 200, {}

        target = requester.user
        if membership_action in ["invite", "ban", "unban", "kick"]:
            assert_params_in_dict(content, ["user_id"])
            target = UserID.from_string(content["user_id"])

        event_content = None
        if "reason" in content:
            event_content = {"reason": content["reason"]}

        try:
            await self.room_member_handler.update_membership(
                requester=requester,
                target=target,
                room_id=room_id,
                action=membership_action,
                txn_id=txn_id,
                third_party_signed=content.get("third_party_signed", None),
                content=event_content,
            )
        except ShadowBanError:
            # Pretend the request succeeded.
            pass

        return_value = {}

        if membership_action == "join":
            return_value["room_id"] = room_id

        return 200, return_value

    def _has_3pid_invite_keys(self, content):
        for key in {"id_server", "medium", "address"}:
            if key not in content:
                return False
        return True

    def on_PUT(self, request, room_id, membership_action, txn_id):
        set_tag("txn_id", txn_id)

        return self.txns.fetch_or_execute_request(
            request, self.on_POST, request, room_id, membership_action, txn_id
        )


class RoomRedactEventRestServlet(TransactionRestServlet):
    def __init__(self, hs):
        super().__init__(hs)
        self.event_creation_handler = hs.get_event_creation_handler()
        self.auth = hs.get_auth()

    def register(self, http_server):
        PATTERNS = "/rooms/(?P<room_id>[^/]*)/redact/(?P<event_id>[^/]*)"
        register_txn_path(self, PATTERNS, http_server)

    async def on_POST(self, request, room_id, event_id, txn_id=None):
        requester = await self.auth.get_user_by_req(request)
        content = parse_json_object_from_request(request)

        try:
            (
                event,
                _,
            ) = await self.event_creation_handler.create_and_send_nonmember_event(
                requester,
                {
                    "type": EventTypes.Redaction,
                    "content": content,
                    "room_id": room_id,
                    "sender": requester.user.to_string(),
                    "redacts": event_id,
                },
                txn_id=txn_id,
            )
            event_id = event.event_id
        except ShadowBanError:
            event_id = "$" + random_string(43)

        set_tag("event_id", event_id)
        return 200, {"event_id": event_id}

    def on_PUT(self, request, room_id, event_id, txn_id):
        set_tag("txn_id", txn_id)

        return self.txns.fetch_or_execute_request(
            request, self.on_POST, request, room_id, event_id, txn_id
        )


class RoomTypingRestServlet(RestServlet):
    PATTERNS = client_patterns(
        "/rooms/(?P<room_id>[^/]*)/typing/(?P<user_id>[^/]*)$", v1=True
    )

    def __init__(self, hs: "HomeServer"):
        super().__init__()
        self.hs = hs
        self.presence_handler = hs.get_presence_handler()
        self.auth = hs.get_auth()

        # If we're not on the typing writer instance we should scream if we get
        # requests.
        self._is_typing_writer = (
            hs.config.worker.writers.typing == hs.get_instance_name()
        )

    async def on_PUT(self, request, room_id, user_id):
        requester = await self.auth.get_user_by_req(request)

        if not self._is_typing_writer:
            raise Exception("Got /typing request on instance that is not typing writer")

        room_id = urlparse.unquote(room_id)
        target_user = UserID.from_string(urlparse.unquote(user_id))

        content = parse_json_object_from_request(request)

        await self.presence_handler.bump_presence_active_time(requester.user)

        # Limit timeout to stop people from setting silly typing timeouts.
        timeout = min(content.get("timeout", 30000), 120000)

        # Defer getting the typing handler since it will raise on workers.
        typing_handler = self.hs.get_typing_writer_handler()

        try:
            if content["typing"]:
                await typing_handler.started_typing(
                    target_user=target_user,
                    requester=requester,
                    room_id=room_id,
                    timeout=timeout,
                )
            else:
                await typing_handler.stopped_typing(
                    target_user=target_user, requester=requester, room_id=room_id
                )
        except ShadowBanError:
            # Pretend this worked without error.
            pass

        return 200, {}


class RoomAliasListServlet(RestServlet):
    PATTERNS = [
        re.compile(
            r"^/_matrix/client/unstable/org\.matrix\.msc2432"
            r"/rooms/(?P<room_id>[^/]*)/aliases"
        ),
    ] + list(client_patterns("/rooms/(?P<room_id>[^/]*)/aliases$", unstable=False))

    def __init__(self, hs: "HomeServer"):
        super().__init__()
        self.auth = hs.get_auth()
        self.directory_handler = hs.get_directory_handler()

    async def on_GET(self, request, room_id):
        requester = await self.auth.get_user_by_req(request)

        alias_list = await self.directory_handler.get_aliases_for_room(
            requester, room_id
        )

        return 200, {"aliases": alias_list}


class SearchRestServlet(RestServlet):
    PATTERNS = client_patterns("/search$", v1=True)

    def __init__(self, hs):
        super().__init__()
        self.search_handler = hs.get_search_handler()
        self.auth = hs.get_auth()

    async def on_POST(self, request):
        requester = await self.auth.get_user_by_req(request)

        content = parse_json_object_from_request(request)

        batch = parse_string(request, "next_batch")
        results = await self.search_handler.search(requester.user, content, batch)

        return 200, results


class JoinedRoomsRestServlet(RestServlet):
    PATTERNS = client_patterns("/joined_rooms$", v1=True)

    def __init__(self, hs):
        super().__init__()
        self.store = hs.get_datastore()
        self.auth = hs.get_auth()

    async def on_GET(self, request):
        requester = await self.auth.get_user_by_req(request, allow_guest=True)

        room_ids = await self.store.get_rooms_for_user(requester.user.to_string())
        return 200, {"joined_rooms": list(room_ids)}


def register_txn_path(servlet, regex_string, http_server, with_get=False):
    """Registers a transaction-based path.

    This registers two paths:
        PUT regex_string/$txnid
        POST regex_string

    Args:
        regex_string (str): The regex string to register. Must NOT have a
        trailing $ as this string will be appended to.
        http_server : The http_server to register paths with.
        with_get: True to also register respective GET paths for the PUTs.
    """
    http_server.register_paths(
        "POST",
        client_patterns(regex_string + "$", v1=True),
        servlet.on_POST,
        servlet.__class__.__name__,
    )
    http_server.register_paths(
        "PUT",
        client_patterns(regex_string + "/(?P<txn_id>[^/]*)$", v1=True),
        servlet.on_PUT,
        servlet.__class__.__name__,
    )
    if with_get:
        http_server.register_paths(
            "GET",
            client_patterns(regex_string + "/(?P<txn_id>[^/]*)$", v1=True),
            servlet.on_GET,
            servlet.__class__.__name__,
        )


class RoomSpaceSummaryRestServlet(RestServlet):
    PATTERNS = (
        re.compile(
            "^/_matrix/client/unstable/org.matrix.msc2946"
            "/rooms/(?P<room_id>[^/]*)/spaces$"
        ),
    )

    def __init__(self, hs: "HomeServer"):
        super().__init__()
        self._auth = hs.get_auth()
        self._space_summary_handler = hs.get_space_summary_handler()

    async def on_GET(
        self, request: SynapseRequest, room_id: str
    ) -> Tuple[int, JsonDict]:
        requester = await self._auth.get_user_by_req(request, allow_guest=True)

        return 200, await self._space_summary_handler.get_space_summary(
            requester.user.to_string(),
            room_id,
            suggested_only=parse_boolean(request, "suggested_only", default=False),
            max_rooms_per_space=parse_integer(request, "max_rooms_per_space"),
        )

    # TODO When switching to the stable endpoint, remove the POST handler.
    async def on_POST(
        self, request: SynapseRequest, room_id: str
    ) -> Tuple[int, JsonDict]:
        requester = await self._auth.get_user_by_req(request, allow_guest=True)
        content = parse_json_object_from_request(request)

        suggested_only = content.get("suggested_only", False)
        if not isinstance(suggested_only, bool):
            raise SynapseError(
                400, "'suggested_only' must be a boolean", Codes.BAD_JSON
            )

        max_rooms_per_space = content.get("max_rooms_per_space")
        if max_rooms_per_space is not None and not isinstance(max_rooms_per_space, int):
            raise SynapseError(
                400, "'max_rooms_per_space' must be an integer", Codes.BAD_JSON
            )

        return 200, await self._space_summary_handler.get_space_summary(
            requester.user.to_string(),
            room_id,
            suggested_only=suggested_only,
            max_rooms_per_space=max_rooms_per_space,
        )


<<<<<<< HEAD
class RoomSummaryRestServlet(ResolveRoomIdMixin, RestServlet):
    PATTERNS = (
        re.compile(
            "^/_matrix/client/unstable/im.nheko.summary"
            "/rooms/(?P<room_identifier>[^/]*)/summary$"
=======
class RoomHierarchyRestServlet(RestServlet):
    PATTERNS = (
        re.compile(
            "^/_matrix/client/unstable/org.matrix.msc2946"
            "/rooms/(?P<room_id>[^/]*)/hierarchy$"
>>>>>>> 98a3355d
        ),
    )

    def __init__(self, hs: "HomeServer"):
<<<<<<< HEAD
        super().__init__(hs)
        self._auth = hs.get_auth()
        self._room_summary_handler = hs.get_room_summary_handler()

    async def on_GET(
        self, request: SynapseRequest, room_identifier: str
    ) -> Tuple[int, JsonDict]:
        try:
            requester = await self._auth.get_user_by_req(request, allow_guest=True)
            requester_user_id: Optional[str] = requester.user.to_string()
        except MissingClientTokenError:
            requester_user_id = None

        # twisted.web.server.Request.args is incorrectly defined as Optional[Any]
        args: Dict[bytes, List[bytes]] = request.args  # type: ignore
        remote_room_hosts = parse_strings_from_args(args, "via", required=False)
        room_id, remote_room_hosts = await self.resolve_room_id(
            room_identifier,
            remote_room_hosts,
        )

        return 200, await self._room_summary_handler.get_room_summary(
            requester_user_id,
            room_id,
            remote_room_hosts,
=======
        super().__init__()
        self._auth = hs.get_auth()
        self._space_summary_handler = hs.get_space_summary_handler()

    async def on_GET(
        self, request: SynapseRequest, room_id: str
    ) -> Tuple[int, JsonDict]:
        requester = await self._auth.get_user_by_req(request, allow_guest=True)

        max_depth = parse_integer(request, "max_depth")
        if max_depth is not None and max_depth < 0:
            raise SynapseError(
                400, "'max_depth' must be a non-negative integer", Codes.BAD_JSON
            )

        limit = parse_integer(request, "limit")
        if limit is not None and limit <= 0:
            raise SynapseError(
                400, "'limit' must be a positive integer", Codes.BAD_JSON
            )

        return 200, await self._space_summary_handler.get_room_hierarchy(
            requester.user.to_string(),
            room_id,
            suggested_only=parse_boolean(request, "suggested_only", default=False),
            max_depth=max_depth,
            limit=limit,
            from_token=parse_string(request, "from"),
>>>>>>> 98a3355d
        )


def register_servlets(hs: "HomeServer", http_server, is_worker=False):
    msc2716_enabled = hs.config.experimental.msc2716_enabled
    msc3266_enabled = hs.config.experimental.msc3266_enabled

    RoomStateEventRestServlet(hs).register(http_server)
    RoomMemberListRestServlet(hs).register(http_server)
    JoinedRoomMemberListRestServlet(hs).register(http_server)
    RoomMessageListRestServlet(hs).register(http_server)
    JoinRoomAliasServlet(hs).register(http_server)
    RoomMembershipRestServlet(hs).register(http_server)
    RoomSendEventRestServlet(hs).register(http_server)
    if msc2716_enabled:
        RoomBatchSendEventRestServlet(hs).register(http_server)
    PublicRoomListRestServlet(hs).register(http_server)
    RoomStateRestServlet(hs).register(http_server)
    RoomRedactEventRestServlet(hs).register(http_server)
    RoomTypingRestServlet(hs).register(http_server)
    RoomEventContextServlet(hs).register(http_server)
    RoomSpaceSummaryRestServlet(hs).register(http_server)
<<<<<<< HEAD
    if msc3266_enabled:
        RoomSummaryRestServlet(hs).register(http_server)
=======
    RoomHierarchyRestServlet(hs).register(http_server)
>>>>>>> 98a3355d
    RoomEventServlet(hs).register(http_server)
    JoinedRoomsRestServlet(hs).register(http_server)
    RoomAliasListServlet(hs).register(http_server)
    SearchRestServlet(hs).register(http_server)

    # Some servlets only get registered for the main process.
    if not is_worker:
        RoomCreateRestServlet(hs).register(http_server)
        RoomForgetRestServlet(hs).register(http_server)


def register_deprecated_servlets(hs, http_server):
    RoomInitialSyncRestServlet(hs).register(http_server)<|MERGE_RESOLUTION|>--- conflicted
+++ resolved
@@ -1436,24 +1436,55 @@
         )
 
 
-<<<<<<< HEAD
+class RoomHierarchyRestServlet(RestServlet):
+    PATTERNS = (
+        re.compile(
+            "^/_matrix/client/unstable/org.matrix.msc2946"
+            "/rooms/(?P<room_id>[^/]*)/hierarchy$"
+        ),
+    )
+
+    def __init__(self, hs: "HomeServer"):
+        super().__init__()
+        self._auth = hs.get_auth()
+        self._space_summary_handler = hs.get_space_summary_handler()
+
+    async def on_GET(
+        self, request: SynapseRequest, room_id: str
+    ) -> Tuple[int, JsonDict]:
+        requester = await self._auth.get_user_by_req(request, allow_guest=True)
+
+        max_depth = parse_integer(request, "max_depth")
+        if max_depth is not None and max_depth < 0:
+            raise SynapseError(
+                400, "'max_depth' must be a non-negative integer", Codes.BAD_JSON
+            )
+
+        limit = parse_integer(request, "limit")
+        if limit is not None and limit <= 0:
+            raise SynapseError(
+                400, "'limit' must be a positive integer", Codes.BAD_JSON
+            )
+
+        return 200, await self._space_summary_handler.get_room_hierarchy(
+            requester.user.to_string(),
+            room_id,
+            suggested_only=parse_boolean(request, "suggested_only", default=False),
+            max_depth=max_depth,
+            limit=limit,
+            from_token=parse_string(request, "from"),
+        )
+
+
 class RoomSummaryRestServlet(ResolveRoomIdMixin, RestServlet):
     PATTERNS = (
         re.compile(
             "^/_matrix/client/unstable/im.nheko.summary"
             "/rooms/(?P<room_identifier>[^/]*)/summary$"
-=======
-class RoomHierarchyRestServlet(RestServlet):
-    PATTERNS = (
-        re.compile(
-            "^/_matrix/client/unstable/org.matrix.msc2946"
-            "/rooms/(?P<room_id>[^/]*)/hierarchy$"
->>>>>>> 98a3355d
         ),
     )
 
     def __init__(self, hs: "HomeServer"):
-<<<<<<< HEAD
         super().__init__(hs)
         self._auth = hs.get_auth()
         self._room_summary_handler = hs.get_room_summary_handler()
@@ -1479,36 +1510,6 @@
             requester_user_id,
             room_id,
             remote_room_hosts,
-=======
-        super().__init__()
-        self._auth = hs.get_auth()
-        self._space_summary_handler = hs.get_space_summary_handler()
-
-    async def on_GET(
-        self, request: SynapseRequest, room_id: str
-    ) -> Tuple[int, JsonDict]:
-        requester = await self._auth.get_user_by_req(request, allow_guest=True)
-
-        max_depth = parse_integer(request, "max_depth")
-        if max_depth is not None and max_depth < 0:
-            raise SynapseError(
-                400, "'max_depth' must be a non-negative integer", Codes.BAD_JSON
-            )
-
-        limit = parse_integer(request, "limit")
-        if limit is not None and limit <= 0:
-            raise SynapseError(
-                400, "'limit' must be a positive integer", Codes.BAD_JSON
-            )
-
-        return 200, await self._space_summary_handler.get_room_hierarchy(
-            requester.user.to_string(),
-            room_id,
-            suggested_only=parse_boolean(request, "suggested_only", default=False),
-            max_depth=max_depth,
-            limit=limit,
-            from_token=parse_string(request, "from"),
->>>>>>> 98a3355d
         )
 
 
@@ -1531,12 +1532,9 @@
     RoomTypingRestServlet(hs).register(http_server)
     RoomEventContextServlet(hs).register(http_server)
     RoomSpaceSummaryRestServlet(hs).register(http_server)
-<<<<<<< HEAD
+    RoomHierarchyRestServlet(hs).register(http_server)
     if msc3266_enabled:
         RoomSummaryRestServlet(hs).register(http_server)
-=======
-    RoomHierarchyRestServlet(hs).register(http_server)
->>>>>>> 98a3355d
     RoomEventServlet(hs).register(http_server)
     JoinedRoomsRestServlet(hs).register(http_server)
     RoomAliasListServlet(hs).register(http_server)
