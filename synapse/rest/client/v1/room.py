--- conflicted
+++ resolved
@@ -386,13 +386,6 @@
         requester = yield self.auth.get_user_by_req(request)
         handler = self.message_handler
 
-<<<<<<< HEAD
-        # request the state as of a given event
-        # useful for synchronising with /messages
-        at_event = parse_string(request, "at")
-
-        # let you filter down on particular memberships
-=======
         # request the state as of a given event, as identified by a stream token,
         # for consistency with /messages etc.
         # useful for getting the membership in retrospect as of a given /sync
@@ -407,18 +400,13 @@
         # XXX: this may not be the best shape for this API - we could pass in a filter
         # instead, except filters aren't currently aware of memberships.
         # See https://github.com/matrix-org/matrix-doc/issues/1337 for more details.
->>>>>>> 859ad35d
         membership = parse_string(request, "membership")
         not_membership = parse_string(request, "not_membership")
 
         events = yield handler.get_state_events(
             room_id=room_id,
             user_id=requester.user.to_string(),
-<<<<<<< HEAD
-            at_event=at_event,
-=======
             at_token=at_token,
->>>>>>> 859ad35d
             types=[(EventTypes.Member, None)],
         )
 
