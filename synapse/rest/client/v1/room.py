# Copyright 2014-2016 OpenMarket Ltd
# Copyright 2018 New Vector Ltd
#
# Licensed under the Apache License, Version 2.0 (the "License");
# you may not use this file except in compliance with the License.
# You may obtain a copy of the License at
#
#     http://www.apache.org/licenses/LICENSE-2.0
#
# Unless required by applicable law or agreed to in writing, software
# distributed under the License is distributed on an "AS IS" BASIS,
# WITHOUT WARRANTIES OR CONDITIONS OF ANY KIND, either express or implied.
# See the License for the specific language governing permissions and
# limitations under the License.

""" This module contains REST servlets to do with rooms: /rooms/<paths> """
import logging
import re
from typing import TYPE_CHECKING, Dict, List, Optional, Tuple
from urllib import parse as urlparse

from synapse.api.constants import EventContentFields, EventTypes, Membership
from synapse.api.errors import (
    AuthError,
    Codes,
    HttpResponseException,
    InvalidClientCredentialsError,
    ShadowBanError,
    SynapseError,
)
from synapse.api.filtering import Filter
from synapse.appservice import ApplicationService
from synapse.events.utils import format_event_for_client_v2
from synapse.http.servlet import (
    RestServlet,
    assert_params_in_dict,
    parse_boolean,
    parse_integer,
    parse_json_object_from_request,
    parse_string,
    parse_strings_from_args,
)
from synapse.http.site import SynapseRequest
from synapse.logging.opentracing import set_tag
from synapse.rest.client.transactions import HttpTransactionCache
from synapse.rest.client.v2_alpha._base import client_patterns
from synapse.storage.state import StateFilter
from synapse.streams.config import PaginationConfig
from synapse.types import (
    JsonDict,
    Requester,
    RoomAlias,
    RoomID,
    StreamToken,
    ThirdPartyInstanceID,
    UserID,
    create_requester,
)
from synapse.util import json_decoder
from synapse.util.stringutils import parse_and_validate_server_name, random_string

if TYPE_CHECKING:
    from synapse.server import HomeServer

logger = logging.getLogger(__name__)


class TransactionRestServlet(RestServlet):
    def __init__(self, hs):
        super().__init__()
        self.txns = HttpTransactionCache(hs)


class RoomCreateRestServlet(TransactionRestServlet):
    # No PATTERN; we have custom dispatch rules here

    def __init__(self, hs):
        super().__init__(hs)
        self._room_creation_handler = hs.get_room_creation_handler()
        self.auth = hs.get_auth()

    def register(self, http_server):
        PATTERNS = "/createRoom"
        register_txn_path(self, PATTERNS, http_server)

    def on_PUT(self, request, txn_id):
        set_tag("txn_id", txn_id)
        return self.txns.fetch_or_execute_request(request, self.on_POST, request)

    async def on_POST(self, request):
        requester = await self.auth.get_user_by_req(request)

        info, _ = await self._room_creation_handler.create_room(
            requester, self.get_room_config(request)
        )

        return 200, info

    def get_room_config(self, request):
        user_supplied_config = parse_json_object_from_request(request)
        return user_supplied_config


# TODO: Needs unit testing for generic events
class RoomStateEventRestServlet(TransactionRestServlet):
    def __init__(self, hs):
        super().__init__(hs)
        self.event_creation_handler = hs.get_event_creation_handler()
        self.room_member_handler = hs.get_room_member_handler()
        self.message_handler = hs.get_message_handler()
        self.auth = hs.get_auth()

    def register(self, http_server):
        # /room/$roomid/state/$eventtype
        no_state_key = "/rooms/(?P<room_id>[^/]*)/state/(?P<event_type>[^/]*)$"

        # /room/$roomid/state/$eventtype/$statekey
        state_key = (
            "/rooms/(?P<room_id>[^/]*)/state/"
            "(?P<event_type>[^/]*)/(?P<state_key>[^/]*)$"
        )

        http_server.register_paths(
            "GET",
            client_patterns(state_key, v1=True),
            self.on_GET,
            self.__class__.__name__,
        )
        http_server.register_paths(
            "PUT",
            client_patterns(state_key, v1=True),
            self.on_PUT,
            self.__class__.__name__,
        )
        http_server.register_paths(
            "GET",
            client_patterns(no_state_key, v1=True),
            self.on_GET_no_state_key,
            self.__class__.__name__,
        )
        http_server.register_paths(
            "PUT",
            client_patterns(no_state_key, v1=True),
            self.on_PUT_no_state_key,
            self.__class__.__name__,
        )

    def on_GET_no_state_key(self, request, room_id, event_type):
        return self.on_GET(request, room_id, event_type, "")

    def on_PUT_no_state_key(self, request, room_id, event_type):
        return self.on_PUT(request, room_id, event_type, "")

    async def on_GET(self, request, room_id, event_type, state_key):
        requester = await self.auth.get_user_by_req(request, allow_guest=True)
        format = parse_string(
            request, "format", default="content", allowed_values=["content", "event"]
        )

        msg_handler = self.message_handler
        data = await msg_handler.get_room_data(
            user_id=requester.user.to_string(),
            room_id=room_id,
            event_type=event_type,
            state_key=state_key,
        )

        if not data:
            raise SynapseError(404, "Event not found.", errcode=Codes.NOT_FOUND)

        if format == "event":
            event = format_event_for_client_v2(data.get_dict())
            return 200, event
        elif format == "content":
            return 200, data.get_dict()["content"]

    async def on_PUT(self, request, room_id, event_type, state_key, txn_id=None):
        requester = await self.auth.get_user_by_req(request)

        if txn_id:
            set_tag("txn_id", txn_id)

        content = parse_json_object_from_request(request)

        event_dict = {
            "type": event_type,
            "content": content,
            "room_id": room_id,
            "sender": requester.user.to_string(),
        }

        if state_key is not None:
            event_dict["state_key"] = state_key

        try:
            if event_type == EventTypes.Member:
                membership = content.get("membership", None)
                event_id, _ = await self.room_member_handler.update_membership(
                    requester,
                    target=UserID.from_string(state_key),
                    room_id=room_id,
                    action=membership,
                    content=content,
                )
            else:
                (
                    event,
                    _,
                ) = await self.event_creation_handler.create_and_send_nonmember_event(
                    requester, event_dict, txn_id=txn_id
                )
                event_id = event.event_id
        except ShadowBanError:
            event_id = "$" + random_string(43)

        set_tag("event_id", event_id)
        ret = {"event_id": event_id}
        return 200, ret


# TODO: Needs unit testing for generic events + feedback
class RoomSendEventRestServlet(TransactionRestServlet):
    def __init__(self, hs):
        super().__init__(hs)
        self.event_creation_handler = hs.get_event_creation_handler()
        self.auth = hs.get_auth()

    def register(self, http_server):
        # /rooms/$roomid/send/$event_type[/$txn_id]
        PATTERNS = "/rooms/(?P<room_id>[^/]*)/send/(?P<event_type>[^/]*)"
        register_txn_path(self, PATTERNS, http_server, with_get=True)

    async def on_POST(self, request, room_id, event_type, txn_id=None):
        requester = await self.auth.get_user_by_req(request, allow_guest=True)
        content = parse_json_object_from_request(request)

        event_dict = {
            "type": event_type,
            "content": content,
            "room_id": room_id,
            "sender": requester.user.to_string(),
        }

        if b"ts" in request.args and requester.app_service:
            event_dict["origin_server_ts"] = parse_integer(request, "ts", 0)

        try:
            (
                event,
                _,
            ) = await self.event_creation_handler.create_and_send_nonmember_event(
                requester, event_dict, txn_id=txn_id
            )
            event_id = event.event_id
        except ShadowBanError:
            event_id = "$" + random_string(43)

        set_tag("event_id", event_id)
        return 200, {"event_id": event_id}

    def on_GET(self, request, room_id, event_type, txn_id):
        return 200, "Not implemented"

    def on_PUT(self, request, room_id, event_type, txn_id):
        set_tag("txn_id", txn_id)

        return self.txns.fetch_or_execute_request(
            request, self.on_POST, request, room_id, event_type, txn_id
        )


class RoomBatchSendEventRestServlet(TransactionRestServlet):
    """
    API endpoint which can insert a chunk of events historically back in time
    next to the given `prev_event`.

    `chunk_id` comes from `next_chunk_id `in the response of the batch send
    endpoint and is derived from the "insertion" events added to each chunk.
    It's not required for the first batch send.

    `state_events_at_start` is used to define the historical state events
    needed to auth the events like join events. These events will float
    outside of the normal DAG as outlier's and won't be visible in the chat
    history which also allows us to insert multiple chunks without having a bunch
    of `@mxid joined the room` noise between each chunk.

    `events` is chronological chunk/list of events you want to insert.
    There is a reverse-chronological constraint on chunks so once you insert
    some messages, you can only insert older ones after that.
    tldr; Insert chunks from your most recent history -> oldest history.

    POST /_matrix/client/unstable/org.matrix.msc2716/rooms/<roomID>/batch_send?prev_event=<eventID>&chunk_id=<chunkID>
    {
        "events": [ ... ],
        "state_events_at_start": [ ... ]
    }
    """

    PATTERNS = (
        re.compile(
            "^/_matrix/client/unstable/org.matrix.msc2716"
            "/rooms/(?P<room_id>[^/]*)/batch_send$"
        ),
    )

    def __init__(self, hs):
        super().__init__(hs)
        self.hs = hs
        self.store = hs.get_datastore()
        self.state_store = hs.get_storage().state
        self.event_creation_handler = hs.get_event_creation_handler()
        self.room_member_handler = hs.get_room_member_handler()
        self.auth = hs.get_auth()

    async def _inherit_depth_from_prev_ids(self, prev_event_ids) -> int:
        (
            most_recent_prev_event_id,
            most_recent_prev_event_depth,
        ) = await self.store.get_max_depth_of(prev_event_ids)

        # We want to insert the historical event after the `prev_event` but before the successor event
        #
        # We inherit depth from the successor event instead of the `prev_event`
        # because events returned from `/messages` are first sorted by `topological_ordering`
        # which is just the `depth` and then tie-break with `stream_ordering`.
        #
        # We mark these inserted historical events as "backfilled" which gives them a
        # negative `stream_ordering`. If we use the same depth as the `prev_event`,
        # then our historical event will tie-break and be sorted before the `prev_event`
        # when it should come after.
        #
        # We want to use the successor event depth so they appear after `prev_event` because
        # it has a larger `depth` but before the successor event because the `stream_ordering`
        # is negative before the successor event.
        successor_event_ids = await self.store.get_successor_events(
            [most_recent_prev_event_id]
        )

        # If we can't find any successor events, then it's a forward extremity of
        # historical messages and we can just inherit from the previous historical
        # event which we can already assume has the correct depth where we want
        # to insert into.
        if not successor_event_ids:
            depth = most_recent_prev_event_depth
        else:
            (
                _,
                oldest_successor_depth,
            ) = await self.store.get_min_depth_of(successor_event_ids)

            depth = oldest_successor_depth

        return depth

    def _create_insertion_event_dict(
        self, sender: str, room_id: str, origin_server_ts: int
    ):
        """Creates an event dict for an "insertion" event with the proper fields
        and a random chunk ID.

        Args:
            sender: The event author MXID
            room_id: The room ID that the event belongs to
            origin_server_ts: Timestamp when the event was sent

        Returns:
            Tuple of event ID and stream ordering position
        """

        next_chunk_id = random_string(8)
        insertion_event = {
            "type": EventTypes.MSC2716_INSERTION,
            "sender": sender,
            "room_id": room_id,
            "content": {
                EventContentFields.MSC2716_NEXT_CHUNK_ID: next_chunk_id,
                EventContentFields.MSC2716_HISTORICAL: True,
            },
            "origin_server_ts": origin_server_ts,
        }

        return insertion_event

    async def _create_requester_for_user_id_from_app_service(
        self, user_id: str, app_service: ApplicationService
    ) -> Requester:
        """Creates a new requester for the given user_id
        and validates that the app service is allowed to control
        the given user.

        Args:
            user_id: The author MXID that the app service is controlling
            app_service: The app service that controls the user

        Returns:
            Requester object
        """

        await self.auth.validate_appservice_can_control_user_id(app_service, user_id)

        return create_requester(user_id, app_service=app_service)

    async def on_POST(self, request, room_id):
        requester = await self.auth.get_user_by_req(request, allow_guest=False)

        if not requester.app_service:
            raise AuthError(
                403,
                "Only application services can use the /batchsend endpoint",
            )

        body = parse_json_object_from_request(request)
        assert_params_in_dict(body, ["state_events_at_start", "events"])

        prev_events_from_query = parse_strings_from_args(request.args, "prev_event")
        chunk_id_from_query = parse_string(request, "chunk_id")

        if prev_events_from_query is None:
            raise SynapseError(
                400,
                "prev_event query parameter is required when inserting historical messages back in time",
                errcode=Codes.MISSING_PARAM,
            )

        # For the event we are inserting next to (`prev_events_from_query`),
        # find the most recent auth events (derived from state events) that
        # allowed that message to be sent. We will use that as a base
        # to auth our historical messages against.
        (
            most_recent_prev_event_id,
            _,
        ) = await self.store.get_max_depth_of(prev_events_from_query)
        # mapping from (type, state_key) -> state_event_id
        prev_state_map = await self.state_store.get_state_ids_for_event(
            most_recent_prev_event_id
        )
        # List of state event ID's
        prev_state_ids = list(prev_state_map.values())
        auth_event_ids = prev_state_ids

        for state_event in body["state_events_at_start"]:
            assert_params_in_dict(
                state_event, ["type", "origin_server_ts", "content", "sender"]
            )

            logger.debug(
                "RoomBatchSendEventRestServlet inserting state_event=%s, auth_event_ids=%s",
                state_event,
                auth_event_ids,
            )

            event_dict = {
                "type": state_event["type"],
                "origin_server_ts": state_event["origin_server_ts"],
                "content": state_event["content"],
                "room_id": room_id,
                "sender": state_event["sender"],
                "state_key": state_event["state_key"],
            }

            # Make the state events float off on their own
            fake_prev_event_id = "$" + random_string(43)

            # TODO: This is pretty much the same as some other code to handle inserting state in this file
            if event_dict["type"] == EventTypes.Member:
                membership = event_dict["content"].get("membership", None)
                event_id, _ = await self.room_member_handler.update_membership(
                    await self._create_requester_for_user_id_from_app_service(
                        state_event["sender"], requester.app_service
                    ),
                    target=UserID.from_string(event_dict["state_key"]),
                    room_id=room_id,
                    action=membership,
                    content=event_dict["content"],
                    outlier=True,
                    prev_event_ids=[fake_prev_event_id],
                    # Make sure to use a copy of this list because we modify it
                    # later in the loop here. Otherwise it will be the same
                    # reference and also update in the event when we append later.
                    auth_event_ids=auth_event_ids.copy(),
                )
            else:
                # TODO: Add some complement tests that adds state that is not member joins
                # and will use this code path. Maybe we only want to support join state events
                # and can get rid of this `else`?
                (
                    event,
                    _,
                ) = await self.event_creation_handler.create_and_send_nonmember_event(
                    await self._create_requester_for_user_id_from_app_service(
                        state_event["sender"], requester.app_service
                    ),
                    event_dict,
                    outlier=True,
                    prev_event_ids=[fake_prev_event_id],
                    # Make sure to use a copy of this list because we modify it
                    # later in the loop here. Otherwise it will be the same
                    # reference and also update in the event when we append later.
                    auth_event_ids=auth_event_ids.copy(),
                )
                event_id = event.event_id

            auth_event_ids.append(event_id)

        events_to_create = body["events"]

        prev_event_ids = prev_events_from_query
        inherited_depth = await self._inherit_depth_from_prev_ids(
            prev_events_from_query
        )

        # Figure out which chunk to connect to. If they passed in
        # chunk_id_from_query let's use it. The chunk ID passed in comes
        # from the chunk_id in the "insertion" event from the previous chunk.
        last_event_in_chunk = events_to_create[-1]
        chunk_id_to_connect_to = chunk_id_from_query
        base_insertion_event = None
        if chunk_id_from_query:
            # TODO: Verify the chunk_id_from_query corresponds to an insertion event
            pass
        # Otherwise, create an insertion event to act as a starting point.
        #
        # We don't always have an insertion event to start hanging more history
        # off of (ideally there would be one in the main DAG, but that's not the
        # case if we're wanting to add history to e.g. existing rooms without
        # an insertion event), in which case we just create a new insertion event
        # that can then get pointed to by a "marker" event later.
        else:
            base_insertion_event_dict = self._create_insertion_event_dict(
                sender=requester.user.to_string(),
                room_id=room_id,
                origin_server_ts=last_event_in_chunk["origin_server_ts"],
            )
            base_insertion_event_dict["prev_events"] = prev_event_ids.copy()

            (
                base_insertion_event,
                _,
            ) = await self.event_creation_handler.create_and_send_nonmember_event(
                await self._create_requester_for_user_id_from_app_service(
                    base_insertion_event_dict["sender"],
                    requester.app_service,
                ),
                base_insertion_event_dict,
                prev_event_ids=base_insertion_event_dict.get("prev_events"),
                auth_event_ids=auth_event_ids,
                historical=True,
                depth=inherited_depth,
            )

            chunk_id_to_connect_to = base_insertion_event["content"][
                EventContentFields.MSC2716_NEXT_CHUNK_ID
            ]

        # Connect this current chunk to the insertion event from the previous chunk
        chunk_event = {
            "type": EventTypes.MSC2716_CHUNK,
            "sender": requester.user.to_string(),
            "room_id": room_id,
            "content": {EventContentFields.MSC2716_CHUNK_ID: chunk_id_to_connect_to},
            # Since the chunk event is put at the end of the chunk,
            # where the newest-in-time event is, copy the origin_server_ts from
            # the last event we're inserting
            "origin_server_ts": last_event_in_chunk["origin_server_ts"],
        }
        # Add the chunk event to the end of the chunk (newest-in-time)
        events_to_create.append(chunk_event)

        # Add an "insertion" event to the start of each chunk (next to the oldest-in-time
        # event in the chunk) so the next chunk can be connected to this one.
        insertion_event = self._create_insertion_event_dict(
            sender=requester.user.to_string(),
            room_id=room_id,
            # Since the insertion event is put at the start of the chunk,
            # where the oldest-in-time event is, copy the origin_server_ts from
            # the first event we're inserting
            origin_server_ts=events_to_create[0]["origin_server_ts"],
        )
        # Prepend the insertion event to the start of the chunk (oldest-in-time)
        events_to_create = [insertion_event] + events_to_create

        event_ids = []
        events_to_persist = []
        for ev in events_to_create:
            assert_params_in_dict(ev, ["type", "origin_server_ts", "content", "sender"])

            # Mark all events as historical
            # This has important semantics within the Synapse internals to backfill properly
            ev["content"][EventContentFields.MSC2716_HISTORICAL] = True

            event_dict = {
                "type": ev["type"],
                "origin_server_ts": ev["origin_server_ts"],
                "content": ev["content"],
                "room_id": room_id,
                "sender": ev["sender"],  # requester.user.to_string(),
                "prev_events": prev_event_ids.copy(),
            }

            event, context = await self.event_creation_handler.create_event(
                await self._create_requester_for_user_id_from_app_service(
                    ev["sender"], requester.app_service
                ),
                event_dict,
                prev_event_ids=event_dict.get("prev_events"),
                auth_event_ids=auth_event_ids,
                historical=True,
                depth=inherited_depth,
            )
            logger.debug(
                "RoomBatchSendEventRestServlet inserting event=%s, prev_event_ids=%s, auth_event_ids=%s",
                event,
                prev_event_ids,
                auth_event_ids,
            )

            assert self.hs.is_mine_id(event.sender), "User must be our own: %s" % (
                event.sender,
            )

            events_to_persist.append((event, context))
            event_id = event.event_id

            event_ids.append(event_id)
            prev_event_ids = [event_id]

        # Persist events in reverse-chronological order so they have the
        # correct stream_ordering as they are backfilled (which decrements).
        # Events are sorted by (topological_ordering, stream_ordering)
        # where topological_ordering is just depth.
        for (event, context) in reversed(events_to_persist):
            ev = await self.event_creation_handler.handle_new_client_event(
                await self._create_requester_for_user_id_from_app_service(
                    event["sender"], requester.app_service
                ),
                event=event,
                context=context,
            )

        # Add the base_insertion_event to the bottom of the list we return
        if base_insertion_event is not None:
            event_ids.append(base_insertion_event.event_id)

        return 200, {
            "state_events": auth_event_ids,
            "events": event_ids,
            "next_chunk_id": insertion_event["content"][
                EventContentFields.MSC2716_NEXT_CHUNK_ID
            ],
        }

    def on_GET(self, request, room_id):
        return 501, "Not implemented"

    def on_PUT(self, request, room_id):
        return self.txns.fetch_or_execute_request(
            request, self.on_POST, request, room_id
        )


# TODO: Needs unit testing for room ID + alias joins
class JoinRoomAliasServlet(TransactionRestServlet):
    def __init__(self, hs):
        super().__init__(hs)
        self.room_member_handler = hs.get_room_member_handler()
        self.auth = hs.get_auth()

    def register(self, http_server):
        # /join/$room_identifier[/$txn_id]
        PATTERNS = "/join/(?P<room_identifier>[^/]*)"
        register_txn_path(self, PATTERNS, http_server)

    async def on_POST(
        self,
        request: SynapseRequest,
        room_identifier: str,
        txn_id: Optional[str] = None,
    ):
        requester = await self.auth.get_user_by_req(request, allow_guest=True)

        try:
            content = parse_json_object_from_request(request)
        except Exception:
            # Turns out we used to ignore the body entirely, and some clients
            # cheekily send invalid bodies.
            content = {}

        if RoomID.is_valid(room_identifier):
            room_id = room_identifier

            # twisted.web.server.Request.args is incorrectly defined as Optional[Any]
            args: Dict[bytes, List[bytes]] = request.args  # type: ignore

            remote_room_hosts = parse_strings_from_args(
                args, "server_name", required=False
            )
        elif RoomAlias.is_valid(room_identifier):
            handler = self.room_member_handler
            room_alias = RoomAlias.from_string(room_identifier)
            room_id_obj, remote_room_hosts = await handler.lookup_room_alias(room_alias)
            room_id = room_id_obj.to_string()
        else:
            raise SynapseError(
                400, "%s was not legal room ID or room alias" % (room_identifier,)
            )

        await self.room_member_handler.update_membership(
            requester=requester,
            target=requester.user,
            room_id=room_id,
            action="join",
            txn_id=txn_id,
            remote_room_hosts=remote_room_hosts,
            content=content,
            third_party_signed=content.get("third_party_signed", None),
        )

        return 200, {"room_id": room_id}

    def on_PUT(self, request, room_identifier, txn_id):
        set_tag("txn_id", txn_id)

        return self.txns.fetch_or_execute_request(
            request, self.on_POST, request, room_identifier, txn_id
        )


# TODO: Needs unit testing
class PublicRoomListRestServlet(TransactionRestServlet):
    PATTERNS = client_patterns("/publicRooms$", v1=True)

    def __init__(self, hs):
        super().__init__(hs)
        self.hs = hs
        self.auth = hs.get_auth()

    async def on_GET(self, request):
        server = parse_string(request, "server")

        try:
            await self.auth.get_user_by_req(request, allow_guest=True)
        except InvalidClientCredentialsError as e:
            # Option to allow servers to require auth when accessing
            # /publicRooms via CS API. This is especially helpful in private
            # federations.
            if not self.hs.config.allow_public_rooms_without_auth:
                raise

            # We allow people to not be authed if they're just looking at our
            # room list, but require auth when we proxy the request.
            # In both cases we call the auth function, as that has the side
            # effect of logging who issued this request if an access token was
            # provided.
            if server:
                raise e

<<<<<<< HEAD
        limit: Optional[int] = parse_integer(request, "limit", 0)
        since_token = parse_string(request, "since", None)
=======
        limit = parse_integer(request, "limit", 0)
        since_token = parse_string(request, "since")
>>>>>>> d15e72e5

        if limit == 0:
            # zero is a special value which corresponds to no limit.
            limit = None

        handler = self.hs.get_room_list_handler()
        if server and server != self.hs.config.server_name:
            # Ensure the server is valid.
            try:
                parse_and_validate_server_name(server)
            except ValueError:
                raise SynapseError(
                    400,
                    "Invalid server name: %s" % (server,),
                    Codes.INVALID_PARAM,
                )

            try:
                data = await handler.get_remote_public_room_list(
                    server, limit=limit, since_token=since_token
                )
            except HttpResponseException as e:
                raise e.to_synapse_error()
        else:
            data = await handler.get_local_public_room_list(
                limit=limit, since_token=since_token
            )

        return 200, data

    async def on_POST(self, request):
        await self.auth.get_user_by_req(request, allow_guest=True)

        server = parse_string(request, "server")
        content = parse_json_object_from_request(request)

        limit: Optional[int] = int(content.get("limit", 100))
        since_token = content.get("since", None)
        search_filter = content.get("filter", None)

        include_all_networks = content.get("include_all_networks", False)
        third_party_instance_id = content.get("third_party_instance_id", None)

        if include_all_networks:
            network_tuple = None
            if third_party_instance_id is not None:
                raise SynapseError(
                    400, "Can't use include_all_networks with an explicit network"
                )
        elif third_party_instance_id is None:
            network_tuple = ThirdPartyInstanceID(None, None)
        else:
            network_tuple = ThirdPartyInstanceID.from_string(third_party_instance_id)

        if limit == 0:
            # zero is a special value which corresponds to no limit.
            limit = None

        handler = self.hs.get_room_list_handler()
        if server and server != self.hs.config.server_name:
            # Ensure the server is valid.
            try:
                parse_and_validate_server_name(server)
            except ValueError:
                raise SynapseError(
                    400,
                    "Invalid server name: %s" % (server,),
                    Codes.INVALID_PARAM,
                )

            try:
                data = await handler.get_remote_public_room_list(
                    server,
                    limit=limit,
                    since_token=since_token,
                    search_filter=search_filter,
                    include_all_networks=include_all_networks,
                    third_party_instance_id=third_party_instance_id,
                )
            except HttpResponseException as e:
                raise e.to_synapse_error()
        else:
            data = await handler.get_local_public_room_list(
                limit=limit,
                since_token=since_token,
                search_filter=search_filter,
                network_tuple=network_tuple,
            )

        return 200, data


# TODO: Needs unit testing
class RoomMemberListRestServlet(RestServlet):
    PATTERNS = client_patterns("/rooms/(?P<room_id>[^/]*)/members$", v1=True)

    def __init__(self, hs):
        super().__init__()
        self.message_handler = hs.get_message_handler()
        self.auth = hs.get_auth()
        self.store = hs.get_datastore()

    async def on_GET(self, request, room_id):
        # TODO support Pagination stream API (limit/tokens)
        requester = await self.auth.get_user_by_req(request, allow_guest=True)
        handler = self.message_handler

        # request the state as of a given event, as identified by a stream token,
        # for consistency with /messages etc.
        # useful for getting the membership in retrospect as of a given /sync
        # response.
        at_token_string = parse_string(request, "at")
        if at_token_string is None:
            at_token = None
        else:
            at_token = await StreamToken.from_string(self.store, at_token_string)

        # let you filter down on particular memberships.
        # XXX: this may not be the best shape for this API - we could pass in a filter
        # instead, except filters aren't currently aware of memberships.
        # See https://github.com/matrix-org/matrix-doc/issues/1337 for more details.
        membership = parse_string(request, "membership")
        not_membership = parse_string(request, "not_membership")

        events = await handler.get_state_events(
            room_id=room_id,
            user_id=requester.user.to_string(),
            at_token=at_token,
            state_filter=StateFilter.from_types([(EventTypes.Member, None)]),
        )

        chunk = []

        for event in events:
            if (membership and event["content"].get("membership") != membership) or (
                not_membership and event["content"].get("membership") == not_membership
            ):
                continue
            chunk.append(event)

        return 200, {"chunk": chunk}


# deprecated in favour of /members?membership=join?
# except it does custom AS logic and has a simpler return format
class JoinedRoomMemberListRestServlet(RestServlet):
    PATTERNS = client_patterns("/rooms/(?P<room_id>[^/]*)/joined_members$", v1=True)

    def __init__(self, hs):
        super().__init__()
        self.message_handler = hs.get_message_handler()
        self.auth = hs.get_auth()

    async def on_GET(self, request, room_id):
        requester = await self.auth.get_user_by_req(request)

        users_with_profile = await self.message_handler.get_joined_members(
            requester, room_id
        )

        return 200, {"joined": users_with_profile}


# TODO: Needs better unit testing
class RoomMessageListRestServlet(RestServlet):
    PATTERNS = client_patterns("/rooms/(?P<room_id>[^/]*)/messages$", v1=True)

    def __init__(self, hs):
        super().__init__()
        self.pagination_handler = hs.get_pagination_handler()
        self.auth = hs.get_auth()
        self.store = hs.get_datastore()

    async def on_GET(self, request, room_id):
        requester = await self.auth.get_user_by_req(request, allow_guest=True)
        pagination_config = await PaginationConfig.from_request(
            self.store, request, default_limit=10
        )
        as_client_event = b"raw" not in request.args
        filter_str = parse_string(request, "filter", encoding="utf-8")
        if filter_str:
            filter_json = urlparse.unquote(filter_str)
            event_filter: Optional[Filter] = Filter(json_decoder.decode(filter_json))
            if (
                event_filter
                and event_filter.filter_json.get("event_format", "client")
                == "federation"
            ):
                as_client_event = False
        else:
            event_filter = None

        msgs = await self.pagination_handler.get_messages(
            room_id=room_id,
            requester=requester,
            pagin_config=pagination_config,
            as_client_event=as_client_event,
            event_filter=event_filter,
        )

        return 200, msgs


# TODO: Needs unit testing
class RoomStateRestServlet(RestServlet):
    PATTERNS = client_patterns("/rooms/(?P<room_id>[^/]*)/state$", v1=True)

    def __init__(self, hs):
        super().__init__()
        self.message_handler = hs.get_message_handler()
        self.auth = hs.get_auth()

    async def on_GET(self, request, room_id):
        requester = await self.auth.get_user_by_req(request, allow_guest=True)
        # Get all the current state for this room
        events = await self.message_handler.get_state_events(
            room_id=room_id,
            user_id=requester.user.to_string(),
            is_guest=requester.is_guest,
        )
        return 200, events


# TODO: Needs unit testing
class RoomInitialSyncRestServlet(RestServlet):
    PATTERNS = client_patterns("/rooms/(?P<room_id>[^/]*)/initialSync$", v1=True)

    def __init__(self, hs):
        super().__init__()
        self.initial_sync_handler = hs.get_initial_sync_handler()
        self.auth = hs.get_auth()
        self.store = hs.get_datastore()

    async def on_GET(self, request, room_id):
        requester = await self.auth.get_user_by_req(request, allow_guest=True)
        pagination_config = await PaginationConfig.from_request(self.store, request)
        content = await self.initial_sync_handler.room_initial_sync(
            room_id=room_id, requester=requester, pagin_config=pagination_config
        )
        return 200, content


class RoomEventServlet(RestServlet):
    PATTERNS = client_patterns(
        "/rooms/(?P<room_id>[^/]*)/event/(?P<event_id>[^/]*)$", v1=True
    )

    def __init__(self, hs):
        super().__init__()
        self.clock = hs.get_clock()
        self.event_handler = hs.get_event_handler()
        self._event_serializer = hs.get_event_client_serializer()
        self.auth = hs.get_auth()

    async def on_GET(self, request, room_id, event_id):
        requester = await self.auth.get_user_by_req(request, allow_guest=True)
        try:
            event = await self.event_handler.get_event(
                requester.user, room_id, event_id
            )
        except AuthError:
            # This endpoint is supposed to return a 404 when the requester does
            # not have permission to access the event
            # https://matrix.org/docs/spec/client_server/r0.5.0#get-matrix-client-r0-rooms-roomid-event-eventid
            raise SynapseError(404, "Event not found.", errcode=Codes.NOT_FOUND)

        time_now = self.clock.time_msec()
        if event:
            event = await self._event_serializer.serialize_event(event, time_now)
            return 200, event

        return SynapseError(404, "Event not found.", errcode=Codes.NOT_FOUND)


class RoomEventContextServlet(RestServlet):
    PATTERNS = client_patterns(
        "/rooms/(?P<room_id>[^/]*)/context/(?P<event_id>[^/]*)$", v1=True
    )

    def __init__(self, hs):
        super().__init__()
        self.clock = hs.get_clock()
        self.room_context_handler = hs.get_room_context_handler()
        self._event_serializer = hs.get_event_client_serializer()
        self.auth = hs.get_auth()

    async def on_GET(self, request, room_id, event_id):
        requester = await self.auth.get_user_by_req(request, allow_guest=True)

        limit = parse_integer(request, "limit", default=10)

        # picking the API shape for symmetry with /messages
        filter_str = parse_string(request, "filter", encoding="utf-8")
        if filter_str:
            filter_json = urlparse.unquote(filter_str)
            event_filter: Optional[Filter] = Filter(json_decoder.decode(filter_json))
        else:
            event_filter = None

        results = await self.room_context_handler.get_event_context(
            requester, room_id, event_id, limit, event_filter
        )

        if not results:
            raise SynapseError(404, "Event not found.", errcode=Codes.NOT_FOUND)

        time_now = self.clock.time_msec()
        results["events_before"] = await self._event_serializer.serialize_events(
            results["events_before"], time_now
        )
        results["event"] = await self._event_serializer.serialize_event(
            results["event"], time_now
        )
        results["events_after"] = await self._event_serializer.serialize_events(
            results["events_after"], time_now
        )
        results["state"] = await self._event_serializer.serialize_events(
            results["state"],
            time_now,
            # No need to bundle aggregations for state events
            bundle_aggregations=False,
        )

        return 200, results


class RoomForgetRestServlet(TransactionRestServlet):
    def __init__(self, hs):
        super().__init__(hs)
        self.room_member_handler = hs.get_room_member_handler()
        self.auth = hs.get_auth()

    def register(self, http_server):
        PATTERNS = "/rooms/(?P<room_id>[^/]*)/forget"
        register_txn_path(self, PATTERNS, http_server)

    async def on_POST(self, request, room_id, txn_id=None):
        requester = await self.auth.get_user_by_req(request, allow_guest=False)

        await self.room_member_handler.forget(user=requester.user, room_id=room_id)

        return 200, {}

    def on_PUT(self, request, room_id, txn_id):
        set_tag("txn_id", txn_id)

        return self.txns.fetch_or_execute_request(
            request, self.on_POST, request, room_id, txn_id
        )


# TODO: Needs unit testing
class RoomMembershipRestServlet(TransactionRestServlet):
    def __init__(self, hs):
        super().__init__(hs)
        self.room_member_handler = hs.get_room_member_handler()
        self.auth = hs.get_auth()

    def register(self, http_server):
        # /rooms/$roomid/[invite|join|leave]
        PATTERNS = (
            "/rooms/(?P<room_id>[^/]*)/"
            "(?P<membership_action>join|invite|leave|ban|unban|kick)"
        )
        register_txn_path(self, PATTERNS, http_server)

    async def on_POST(self, request, room_id, membership_action, txn_id=None):
        requester = await self.auth.get_user_by_req(request, allow_guest=True)

        if requester.is_guest and membership_action not in {
            Membership.JOIN,
            Membership.LEAVE,
        }:
            raise AuthError(403, "Guest access not allowed")

        try:
            content = parse_json_object_from_request(request)
        except Exception:
            # Turns out we used to ignore the body entirely, and some clients
            # cheekily send invalid bodies.
            content = {}

        if membership_action == "invite" and self._has_3pid_invite_keys(content):
            try:
                await self.room_member_handler.do_3pid_invite(
                    room_id,
                    requester.user,
                    content["medium"],
                    content["address"],
                    content["id_server"],
                    requester,
                    txn_id,
                    content.get("id_access_token"),
                )
            except ShadowBanError:
                # Pretend the request succeeded.
                pass
            return 200, {}

        target = requester.user
        if membership_action in ["invite", "ban", "unban", "kick"]:
            assert_params_in_dict(content, ["user_id"])
            target = UserID.from_string(content["user_id"])

        event_content = None
        if "reason" in content:
            event_content = {"reason": content["reason"]}

        try:
            await self.room_member_handler.update_membership(
                requester=requester,
                target=target,
                room_id=room_id,
                action=membership_action,
                txn_id=txn_id,
                third_party_signed=content.get("third_party_signed", None),
                content=event_content,
            )
        except ShadowBanError:
            # Pretend the request succeeded.
            pass

        return_value = {}

        if membership_action == "join":
            return_value["room_id"] = room_id

        return 200, return_value

    def _has_3pid_invite_keys(self, content):
        for key in {"id_server", "medium", "address"}:
            if key not in content:
                return False
        return True

    def on_PUT(self, request, room_id, membership_action, txn_id):
        set_tag("txn_id", txn_id)

        return self.txns.fetch_or_execute_request(
            request, self.on_POST, request, room_id, membership_action, txn_id
        )


class RoomRedactEventRestServlet(TransactionRestServlet):
    def __init__(self, hs):
        super().__init__(hs)
        self.event_creation_handler = hs.get_event_creation_handler()
        self.auth = hs.get_auth()

    def register(self, http_server):
        PATTERNS = "/rooms/(?P<room_id>[^/]*)/redact/(?P<event_id>[^/]*)"
        register_txn_path(self, PATTERNS, http_server)

    async def on_POST(self, request, room_id, event_id, txn_id=None):
        requester = await self.auth.get_user_by_req(request)
        content = parse_json_object_from_request(request)

        try:
            (
                event,
                _,
            ) = await self.event_creation_handler.create_and_send_nonmember_event(
                requester,
                {
                    "type": EventTypes.Redaction,
                    "content": content,
                    "room_id": room_id,
                    "sender": requester.user.to_string(),
                    "redacts": event_id,
                },
                txn_id=txn_id,
            )
            event_id = event.event_id
        except ShadowBanError:
            event_id = "$" + random_string(43)

        set_tag("event_id", event_id)
        return 200, {"event_id": event_id}

    def on_PUT(self, request, room_id, event_id, txn_id):
        set_tag("txn_id", txn_id)

        return self.txns.fetch_or_execute_request(
            request, self.on_POST, request, room_id, event_id, txn_id
        )


class RoomTypingRestServlet(RestServlet):
    PATTERNS = client_patterns(
        "/rooms/(?P<room_id>[^/]*)/typing/(?P<user_id>[^/]*)$", v1=True
    )

    def __init__(self, hs: "HomeServer"):
        super().__init__()
        self.hs = hs
        self.presence_handler = hs.get_presence_handler()
        self.auth = hs.get_auth()

        # If we're not on the typing writer instance we should scream if we get
        # requests.
        self._is_typing_writer = (
            hs.config.worker.writers.typing == hs.get_instance_name()
        )

    async def on_PUT(self, request, room_id, user_id):
        requester = await self.auth.get_user_by_req(request)

        if not self._is_typing_writer:
            raise Exception("Got /typing request on instance that is not typing writer")

        room_id = urlparse.unquote(room_id)
        target_user = UserID.from_string(urlparse.unquote(user_id))

        content = parse_json_object_from_request(request)

        await self.presence_handler.bump_presence_active_time(requester.user)

        # Limit timeout to stop people from setting silly typing timeouts.
        timeout = min(content.get("timeout", 30000), 120000)

        # Defer getting the typing handler since it will raise on workers.
        typing_handler = self.hs.get_typing_writer_handler()

        try:
            if content["typing"]:
                await typing_handler.started_typing(
                    target_user=target_user,
                    requester=requester,
                    room_id=room_id,
                    timeout=timeout,
                )
            else:
                await typing_handler.stopped_typing(
                    target_user=target_user, requester=requester, room_id=room_id
                )
        except ShadowBanError:
            # Pretend this worked without error.
            pass

        return 200, {}


class RoomAliasListServlet(RestServlet):
    PATTERNS = [
        re.compile(
            r"^/_matrix/client/unstable/org\.matrix\.msc2432"
            r"/rooms/(?P<room_id>[^/]*)/aliases"
        ),
    ] + list(client_patterns("/rooms/(?P<room_id>[^/]*)/aliases$", unstable=False))

    def __init__(self, hs: "HomeServer"):
        super().__init__()
        self.auth = hs.get_auth()
        self.directory_handler = hs.get_directory_handler()

    async def on_GET(self, request, room_id):
        requester = await self.auth.get_user_by_req(request)

        alias_list = await self.directory_handler.get_aliases_for_room(
            requester, room_id
        )

        return 200, {"aliases": alias_list}


class SearchRestServlet(RestServlet):
    PATTERNS = client_patterns("/search$", v1=True)

    def __init__(self, hs):
        super().__init__()
        self.search_handler = hs.get_search_handler()
        self.auth = hs.get_auth()

    async def on_POST(self, request):
        requester = await self.auth.get_user_by_req(request)

        content = parse_json_object_from_request(request)

        batch = parse_string(request, "next_batch")
        results = await self.search_handler.search(requester.user, content, batch)

        return 200, results


class JoinedRoomsRestServlet(RestServlet):
    PATTERNS = client_patterns("/joined_rooms$", v1=True)

    def __init__(self, hs):
        super().__init__()
        self.store = hs.get_datastore()
        self.auth = hs.get_auth()

    async def on_GET(self, request):
        requester = await self.auth.get_user_by_req(request, allow_guest=True)

        room_ids = await self.store.get_rooms_for_user(requester.user.to_string())
        return 200, {"joined_rooms": list(room_ids)}


def register_txn_path(servlet, regex_string, http_server, with_get=False):
    """Registers a transaction-based path.

    This registers two paths:
        PUT regex_string/$txnid
        POST regex_string

    Args:
        regex_string (str): The regex string to register. Must NOT have a
        trailing $ as this string will be appended to.
        http_server : The http_server to register paths with.
        with_get: True to also register respective GET paths for the PUTs.
    """
    http_server.register_paths(
        "POST",
        client_patterns(regex_string + "$", v1=True),
        servlet.on_POST,
        servlet.__class__.__name__,
    )
    http_server.register_paths(
        "PUT",
        client_patterns(regex_string + "/(?P<txn_id>[^/]*)$", v1=True),
        servlet.on_PUT,
        servlet.__class__.__name__,
    )
    if with_get:
        http_server.register_paths(
            "GET",
            client_patterns(regex_string + "/(?P<txn_id>[^/]*)$", v1=True),
            servlet.on_GET,
            servlet.__class__.__name__,
        )


class RoomSpaceSummaryRestServlet(RestServlet):
    PATTERNS = (
        re.compile(
            "^/_matrix/client/unstable/org.matrix.msc2946"
            "/rooms/(?P<room_id>[^/]*)/spaces$"
        ),
    )

    def __init__(self, hs: "HomeServer"):
        super().__init__()
        self._auth = hs.get_auth()
        self._space_summary_handler = hs.get_space_summary_handler()

    async def on_GET(
        self, request: SynapseRequest, room_id: str
    ) -> Tuple[int, JsonDict]:
        requester = await self._auth.get_user_by_req(request, allow_guest=True)

        return 200, await self._space_summary_handler.get_space_summary(
            requester.user.to_string(),
            room_id,
            suggested_only=parse_boolean(request, "suggested_only", default=False),
            max_rooms_per_space=parse_integer(request, "max_rooms_per_space"),
        )

    # TODO When switching to the stable endpoint, remove the POST handler.
    async def on_POST(
        self, request: SynapseRequest, room_id: str
    ) -> Tuple[int, JsonDict]:
        requester = await self._auth.get_user_by_req(request, allow_guest=True)
        content = parse_json_object_from_request(request)

        suggested_only = content.get("suggested_only", False)
        if not isinstance(suggested_only, bool):
            raise SynapseError(
                400, "'suggested_only' must be a boolean", Codes.BAD_JSON
            )

        max_rooms_per_space = content.get("max_rooms_per_space")
        if max_rooms_per_space is not None and not isinstance(max_rooms_per_space, int):
            raise SynapseError(
                400, "'max_rooms_per_space' must be an integer", Codes.BAD_JSON
            )

        return 200, await self._space_summary_handler.get_space_summary(
            requester.user.to_string(),
            room_id,
            suggested_only=suggested_only,
            max_rooms_per_space=max_rooms_per_space,
        )


def register_servlets(hs: "HomeServer", http_server, is_worker=False):
    msc2716_enabled = hs.config.experimental.msc2716_enabled

    RoomStateEventRestServlet(hs).register(http_server)
    RoomMemberListRestServlet(hs).register(http_server)
    JoinedRoomMemberListRestServlet(hs).register(http_server)
    RoomMessageListRestServlet(hs).register(http_server)
    JoinRoomAliasServlet(hs).register(http_server)
    RoomMembershipRestServlet(hs).register(http_server)
    RoomSendEventRestServlet(hs).register(http_server)
    if msc2716_enabled:
        RoomBatchSendEventRestServlet(hs).register(http_server)
    PublicRoomListRestServlet(hs).register(http_server)
    RoomStateRestServlet(hs).register(http_server)
    RoomRedactEventRestServlet(hs).register(http_server)
    RoomTypingRestServlet(hs).register(http_server)
    RoomEventContextServlet(hs).register(http_server)
    RoomSpaceSummaryRestServlet(hs).register(http_server)
    RoomEventServlet(hs).register(http_server)
    JoinedRoomsRestServlet(hs).register(http_server)
    RoomAliasListServlet(hs).register(http_server)
    SearchRestServlet(hs).register(http_server)

    # Some servlets only get registered for the main process.
    if not is_worker:
        RoomCreateRestServlet(hs).register(http_server)
        RoomForgetRestServlet(hs).register(http_server)


def register_deprecated_servlets(hs, http_server):
    RoomInitialSyncRestServlet(hs).register(http_server)<|MERGE_RESOLUTION|>--- conflicted
+++ resolved
@@ -754,13 +754,8 @@
             if server:
                 raise e
 
-<<<<<<< HEAD
         limit: Optional[int] = parse_integer(request, "limit", 0)
-        since_token = parse_string(request, "since", None)
-=======
-        limit = parse_integer(request, "limit", 0)
         since_token = parse_string(request, "since")
->>>>>>> d15e72e5
 
         if limit == 0:
             # zero is a special value which corresponds to no limit.
