# Copyright 2014-2016 OpenMarket Ltd
# Copyright 2018 New Vector Ltd
#
# Licensed under the Apache License, Version 2.0 (the "License");
# you may not use this file except in compliance with the License.
# You may obtain a copy of the License at
#
#     http://www.apache.org/licenses/LICENSE-2.0
#
# Unless required by applicable law or agreed to in writing, software
# distributed under the License is distributed on an "AS IS" BASIS,
# WITHOUT WARRANTIES OR CONDITIONS OF ANY KIND, either express or implied.
# See the License for the specific language governing permissions and
# limitations under the License.

""" This module contains REST servlets to do with rooms: /rooms/<paths> """
import logging
import re
from typing import TYPE_CHECKING, Dict, List, Optional, Tuple
from urllib import parse as urlparse

from synapse.api.constants import EventTypes, Membership
from synapse.api.errors import (
    AuthError,
    Codes,
    InvalidClientCredentialsError,
    MissingClientTokenError,
    ShadowBanError,
    SynapseError,
)
from synapse.api.filtering import Filter
from synapse.events.utils import format_event_for_client_v2
from synapse.http.servlet import (
    ResolveRoomIdMixin,
    RestServlet,
    assert_params_in_dict,
    parse_boolean,
    parse_integer,
    parse_json_object_from_request,
    parse_string,
    parse_strings_from_args,
)
from synapse.http.site import SynapseRequest
from synapse.logging.opentracing import set_tag
from synapse.rest.client.transactions import HttpTransactionCache
from synapse.rest.client.v2_alpha._base import client_patterns
from synapse.storage.state import StateFilter
from synapse.streams.config import PaginationConfig
from synapse.types import (
    JsonDict,
<<<<<<< HEAD
    Requester,
=======
    RoomAlias,
    RoomID,
>>>>>>> 2d9ca4ca
    StreamToken,
    ThirdPartyInstanceID,
    UserID,
)
from synapse.util import json_decoder
from synapse.util.stringutils import parse_and_validate_server_name, random_string

if TYPE_CHECKING:
    from synapse.server import HomeServer

logger = logging.getLogger(__name__)


class TransactionRestServlet(RestServlet):
    def __init__(self, hs):
        super().__init__()
        self.txns = HttpTransactionCache(hs)


class RoomCreateRestServlet(TransactionRestServlet):
    # No PATTERN; we have custom dispatch rules here

    def __init__(self, hs):
        super().__init__(hs)
        self._room_creation_handler = hs.get_room_creation_handler()
        self.auth = hs.get_auth()

    def register(self, http_server):
        PATTERNS = "/createRoom"
        register_txn_path(self, PATTERNS, http_server)

    def on_PUT(self, request, txn_id):
        set_tag("txn_id", txn_id)
        return self.txns.fetch_or_execute_request(request, self.on_POST, request)

    async def on_POST(self, request):
        requester = await self.auth.get_user_by_req(request)

        info, _ = await self._room_creation_handler.create_room(
            requester, self.get_room_config(request)
        )

        return 200, info

    def get_room_config(self, request):
        user_supplied_config = parse_json_object_from_request(request)
        return user_supplied_config


# TODO: Needs unit testing for generic events
class RoomStateEventRestServlet(TransactionRestServlet):
    def __init__(self, hs):
        super().__init__(hs)
        self.event_creation_handler = hs.get_event_creation_handler()
        self.room_member_handler = hs.get_room_member_handler()
        self.message_handler = hs.get_message_handler()
        self.auth = hs.get_auth()

    def register(self, http_server):
        # /room/$roomid/state/$eventtype
        no_state_key = "/rooms/(?P<room_id>[^/]*)/state/(?P<event_type>[^/]*)$"

        # /room/$roomid/state/$eventtype/$statekey
        state_key = (
            "/rooms/(?P<room_id>[^/]*)/state/"
            "(?P<event_type>[^/]*)/(?P<state_key>[^/]*)$"
        )

        http_server.register_paths(
            "GET",
            client_patterns(state_key, v1=True),
            self.on_GET,
            self.__class__.__name__,
        )
        http_server.register_paths(
            "PUT",
            client_patterns(state_key, v1=True),
            self.on_PUT,
            self.__class__.__name__,
        )
        http_server.register_paths(
            "GET",
            client_patterns(no_state_key, v1=True),
            self.on_GET_no_state_key,
            self.__class__.__name__,
        )
        http_server.register_paths(
            "PUT",
            client_patterns(no_state_key, v1=True),
            self.on_PUT_no_state_key,
            self.__class__.__name__,
        )

    def on_GET_no_state_key(self, request, room_id, event_type):
        return self.on_GET(request, room_id, event_type, "")

    def on_PUT_no_state_key(self, request, room_id, event_type):
        return self.on_PUT(request, room_id, event_type, "")

    async def on_GET(self, request, room_id, event_type, state_key):
        requester = await self.auth.get_user_by_req(request, allow_guest=True)
        format = parse_string(
            request, "format", default="content", allowed_values=["content", "event"]
        )

        msg_handler = self.message_handler
        data = await msg_handler.get_room_data(
            user_id=requester.user.to_string(),
            room_id=room_id,
            event_type=event_type,
            state_key=state_key,
        )

        if not data:
            raise SynapseError(404, "Event not found.", errcode=Codes.NOT_FOUND)

        if format == "event":
            event = format_event_for_client_v2(data.get_dict())
            return 200, event
        elif format == "content":
            return 200, data.get_dict()["content"]

    async def on_PUT(self, request, room_id, event_type, state_key, txn_id=None):
        requester = await self.auth.get_user_by_req(request)

        if txn_id:
            set_tag("txn_id", txn_id)

        content = parse_json_object_from_request(request)

        event_dict = {
            "type": event_type,
            "content": content,
            "room_id": room_id,
            "sender": requester.user.to_string(),
        }

        if state_key is not None:
            event_dict["state_key"] = state_key

        try:
            if event_type == EventTypes.Member:
                membership = content.get("membership", None)
                event_id, _ = await self.room_member_handler.update_membership(
                    requester,
                    target=UserID.from_string(state_key),
                    room_id=room_id,
                    action=membership,
                    content=content,
                )
            else:
                (
                    event,
                    _,
                ) = await self.event_creation_handler.create_and_send_nonmember_event(
                    requester, event_dict, txn_id=txn_id
                )
                event_id = event.event_id
        except ShadowBanError:
            event_id = "$" + random_string(43)

        set_tag("event_id", event_id)
        ret = {"event_id": event_id}
        return 200, ret


# TODO: Needs unit testing for generic events + feedback
class RoomSendEventRestServlet(TransactionRestServlet):
    def __init__(self, hs):
        super().__init__(hs)
        self.event_creation_handler = hs.get_event_creation_handler()
        self.auth = hs.get_auth()

    def register(self, http_server):
        # /rooms/$roomid/send/$event_type[/$txn_id]
        PATTERNS = "/rooms/(?P<room_id>[^/]*)/send/(?P<event_type>[^/]*)"
        register_txn_path(self, PATTERNS, http_server, with_get=True)

    async def on_POST(self, request, room_id, event_type, txn_id=None):
        requester = await self.auth.get_user_by_req(request, allow_guest=True)
        content = parse_json_object_from_request(request)

        event_dict = {
            "type": event_type,
            "content": content,
            "room_id": room_id,
            "sender": requester.user.to_string(),
        }

        if b"ts" in request.args and requester.app_service:
            event_dict["origin_server_ts"] = parse_integer(request, "ts", 0)

        try:
            (
                event,
                _,
            ) = await self.event_creation_handler.create_and_send_nonmember_event(
                requester, event_dict, txn_id=txn_id
            )
            event_id = event.event_id
        except ShadowBanError:
            event_id = "$" + random_string(43)

        set_tag("event_id", event_id)
        return 200, {"event_id": event_id}

    def on_GET(self, request, room_id, event_type, txn_id):
        return 200, "Not implemented"

    def on_PUT(self, request, room_id, event_type, txn_id):
        set_tag("txn_id", txn_id)

        return self.txns.fetch_or_execute_request(
            request, self.on_POST, request, room_id, event_type, txn_id
        )


# TODO: Needs unit testing for room ID + alias joins
class JoinRoomAliasServlet(ResolveRoomIdMixin, TransactionRestServlet):
    def __init__(self, hs):
        super().__init__(hs)
        super(ResolveRoomIdMixin, self).__init__(hs)  # ensure the Mixin is set up
        self.auth = hs.get_auth()

    def register(self, http_server):
        # /join/$room_identifier[/$txn_id]
        PATTERNS = "/join/(?P<room_identifier>[^/]*)"
        register_txn_path(self, PATTERNS, http_server)

    async def on_POST(
        self,
        request: SynapseRequest,
        room_identifier: str,
        txn_id: Optional[str] = None,
    ):
        requester = await self.auth.get_user_by_req(request, allow_guest=True)

        try:
            content = parse_json_object_from_request(request)
        except Exception:
            # Turns out we used to ignore the body entirely, and some clients
            # cheekily send invalid bodies.
            content = {}

        # twisted.web.server.Request.args is incorrectly defined as Optional[Any]
        args: Dict[bytes, List[bytes]] = request.args  # type: ignore
        remote_room_hosts = parse_strings_from_args(args, "server_name", required=False)
        room_id, remote_room_hosts = await self.resolve_room_id(
            room_identifier,
            remote_room_hosts,
        )

        await self.room_member_handler.update_membership(
            requester=requester,
            target=requester.user,
            room_id=room_id,
            action="join",
            txn_id=txn_id,
            remote_room_hosts=remote_room_hosts,
            content=content,
            third_party_signed=content.get("third_party_signed", None),
        )

        return 200, {"room_id": room_id}

    def on_PUT(self, request, room_identifier, txn_id):
        set_tag("txn_id", txn_id)

        return self.txns.fetch_or_execute_request(
            request, self.on_POST, request, room_identifier, txn_id
        )


# TODO: Needs unit testing
class PublicRoomListRestServlet(TransactionRestServlet):
    PATTERNS = client_patterns("/publicRooms$", v1=True)

    def __init__(self, hs):
        super().__init__(hs)
        self.hs = hs
        self.auth = hs.get_auth()

    async def on_GET(self, request):
        server = parse_string(request, "server")

        try:
            await self.auth.get_user_by_req(request, allow_guest=True)
        except InvalidClientCredentialsError as e:
            # Option to allow servers to require auth when accessing
            # /publicRooms via CS API. This is especially helpful in private
            # federations.
            if not self.hs.config.allow_public_rooms_without_auth:
                raise

            # We allow people to not be authed if they're just looking at our
            # room list, but require auth when we proxy the request.
            # In both cases we call the auth function, as that has the side
            # effect of logging who issued this request if an access token was
            # provided.
            if server:
                raise e

        limit: Optional[int] = parse_integer(request, "limit", 0)
        since_token = parse_string(request, "since")

        if limit == 0:
            # zero is a special value which corresponds to no limit.
            limit = None

        handler = self.hs.get_room_list_handler()
        if server and server != self.hs.config.server_name:
            # Ensure the server is valid.
            try:
                parse_and_validate_server_name(server)
            except ValueError:
                raise SynapseError(
                    400,
                    "Invalid server name: %s" % (server,),
                    Codes.INVALID_PARAM,
                )

            data = await handler.get_remote_public_room_list(
                server, limit=limit, since_token=since_token
            )
        else:
            data = await handler.get_local_public_room_list(
                limit=limit, since_token=since_token
            )

        return 200, data

    async def on_POST(self, request):
        await self.auth.get_user_by_req(request, allow_guest=True)

        server = parse_string(request, "server")
        content = parse_json_object_from_request(request)

        limit: Optional[int] = int(content.get("limit", 100))
        since_token = content.get("since", None)
        search_filter = content.get("filter", None)

        include_all_networks = content.get("include_all_networks", False)
        third_party_instance_id = content.get("third_party_instance_id", None)

        if include_all_networks:
            network_tuple = None
            if third_party_instance_id is not None:
                raise SynapseError(
                    400, "Can't use include_all_networks with an explicit network"
                )
        elif third_party_instance_id is None:
            network_tuple = ThirdPartyInstanceID(None, None)
        else:
            network_tuple = ThirdPartyInstanceID.from_string(third_party_instance_id)

        if limit == 0:
            # zero is a special value which corresponds to no limit.
            limit = None

        handler = self.hs.get_room_list_handler()
        if server and server != self.hs.config.server_name:
            # Ensure the server is valid.
            try:
                parse_and_validate_server_name(server)
            except ValueError:
                raise SynapseError(
                    400,
                    "Invalid server name: %s" % (server,),
                    Codes.INVALID_PARAM,
                )

            data = await handler.get_remote_public_room_list(
                server,
                limit=limit,
                since_token=since_token,
                search_filter=search_filter,
                include_all_networks=include_all_networks,
                third_party_instance_id=third_party_instance_id,
            )

        else:
            data = await handler.get_local_public_room_list(
                limit=limit,
                since_token=since_token,
                search_filter=search_filter,
                network_tuple=network_tuple,
            )

        return 200, data


# TODO: Needs unit testing
class RoomMemberListRestServlet(RestServlet):
    PATTERNS = client_patterns("/rooms/(?P<room_id>[^/]*)/members$", v1=True)

    def __init__(self, hs):
        super().__init__()
        self.message_handler = hs.get_message_handler()
        self.auth = hs.get_auth()
        self.store = hs.get_datastore()

    async def on_GET(self, request, room_id):
        # TODO support Pagination stream API (limit/tokens)
        requester = await self.auth.get_user_by_req(request, allow_guest=True)
        handler = self.message_handler

        # request the state as of a given event, as identified by a stream token,
        # for consistency with /messages etc.
        # useful for getting the membership in retrospect as of a given /sync
        # response.
        at_token_string = parse_string(request, "at")
        if at_token_string is None:
            at_token = None
        else:
            at_token = await StreamToken.from_string(self.store, at_token_string)

        # let you filter down on particular memberships.
        # XXX: this may not be the best shape for this API - we could pass in a filter
        # instead, except filters aren't currently aware of memberships.
        # See https://github.com/matrix-org/matrix-doc/issues/1337 for more details.
        membership = parse_string(request, "membership")
        not_membership = parse_string(request, "not_membership")

        events = await handler.get_state_events(
            room_id=room_id,
            user_id=requester.user.to_string(),
            at_token=at_token,
            state_filter=StateFilter.from_types([(EventTypes.Member, None)]),
        )

        chunk = []

        for event in events:
            if (membership and event["content"].get("membership") != membership) or (
                not_membership and event["content"].get("membership") == not_membership
            ):
                continue
            chunk.append(event)

        return 200, {"chunk": chunk}


# deprecated in favour of /members?membership=join?
# except it does custom AS logic and has a simpler return format
class JoinedRoomMemberListRestServlet(RestServlet):
    PATTERNS = client_patterns("/rooms/(?P<room_id>[^/]*)/joined_members$", v1=True)

    def __init__(self, hs):
        super().__init__()
        self.message_handler = hs.get_message_handler()
        self.auth = hs.get_auth()

    async def on_GET(self, request, room_id):
        requester = await self.auth.get_user_by_req(request)

        users_with_profile = await self.message_handler.get_joined_members(
            requester, room_id
        )

        return 200, {"joined": users_with_profile}


# TODO: Needs better unit testing
class RoomMessageListRestServlet(RestServlet):
    PATTERNS = client_patterns("/rooms/(?P<room_id>[^/]*)/messages$", v1=True)

    def __init__(self, hs):
        super().__init__()
        self.pagination_handler = hs.get_pagination_handler()
        self.auth = hs.get_auth()
        self.store = hs.get_datastore()

    async def on_GET(self, request, room_id):
        requester = await self.auth.get_user_by_req(request, allow_guest=True)
        pagination_config = await PaginationConfig.from_request(
            self.store, request, default_limit=10
        )
        as_client_event = b"raw" not in request.args
        filter_str = parse_string(request, "filter", encoding="utf-8")
        if filter_str:
            filter_json = urlparse.unquote(filter_str)
            event_filter: Optional[Filter] = Filter(json_decoder.decode(filter_json))
            if (
                event_filter
                and event_filter.filter_json.get("event_format", "client")
                == "federation"
            ):
                as_client_event = False
        else:
            event_filter = None

        msgs = await self.pagination_handler.get_messages(
            room_id=room_id,
            requester=requester,
            pagin_config=pagination_config,
            as_client_event=as_client_event,
            event_filter=event_filter,
        )

        return 200, msgs


# TODO: Needs unit testing
class RoomStateRestServlet(RestServlet):
    PATTERNS = client_patterns("/rooms/(?P<room_id>[^/]*)/state$", v1=True)

    def __init__(self, hs):
        super().__init__()
        self.message_handler = hs.get_message_handler()
        self.auth = hs.get_auth()

    async def on_GET(self, request, room_id):
        requester = await self.auth.get_user_by_req(request, allow_guest=True)
        # Get all the current state for this room
        events = await self.message_handler.get_state_events(
            room_id=room_id,
            user_id=requester.user.to_string(),
            is_guest=requester.is_guest,
        )
        return 200, events


# TODO: Needs unit testing
class RoomInitialSyncRestServlet(RestServlet):
    PATTERNS = client_patterns("/rooms/(?P<room_id>[^/]*)/initialSync$", v1=True)

    def __init__(self, hs):
        super().__init__()
        self.initial_sync_handler = hs.get_initial_sync_handler()
        self.auth = hs.get_auth()
        self.store = hs.get_datastore()

    async def on_GET(self, request, room_id):
        requester = await self.auth.get_user_by_req(request, allow_guest=True)
        pagination_config = await PaginationConfig.from_request(self.store, request)
        content = await self.initial_sync_handler.room_initial_sync(
            room_id=room_id, requester=requester, pagin_config=pagination_config
        )
        return 200, content


class RoomEventServlet(RestServlet):
    PATTERNS = client_patterns(
        "/rooms/(?P<room_id>[^/]*)/event/(?P<event_id>[^/]*)$", v1=True
    )

    def __init__(self, hs):
        super().__init__()
        self.clock = hs.get_clock()
        self.event_handler = hs.get_event_handler()
        self._event_serializer = hs.get_event_client_serializer()
        self.auth = hs.get_auth()

    async def on_GET(self, request, room_id, event_id):
        requester = await self.auth.get_user_by_req(request, allow_guest=True)
        try:
            event = await self.event_handler.get_event(
                requester.user, room_id, event_id
            )
        except AuthError:
            # This endpoint is supposed to return a 404 when the requester does
            # not have permission to access the event
            # https://matrix.org/docs/spec/client_server/r0.5.0#get-matrix-client-r0-rooms-roomid-event-eventid
            raise SynapseError(404, "Event not found.", errcode=Codes.NOT_FOUND)

        time_now = self.clock.time_msec()
        if event:
            event = await self._event_serializer.serialize_event(event, time_now)
            return 200, event

        return SynapseError(404, "Event not found.", errcode=Codes.NOT_FOUND)


class RoomEventContextServlet(RestServlet):
    PATTERNS = client_patterns(
        "/rooms/(?P<room_id>[^/]*)/context/(?P<event_id>[^/]*)$", v1=True
    )

    def __init__(self, hs):
        super().__init__()
        self.clock = hs.get_clock()
        self.room_context_handler = hs.get_room_context_handler()
        self._event_serializer = hs.get_event_client_serializer()
        self.auth = hs.get_auth()

    async def on_GET(self, request, room_id, event_id):
        requester = await self.auth.get_user_by_req(request, allow_guest=True)

        limit = parse_integer(request, "limit", default=10)

        # picking the API shape for symmetry with /messages
        filter_str = parse_string(request, "filter", encoding="utf-8")
        if filter_str:
            filter_json = urlparse.unquote(filter_str)
            event_filter: Optional[Filter] = Filter(json_decoder.decode(filter_json))
        else:
            event_filter = None

        results = await self.room_context_handler.get_event_context(
            requester, room_id, event_id, limit, event_filter
        )

        if not results:
            raise SynapseError(404, "Event not found.", errcode=Codes.NOT_FOUND)

        time_now = self.clock.time_msec()
        results["events_before"] = await self._event_serializer.serialize_events(
            results["events_before"], time_now
        )
        results["event"] = await self._event_serializer.serialize_event(
            results["event"], time_now
        )
        results["events_after"] = await self._event_serializer.serialize_events(
            results["events_after"], time_now
        )
        results["state"] = await self._event_serializer.serialize_events(
            results["state"],
            time_now,
            # No need to bundle aggregations for state events
            bundle_aggregations=False,
        )

        return 200, results


class RoomForgetRestServlet(TransactionRestServlet):
    def __init__(self, hs):
        super().__init__(hs)
        self.room_member_handler = hs.get_room_member_handler()
        self.auth = hs.get_auth()

    def register(self, http_server):
        PATTERNS = "/rooms/(?P<room_id>[^/]*)/forget"
        register_txn_path(self, PATTERNS, http_server)

    async def on_POST(self, request, room_id, txn_id=None):
        requester = await self.auth.get_user_by_req(request, allow_guest=False)

        await self.room_member_handler.forget(user=requester.user, room_id=room_id)

        return 200, {}

    def on_PUT(self, request, room_id, txn_id):
        set_tag("txn_id", txn_id)

        return self.txns.fetch_or_execute_request(
            request, self.on_POST, request, room_id, txn_id
        )


# TODO: Needs unit testing
class RoomMembershipRestServlet(TransactionRestServlet):
    def __init__(self, hs):
        super().__init__(hs)
        self.room_member_handler = hs.get_room_member_handler()
        self.auth = hs.get_auth()

    def register(self, http_server):
        # /rooms/$roomid/[invite|join|leave]
        PATTERNS = (
            "/rooms/(?P<room_id>[^/]*)/"
            "(?P<membership_action>join|invite|leave|ban|unban|kick)"
        )
        register_txn_path(self, PATTERNS, http_server)

    async def on_POST(self, request, room_id, membership_action, txn_id=None):
        requester = await self.auth.get_user_by_req(request, allow_guest=True)

        if requester.is_guest and membership_action not in {
            Membership.JOIN,
            Membership.LEAVE,
        }:
            raise AuthError(403, "Guest access not allowed")

        try:
            content = parse_json_object_from_request(request)
        except Exception:
            # Turns out we used to ignore the body entirely, and some clients
            # cheekily send invalid bodies.
            content = {}

        if membership_action == "invite" and self._has_3pid_invite_keys(content):
            try:
                await self.room_member_handler.do_3pid_invite(
                    room_id,
                    requester.user,
                    content["medium"],
                    content["address"],
                    content["id_server"],
                    requester,
                    txn_id,
                    content.get("id_access_token"),
                )
            except ShadowBanError:
                # Pretend the request succeeded.
                pass
            return 200, {}

        target = requester.user
        if membership_action in ["invite", "ban", "unban", "kick"]:
            assert_params_in_dict(content, ["user_id"])
            target = UserID.from_string(content["user_id"])

        event_content = None
        if "reason" in content:
            event_content = {"reason": content["reason"]}

        try:
            await self.room_member_handler.update_membership(
                requester=requester,
                target=target,
                room_id=room_id,
                action=membership_action,
                txn_id=txn_id,
                third_party_signed=content.get("third_party_signed", None),
                content=event_content,
            )
        except ShadowBanError:
            # Pretend the request succeeded.
            pass

        return_value = {}

        if membership_action == "join":
            return_value["room_id"] = room_id

        return 200, return_value

    def _has_3pid_invite_keys(self, content):
        for key in {"id_server", "medium", "address"}:
            if key not in content:
                return False
        return True

    def on_PUT(self, request, room_id, membership_action, txn_id):
        set_tag("txn_id", txn_id)

        return self.txns.fetch_or_execute_request(
            request, self.on_POST, request, room_id, membership_action, txn_id
        )


class RoomRedactEventRestServlet(TransactionRestServlet):
    def __init__(self, hs):
        super().__init__(hs)
        self.event_creation_handler = hs.get_event_creation_handler()
        self.auth = hs.get_auth()

    def register(self, http_server):
        PATTERNS = "/rooms/(?P<room_id>[^/]*)/redact/(?P<event_id>[^/]*)"
        register_txn_path(self, PATTERNS, http_server)

    async def on_POST(self, request, room_id, event_id, txn_id=None):
        requester = await self.auth.get_user_by_req(request)
        content = parse_json_object_from_request(request)

        try:
            (
                event,
                _,
            ) = await self.event_creation_handler.create_and_send_nonmember_event(
                requester,
                {
                    "type": EventTypes.Redaction,
                    "content": content,
                    "room_id": room_id,
                    "sender": requester.user.to_string(),
                    "redacts": event_id,
                },
                txn_id=txn_id,
            )
            event_id = event.event_id
        except ShadowBanError:
            event_id = "$" + random_string(43)

        set_tag("event_id", event_id)
        return 200, {"event_id": event_id}

    def on_PUT(self, request, room_id, event_id, txn_id):
        set_tag("txn_id", txn_id)

        return self.txns.fetch_or_execute_request(
            request, self.on_POST, request, room_id, event_id, txn_id
        )


class RoomTypingRestServlet(RestServlet):
    PATTERNS = client_patterns(
        "/rooms/(?P<room_id>[^/]*)/typing/(?P<user_id>[^/]*)$", v1=True
    )

    def __init__(self, hs: "HomeServer"):
        super().__init__()
        self.hs = hs
        self.presence_handler = hs.get_presence_handler()
        self.auth = hs.get_auth()

        # If we're not on the typing writer instance we should scream if we get
        # requests.
        self._is_typing_writer = (
            hs.config.worker.writers.typing == hs.get_instance_name()
        )

    async def on_PUT(self, request, room_id, user_id):
        requester = await self.auth.get_user_by_req(request)

        if not self._is_typing_writer:
            raise Exception("Got /typing request on instance that is not typing writer")

        room_id = urlparse.unquote(room_id)
        target_user = UserID.from_string(urlparse.unquote(user_id))

        content = parse_json_object_from_request(request)

        await self.presence_handler.bump_presence_active_time(requester.user)

        # Limit timeout to stop people from setting silly typing timeouts.
        timeout = min(content.get("timeout", 30000), 120000)

        # Defer getting the typing handler since it will raise on workers.
        typing_handler = self.hs.get_typing_writer_handler()

        try:
            if content["typing"]:
                await typing_handler.started_typing(
                    target_user=target_user,
                    requester=requester,
                    room_id=room_id,
                    timeout=timeout,
                )
            else:
                await typing_handler.stopped_typing(
                    target_user=target_user, requester=requester, room_id=room_id
                )
        except ShadowBanError:
            # Pretend this worked without error.
            pass

        return 200, {}


class RoomAliasListServlet(RestServlet):
    PATTERNS = [
        re.compile(
            r"^/_matrix/client/unstable/org\.matrix\.msc2432"
            r"/rooms/(?P<room_id>[^/]*)/aliases"
        ),
    ] + list(client_patterns("/rooms/(?P<room_id>[^/]*)/aliases$", unstable=False))

    def __init__(self, hs: "HomeServer"):
        super().__init__()
        self.auth = hs.get_auth()
        self.directory_handler = hs.get_directory_handler()

    async def on_GET(self, request, room_id):
        requester = await self.auth.get_user_by_req(request)

        alias_list = await self.directory_handler.get_aliases_for_room(
            requester, room_id
        )

        return 200, {"aliases": alias_list}


class SearchRestServlet(RestServlet):
    PATTERNS = client_patterns("/search$", v1=True)

    def __init__(self, hs):
        super().__init__()
        self.search_handler = hs.get_search_handler()
        self.auth = hs.get_auth()

    async def on_POST(self, request):
        requester = await self.auth.get_user_by_req(request)

        content = parse_json_object_from_request(request)

        batch = parse_string(request, "next_batch")
        results = await self.search_handler.search(requester.user, content, batch)

        return 200, results


class JoinedRoomsRestServlet(RestServlet):
    PATTERNS = client_patterns("/joined_rooms$", v1=True)

    def __init__(self, hs):
        super().__init__()
        self.store = hs.get_datastore()
        self.auth = hs.get_auth()

    async def on_GET(self, request):
        requester = await self.auth.get_user_by_req(request, allow_guest=True)

        room_ids = await self.store.get_rooms_for_user(requester.user.to_string())
        return 200, {"joined_rooms": list(room_ids)}


def register_txn_path(servlet, regex_string, http_server, with_get=False):
    """Registers a transaction-based path.

    This registers two paths:
        PUT regex_string/$txnid
        POST regex_string

    Args:
        regex_string (str): The regex string to register. Must NOT have a
        trailing $ as this string will be appended to.
        http_server : The http_server to register paths with.
        with_get: True to also register respective GET paths for the PUTs.
    """
    http_server.register_paths(
        "POST",
        client_patterns(regex_string + "$", v1=True),
        servlet.on_POST,
        servlet.__class__.__name__,
    )
    http_server.register_paths(
        "PUT",
        client_patterns(regex_string + "/(?P<txn_id>[^/]*)$", v1=True),
        servlet.on_PUT,
        servlet.__class__.__name__,
    )
    if with_get:
        http_server.register_paths(
            "GET",
            client_patterns(regex_string + "/(?P<txn_id>[^/]*)$", v1=True),
            servlet.on_GET,
            servlet.__class__.__name__,
        )


class RoomSpaceSummaryRestServlet(RestServlet):
    PATTERNS = (
        re.compile(
            "^/_matrix/client/unstable/org.matrix.msc2946"
            "/rooms/(?P<room_id>[^/]*)/spaces$"
        ),
    )

    def __init__(self, hs: "HomeServer"):
        super().__init__()
        self._auth = hs.get_auth()
        self._room_summary_handler = hs.get_room_summary_handler()

    async def on_GET(
        self, request: SynapseRequest, room_id: str
    ) -> Tuple[int, JsonDict]:
        requester = await self._auth.get_user_by_req(request, allow_guest=True)

        return 200, await self._room_summary_handler.get_space_summary(
            requester.user.to_string(),
            room_id,
            suggested_only=parse_boolean(request, "suggested_only", default=False),
            max_rooms_per_space=parse_integer(request, "max_rooms_per_space"),
        )

    # TODO When switching to the stable endpoint, remove the POST handler.
    async def on_POST(
        self, request: SynapseRequest, room_id: str
    ) -> Tuple[int, JsonDict]:
        requester = await self._auth.get_user_by_req(request, allow_guest=True)
        content = parse_json_object_from_request(request)

        suggested_only = content.get("suggested_only", False)
        if not isinstance(suggested_only, bool):
            raise SynapseError(
                400, "'suggested_only' must be a boolean", Codes.BAD_JSON
            )

        max_rooms_per_space = content.get("max_rooms_per_space")
        if max_rooms_per_space is not None and not isinstance(max_rooms_per_space, int):
            raise SynapseError(
                400, "'max_rooms_per_space' must be an integer", Codes.BAD_JSON
            )

        return 200, await self._room_summary_handler.get_space_summary(
            requester.user.to_string(),
            room_id,
            suggested_only=suggested_only,
            max_rooms_per_space=max_rooms_per_space,
        )


class RoomHierarchyRestServlet(RestServlet):
    PATTERNS = (
        re.compile(
            "^/_matrix/client/unstable/org.matrix.msc2946"
            "/rooms/(?P<room_id>[^/]*)/hierarchy$"
        ),
    )

    def __init__(self, hs: "HomeServer"):
        super().__init__()
        self._auth = hs.get_auth()
        self._room_summary_handler = hs.get_room_summary_handler()

    async def on_GET(
        self, request: SynapseRequest, room_id: str
    ) -> Tuple[int, JsonDict]:
        requester = await self._auth.get_user_by_req(request, allow_guest=True)

        max_depth = parse_integer(request, "max_depth")
        if max_depth is not None and max_depth < 0:
            raise SynapseError(
                400, "'max_depth' must be a non-negative integer", Codes.BAD_JSON
            )

        limit = parse_integer(request, "limit")
        if limit is not None and limit <= 0:
            raise SynapseError(
                400, "'limit' must be a positive integer", Codes.BAD_JSON
            )

        return 200, await self._room_summary_handler.get_room_hierarchy(
            requester.user.to_string(),
            room_id,
            suggested_only=parse_boolean(request, "suggested_only", default=False),
            max_depth=max_depth,
            limit=limit,
            from_token=parse_string(request, "from"),
        )


class RoomSummaryRestServlet(ResolveRoomIdMixin, RestServlet):
    PATTERNS = (
        re.compile(
            "^/_matrix/client/unstable/im.nheko.summary"
            "/rooms/(?P<room_identifier>[^/]*)/summary$"
        ),
    )

    def __init__(self, hs: "HomeServer"):
        super().__init__(hs)
        self._auth = hs.get_auth()
        self._room_summary_handler = hs.get_room_summary_handler()

    async def on_GET(
        self, request: SynapseRequest, room_identifier: str
    ) -> Tuple[int, JsonDict]:
        try:
            requester = await self._auth.get_user_by_req(request, allow_guest=True)
            requester_user_id: Optional[str] = requester.user.to_string()
        except MissingClientTokenError:
            # auth is optional
            requester_user_id = None

        # twisted.web.server.Request.args is incorrectly defined as Optional[Any]
        args: Dict[bytes, List[bytes]] = request.args  # type: ignore
        remote_room_hosts = parse_strings_from_args(args, "via", required=False)
        room_id, remote_room_hosts = await self.resolve_room_id(
            room_identifier,
            remote_room_hosts,
        )

        return 200, await self._room_summary_handler.get_room_summary(
            requester_user_id,
            room_id,
            remote_room_hosts,
        )


def register_servlets(hs: "HomeServer", http_server, is_worker=False):
<<<<<<< HEAD
    msc2716_enabled = hs.config.experimental.msc2716_enabled
    msc3266_enabled = hs.config.experimental.msc3266_enabled

=======
>>>>>>> 2d9ca4ca
    RoomStateEventRestServlet(hs).register(http_server)
    RoomMemberListRestServlet(hs).register(http_server)
    JoinedRoomMemberListRestServlet(hs).register(http_server)
    RoomMessageListRestServlet(hs).register(http_server)
    JoinRoomAliasServlet(hs).register(http_server)
    RoomMembershipRestServlet(hs).register(http_server)
    RoomSendEventRestServlet(hs).register(http_server)
    PublicRoomListRestServlet(hs).register(http_server)
    RoomStateRestServlet(hs).register(http_server)
    RoomRedactEventRestServlet(hs).register(http_server)
    RoomTypingRestServlet(hs).register(http_server)
    RoomEventContextServlet(hs).register(http_server)
    RoomSpaceSummaryRestServlet(hs).register(http_server)
    RoomHierarchyRestServlet(hs).register(http_server)
    if msc3266_enabled:
        RoomSummaryRestServlet(hs).register(http_server)
    RoomEventServlet(hs).register(http_server)
    JoinedRoomsRestServlet(hs).register(http_server)
    RoomAliasListServlet(hs).register(http_server)
    SearchRestServlet(hs).register(http_server)

    # Some servlets only get registered for the main process.
    if not is_worker:
        RoomCreateRestServlet(hs).register(http_server)
        RoomForgetRestServlet(hs).register(http_server)


def register_deprecated_servlets(hs, http_server):
    RoomInitialSyncRestServlet(hs).register(http_server)<|MERGE_RESOLUTION|>--- conflicted
+++ resolved
@@ -46,18 +46,7 @@
 from synapse.rest.client.v2_alpha._base import client_patterns
 from synapse.storage.state import StateFilter
 from synapse.streams.config import PaginationConfig
-from synapse.types import (
-    JsonDict,
-<<<<<<< HEAD
-    Requester,
-=======
-    RoomAlias,
-    RoomID,
->>>>>>> 2d9ca4ca
-    StreamToken,
-    ThirdPartyInstanceID,
-    UserID,
-)
+from synapse.types import JsonDict, StreamToken, ThirdPartyInstanceID, UserID
 from synapse.util import json_decoder
 from synapse.util.stringutils import parse_and_validate_server_name, random_string
 
@@ -1117,12 +1106,8 @@
 
 
 def register_servlets(hs: "HomeServer", http_server, is_worker=False):
-<<<<<<< HEAD
-    msc2716_enabled = hs.config.experimental.msc2716_enabled
     msc3266_enabled = hs.config.experimental.msc3266_enabled
 
-=======
->>>>>>> 2d9ca4ca
     RoomStateEventRestServlet(hs).register(http_server)
     RoomMemberListRestServlet(hs).register(http_server)
     JoinedRoomMemberListRestServlet(hs).register(http_server)
