--- conflicted
+++ resolved
@@ -12,10 +12,7 @@
 # WITHOUT WARRANTIES OR CONDITIONS OF ANY KIND, either express or implied.
 # See the License for the specific language governing permissions and
 # limitations under the License.
-<<<<<<< HEAD
-=======
-
->>>>>>> acfb7c3b
+
 from synapse.api.errors import (
     NotFoundError,
     StoreError,
@@ -165,8 +162,7 @@
         stream_id, _ = self.store.get_push_rules_stream_token()
         self.notifier.on_new_event("push_rules_key", stream_id, users=[user_id])
 
-<<<<<<< HEAD
-    def set_rule_attr(self, user_id, spec, val):
+    async def set_rule_attr(self, user_id, spec, val):
         if spec["attr"] not in ("enabled", "actions"):
             # for the sake of potential future expansion, shouldn't report
             # 404 in the case of an unknown request so check it corresponds to
@@ -179,10 +175,6 @@
         if is_default_rule:
             if namespaced_rule_id not in BASE_RULE_IDS:
                 raise NotFoundError("Unknown rule %s" % (namespaced_rule_id,))
-
-=======
-    async def set_rule_attr(self, user_id, spec, val):
->>>>>>> acfb7c3b
         if spec["attr"] == "enabled":
             if isinstance(val, dict) and "enabled" in val:
                 val = val["enabled"]
@@ -191,21 +183,12 @@
                 # This should *actually* take a dict, but many clients pass
                 # bools directly, so let's not break them.
                 raise SynapseError(400, "Value for 'enabled' must be boolean")
-<<<<<<< HEAD
-            return self.store.set_push_rule_enabled(
+            return await self.store.set_push_rule_enabled(
                 user_id, namespaced_rule_id, val, is_default_rule
-=======
-            namespaced_rule_id = _namespaced_rule_id_from_spec(spec)
-            return await self.store.set_push_rule_enabled(
-                user_id, namespaced_rule_id, val
->>>>>>> acfb7c3b
             )
         elif spec["attr"] == "actions":
             actions = val.get("actions")
             _check_actions(actions)
-<<<<<<< HEAD
-            return self.store.set_push_rule_actions(
-=======
             namespaced_rule_id = _namespaced_rule_id_from_spec(spec)
             rule_id = spec["rule_id"]
             is_default_rule = rule_id.startswith(".")
@@ -218,7 +201,6 @@
                 if namespaced_rule_id not in rule_ids:
                     raise SynapseError(404, "Unknown rule %r" % (namespaced_rule_id,))
             return await self.store.set_push_rule_actions(
->>>>>>> acfb7c3b
                 user_id, namespaced_rule_id, actions, is_default_rule
             )
         else:
