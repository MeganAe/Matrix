--- conflicted
+++ resolved
@@ -65,7 +65,6 @@
 logger = logging.getLogger(__name__)
 
 
-<<<<<<< HEAD
 def has_3pid_invite_keys(content: JsonDict) -> bool:
     # if the request has medium and address keys, we should treat it as a 3pid invite.
     if all(key in content for key in ("medium", "address")):
@@ -78,7 +77,8 @@
             Codes.MISSING_PARAM,
         )
     return False
-=======
+
+
 class _RoomSize(Enum):
     """
     Enum to differentiate sizes of rooms. This is a pretty good approximation
@@ -141,7 +141,6 @@
         "+Inf",
     ),
 )
->>>>>>> 5e7847dc
 
 
 class TransactionRestServlet(RestServlet):
@@ -1129,11 +1128,12 @@
 
 class RoomAliasListServlet(RestServlet):
     PATTERNS = [
-        re.compile(
-            r"^/_matrix/client/unstable/org\.matrix\.msc2432"
-            r"/rooms/(?P<room_id>[^/]*)/aliases"
-        ),
-    ] + list(client_patterns("/rooms/(?P<room_id>[^/]*)/aliases$", unstable=False))
+                   re.compile(
+                       r"^/_matrix/client/unstable/org\.matrix\.msc2432"
+                       r"/rooms/(?P<room_id>[^/]*)/aliases"
+                   ),
+               ] + list(
+        client_patterns("/rooms/(?P<room_id>[^/]*)/aliases$", unstable=False))
 
     def __init__(self, hs: "HomeServer"):
         super().__init__()
