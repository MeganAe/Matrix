# Copyright 2014-2016 OpenMarket Ltd
# Copyright 2018 New Vector Ltd
#
# Licensed under the Apache License, Version 2.0 (the "License");
# you may not use this file except in compliance with the License.
# You may obtain a copy of the License at
#
#     http://www.apache.org/licenses/LICENSE-2.0
#
# Unless required by applicable law or agreed to in writing, software
# distributed under the License is distributed on an "AS IS" BASIS,
# WITHOUT WARRANTIES OR CONDITIONS OF ANY KIND, either express or implied.
# See the License for the specific language governing permissions and
# limitations under the License.

""" This module contains REST servlets to do with rooms: /rooms/<paths> """
import logging
import re
from enum import Enum
from http import HTTPStatus
from typing import TYPE_CHECKING, Awaitable, Dict, List, Optional, Tuple
from urllib import parse as urlparse

from prometheus_client.core import Histogram

from twisted.web.server import Request

from synapse import event_auth
from synapse.api.constants import EventTypes, Membership
from synapse.api.errors import (
    AuthError,
    Codes,
    InvalidClientCredentialsError,
    MissingClientTokenError,
    ShadowBanError,
    SynapseError,
    UnredactedContentDeletedError,
)
from synapse.api.filtering import Filter
from synapse.events.utils import format_event_for_client_v2
from synapse.http.server import HttpServer
from synapse.http.servlet import (
    ResolveRoomIdMixin,
    RestServlet,
    assert_params_in_dict,
    parse_boolean,
    parse_integer,
    parse_json_object_from_request,
    parse_string,
    parse_strings_from_args,
)
from synapse.http.site import SynapseRequest
from synapse.logging.context import make_deferred_yieldable, run_in_background
from synapse.logging.opentracing import set_tag
from synapse.rest.client._base import client_patterns
from synapse.rest.client.transactions import HttpTransactionCache
from synapse.storage.state import StateFilter
from synapse.streams.config import PaginationConfig
from synapse.types import JsonDict, StreamToken, ThirdPartyInstanceID, UserID
from synapse.util import json_decoder
from synapse.util.cancellation import cancellable
from synapse.util.stringutils import parse_and_validate_server_name, random_string

if TYPE_CHECKING:
    from synapse.server import HomeServer

logger = logging.getLogger(__name__)


class _RoomSize(Enum):
    """
    Enum to differentiate sizes of rooms. This is a pretty good approximation
    about how hard it will be to get events in the room. We could also look at
    room "complexity".
    """

    # This doesn't necessarily mean the room is a DM, just that there is a DM
    # amount of people there.
    DM_SIZE = "direct_message_size"
    SMALL = "small"
    SUBSTANTIAL = "substantial"
    LARGE = "large"

    @staticmethod
    def from_member_count(member_count: int) -> "_RoomSize":
        if member_count <= 2:
            return _RoomSize.DM_SIZE
        elif member_count < 100:
            return _RoomSize.SMALL
        elif member_count < 1000:
            return _RoomSize.SUBSTANTIAL
        else:
            return _RoomSize.LARGE


# This is an extra metric on top of `synapse_http_server_response_time_seconds`
# which times the same sort of thing but this one allows us to see values
# greater than 10s. We use a separate dedicated histogram with its own buckets
# so that we don't increase the cardinality of the general one because it's
# multiplied across hundreds of servlets.
messsages_response_timer = Histogram(
    "synapse_room_message_list_rest_servlet_response_time_seconds",
    "sec",
    # We have a label for room size so we can try to see a more realistic
    # picture of /messages response time for bigger rooms. We don't want the
    # tiny rooms that can always respond fast skewing our results when we're trying
    # to optimize the bigger cases.
    ["room_size"],
    buckets=(
        0.005,
        0.01,
        0.025,
        0.05,
        0.1,
        0.25,
        0.5,
        1.0,
        2.5,
        5.0,
        10.0,
        20.0,
        30.0,
        60.0,
        80.0,
        100.0,
        120.0,
        150.0,
        180.0,
        "+Inf",
    ),
)


class TransactionRestServlet(RestServlet):
    def __init__(self, hs: "HomeServer"):
        super().__init__()
        self.txns = HttpTransactionCache(hs)


class RoomCreateRestServlet(TransactionRestServlet):
    # No PATTERN; we have custom dispatch rules here

    def __init__(self, hs: "HomeServer"):
        super().__init__(hs)
        self._room_creation_handler = hs.get_room_creation_handler()
        self.auth = hs.get_auth()

    def register(self, http_server: HttpServer) -> None:
        PATTERNS = "/createRoom"
        register_txn_path(self, PATTERNS, http_server)

    def on_PUT(
        self, request: SynapseRequest, txn_id: str
    ) -> Awaitable[Tuple[int, JsonDict]]:
        set_tag("txn_id", txn_id)
        return self.txns.fetch_or_execute_request(request, self.on_POST, request)

    async def on_POST(self, request: SynapseRequest) -> Tuple[int, JsonDict]:
        requester = await self.auth.get_user_by_req(request)

        info, _ = await self._room_creation_handler.create_room(
            requester, self.get_room_config(request)
        )

        return 200, info

    def get_room_config(self, request: Request) -> JsonDict:
        user_supplied_config = parse_json_object_from_request(request)
        return user_supplied_config


# TODO: Needs unit testing for generic events
class RoomStateEventRestServlet(TransactionRestServlet):
    def __init__(self, hs: "HomeServer"):
        super().__init__(hs)
        self.event_creation_handler = hs.get_event_creation_handler()
        self.room_member_handler = hs.get_room_member_handler()
        self.message_handler = hs.get_message_handler()
        self.auth = hs.get_auth()

    def register(self, http_server: HttpServer) -> None:
        # /rooms/$roomid/state/$eventtype
        no_state_key = "/rooms/(?P<room_id>[^/]*)/state/(?P<event_type>[^/]*)$"

        # /rooms/$roomid/state/$eventtype/$statekey
        state_key = (
            "/rooms/(?P<room_id>[^/]*)/state/"
            "(?P<event_type>[^/]*)/(?P<state_key>[^/]*)$"
        )

        http_server.register_paths(
            "GET",
            client_patterns(state_key, v1=True),
            self.on_GET,
            self.__class__.__name__,
        )
        http_server.register_paths(
            "PUT",
            client_patterns(state_key, v1=True),
            self.on_PUT,
            self.__class__.__name__,
        )
        http_server.register_paths(
            "GET",
            client_patterns(no_state_key, v1=True),
            self.on_GET_no_state_key,
            self.__class__.__name__,
        )
        http_server.register_paths(
            "PUT",
            client_patterns(no_state_key, v1=True),
            self.on_PUT_no_state_key,
            self.__class__.__name__,
        )

    @cancellable
    def on_GET_no_state_key(
        self, request: SynapseRequest, room_id: str, event_type: str
    ) -> Awaitable[Tuple[int, JsonDict]]:
        return self.on_GET(request, room_id, event_type, "")

    def on_PUT_no_state_key(
        self, request: SynapseRequest, room_id: str, event_type: str
    ) -> Awaitable[Tuple[int, JsonDict]]:
        return self.on_PUT(request, room_id, event_type, "")

    @cancellable
    async def on_GET(
        self, request: SynapseRequest, room_id: str, event_type: str, state_key: str
    ) -> Tuple[int, JsonDict]:
        requester = await self.auth.get_user_by_req(request, allow_guest=True)
        format = parse_string(
            request, "format", default="content", allowed_values=["content", "event"]
        )

        msg_handler = self.message_handler
        data = await msg_handler.get_room_data(
            requester=requester,
            room_id=room_id,
            event_type=event_type,
            state_key=state_key,
        )

        if not data:
            raise SynapseError(404, "Event not found.", errcode=Codes.NOT_FOUND)

        if format == "event":
            event = format_event_for_client_v2(data.get_dict())
            return 200, event
        elif format == "content":
            return 200, data.get_dict()["content"]

        # Format must be event or content, per the parse_string call above.
        raise RuntimeError(f"Unknown format: {format:r}.")

    async def on_PUT(
        self,
        request: SynapseRequest,
        room_id: str,
        event_type: str,
        state_key: str,
        txn_id: Optional[str] = None,
    ) -> Tuple[int, JsonDict]:
        requester = await self.auth.get_user_by_req(request, allow_guest=True)

        if txn_id:
            set_tag("txn_id", txn_id)

        content = parse_json_object_from_request(request)

        origin_server_ts = None
        if requester.app_service:
            origin_server_ts = parse_integer(request, "ts")

        try:
            if event_type == EventTypes.Member:
                membership = content.get("membership", None)
                event_id, _ = await self.room_member_handler.update_membership(
                    requester,
                    target=UserID.from_string(state_key),
                    room_id=room_id,
                    action=membership,
                    content=content,
                    origin_server_ts=origin_server_ts,
                )
            else:
                event_dict: JsonDict = {
                    "type": event_type,
                    "content": content,
                    "room_id": room_id,
                    "sender": requester.user.to_string(),
                }

                if state_key is not None:
                    event_dict["state_key"] = state_key

                if origin_server_ts is not None:
                    event_dict["origin_server_ts"] = origin_server_ts

                (
                    event,
                    _,
                ) = await self.event_creation_handler.create_and_send_nonmember_event(
                    requester, event_dict, txn_id=txn_id
                )
                event_id = event.event_id
        except ShadowBanError:
            event_id = "$" + random_string(43)

        set_tag("event_id", event_id)
        ret = {"event_id": event_id}
        return 200, ret


# TODO: Needs unit testing for generic events + feedback
class RoomSendEventRestServlet(TransactionRestServlet):
    def __init__(self, hs: "HomeServer"):
        super().__init__(hs)
        self.event_creation_handler = hs.get_event_creation_handler()
        self.auth = hs.get_auth()

    def register(self, http_server: HttpServer) -> None:
        # /rooms/$roomid/send/$event_type[/$txn_id]
        PATTERNS = "/rooms/(?P<room_id>[^/]*)/send/(?P<event_type>[^/]*)"
        register_txn_path(self, PATTERNS, http_server, with_get=True)

    async def on_POST(
        self,
        request: SynapseRequest,
        room_id: str,
        event_type: str,
        txn_id: Optional[str] = None,
    ) -> Tuple[int, JsonDict]:
        requester = await self.auth.get_user_by_req(request, allow_guest=True)
        content = parse_json_object_from_request(request)

        event_dict: JsonDict = {
            "type": event_type,
            "content": content,
            "room_id": room_id,
            "sender": requester.user.to_string(),
        }

<<<<<<< HEAD
        # Twisted will have processed the args by now.
        assert request.args is not None
        if b"ts" in request.args:
            event_dict["origin_server_ts"] = parse_integer(request, "ts", 0)
=======
        if requester.app_service:
            origin_server_ts = parse_integer(request, "ts")
            if origin_server_ts is not None:
                event_dict["origin_server_ts"] = origin_server_ts
>>>>>>> 6b097a3e

        try:
            (
                event,
                _,
            ) = await self.event_creation_handler.create_and_send_nonmember_event(
                requester, event_dict, txn_id=txn_id
            )
            event_id = event.event_id
        except ShadowBanError:
            event_id = "$" + random_string(43)

        set_tag("event_id", event_id)
        return 200, {"event_id": event_id}

    def on_GET(
        self, request: SynapseRequest, room_id: str, event_type: str, txn_id: str
    ) -> Tuple[int, str]:
        return 200, "Not implemented"

    def on_PUT(
        self, request: SynapseRequest, room_id: str, event_type: str, txn_id: str
    ) -> Awaitable[Tuple[int, JsonDict]]:
        set_tag("txn_id", txn_id)

        return self.txns.fetch_or_execute_request(
            request, self.on_POST, request, room_id, event_type, txn_id
        )


# TODO: Needs unit testing for room ID + alias joins
class JoinRoomAliasServlet(ResolveRoomIdMixin, TransactionRestServlet):
    def __init__(self, hs: "HomeServer"):
        super().__init__(hs)
        super(ResolveRoomIdMixin, self).__init__(hs)  # ensure the Mixin is set up
        self.auth = hs.get_auth()

    def register(self, http_server: HttpServer) -> None:
        # /join/$room_identifier[/$txn_id]
        PATTERNS = "/join/(?P<room_identifier>[^/]*)"
        register_txn_path(self, PATTERNS, http_server)

    async def on_POST(
        self,
        request: SynapseRequest,
        room_identifier: str,
        txn_id: Optional[str] = None,
    ) -> Tuple[int, JsonDict]:
        requester = await self.auth.get_user_by_req(request, allow_guest=True)

        try:
            content = parse_json_object_from_request(request)
        except Exception:
            # Turns out we used to ignore the body entirely, and some clients
            # cheekily send invalid bodies.
            content = {}

        # twisted.web.server.Request.args is incorrectly defined as Optional[Any]
        args: Dict[bytes, List[bytes]] = request.args  # type: ignore
        remote_room_hosts = parse_strings_from_args(args, "server_name", required=False)
        room_id, remote_room_hosts = await self.resolve_room_id(
            room_identifier,
            remote_room_hosts,
        )

        await self.room_member_handler.update_membership(
            requester=requester,
            target=requester.user,
            room_id=room_id,
            action="join",
            txn_id=txn_id,
            remote_room_hosts=remote_room_hosts,
            content=content,
            third_party_signed=content.get("third_party_signed", None),
        )

        return 200, {"room_id": room_id}

    def on_PUT(
        self, request: SynapseRequest, room_identifier: str, txn_id: str
    ) -> Awaitable[Tuple[int, JsonDict]]:
        set_tag("txn_id", txn_id)

        return self.txns.fetch_or_execute_request(
            request, self.on_POST, request, room_identifier, txn_id
        )


# TODO: Needs unit testing
class PublicRoomListRestServlet(TransactionRestServlet):
    PATTERNS = client_patterns("/publicRooms$", v1=True)

    def __init__(self, hs: "HomeServer"):
        super().__init__(hs)
        self.hs = hs
        self.auth = hs.get_auth()

    async def on_GET(self, request: SynapseRequest) -> Tuple[int, JsonDict]:
        server = parse_string(request, "server")

        try:
            await self.auth.get_user_by_req(request, allow_guest=True)
        except InvalidClientCredentialsError as e:
            # Option to allow servers to require auth when accessing
            # /publicRooms via CS API. This is especially helpful in private
            # federations.
            if not self.hs.config.server.allow_public_rooms_without_auth:
                raise

            # We allow people to not be authed if they're just looking at our
            # room list, but require auth when we proxy the request.
            # In both cases we call the auth function, as that has the side
            # effect of logging who issued this request if an access token was
            # provided.
            if server:
                raise e

        limit: Optional[int] = parse_integer(request, "limit", 0)
        since_token = parse_string(request, "since")

        if limit == 0:
            # zero is a special value which corresponds to no limit.
            limit = None

        handler = self.hs.get_room_list_handler()
        if server and server != self.hs.config.server.server_name:
            # Ensure the server is valid.
            try:
                parse_and_validate_server_name(server)
            except ValueError:
                raise SynapseError(
                    400,
                    "Invalid server name: %s" % (server,),
                    Codes.INVALID_PARAM,
                )

            data = await handler.get_remote_public_room_list(
                server, limit=limit, since_token=since_token
            )
        else:
            data = await handler.get_local_public_room_list(
                limit=limit, since_token=since_token
            )

        return 200, data

    async def on_POST(self, request: SynapseRequest) -> Tuple[int, JsonDict]:
        await self.auth.get_user_by_req(request, allow_guest=True)

        server = parse_string(request, "server")
        content = parse_json_object_from_request(request)

        limit: Optional[int] = int(content.get("limit", 100))
        since_token = content.get("since", None)
        search_filter = content.get("filter", None)

        include_all_networks = content.get("include_all_networks", False)
        third_party_instance_id = content.get("third_party_instance_id", None)

        if include_all_networks:
            network_tuple = None
            if third_party_instance_id is not None:
                raise SynapseError(
                    400, "Can't use include_all_networks with an explicit network"
                )
        elif third_party_instance_id is None:
            network_tuple = ThirdPartyInstanceID(None, None)
        else:
            network_tuple = ThirdPartyInstanceID.from_string(third_party_instance_id)

        if limit == 0:
            # zero is a special value which corresponds to no limit.
            limit = None

        handler = self.hs.get_room_list_handler()
        if server and server != self.hs.config.server.server_name:
            # Ensure the server is valid.
            try:
                parse_and_validate_server_name(server)
            except ValueError:
                raise SynapseError(
                    400,
                    "Invalid server name: %s" % (server,),
                    Codes.INVALID_PARAM,
                )

            data = await handler.get_remote_public_room_list(
                server,
                limit=limit,
                since_token=since_token,
                search_filter=search_filter,
                include_all_networks=include_all_networks,
                third_party_instance_id=third_party_instance_id,
            )

        else:
            data = await handler.get_local_public_room_list(
                limit=limit,
                since_token=since_token,
                search_filter=search_filter,
                network_tuple=network_tuple,
            )

        return 200, data


# TODO: Needs unit testing
class RoomMemberListRestServlet(RestServlet):
    PATTERNS = client_patterns("/rooms/(?P<room_id>[^/]*)/members$", v1=True)

    def __init__(self, hs: "HomeServer"):
        super().__init__()
        self.message_handler = hs.get_message_handler()
        self.auth = hs.get_auth()
        self.store = hs.get_datastores().main

    @cancellable
    async def on_GET(
        self, request: SynapseRequest, room_id: str
    ) -> Tuple[int, JsonDict]:
        # TODO support Pagination stream API (limit/tokens)
        requester = await self.auth.get_user_by_req(request, allow_guest=True)
        handler = self.message_handler

        # request the state as of a given event, as identified by a stream token,
        # for consistency with /messages etc.
        # useful for getting the membership in retrospect as of a given /sync
        # response.
        at_token_string = parse_string(request, "at")
        if at_token_string is None:
            at_token = None
        else:
            at_token = await StreamToken.from_string(self.store, at_token_string)

        # let you filter down on particular memberships.
        # XXX: this may not be the best shape for this API - we could pass in a filter
        # instead, except filters aren't currently aware of memberships.
        # See https://github.com/matrix-org/matrix-doc/issues/1337 for more details.
        membership = parse_string(request, "membership")
        not_membership = parse_string(request, "not_membership")

        events = await handler.get_state_events(
            room_id=room_id,
            requester=requester,
            at_token=at_token,
            state_filter=StateFilter.from_types([(EventTypes.Member, None)]),
        )

        chunk = []

        for event in events:
            if (membership and event["content"].get("membership") != membership) or (
                not_membership and event["content"].get("membership") == not_membership
            ):
                continue
            chunk.append(event)

        return 200, {"chunk": chunk}


# deprecated in favour of /members?membership=join?
# except it does custom AS logic and has a simpler return format
class JoinedRoomMemberListRestServlet(RestServlet):
    PATTERNS = client_patterns("/rooms/(?P<room_id>[^/]*)/joined_members$", v1=True)

    def __init__(self, hs: "HomeServer"):
        super().__init__()
        self.message_handler = hs.get_message_handler()
        self.auth = hs.get_auth()

    async def on_GET(
        self, request: SynapseRequest, room_id: str
    ) -> Tuple[int, JsonDict]:
        requester = await self.auth.get_user_by_req(request)

        users_with_profile = await self.message_handler.get_joined_members(
            requester, room_id
        )

        return 200, {"joined": users_with_profile}


# TODO: Needs better unit testing
class RoomMessageListRestServlet(RestServlet):
    PATTERNS = client_patterns("/rooms/(?P<room_id>[^/]*)/messages$", v1=True)

    def __init__(self, hs: "HomeServer"):
        super().__init__()
        self._hs = hs
        self.clock = hs.get_clock()
        self.pagination_handler = hs.get_pagination_handler()
        self.auth = hs.get_auth()
        self.store = hs.get_datastores().main

    async def on_GET(
        self, request: SynapseRequest, room_id: str
    ) -> Tuple[int, JsonDict]:
        processing_start_time = self.clock.time_msec()
        # Fire off and hope that we get a result by the end.
        #
        # We're using the mypy type ignore comment because the `@cached`
        # decorator on `get_number_joined_users_in_room` doesn't play well with
        # the type system. Maybe in the future, it can use some ParamSpec
        # wizardry to fix it up.
        room_member_count_deferred = run_in_background(  # type: ignore[call-arg]
            self.store.get_number_joined_users_in_room,
            room_id,  # type: ignore[arg-type]
        )

        requester = await self.auth.get_user_by_req(request, allow_guest=True)
        pagination_config = await PaginationConfig.from_request(
            self.store, request, default_limit=10
        )
        # Twisted will have processed the args by now.
        assert request.args is not None
        as_client_event = b"raw" not in request.args
        filter_str = parse_string(request, "filter", encoding="utf-8")
        if filter_str:
            filter_json = urlparse.unquote(filter_str)
            event_filter: Optional[Filter] = Filter(
                self._hs, json_decoder.decode(filter_json)
            )
            if (
                event_filter
                and event_filter.filter_json.get("event_format", "client")
                == "federation"
            ):
                as_client_event = False
        else:
            event_filter = None

        msgs = await self.pagination_handler.get_messages(
            room_id=room_id,
            requester=requester,
            pagin_config=pagination_config,
            as_client_event=as_client_event,
            event_filter=event_filter,
        )

        processing_end_time = self.clock.time_msec()
        room_member_count = await make_deferred_yieldable(room_member_count_deferred)
        messsages_response_timer.labels(
            room_size=_RoomSize.from_member_count(room_member_count)
        ).observe((processing_end_time - processing_start_time) / 1000)

        return 200, msgs


# TODO: Needs unit testing
class RoomStateRestServlet(RestServlet):
    PATTERNS = client_patterns("/rooms/(?P<room_id>[^/]*)/state$", v1=True)

    def __init__(self, hs: "HomeServer"):
        super().__init__()
        self.message_handler = hs.get_message_handler()
        self.auth = hs.get_auth()

    @cancellable
    async def on_GET(
        self, request: SynapseRequest, room_id: str
    ) -> Tuple[int, List[JsonDict]]:
        requester = await self.auth.get_user_by_req(request, allow_guest=True)
        # Get all the current state for this room
        events = await self.message_handler.get_state_events(
            room_id=room_id,
            requester=requester,
        )
        return 200, events


# TODO: Needs unit testing
class RoomInitialSyncRestServlet(RestServlet):
    PATTERNS = client_patterns("/rooms/(?P<room_id>[^/]*)/initialSync$", v1=True)

    def __init__(self, hs: "HomeServer"):
        super().__init__()
        self.initial_sync_handler = hs.get_initial_sync_handler()
        self.auth = hs.get_auth()
        self.store = hs.get_datastores().main

    async def on_GET(
        self, request: SynapseRequest, room_id: str
    ) -> Tuple[int, JsonDict]:
        requester = await self.auth.get_user_by_req(request, allow_guest=True)
        pagination_config = await PaginationConfig.from_request(self.store, request)
        content = await self.initial_sync_handler.room_initial_sync(
            room_id=room_id, requester=requester, pagin_config=pagination_config
        )
        return 200, content


class RoomEventServlet(RestServlet):
    PATTERNS = client_patterns(
        "/rooms/(?P<room_id>[^/]*)/event/(?P<event_id>[^/]*)$", v1=True
    )

    def __init__(self, hs: "HomeServer"):
        super().__init__()
        self.clock = hs.get_clock()
        self._store = hs.get_datastores().main
        self._state = hs.get_state_handler()
        self._storage_controllers = hs.get_storage_controllers()
        self.event_handler = hs.get_event_handler()
        self._event_serializer = hs.get_event_client_serializer()
        self._relations_handler = hs.get_relations_handler()
        self.auth = hs.get_auth()
        self.content_keep_ms = hs.config.server.redaction_retention_period
        self.msc2815_enabled = hs.config.experimental.msc2815_enabled

    async def on_GET(
        self, request: SynapseRequest, room_id: str, event_id: str
    ) -> Tuple[int, JsonDict]:
        requester = await self.auth.get_user_by_req(request, allow_guest=True)

        include_unredacted_content = self.msc2815_enabled and (
            parse_string(
                request,
                "fi.mau.msc2815.include_unredacted_content",
                allowed_values=("true", "false"),
            )
            == "true"
        )
        if include_unredacted_content and not await self.auth.is_server_admin(
            requester
        ):
            power_level_event = (
                await self._storage_controllers.state.get_current_state_event(
                    room_id, EventTypes.PowerLevels, ""
                )
            )

            auth_events = {}
            if power_level_event:
                auth_events[(EventTypes.PowerLevels, "")] = power_level_event

            redact_level = event_auth.get_named_level(auth_events, "redact", 50)
            user_level = event_auth.get_user_power_level(
                requester.user.to_string(), auth_events
            )
            if user_level < redact_level:
                raise SynapseError(
                    403,
                    "You don't have permission to view redacted events in this room.",
                    errcode=Codes.FORBIDDEN,
                )

        try:
            event = await self.event_handler.get_event(
                requester.user,
                room_id,
                event_id,
                show_redacted=include_unredacted_content,
            )
        except AuthError:
            # This endpoint is supposed to return a 404 when the requester does
            # not have permission to access the event
            # https://matrix.org/docs/spec/client_server/r0.5.0#get-matrix-client-r0-rooms-roomid-event-eventid
            raise SynapseError(404, "Event not found.", errcode=Codes.NOT_FOUND)

        if event:
            if include_unredacted_content and await self._store.have_censored_event(
                event_id
            ):
                raise UnredactedContentDeletedError(self.content_keep_ms)

            # Ensure there are bundled aggregations available.
            aggregations = await self._relations_handler.get_bundled_aggregations(
                [event], requester.user.to_string()
            )

            time_now = self.clock.time_msec()
            # per MSC2676, /rooms/{roomId}/event/{eventId}, should return the
            # *original* event, rather than the edited version
            event_dict = self._event_serializer.serialize_event(
                event, time_now, bundle_aggregations=aggregations, apply_edits=False
            )
            return 200, event_dict

        raise SynapseError(404, "Event not found.", errcode=Codes.NOT_FOUND)


class RoomEventContextServlet(RestServlet):
    PATTERNS = client_patterns(
        "/rooms/(?P<room_id>[^/]*)/context/(?P<event_id>[^/]*)$", v1=True
    )

    def __init__(self, hs: "HomeServer"):
        super().__init__()
        self._hs = hs
        self.clock = hs.get_clock()
        self.room_context_handler = hs.get_room_context_handler()
        self._event_serializer = hs.get_event_client_serializer()
        self.auth = hs.get_auth()

    async def on_GET(
        self, request: SynapseRequest, room_id: str, event_id: str
    ) -> Tuple[int, JsonDict]:
        requester = await self.auth.get_user_by_req(request, allow_guest=True)

        limit = parse_integer(request, "limit", default=10)

        # picking the API shape for symmetry with /messages
        filter_str = parse_string(request, "filter", encoding="utf-8")
        if filter_str:
            filter_json = urlparse.unquote(filter_str)
            event_filter: Optional[Filter] = Filter(
                self._hs, json_decoder.decode(filter_json)
            )
        else:
            event_filter = None

        event_context = await self.room_context_handler.get_event_context(
            requester, room_id, event_id, limit, event_filter
        )

        if not event_context:
            raise SynapseError(404, "Event not found.", errcode=Codes.NOT_FOUND)

        time_now = self.clock.time_msec()
        results = {
            "events_before": self._event_serializer.serialize_events(
                event_context.events_before,
                time_now,
                bundle_aggregations=event_context.aggregations,
            ),
            "event": self._event_serializer.serialize_event(
                event_context.event,
                time_now,
                bundle_aggregations=event_context.aggregations,
            ),
            "events_after": self._event_serializer.serialize_events(
                event_context.events_after,
                time_now,
                bundle_aggregations=event_context.aggregations,
            ),
            "state": self._event_serializer.serialize_events(
                event_context.state, time_now
            ),
            "start": event_context.start,
            "end": event_context.end,
        }

        return 200, results


class RoomForgetRestServlet(TransactionRestServlet):
    def __init__(self, hs: "HomeServer"):
        super().__init__(hs)
        self.room_member_handler = hs.get_room_member_handler()
        self.auth = hs.get_auth()

    def register(self, http_server: HttpServer) -> None:
        PATTERNS = "/rooms/(?P<room_id>[^/]*)/forget"
        register_txn_path(self, PATTERNS, http_server)

    async def on_POST(
        self, request: SynapseRequest, room_id: str, txn_id: Optional[str] = None
    ) -> Tuple[int, JsonDict]:
        requester = await self.auth.get_user_by_req(request, allow_guest=False)

        await self.room_member_handler.forget(user=requester.user, room_id=room_id)

        return 200, {}

    def on_PUT(
        self, request: SynapseRequest, room_id: str, txn_id: str
    ) -> Awaitable[Tuple[int, JsonDict]]:
        set_tag("txn_id", txn_id)

        return self.txns.fetch_or_execute_request(
            request, self.on_POST, request, room_id, txn_id
        )


# TODO: Needs unit testing
class RoomMembershipRestServlet(TransactionRestServlet):
    def __init__(self, hs: "HomeServer"):
        super().__init__(hs)
        self.room_member_handler = hs.get_room_member_handler()
        self.auth = hs.get_auth()

    def register(self, http_server: HttpServer) -> None:
        # /rooms/$roomid/[invite|join|leave]
        PATTERNS = (
            "/rooms/(?P<room_id>[^/]*)/"
            "(?P<membership_action>join|invite|leave|ban|unban|kick)"
        )
        register_txn_path(self, PATTERNS, http_server)

    async def on_POST(
        self,
        request: SynapseRequest,
        room_id: str,
        membership_action: str,
        txn_id: Optional[str] = None,
    ) -> Tuple[int, JsonDict]:
        requester = await self.auth.get_user_by_req(request, allow_guest=True)

        if requester.is_guest and membership_action not in {
            Membership.JOIN,
            Membership.LEAVE,
        }:
            raise AuthError(403, "Guest access not allowed")

        try:
            content = parse_json_object_from_request(request)
        except Exception:
            # Turns out we used to ignore the body entirely, and some clients
            # cheekily send invalid bodies.
            content = {}

        if membership_action == "invite" and all(
            key in content for key in ("medium", "address")
        ):
            if not all(key in content for key in ("id_server", "id_access_token")):
                raise SynapseError(
                    HTTPStatus.BAD_REQUEST,
                    "`id_server` and `id_access_token` are required when doing 3pid invite",
                    Codes.MISSING_PARAM,
                )

            try:
                await self.room_member_handler.do_3pid_invite(
                    room_id,
                    requester.user,
                    content["medium"],
                    content["address"],
                    content["id_server"],
                    requester,
                    txn_id,
                    content["id_access_token"],
                )
            except ShadowBanError:
                # Pretend the request succeeded.
                pass
            return 200, {}

        target = requester.user
        if membership_action in ["invite", "ban", "unban", "kick"]:
            assert_params_in_dict(content, ["user_id"])
            target = UserID.from_string(content["user_id"])

        event_content = None
        if "reason" in content:
            event_content = {"reason": content["reason"]}

        try:
            await self.room_member_handler.update_membership(
                requester=requester,
                target=target,
                room_id=room_id,
                action=membership_action,
                txn_id=txn_id,
                third_party_signed=content.get("third_party_signed", None),
                content=event_content,
            )
        except ShadowBanError:
            # Pretend the request succeeded.
            pass

        return_value = {}

        if membership_action == "join":
            return_value["room_id"] = room_id

        return 200, return_value

    def on_PUT(
        self, request: SynapseRequest, room_id: str, membership_action: str, txn_id: str
    ) -> Awaitable[Tuple[int, JsonDict]]:
        set_tag("txn_id", txn_id)

        return self.txns.fetch_or_execute_request(
            request, self.on_POST, request, room_id, membership_action, txn_id
        )


class RoomRedactEventRestServlet(TransactionRestServlet):
    def __init__(self, hs: "HomeServer"):
        super().__init__(hs)
        self.event_creation_handler = hs.get_event_creation_handler()
        self.auth = hs.get_auth()

    def register(self, http_server: HttpServer) -> None:
        PATTERNS = "/rooms/(?P<room_id>[^/]*)/redact/(?P<event_id>[^/]*)"
        register_txn_path(self, PATTERNS, http_server)

    async def on_POST(
        self,
        request: SynapseRequest,
        room_id: str,
        event_id: str,
        txn_id: Optional[str] = None,
    ) -> Tuple[int, JsonDict]:
        requester = await self.auth.get_user_by_req(request)
        content = parse_json_object_from_request(request)

        try:
            (
                event,
                _,
            ) = await self.event_creation_handler.create_and_send_nonmember_event(
                requester,
                {
                    "type": EventTypes.Redaction,
                    "content": content,
                    "room_id": room_id,
                    "sender": requester.user.to_string(),
                    "redacts": event_id,
                },
                txn_id=txn_id,
            )
            event_id = event.event_id
        except ShadowBanError:
            event_id = "$" + random_string(43)

        set_tag("event_id", event_id)
        return 200, {"event_id": event_id}

    def on_PUT(
        self, request: SynapseRequest, room_id: str, event_id: str, txn_id: str
    ) -> Awaitable[Tuple[int, JsonDict]]:
        set_tag("txn_id", txn_id)

        return self.txns.fetch_or_execute_request(
            request, self.on_POST, request, room_id, event_id, txn_id
        )


class RoomTypingRestServlet(RestServlet):
    PATTERNS = client_patterns(
        "/rooms/(?P<room_id>[^/]*)/typing/(?P<user_id>[^/]*)$", v1=True
    )

    def __init__(self, hs: "HomeServer"):
        super().__init__()
        self.hs = hs
        self.presence_handler = hs.get_presence_handler()
        self.auth = hs.get_auth()

        # If we're not on the typing writer instance we should scream if we get
        # requests.
        self._is_typing_writer = (
            hs.get_instance_name() in hs.config.worker.writers.typing
        )

    async def on_PUT(
        self, request: SynapseRequest, room_id: str, user_id: str
    ) -> Tuple[int, JsonDict]:
        requester = await self.auth.get_user_by_req(request)

        if not self._is_typing_writer:
            raise Exception("Got /typing request on instance that is not typing writer")

        room_id = urlparse.unquote(room_id)
        target_user = UserID.from_string(urlparse.unquote(user_id))

        content = parse_json_object_from_request(request)

        await self.presence_handler.bump_presence_active_time(requester.user)

        # Limit timeout to stop people from setting silly typing timeouts.
        timeout = min(content.get("timeout", 30000), 120000)

        # Defer getting the typing handler since it will raise on workers.
        typing_handler = self.hs.get_typing_writer_handler()

        try:
            if content["typing"]:
                await typing_handler.started_typing(
                    target_user=target_user,
                    requester=requester,
                    room_id=room_id,
                    timeout=timeout,
                )
            else:
                await typing_handler.stopped_typing(
                    target_user=target_user, requester=requester, room_id=room_id
                )
        except ShadowBanError:
            # Pretend this worked without error.
            pass

        return 200, {}


class RoomAliasListServlet(RestServlet):
    PATTERNS = [
        re.compile(
            r"^/_matrix/client/unstable/org\.matrix\.msc2432"
            r"/rooms/(?P<room_id>[^/]*)/aliases"
        ),
    ] + list(client_patterns("/rooms/(?P<room_id>[^/]*)/aliases$", unstable=False))

    def __init__(self, hs: "HomeServer"):
        super().__init__()
        self.auth = hs.get_auth()
        self.directory_handler = hs.get_directory_handler()

    async def on_GET(
        self, request: SynapseRequest, room_id: str
    ) -> Tuple[int, JsonDict]:
        requester = await self.auth.get_user_by_req(request)

        alias_list = await self.directory_handler.get_aliases_for_room(
            requester, room_id
        )

        return 200, {"aliases": alias_list}


class SearchRestServlet(RestServlet):
    PATTERNS = client_patterns("/search$", v1=True)

    def __init__(self, hs: "HomeServer"):
        super().__init__()
        self.search_handler = hs.get_search_handler()
        self.auth = hs.get_auth()

    async def on_POST(self, request: SynapseRequest) -> Tuple[int, JsonDict]:
        requester = await self.auth.get_user_by_req(request)

        content = parse_json_object_from_request(request)

        batch = parse_string(request, "next_batch")
        results = await self.search_handler.search(requester.user, content, batch)

        return 200, results


class JoinedRoomsRestServlet(RestServlet):
    PATTERNS = client_patterns("/joined_rooms$", v1=True)

    def __init__(self, hs: "HomeServer"):
        super().__init__()
        self.store = hs.get_datastores().main
        self.auth = hs.get_auth()

    async def on_GET(self, request: SynapseRequest) -> Tuple[int, JsonDict]:
        requester = await self.auth.get_user_by_req(request, allow_guest=True)

        room_ids = await self.store.get_rooms_for_user(requester.user.to_string())
        return 200, {"joined_rooms": list(room_ids)}


def register_txn_path(
    servlet: RestServlet,
    regex_string: str,
    http_server: HttpServer,
    with_get: bool = False,
) -> None:
    """Registers a transaction-based path.

    This registers two paths:
        PUT regex_string/$txnid
        POST regex_string

    Args:
        regex_string: The regex string to register. Must NOT have a
            trailing $ as this string will be appended to.
        http_server: The http_server to register paths with.
        with_get: True to also register respective GET paths for the PUTs.
    """
    on_POST = getattr(servlet, "on_POST", None)
    on_PUT = getattr(servlet, "on_PUT", None)
    if on_POST is None or on_PUT is None:
        raise RuntimeError("on_POST and on_PUT must exist when using register_txn_path")
    http_server.register_paths(
        "POST",
        client_patterns(regex_string + "$", v1=True),
        on_POST,
        servlet.__class__.__name__,
    )
    http_server.register_paths(
        "PUT",
        client_patterns(regex_string + "/(?P<txn_id>[^/]*)$", v1=True),
        on_PUT,
        servlet.__class__.__name__,
    )
    on_GET = getattr(servlet, "on_GET", None)
    if with_get:
        if on_GET is None:
            raise RuntimeError(
                "register_txn_path called with with_get = True, but no on_GET method exists"
            )
        http_server.register_paths(
            "GET",
            client_patterns(regex_string + "/(?P<txn_id>[^/]*)$", v1=True),
            on_GET,
            servlet.__class__.__name__,
        )


class TimestampLookupRestServlet(RestServlet):
    """
    API endpoint to fetch the `event_id` of the closest event to the given
    timestamp (`ts` query parameter) in the given direction (`dir` query
    parameter).

    Useful for cases like jump to date so you can start paginating messages from
    a given date in the archive.

    `ts` is a timestamp in milliseconds where we will find the closest event in
    the given direction.

    `dir` can be `f` or `b` to indicate forwards and backwards in time from the
    given timestamp.

    GET /_matrix/client/unstable/org.matrix.msc3030/rooms/<roomID>/timestamp_to_event?ts=<timestamp>&dir=<direction>
    {
        "event_id": ...
    }
    """

    PATTERNS = (
        re.compile(
            "^/_matrix/client/unstable/org.matrix.msc3030"
            "/rooms/(?P<room_id>[^/]*)/timestamp_to_event$"
        ),
    )

    def __init__(self, hs: "HomeServer"):
        super().__init__()
        self._auth = hs.get_auth()
        self._store = hs.get_datastores().main
        self.timestamp_lookup_handler = hs.get_timestamp_lookup_handler()

    async def on_GET(
        self, request: SynapseRequest, room_id: str
    ) -> Tuple[int, JsonDict]:
        requester = await self._auth.get_user_by_req(request)
        await self._auth.check_user_in_room_or_world_readable(room_id, requester)

        timestamp = parse_integer(request, "ts", required=True)
        direction = parse_string(request, "dir", default="f", allowed_values=["f", "b"])

        (
            event_id,
            origin_server_ts,
        ) = await self.timestamp_lookup_handler.get_event_for_timestamp(
            requester, room_id, timestamp, direction
        )

        return 200, {
            "event_id": event_id,
            "origin_server_ts": origin_server_ts,
        }


class RoomHierarchyRestServlet(RestServlet):
    PATTERNS = (re.compile("^/_matrix/client/v1/rooms/(?P<room_id>[^/]*)/hierarchy$"),)

    def __init__(self, hs: "HomeServer"):
        super().__init__()
        self._auth = hs.get_auth()
        self._room_summary_handler = hs.get_room_summary_handler()

    async def on_GET(
        self, request: SynapseRequest, room_id: str
    ) -> Tuple[int, JsonDict]:
        requester = await self._auth.get_user_by_req(request, allow_guest=True)

        max_depth = parse_integer(request, "max_depth")
        if max_depth is not None and max_depth < 0:
            raise SynapseError(
                400, "'max_depth' must be a non-negative integer", Codes.BAD_JSON
            )

        limit = parse_integer(request, "limit")
        if limit is not None and limit <= 0:
            raise SynapseError(
                400, "'limit' must be a positive integer", Codes.BAD_JSON
            )

        return 200, await self._room_summary_handler.get_room_hierarchy(
            requester,
            room_id,
            suggested_only=parse_boolean(request, "suggested_only", default=False),
            max_depth=max_depth,
            limit=limit,
            from_token=parse_string(request, "from"),
        )


class RoomSummaryRestServlet(ResolveRoomIdMixin, RestServlet):
    PATTERNS = (
        re.compile(
            "^/_matrix/client/unstable/im.nheko.summary"
            "/rooms/(?P<room_identifier>[^/]*)/summary$"
        ),
    )

    def __init__(self, hs: "HomeServer"):
        super().__init__(hs)
        self._auth = hs.get_auth()
        self._room_summary_handler = hs.get_room_summary_handler()

    async def on_GET(
        self, request: SynapseRequest, room_identifier: str
    ) -> Tuple[int, JsonDict]:
        try:
            requester = await self._auth.get_user_by_req(request, allow_guest=True)
            requester_user_id: Optional[str] = requester.user.to_string()
        except MissingClientTokenError:
            # auth is optional
            requester_user_id = None

        # twisted.web.server.Request.args is incorrectly defined as Optional[Any]
        args: Dict[bytes, List[bytes]] = request.args  # type: ignore
        remote_room_hosts = parse_strings_from_args(args, "via", required=False)
        room_id, remote_room_hosts = await self.resolve_room_id(
            room_identifier,
            remote_room_hosts,
        )

        return 200, await self._room_summary_handler.get_room_summary(
            requester_user_id,
            room_id,
            remote_room_hosts,
        )


def register_servlets(
    hs: "HomeServer", http_server: HttpServer, is_worker: bool = False
) -> None:
    RoomStateEventRestServlet(hs).register(http_server)
    RoomMemberListRestServlet(hs).register(http_server)
    JoinedRoomMemberListRestServlet(hs).register(http_server)
    RoomMessageListRestServlet(hs).register(http_server)
    JoinRoomAliasServlet(hs).register(http_server)
    RoomMembershipRestServlet(hs).register(http_server)
    RoomSendEventRestServlet(hs).register(http_server)
    PublicRoomListRestServlet(hs).register(http_server)
    RoomStateRestServlet(hs).register(http_server)
    RoomRedactEventRestServlet(hs).register(http_server)
    RoomTypingRestServlet(hs).register(http_server)
    RoomEventContextServlet(hs).register(http_server)
    RoomHierarchyRestServlet(hs).register(http_server)
    if hs.config.experimental.msc3266_enabled:
        RoomSummaryRestServlet(hs).register(http_server)
    RoomEventServlet(hs).register(http_server)
    JoinedRoomsRestServlet(hs).register(http_server)
    RoomAliasListServlet(hs).register(http_server)
    SearchRestServlet(hs).register(http_server)
    RoomCreateRestServlet(hs).register(http_server)
    if hs.config.experimental.msc3030_enabled:
        TimestampLookupRestServlet(hs).register(http_server)

    # Some servlets only get registered for the main process.
    if not is_worker:
        RoomForgetRestServlet(hs).register(http_server)


def register_deprecated_servlets(hs: "HomeServer", http_server: HttpServer) -> None:
    RoomInitialSyncRestServlet(hs).register(http_server)<|MERGE_RESOLUTION|>--- conflicted
+++ resolved
@@ -341,17 +341,10 @@
             "sender": requester.user.to_string(),
         }
 
-<<<<<<< HEAD
         # Twisted will have processed the args by now.
         assert request.args is not None
         if b"ts" in request.args:
             event_dict["origin_server_ts"] = parse_integer(request, "ts", 0)
-=======
-        if requester.app_service:
-            origin_server_ts = parse_integer(request, "ts")
-            if origin_server_ts is not None:
-                event_dict["origin_server_ts"] = origin_server_ts
->>>>>>> 6b097a3e
 
         try:
             (
