# Copyright 2015, 2016 OpenMarket Ltd
# Copyright 2017 Vector Creations Ltd
# Copyright 2018 New Vector Ltd
#
# Licensed under the Apache License, Version 2.0 (the "License");
# you may not use this file except in compliance with the License.
# You may obtain a copy of the License at
#
#     http://www.apache.org/licenses/LICENSE-2.0
#
# Unless required by applicable law or agreed to in writing, software
# distributed under the License is distributed on an "AS IS" BASIS,
# WITHOUT WARRANTIES OR CONDITIONS OF ANY KIND, either express or implied.
# See the License for the specific language governing permissions and
# limitations under the License.
import logging
import random
from typing import TYPE_CHECKING, Optional, Tuple
from urllib.parse import urlparse

from pydantic import BaseModel, StrictBool, StrictStr, constr

from twisted.web.server import Request

from synapse.api.constants import LoginType
from synapse.api.errors import (
    Codes,
    InteractiveAuthIncompleteError,
    SynapseError,
    ThreepidValidationError,
)
from synapse.config.emailconfig import ThreepidBehaviour
from synapse.handlers.ui_auth import UIAuthSessionDataConstants
from synapse.http.server import HttpServer, finish_request, respond_with_html
from synapse.http.servlet import (
    RestServlet,
    assert_params_in_dict,
    parse_and_validate_json_object_from_request,
    parse_json_object_from_request,
    parse_string,
)
from synapse.http.site import SynapseRequest
from synapse.metrics import threepid_send_requests
from synapse.push.mailer import Mailer
from synapse.rest.client.models import AuthenticationData, EmailRequestTokenBody
from synapse.types import JsonDict
from synapse.util.msisdn import phone_number_to_msisdn
from synapse.util.stringutils import assert_valid_client_secret, random_string
from synapse.util.threepids import check_3pid_allowed, validate_email

from ._base import client_patterns, interactive_auth_handler

if TYPE_CHECKING:
    from synapse.server import HomeServer


logger = logging.getLogger(__name__)


class EmailPasswordRequestTokenRestServlet(RestServlet):
    PATTERNS = client_patterns("/account/password/email/requestToken$")

    def __init__(self, hs: "HomeServer"):
        super().__init__()
        self.hs = hs
        self.datastore = hs.get_datastores().main
        self.config = hs.config
        self.identity_handler = hs.get_identity_handler()

        if self.config.email.threepid_behaviour_email == ThreepidBehaviour.LOCAL:
            self.mailer = Mailer(
                hs=self.hs,
                app_name=self.config.email.email_app_name,
                template_html=self.config.email.email_password_reset_template_html,
                template_text=self.config.email.email_password_reset_template_text,
            )

    async def on_POST(self, request: SynapseRequest) -> Tuple[int, JsonDict]:
        if self.config.email.threepid_behaviour_email == ThreepidBehaviour.OFF:
            if self.config.email.local_threepid_handling_disabled_due_to_email_config:
                logger.warning(
                    "User password resets have been disabled due to lack of email config"
                )
            raise SynapseError(
                400, "Email-based password resets have been disabled on this server"
            )

        body = parse_and_validate_json_object_from_request(
            request, EmailRequestTokenBody
        )

        if body.next_link:
            # Raise if the provided next_link value isn't valid
            assert_valid_next_link(self.hs, body.next_link)

        await self.identity_handler.ratelimit_request_token_requests(
            request, "email", body.email
        )

        # The email will be sent to the stored address.
        # This avoids a potential account hijack by requesting a password reset to
        # an email address which is controlled by the attacker but which, after
        # canonicalisation, matches the one in our database.
        existing_user_id = await self.hs.get_datastores().main.get_user_id_by_threepid(
            "email", body.email
        )

        if existing_user_id is None:
            if self.config.server.request_token_inhibit_3pid_errors:
                # Make the client think the operation succeeded. See the rationale in the
                # comments for request_token_inhibit_3pid_errors.
                # Also wait for some random amount of time between 100ms and 1s to make it
                # look like we did something.
                await self.hs.get_clock().sleep(random.randint(1, 10) / 10)
                return 200, {"sid": random_string(16)}

            raise SynapseError(400, "Email not found", Codes.THREEPID_NOT_FOUND)

<<<<<<< HEAD
        # Send password reset emails from Synapse
        sid = await self.identity_handler.send_threepid_validation(
            body.email,
            body.client_secret,
            body.send_attempt,
            self.mailer.send_password_reset_mail,
            body.next_link,
        )
=======
        if self.config.email.threepid_behaviour_email == ThreepidBehaviour.REMOTE:
            assert self.hs.config.registration.account_threepid_delegate_email

            # Have the configured identity server handle the request
            ret = await self.identity_handler.request_email_token(
                self.hs.config.registration.account_threepid_delegate_email,
                email,
                client_secret,
                send_attempt,
                next_link,
            )
        else:
            # Send password reset emails from Synapse
            sid = await self.identity_handler.send_threepid_validation(
                email,
                client_secret,
                send_attempt,
                self.mailer.send_password_reset_mail,
                next_link,
            )

            # Wrap the session id in a JSON object
            ret = {"sid": sid}
>>>>>>> 7a199951

        threepid_send_requests.labels(type="email", reason="password_reset").observe(
            body.send_attempt
        )

        return 200, ret


class PasswordRestServlet(RestServlet):
    PATTERNS = client_patterns("/account/password$")

    def __init__(self, hs: "HomeServer"):
        super().__init__()
        self.hs = hs
        self.auth = hs.get_auth()
        self.auth_handler = hs.get_auth_handler()
        self.datastore = self.hs.get_datastores().main
        self.password_policy_handler = hs.get_password_policy_handler()
        self._set_password_handler = hs.get_set_password_handler()

    class PostBody(BaseModel):
        auth: Optional[AuthenticationData] = None
        logout_devices: StrictBool = True
        if TYPE_CHECKING:
            # workaround for https://github.com/samuelcolvin/pydantic/issues/156
            new_password: Optional[StrictStr] = None
        else:
            new_password: Optional[constr(max_length=512)] = None

    @interactive_auth_handler
    async def on_POST(self, request: SynapseRequest) -> Tuple[int, JsonDict]:
        body = parse_and_validate_json_object_from_request(request, self.PostBody)

        # we do basic sanity checks here because the auth layer will store these
        # in sessions. Pull out the new password provided to us.
        new_password = body.new_password
        if new_password is not None:
            self.password_policy_handler.validate_password(new_password)

        # there are two possibilities here. Either the user does not have an
        # access token, and needs to do a password reset; or they have one and
        # need to validate their identity.
        #
        # In the first case, we offer a couple of means of identifying
        # themselves (email and msisdn, though it's unclear if msisdn actually
        # works).
        #
        # In the second case, we require a password to confirm their identity.

        requester = None
        if self.auth.has_access_token(request):
            requester = await self.auth.get_user_by_req(request)
            try:
                params, session_id = await self.auth_handler.validate_user_via_ui_auth(
                    requester,
                    request,
                    body.dict(),
                    "modify your account password",
                )
            except InteractiveAuthIncompleteError as e:
                # The user needs to provide more steps to complete auth, but
                # they're not required to provide the password again.
                #
                # If a password is available now, hash the provided password and
                # store it for later.
                if new_password:
                    new_password_hash = await self.auth_handler.hash(new_password)
                    await self.auth_handler.set_session_data(
                        e.session_id,
                        UIAuthSessionDataConstants.PASSWORD_HASH,
                        new_password_hash,
                    )
                raise
            user_id = requester.user.to_string()
        else:
            try:
                result, params, session_id = await self.auth_handler.check_ui_auth(
                    [[LoginType.EMAIL_IDENTITY]],
                    request,
                    body.dict(),
                    "modify your account password",
                )
            except InteractiveAuthIncompleteError as e:
                # The user needs to provide more steps to complete auth, but
                # they're not required to provide the password again.
                #
                # If a password is available now, hash the provided password and
                # store it for later.
                if new_password:
                    new_password_hash = await self.auth_handler.hash(new_password)
                    await self.auth_handler.set_session_data(
                        e.session_id,
                        UIAuthSessionDataConstants.PASSWORD_HASH,
                        new_password_hash,
                    )
                raise

            if LoginType.EMAIL_IDENTITY in result:
                threepid = result[LoginType.EMAIL_IDENTITY]
                if "medium" not in threepid or "address" not in threepid:
                    raise SynapseError(500, "Malformed threepid")
                if threepid["medium"] == "email":
                    # For emails, canonicalise the address.
                    # We store all email addresses canonicalised in the DB.
                    # (See add_threepid in synapse/handlers/auth.py)
                    try:
                        threepid["address"] = validate_email(threepid["address"])
                    except ValueError as e:
                        raise SynapseError(400, str(e))
                # if using email, we must know about the email they're authing with!
                threepid_user_id = await self.datastore.get_user_id_by_threepid(
                    threepid["medium"], threepid["address"]
                )
                if not threepid_user_id:
                    raise SynapseError(404, "Email address not found", Codes.NOT_FOUND)
                user_id = threepid_user_id
            else:
                logger.error("Auth succeeded but no known type! %r", result.keys())
                raise SynapseError(500, "", Codes.UNKNOWN)

        # If we have a password in this request, prefer it. Otherwise, use the
        # password hash from an earlier request.
        if new_password:
            password_hash: Optional[str] = await self.auth_handler.hash(new_password)
        elif session_id is not None:
            password_hash = await self.auth_handler.get_session_data(
                session_id, UIAuthSessionDataConstants.PASSWORD_HASH, None
            )
        else:
            # UI validation was skipped, but the request did not include a new
            # password.
            password_hash = None
        if not password_hash:
            raise SynapseError(400, "Missing params: password", Codes.MISSING_PARAM)

        logout_devices = params.get("logout_devices", True)

        await self._set_password_handler.set_password(
            user_id, password_hash, logout_devices, requester
        )

        return 200, {}


class DeactivateAccountRestServlet(RestServlet):
    PATTERNS = client_patterns("/account/deactivate$")

    def __init__(self, hs: "HomeServer"):
        super().__init__()
        self.hs = hs
        self.auth = hs.get_auth()
        self.auth_handler = hs.get_auth_handler()
        self._deactivate_account_handler = hs.get_deactivate_account_handler()

    class PostBody(BaseModel):
        auth: Optional[AuthenticationData] = None
        id_server: Optional[StrictStr] = None
        # Not specced, see https://github.com/matrix-org/matrix-spec/issues/297
        erase: StrictBool = False

    @interactive_auth_handler
    async def on_POST(self, request: SynapseRequest) -> Tuple[int, JsonDict]:
        body = parse_and_validate_json_object_from_request(request, self.PostBody)

        requester = await self.auth.get_user_by_req(request)

        # allow ASes to deactivate their own users
        if requester.app_service:
            await self._deactivate_account_handler.deactivate_account(
                requester.user.to_string(), body.erase, requester
            )
            return 200, {}

        await self.auth_handler.validate_user_via_ui_auth(
            requester,
            request,
            body.dict(),
            "deactivate your account",
        )
        result = await self._deactivate_account_handler.deactivate_account(
            requester.user.to_string(), body.erase, requester, id_server=body.id_server
        )
        if result:
            id_server_unbind_result = "success"
        else:
            id_server_unbind_result = "no-support"

        return 200, {"id_server_unbind_result": id_server_unbind_result}


class EmailThreepidRequestTokenRestServlet(RestServlet):
    PATTERNS = client_patterns("/account/3pid/email/requestToken$")

    def __init__(self, hs: "HomeServer"):
        super().__init__()
        self.hs = hs
        self.config = hs.config
        self.identity_handler = hs.get_identity_handler()
        self.store = self.hs.get_datastores().main

        if self.config.email.threepid_behaviour_email == ThreepidBehaviour.LOCAL:
            self.mailer = Mailer(
                hs=self.hs,
                app_name=self.config.email.email_app_name,
                template_html=self.config.email.email_add_threepid_template_html,
                template_text=self.config.email.email_add_threepid_template_text,
            )

    async def on_POST(self, request: SynapseRequest) -> Tuple[int, JsonDict]:
        if self.config.email.threepid_behaviour_email == ThreepidBehaviour.OFF:
            if self.config.email.local_threepid_handling_disabled_due_to_email_config:
                logger.warning(
                    "Adding emails have been disabled due to lack of an email config"
                )
            raise SynapseError(
                400,
                "Adding an email to your account is disabled on this server",
            )

        body = parse_and_validate_json_object_from_request(
            request, EmailRequestTokenBody
        )

        if not await check_3pid_allowed(self.hs, "email", body.email):
            raise SynapseError(
                403,
                "Your email domain is not authorized on this server",
                Codes.THREEPID_DENIED,
            )

        await self.identity_handler.ratelimit_request_token_requests(
            request, "email", body.email
        )

        if body.next_link:
            # Raise if the provided next_link value isn't valid
            assert_valid_next_link(self.hs, body.next_link)

        existing_user_id = await self.store.get_user_id_by_threepid("email", body.email)

        if existing_user_id is not None:
            if self.config.server.request_token_inhibit_3pid_errors:
                # Make the client think the operation succeeded. See the rationale in the
                # comments for request_token_inhibit_3pid_errors.
                # Also wait for some random amount of time between 100ms and 1s to make it
                # look like we did something.
                await self.hs.get_clock().sleep(random.randint(1, 10) / 10)
                return 200, {"sid": random_string(16)}

            raise SynapseError(400, "Email is already in use", Codes.THREEPID_IN_USE)

<<<<<<< HEAD
        # Send threepid validation emails from Synapse
        sid = await self.identity_handler.send_threepid_validation(
            body.email,
            body.client_secret,
            body.send_attempt,
            self.mailer.send_add_threepid_mail,
            body.next_link,
        )
=======
        if self.config.email.threepid_behaviour_email == ThreepidBehaviour.REMOTE:
            assert self.hs.config.registration.account_threepid_delegate_email

            # Have the configured identity server handle the request
            ret = await self.identity_handler.request_email_token(
                self.hs.config.registration.account_threepid_delegate_email,
                email,
                client_secret,
                send_attempt,
                next_link,
            )
        else:
            # Send threepid validation emails from Synapse
            sid = await self.identity_handler.send_threepid_validation(
                email,
                client_secret,
                send_attempt,
                self.mailer.send_add_threepid_mail,
                next_link,
            )

            # Wrap the session id in a JSON object
            ret = {"sid": sid}
>>>>>>> 7a199951

        threepid_send_requests.labels(type="email", reason="add_threepid").observe(
            body.send_attempt
        )

        return 200, ret


class MsisdnThreepidRequestTokenRestServlet(RestServlet):
    PATTERNS = client_patterns("/account/3pid/msisdn/requestToken$")

    def __init__(self, hs: "HomeServer"):
        self.hs = hs
        super().__init__()
        self.store = self.hs.get_datastores().main
        self.identity_handler = hs.get_identity_handler()

    async def on_POST(self, request: SynapseRequest) -> Tuple[int, JsonDict]:
        body = parse_json_object_from_request(request)
        assert_params_in_dict(
            body, ["client_secret", "country", "phone_number", "send_attempt"]
        )
        client_secret = body["client_secret"]
        assert_valid_client_secret(client_secret)

        country = body["country"]
        phone_number = body["phone_number"]
        send_attempt = body["send_attempt"]
        next_link = body.get("next_link")  # Optional param

        msisdn = phone_number_to_msisdn(country, phone_number)

        if not await check_3pid_allowed(self.hs, "msisdn", msisdn):
            raise SynapseError(
                403,
                "Account phone numbers are not authorized on this server",
                Codes.THREEPID_DENIED,
            )

        await self.identity_handler.ratelimit_request_token_requests(
            request, "msisdn", msisdn
        )

        if next_link:
            # Raise if the provided next_link value isn't valid
            assert_valid_next_link(self.hs, next_link)

        existing_user_id = await self.store.get_user_id_by_threepid("msisdn", msisdn)

        if existing_user_id is not None:
            if self.hs.config.server.request_token_inhibit_3pid_errors:
                # Make the client think the operation succeeded. See the rationale in the
                # comments for request_token_inhibit_3pid_errors.
                # Also wait for some random amount of time between 100ms and 1s to make it
                # look like we did something.
                await self.hs.get_clock().sleep(random.randint(1, 10) / 10)
                return 200, {"sid": random_string(16)}

            raise SynapseError(400, "MSISDN is already in use", Codes.THREEPID_IN_USE)

        if not self.hs.config.registration.account_threepid_delegate_msisdn:
            logger.warning(
                "No upstream msisdn account_threepid_delegate configured on the server to "
                "handle this request"
            )
            raise SynapseError(
                400,
                "Adding phone numbers to user account is not supported by this homeserver",
            )

        ret = await self.identity_handler.requestMsisdnToken(
            self.hs.config.registration.account_threepid_delegate_msisdn,
            country,
            phone_number,
            client_secret,
            send_attempt,
            next_link,
        )

        threepid_send_requests.labels(type="msisdn", reason="add_threepid").observe(
            send_attempt
        )

        return 200, ret


class AddThreepidEmailSubmitTokenServlet(RestServlet):
    """Handles 3PID validation token submission for adding an email to a user's account"""

    PATTERNS = client_patterns(
        "/add_threepid/email/submit_token$", releases=(), unstable=True
    )

    def __init__(self, hs: "HomeServer"):
        super().__init__()
        self.config = hs.config
        self.clock = hs.get_clock()
        self.store = hs.get_datastores().main
        if self.config.email.threepid_behaviour_email == ThreepidBehaviour.LOCAL:
            self._failure_email_template = (
                self.config.email.email_add_threepid_template_failure_html
            )

    async def on_GET(self, request: Request) -> None:
        if self.config.email.threepid_behaviour_email == ThreepidBehaviour.OFF:
            if self.config.email.local_threepid_handling_disabled_due_to_email_config:
                logger.warning(
                    "Adding emails have been disabled due to lack of an email config"
                )
            raise SynapseError(
                400, "Adding an email to your account is disabled on this server"
            )
        elif self.config.email.threepid_behaviour_email == ThreepidBehaviour.REMOTE:
            raise SynapseError(
                400,
                "This homeserver is not validating threepids.",
            )

        sid = parse_string(request, "sid", required=True)
        token = parse_string(request, "token", required=True)
        client_secret = parse_string(request, "client_secret", required=True)
        assert_valid_client_secret(client_secret)

        # Attempt to validate a 3PID session
        try:
            # Mark the session as valid
            next_link = await self.store.validate_threepid_session(
                sid, client_secret, token, self.clock.time_msec()
            )

            # Perform a 302 redirect if next_link is set
            if next_link:
                request.setResponseCode(302)
                request.setHeader("Location", next_link)
                finish_request(request)
                return None

            # Otherwise show the success template
            html = self.config.email.email_add_threepid_template_success_html_content
            status_code = 200
        except ThreepidValidationError as e:
            status_code = e.code

            # Show a failure page with a reason
            template_vars = {"failure_reason": e.msg}
            html = self._failure_email_template.render(**template_vars)

        respond_with_html(request, status_code, html)


class AddThreepidMsisdnSubmitTokenServlet(RestServlet):
    """Handles 3PID validation token submission for adding a phone number to a user's
    account
    """

    PATTERNS = client_patterns(
        "/add_threepid/msisdn/submit_token$", releases=(), unstable=True
    )

    def __init__(self, hs: "HomeServer"):
        super().__init__()
        self.config = hs.config
        self.clock = hs.get_clock()
        self.store = hs.get_datastores().main
        self.identity_handler = hs.get_identity_handler()

    async def on_POST(self, request: Request) -> Tuple[int, JsonDict]:
        if not self.config.registration.account_threepid_delegate_msisdn:
            raise SynapseError(
                400,
                "This homeserver is not validating phone numbers. Use an identity server "
                "instead.",
            )

        body = parse_json_object_from_request(request)
        assert_params_in_dict(body, ["client_secret", "sid", "token"])
        assert_valid_client_secret(body["client_secret"])

        # Proxy submit_token request to msisdn threepid delegate
        response = await self.identity_handler.proxy_msisdn_submit_token(
            self.config.registration.account_threepid_delegate_msisdn,
            body["client_secret"],
            body["sid"],
            body["token"],
        )
        return 200, response


class ThreepidRestServlet(RestServlet):
    PATTERNS = client_patterns("/account/3pid$")

    def __init__(self, hs: "HomeServer"):
        super().__init__()
        self.hs = hs
        self.identity_handler = hs.get_identity_handler()
        self.auth = hs.get_auth()
        self.auth_handler = hs.get_auth_handler()
        self.datastore = self.hs.get_datastores().main

    async def on_GET(self, request: SynapseRequest) -> Tuple[int, JsonDict]:
        requester = await self.auth.get_user_by_req(request)

        threepids = await self.datastore.user_get_threepids(requester.user.to_string())

        return 200, {"threepids": threepids}

    async def on_POST(self, request: SynapseRequest) -> Tuple[int, JsonDict]:
        if not self.hs.config.registration.enable_3pid_changes:
            raise SynapseError(
                400, "3PID changes are disabled on this server", Codes.FORBIDDEN
            )

        requester = await self.auth.get_user_by_req(request)
        user_id = requester.user.to_string()
        body = parse_json_object_from_request(request)

        threepid_creds = body.get("threePidCreds") or body.get("three_pid_creds")
        if threepid_creds is None:
            raise SynapseError(
                400, "Missing param three_pid_creds", Codes.MISSING_PARAM
            )
        assert_params_in_dict(threepid_creds, ["client_secret", "sid"])

        sid = threepid_creds["sid"]
        client_secret = threepid_creds["client_secret"]
        assert_valid_client_secret(client_secret)

        validation_session = await self.identity_handler.validate_threepid_session(
            client_secret, sid
        )
        if validation_session:
            await self.auth_handler.add_threepid(
                user_id,
                validation_session["medium"],
                validation_session["address"],
                validation_session["validated_at"],
            )
            return 200, {}

        raise SynapseError(
            400, "No validated 3pid session found", Codes.THREEPID_AUTH_FAILED
        )


class ThreepidAddRestServlet(RestServlet):
    PATTERNS = client_patterns("/account/3pid/add$")

    def __init__(self, hs: "HomeServer"):
        super().__init__()
        self.hs = hs
        self.identity_handler = hs.get_identity_handler()
        self.auth = hs.get_auth()
        self.auth_handler = hs.get_auth_handler()

    @interactive_auth_handler
    async def on_POST(self, request: SynapseRequest) -> Tuple[int, JsonDict]:
        if not self.hs.config.registration.enable_3pid_changes:
            raise SynapseError(
                400, "3PID changes are disabled on this server", Codes.FORBIDDEN
            )

        requester = await self.auth.get_user_by_req(request)
        user_id = requester.user.to_string()
        body = parse_json_object_from_request(request)

        assert_params_in_dict(body, ["client_secret", "sid"])
        sid = body["sid"]
        client_secret = body["client_secret"]
        assert_valid_client_secret(client_secret)

        await self.auth_handler.validate_user_via_ui_auth(
            requester,
            request,
            body,
            "add a third-party identifier to your account",
        )

        validation_session = await self.identity_handler.validate_threepid_session(
            client_secret, sid
        )
        if validation_session:
            await self.auth_handler.add_threepid(
                user_id,
                validation_session["medium"],
                validation_session["address"],
                validation_session["validated_at"],
            )
            return 200, {}

        raise SynapseError(
            400, "No validated 3pid session found", Codes.THREEPID_AUTH_FAILED
        )


class ThreepidBindRestServlet(RestServlet):
    PATTERNS = client_patterns("/account/3pid/bind$")

    def __init__(self, hs: "HomeServer"):
        super().__init__()
        self.hs = hs
        self.identity_handler = hs.get_identity_handler()
        self.auth = hs.get_auth()

    async def on_POST(self, request: SynapseRequest) -> Tuple[int, JsonDict]:
        body = parse_json_object_from_request(request)

        assert_params_in_dict(
            body, ["id_server", "sid", "id_access_token", "client_secret"]
        )
        id_server = body["id_server"]
        sid = body["sid"]
        id_access_token = body["id_access_token"]
        client_secret = body["client_secret"]
        assert_valid_client_secret(client_secret)

        requester = await self.auth.get_user_by_req(request)
        user_id = requester.user.to_string()

        await self.identity_handler.bind_threepid(
            client_secret, sid, user_id, id_server, id_access_token
        )

        return 200, {}


class ThreepidUnbindRestServlet(RestServlet):
    PATTERNS = client_patterns("/account/3pid/unbind$")

    def __init__(self, hs: "HomeServer"):
        super().__init__()
        self.hs = hs
        self.identity_handler = hs.get_identity_handler()
        self.auth = hs.get_auth()
        self.datastore = self.hs.get_datastores().main

    async def on_POST(self, request: SynapseRequest) -> Tuple[int, JsonDict]:
        """Unbind the given 3pid from a specific identity server, or identity servers that are
        known to have this 3pid bound
        """
        requester = await self.auth.get_user_by_req(request)
        body = parse_json_object_from_request(request)
        assert_params_in_dict(body, ["medium", "address"])

        medium = body.get("medium")
        address = body.get("address")
        id_server = body.get("id_server")

        # Attempt to unbind the threepid from an identity server. If id_server is None, try to
        # unbind from all identity servers this threepid has been added to in the past
        result = await self.identity_handler.try_unbind_threepid(
            requester.user.to_string(),
            {"address": address, "medium": medium, "id_server": id_server},
        )
        return 200, {"id_server_unbind_result": "success" if result else "no-support"}


class ThreepidDeleteRestServlet(RestServlet):
    PATTERNS = client_patterns("/account/3pid/delete$")

    def __init__(self, hs: "HomeServer"):
        super().__init__()
        self.hs = hs
        self.auth = hs.get_auth()
        self.auth_handler = hs.get_auth_handler()

    async def on_POST(self, request: SynapseRequest) -> Tuple[int, JsonDict]:
        if not self.hs.config.registration.enable_3pid_changes:
            raise SynapseError(
                400, "3PID changes are disabled on this server", Codes.FORBIDDEN
            )

        body = parse_json_object_from_request(request)
        assert_params_in_dict(body, ["medium", "address"])

        requester = await self.auth.get_user_by_req(request)
        user_id = requester.user.to_string()

        try:
            ret = await self.auth_handler.delete_threepid(
                user_id, body["medium"], body["address"], body.get("id_server")
            )
        except Exception:
            # NB. This endpoint should succeed if there is nothing to
            # delete, so it should only throw if something is wrong
            # that we ought to care about.
            logger.exception("Failed to remove threepid")
            raise SynapseError(500, "Failed to remove threepid")

        if ret:
            id_server_unbind_result = "success"
        else:
            id_server_unbind_result = "no-support"

        return 200, {"id_server_unbind_result": id_server_unbind_result}


def assert_valid_next_link(hs: "HomeServer", next_link: str) -> None:
    """
    Raises a SynapseError if a given next_link value is invalid

    next_link is valid if the scheme is http(s) and the next_link.domain_whitelist config
    option is either empty or contains a domain that matches the one in the given next_link

    Args:
        hs: The homeserver object
        next_link: The next_link value given by the client

    Raises:
        SynapseError: If the next_link is invalid
    """
    valid = True

    # Parse the contents of the URL
    next_link_parsed = urlparse(next_link)

    # Scheme must not point to the local drive
    if next_link_parsed.scheme == "file":
        valid = False

    # If the domain whitelist is set, the domain must be in it
    if (
        valid
        and hs.config.server.next_link_domain_whitelist is not None
        and next_link_parsed.hostname not in hs.config.server.next_link_domain_whitelist
    ):
        valid = False

    if not valid:
        raise SynapseError(
            400,
            "'next_link' domain not included in whitelist, or not http(s)",
            errcode=Codes.INVALID_PARAM,
        )


class WhoamiRestServlet(RestServlet):
    PATTERNS = client_patterns("/account/whoami$")

    def __init__(self, hs: "HomeServer"):
        super().__init__()
        self.auth = hs.get_auth()

    async def on_GET(self, request: SynapseRequest) -> Tuple[int, JsonDict]:
        requester = await self.auth.get_user_by_req(request, allow_guest=True)

        response = {
            "user_id": requester.user.to_string(),
            # Entered spec in Matrix 1.2
            "is_guest": bool(requester.is_guest),
        }

        # Appservices and similar accounts do not have device IDs
        # that we can report on, so exclude them for compliance.
        if requester.device_id is not None:
            response["device_id"] = requester.device_id

        return 200, response


class AccountStatusRestServlet(RestServlet):
    PATTERNS = client_patterns(
        "/org.matrix.msc3720/account_status$", unstable=True, releases=()
    )

    def __init__(self, hs: "HomeServer"):
        super().__init__()
        self._auth = hs.get_auth()
        self._account_handler = hs.get_account_handler()

    async def on_POST(self, request: SynapseRequest) -> Tuple[int, JsonDict]:
        await self._auth.get_user_by_req(request)

        body = parse_json_object_from_request(request)
        if "user_ids" not in body:
            raise SynapseError(
                400, "Required parameter 'user_ids' is missing", Codes.MISSING_PARAM
            )

        statuses, failures = await self._account_handler.get_account_statuses(
            body["user_ids"],
            allow_remote=True,
        )

        return 200, {"account_statuses": statuses, "failures": failures}


def register_servlets(hs: "HomeServer", http_server: HttpServer) -> None:
    EmailPasswordRequestTokenRestServlet(hs).register(http_server)
    PasswordRestServlet(hs).register(http_server)
    DeactivateAccountRestServlet(hs).register(http_server)
    EmailThreepidRequestTokenRestServlet(hs).register(http_server)
    MsisdnThreepidRequestTokenRestServlet(hs).register(http_server)
    AddThreepidEmailSubmitTokenServlet(hs).register(http_server)
    AddThreepidMsisdnSubmitTokenServlet(hs).register(http_server)
    ThreepidRestServlet(hs).register(http_server)
    ThreepidAddRestServlet(hs).register(http_server)
    ThreepidBindRestServlet(hs).register(http_server)
    ThreepidUnbindRestServlet(hs).register(http_server)
    ThreepidDeleteRestServlet(hs).register(http_server)
    WhoamiRestServlet(hs).register(http_server)

    if hs.config.experimental.msc3720_enabled:
        AccountStatusRestServlet(hs).register(http_server)<|MERGE_RESOLUTION|>--- conflicted
+++ resolved
@@ -116,40 +116,29 @@
 
             raise SynapseError(400, "Email not found", Codes.THREEPID_NOT_FOUND)
 
-<<<<<<< HEAD
-        # Send password reset emails from Synapse
-        sid = await self.identity_handler.send_threepid_validation(
-            body.email,
-            body.client_secret,
-            body.send_attempt,
-            self.mailer.send_password_reset_mail,
-            body.next_link,
-        )
-=======
         if self.config.email.threepid_behaviour_email == ThreepidBehaviour.REMOTE:
             assert self.hs.config.registration.account_threepid_delegate_email
 
             # Have the configured identity server handle the request
             ret = await self.identity_handler.request_email_token(
                 self.hs.config.registration.account_threepid_delegate_email,
-                email,
-                client_secret,
-                send_attempt,
-                next_link,
+                body.email,
+                body.client_secret,
+                body.send_attempt,
+                body.next_link,
             )
         else:
             # Send password reset emails from Synapse
             sid = await self.identity_handler.send_threepid_validation(
-                email,
-                client_secret,
-                send_attempt,
+                body.email,
+                body.client_secret,
+                body.send_attempt,
                 self.mailer.send_password_reset_mail,
-                next_link,
+                body.next_link,
             )
 
             # Wrap the session id in a JSON object
             ret = {"sid": sid}
->>>>>>> 7a199951
 
         threepid_send_requests.labels(type="email", reason="password_reset").observe(
             body.send_attempt
@@ -401,40 +390,29 @@
 
             raise SynapseError(400, "Email is already in use", Codes.THREEPID_IN_USE)
 
-<<<<<<< HEAD
-        # Send threepid validation emails from Synapse
-        sid = await self.identity_handler.send_threepid_validation(
-            body.email,
-            body.client_secret,
-            body.send_attempt,
-            self.mailer.send_add_threepid_mail,
-            body.next_link,
-        )
-=======
         if self.config.email.threepid_behaviour_email == ThreepidBehaviour.REMOTE:
             assert self.hs.config.registration.account_threepid_delegate_email
 
             # Have the configured identity server handle the request
             ret = await self.identity_handler.request_email_token(
                 self.hs.config.registration.account_threepid_delegate_email,
-                email,
-                client_secret,
-                send_attempt,
-                next_link,
+                body.email,
+                body.client_secret,
+                body.send_attempt,
+                body.next_link,
             )
         else:
             # Send threepid validation emails from Synapse
             sid = await self.identity_handler.send_threepid_validation(
-                email,
-                client_secret,
-                send_attempt,
+                body.email,
+                body.client_secret,
+                body.send_attempt,
                 self.mailer.send_add_threepid_mail,
-                next_link,
+                body.next_link,
             )
 
             # Wrap the session id in a JSON object
             ret = {"sid": sid}
->>>>>>> 7a199951
 
         threepid_send_requests.labels(type="email", reason="add_threepid").observe(
             body.send_attempt
