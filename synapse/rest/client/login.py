--- conflicted
+++ resolved
@@ -12,14 +12,11 @@
 # See the License for the specific language governing permissions and
 # limitations under the License.
 import logging
-<<<<<<< HEAD
 import random
 import re
 import string
 from re import match
-=======
-import re
->>>>>>> f5fe3cd7
+
 from typing import (
     TYPE_CHECKING,
     Any,
@@ -33,12 +30,10 @@
 )
 from urllib import parse
 
-<<<<<<< HEAD
 import eospy.api
 import eospy.http_client
 import requests
-=======
->>>>>>> f5fe3cd7
+
 from typing_extensions import TypedDict
 
 from synapse.api.constants import ApprovalNoticeMedium
@@ -91,11 +86,8 @@
     JWT_TYPE = "org.matrix.login.jwt"
     APPSERVICE_TYPE = "m.login.application_service"
     REFRESH_TOKEN_PARAM = "refresh_token"
-<<<<<<< HEAD
     SIGNATURE_TYPE = "m.login.signature"
     AMAX_SIGNATURE_TYPE = "m.login.amaxsignature"
-=======
->>>>>>> f5fe3cd7
 
     def __init__(self, hs: "HomeServer"):
         super().__init__()
@@ -145,7 +137,6 @@
             burst_count=self.hs.config.ratelimiting.rc_login_account.burst_count,
         )
 
-<<<<<<< HEAD
         # self.client = eospy.api.ChainApi(['http://139.224.250.244:18888/'], 10)
         self.amax_rpc = hs.config.server.amax_rpc_url
         self.amax_client = eospy.api.ChainApi([self.amax_rpc], 10)
@@ -157,8 +148,6 @@
         self.amax_chain_id = hs.config.login.chain_id
         self.amax_signature_url = hs.config.login.signature_url
 
-=======
->>>>>>> f5fe3cd7
         # ensure the CAS/SAML/OIDC handlers are loaded on this worker instance.
         # The reason for this is to ensure that the auth_provider_ids are registered
         # with SsoHandler, which in turn ensures that the login/registration prometheus
@@ -254,7 +243,7 @@
                     login_submission,
                     should_issue_refresh_token=should_issue_refresh_token,
                 )
-<<<<<<< HEAD
+
             elif login_submission["type"] == LoginRestServlet.SIGNATURE_TYPE:
                 await self._address_ratelimiter.ratelimit(
                     None, request.getClientAddress().host
@@ -271,8 +260,6 @@
                     login_submission,
                     should_issue_refresh_token=should_issue_refresh_token,
                 )
-=======
->>>>>>> f5fe3cd7
             else:
                 await self._address_ratelimiter.ratelimit(
                     None, request.getClientAddress().host
@@ -370,7 +357,6 @@
         )
         return result
 
-<<<<<<< HEAD
     async def _do_amax_signature_login(
         self, login_submission: JsonDict, should_issue_refresh_token: bool = False
     ) -> LoginResponse:
@@ -539,8 +525,6 @@
         )
         return result
 
-=======
->>>>>>> f5fe3cd7
     async def _complete_login(
         self,
         user_id: str,
