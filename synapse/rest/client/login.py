# Copyright 2014-2016 OpenMarket Ltd
#
# Licensed under the Apache License, Version 2.0 (the "License");
# you may not use this file except in compliance with the License.
# You may obtain a copy of the License at
#
#     http://www.apache.org/licenses/LICENSE-2.0
#
# Unless required by applicable law or agreed to in writing, software
# distributed under the License is distributed on an "AS IS" BASIS,
# WITHOUT WARRANTIES OR CONDITIONS OF ANY KIND, either express or implied.
# See the License for the specific language governing permissions and
# limitations under the License.

import logging
import re
from typing import TYPE_CHECKING, Any, Awaitable, Callable, Dict, List, Optional, Tuple

from typing_extensions import TypedDict

from synapse.api.errors import Codes, LoginError, SynapseError
from synapse.api.ratelimiting import Ratelimiter
from synapse.api.urls import CLIENT_API_PREFIX
from synapse.appservice import ApplicationService
from synapse.handlers.sso import SsoIdentityProvider
from synapse.http import get_request_uri
from synapse.http.server import HttpServer, finish_request
from synapse.http.servlet import (
    RestServlet,
    assert_params_in_dict,
    parse_boolean,
    parse_bytes_from_args,
    parse_json_object_from_request,
    parse_string,
)
from synapse.http.site import SynapseRequest
from synapse.rest.client._base import client_patterns
from synapse.rest.well_known import WellKnownBuilder
from synapse.types import JsonDict, UserID

if TYPE_CHECKING:
    from synapse.server import HomeServer

logger = logging.getLogger(__name__)


class LoginResponse(TypedDict, total=False):
    user_id: str
    access_token: str
    home_server: str
    expires_in_ms: Optional[int]
    refresh_token: Optional[str]
    device_id: str
    well_known: Optional[Dict[str, Any]]


class LoginRestServlet(RestServlet):
    PATTERNS = client_patterns("/login$", v1=True)
    CAS_TYPE = "m.login.cas"
    SSO_TYPE = "m.login.sso"
    TOKEN_TYPE = "m.login.token"
    JWT_TYPE = "org.matrix.login.jwt"
    JWT_TYPE_DEPRECATED = "m.login.jwt"
    APPSERVICE_TYPE = "uk.half-shot.msc2778.login.application_service"
    REFRESH_TOKEN_PARAM = "org.matrix.msc2918.refresh_token"

    def __init__(self, hs: "HomeServer"):
        super().__init__()
        self.hs = hs

        # JWT configuration variables.
        self.jwt_enabled = hs.config.jwt_enabled
        self.jwt_secret = hs.config.jwt_secret
        self.jwt_algorithm = hs.config.jwt_algorithm
        self.jwt_issuer = hs.config.jwt_issuer
        self.jwt_audiences = hs.config.jwt_audiences

        # SSO configuration.
        self.saml2_enabled = hs.config.saml2_enabled
        self.cas_enabled = hs.config.cas_enabled
        self.oidc_enabled = hs.config.oidc_enabled
        self._msc2858_enabled = hs.config.experimental.msc2858_enabled
        self._msc2918_enabled = hs.config.access_token_lifetime is not None

        self.auth = hs.get_auth()

        self.clock = hs.get_clock()

        self.auth_handler = self.hs.get_auth_handler()
        self.registration_handler = hs.get_registration_handler()
        self._sso_handler = hs.get_sso_handler()

        self._well_known_builder = WellKnownBuilder(hs)
        self._address_ratelimiter = Ratelimiter(
            store=hs.get_datastore(),
            clock=hs.get_clock(),
            rate_hz=self.hs.config.rc_login_address.per_second,
            burst_count=self.hs.config.rc_login_address.burst_count,
        )
        self._account_ratelimiter = Ratelimiter(
            store=hs.get_datastore(),
            clock=hs.get_clock(),
            rate_hz=self.hs.config.rc_login_account.per_second,
            burst_count=self.hs.config.rc_login_account.burst_count,
        )

<<<<<<< HEAD
    def on_GET(self, request: SynapseRequest) -> Tuple[int, JsonDict]:
=======
        # ensure the CAS/SAML/OIDC handlers are loaded on this worker instance.
        # The reason for this is to ensure that the auth_provider_ids are registered
        # with SsoHandler, which in turn ensures that the login/registration prometheus
        # counters are initialised for the auth_provider_ids.
        _load_sso_handlers(hs)

    def on_GET(self, request: SynapseRequest):
>>>>>>> 5548fe09
        flows = []
        if self.jwt_enabled:
            flows.append({"type": LoginRestServlet.JWT_TYPE})
            flows.append({"type": LoginRestServlet.JWT_TYPE_DEPRECATED})

        if self.cas_enabled:
            # we advertise CAS for backwards compat, though MSC1721 renamed it
            # to SSO.
            flows.append({"type": LoginRestServlet.CAS_TYPE})

        if self.cas_enabled or self.saml2_enabled or self.oidc_enabled:
            sso_flow: JsonDict = {
                "type": LoginRestServlet.SSO_TYPE,
                "identity_providers": [
                    _get_auth_flow_dict_for_idp(
                        idp,
                    )
                    for idp in self._sso_handler.get_identity_providers().values()
                ],
            }

            if self._msc2858_enabled:
                # backwards-compatibility support for clients which don't
                # support the stable API yet
                sso_flow["org.matrix.msc2858.identity_providers"] = [
                    _get_auth_flow_dict_for_idp(idp, use_unstable_brands=True)
                    for idp in self._sso_handler.get_identity_providers().values()
                ]

            flows.append(sso_flow)

            # While it's valid for us to advertise this login type generally,
            # synapse currently only gives out these tokens as part of the
            # SSO login flow.
            # Generally we don't want to advertise login flows that clients
            # don't know how to implement, since they (currently) will always
            # fall back to the fallback API if they don't understand one of the
            # login flow types returned.
            flows.append({"type": LoginRestServlet.TOKEN_TYPE})

        flows.extend({"type": t} for t in self.auth_handler.get_supported_login_types())

        flows.append({"type": LoginRestServlet.APPSERVICE_TYPE})

        return 200, {"flows": flows}

    async def on_POST(self, request: SynapseRequest) -> Tuple[int, LoginResponse]:
        login_submission = parse_json_object_from_request(request)

        if self._msc2918_enabled:
            # Check if this login should also issue a refresh token, as per
            # MSC2918
            should_issue_refresh_token = parse_boolean(
                request, name=LoginRestServlet.REFRESH_TOKEN_PARAM, default=False
            )
        else:
            should_issue_refresh_token = False

        try:
            if login_submission["type"] == LoginRestServlet.APPSERVICE_TYPE:
                appservice = self.auth.get_appservice_by_req(request)

                if appservice.is_rate_limited():
                    await self._address_ratelimiter.ratelimit(
                        None, request.getClientIP()
                    )

                result = await self._do_appservice_login(
                    login_submission,
                    appservice,
                    should_issue_refresh_token=should_issue_refresh_token,
                )
            elif self.jwt_enabled and (
                login_submission["type"] == LoginRestServlet.JWT_TYPE
                or login_submission["type"] == LoginRestServlet.JWT_TYPE_DEPRECATED
            ):
                await self._address_ratelimiter.ratelimit(None, request.getClientIP())
                result = await self._do_jwt_login(
                    login_submission,
                    should_issue_refresh_token=should_issue_refresh_token,
                )
            elif login_submission["type"] == LoginRestServlet.TOKEN_TYPE:
                await self._address_ratelimiter.ratelimit(None, request.getClientIP())
                result = await self._do_token_login(
                    login_submission,
                    should_issue_refresh_token=should_issue_refresh_token,
                )
            else:
                await self._address_ratelimiter.ratelimit(None, request.getClientIP())
                result = await self._do_other_login(
                    login_submission,
                    should_issue_refresh_token=should_issue_refresh_token,
                )
        except KeyError:
            raise SynapseError(400, "Missing JSON keys.")

        well_known_data = self._well_known_builder.get_well_known()
        if well_known_data:
            result["well_known"] = well_known_data
        return 200, result

    async def _do_appservice_login(
        self,
        login_submission: JsonDict,
        appservice: ApplicationService,
        should_issue_refresh_token: bool = False,
    ) -> LoginResponse:
        identifier = login_submission.get("identifier")
        logger.info("Got appservice login request with identifier: %r", identifier)

        if not isinstance(identifier, dict):
            raise SynapseError(
                400, "Invalid identifier in login submission", Codes.INVALID_PARAM
            )

        # this login flow only supports identifiers of type "m.id.user".
        if identifier.get("type") != "m.id.user":
            raise SynapseError(
                400, "Unknown login identifier type", Codes.INVALID_PARAM
            )

        user = identifier.get("user")
        if not isinstance(user, str):
            raise SynapseError(400, "Invalid user in identifier", Codes.INVALID_PARAM)

        if user.startswith("@"):
            qualified_user_id = user
        else:
            qualified_user_id = UserID(user, self.hs.hostname).to_string()

        if not appservice.is_interested_in_user(qualified_user_id):
            raise LoginError(403, "Invalid access_token", errcode=Codes.FORBIDDEN)

        return await self._complete_login(
            qualified_user_id,
            login_submission,
            ratelimit=appservice.is_rate_limited(),
            should_issue_refresh_token=should_issue_refresh_token,
        )

    async def _do_other_login(
        self, login_submission: JsonDict, should_issue_refresh_token: bool = False
    ) -> LoginResponse:
        """Handle non-token/saml/jwt logins

        Args:
            login_submission:
            should_issue_refresh_token: True if this login should issue
                a refresh token alongside the access token.

        Returns:
            HTTP response
        """
        # Log the request we got, but only certain fields to minimise the chance of
        # logging someone's password (even if they accidentally put it in the wrong
        # field)
        logger.info(
            "Got login request with identifier: %r, medium: %r, address: %r, user: %r",
            login_submission.get("identifier"),
            login_submission.get("medium"),
            login_submission.get("address"),
            login_submission.get("user"),
        )
        canonical_user_id, callback = await self.auth_handler.validate_login(
            login_submission, ratelimit=True
        )
        result = await self._complete_login(
            canonical_user_id,
            login_submission,
            callback,
            should_issue_refresh_token=should_issue_refresh_token,
        )
        return result

    async def _complete_login(
        self,
        user_id: str,
        login_submission: JsonDict,
        callback: Optional[Callable[[LoginResponse], Awaitable[None]]] = None,
        create_non_existent_users: bool = False,
        ratelimit: bool = True,
        auth_provider_id: Optional[str] = None,
        should_issue_refresh_token: bool = False,
    ) -> LoginResponse:
        """Called when we've successfully authed the user and now need to
        actually login them in (e.g. create devices). This gets called on
        all successful logins.

        Applies the ratelimiting for successful login attempts against an
        account.

        Args:
            user_id: ID of the user to register.
            login_submission: Dictionary of login information.
            callback: Callback function to run after login.
            create_non_existent_users: Whether to create the user if they don't
                exist. Defaults to False.
            ratelimit: Whether to ratelimit the login request.
            auth_provider_id: The SSO IdP the user used, if any (just used for the
                prometheus metrics).
            should_issue_refresh_token: True if this login should issue
                a refresh token alongside the access token.

        Returns:
            result: Dictionary of account information after successful login.
        """

        # Before we actually log them in we check if they've already logged in
        # too often. This happens here rather than before as we don't
        # necessarily know the user before now.
        if ratelimit:
            await self._account_ratelimiter.ratelimit(None, user_id.lower())

        if create_non_existent_users:
            canonical_uid = await self.auth_handler.check_user_exists(user_id)
            if not canonical_uid:
                canonical_uid = await self.registration_handler.register_user(
                    localpart=UserID.from_string(user_id).localpart
                )
            user_id = canonical_uid

        device_id = login_submission.get("device_id")
        initial_display_name = login_submission.get("initial_device_display_name")
        (
            device_id,
            access_token,
            valid_until_ms,
            refresh_token,
        ) = await self.registration_handler.register_device(
            user_id,
            device_id,
            initial_display_name,
            auth_provider_id=auth_provider_id,
            should_issue_refresh_token=should_issue_refresh_token,
        )

        result = LoginResponse(
            user_id=user_id,
            access_token=access_token,
            home_server=self.hs.hostname,
            device_id=device_id,
        )

        if valid_until_ms is not None:
            expires_in_ms = valid_until_ms - self.clock.time_msec()
            result["expires_in_ms"] = expires_in_ms

        if refresh_token is not None:
            result["refresh_token"] = refresh_token

        if callback is not None:
            await callback(result)

        return result

    async def _do_token_login(
        self, login_submission: JsonDict, should_issue_refresh_token: bool = False
    ) -> LoginResponse:
        """
        Handle the final stage of SSO login.

        Args:
            login_submission: The JSON request body.
            should_issue_refresh_token: True if this login should issue
                a refresh token alongside the access token.

        Returns:
            The body of the JSON response.
        """
        token = login_submission["token"]
        auth_handler = self.auth_handler
        res = await auth_handler.validate_short_term_login_token(token)

        return await self._complete_login(
            res.user_id,
            login_submission,
            self.auth_handler._sso_login_callback,
            auth_provider_id=res.auth_provider_id,
            should_issue_refresh_token=should_issue_refresh_token,
        )

    async def _do_jwt_login(
        self, login_submission: JsonDict, should_issue_refresh_token: bool = False
    ) -> LoginResponse:
        token = login_submission.get("token", None)
        if token is None:
            raise LoginError(
                403, "Token field for JWT is missing", errcode=Codes.FORBIDDEN
            )

        import jwt

        try:
            payload = jwt.decode(
                token,
                self.jwt_secret,
                algorithms=[self.jwt_algorithm],
                issuer=self.jwt_issuer,
                audience=self.jwt_audiences,
            )
        except jwt.PyJWTError as e:
            # A JWT error occurred, return some info back to the client.
            raise LoginError(
                403,
                "JWT validation failed: %s" % (str(e),),
                errcode=Codes.FORBIDDEN,
            )

        user = payload.get("sub", None)
        if user is None:
            raise LoginError(403, "Invalid JWT", errcode=Codes.FORBIDDEN)

        user_id = UserID(user, self.hs.hostname).to_string()
        result = await self._complete_login(
            user_id,
            login_submission,
            create_non_existent_users=True,
            should_issue_refresh_token=should_issue_refresh_token,
        )
        return result


def _get_auth_flow_dict_for_idp(
    idp: SsoIdentityProvider, use_unstable_brands: bool = False
) -> JsonDict:
    """Return an entry for the login flow dict

    Returns an entry suitable for inclusion in "identity_providers" in the
    response to GET /_matrix/client/r0/login

    Args:
        idp: the identity provider to describe
        use_unstable_brands: whether we should use brand identifiers suitable
           for the unstable API
    """
    e: JsonDict = {"id": idp.idp_id, "name": idp.idp_name}
    if idp.idp_icon:
        e["icon"] = idp.idp_icon
    if idp.idp_brand:
        e["brand"] = idp.idp_brand
    # use the stable brand identifier if the unstable identifier isn't defined.
    if use_unstable_brands and idp.unstable_idp_brand:
        e["brand"] = idp.unstable_idp_brand
    return e


class RefreshTokenServlet(RestServlet):
    PATTERNS = client_patterns(
        "/org.matrix.msc2918.refresh_token/refresh$", releases=(), unstable=True
    )

    def __init__(self, hs: "HomeServer"):
        self._auth_handler = hs.get_auth_handler()
        self._clock = hs.get_clock()
        self.access_token_lifetime = hs.config.access_token_lifetime

    async def on_POST(self, request: SynapseRequest) -> Tuple[int, JsonDict]:
        refresh_submission = parse_json_object_from_request(request)

        assert_params_in_dict(refresh_submission, ["refresh_token"])
        token = refresh_submission["refresh_token"]
        if not isinstance(token, str):
            raise SynapseError(400, "Invalid param: refresh_token", Codes.INVALID_PARAM)

        valid_until_ms = self._clock.time_msec() + self.access_token_lifetime
        access_token, refresh_token = await self._auth_handler.refresh_token(
            token, valid_until_ms
        )
        expires_in_ms = valid_until_ms - self._clock.time_msec()
        return (
            200,
            {
                "access_token": access_token,
                "refresh_token": refresh_token,
                "expires_in_ms": expires_in_ms,
            },
        )


class SsoRedirectServlet(RestServlet):
    PATTERNS = list(client_patterns("/login/(cas|sso)/redirect$", v1=True)) + [
        re.compile(
            "^"
            + CLIENT_API_PREFIX
            + "/r0/login/sso/redirect/(?P<idp_id>[A-Za-z0-9_.~-]+)$"
        )
    ]

    def __init__(self, hs: "HomeServer"):
        # make sure that the relevant handlers are instantiated, so that they
        # register themselves with the main SSOHandler.
        _load_sso_handlers(hs)
        self._sso_handler = hs.get_sso_handler()
        self._msc2858_enabled = hs.config.experimental.msc2858_enabled
        self._public_baseurl = hs.config.public_baseurl

    def register(self, http_server: HttpServer) -> None:
        super().register(http_server)
        if self._msc2858_enabled:
            # expose additional endpoint for MSC2858 support: backwards-compat support
            # for clients which don't yet support the stable endpoints.
            http_server.register_paths(
                "GET",
                client_patterns(
                    "/org.matrix.msc2858/login/sso/redirect/(?P<idp_id>[A-Za-z0-9_.~-]+)$",
                    releases=(),
                    unstable=True,
                ),
                self.on_GET,
                self.__class__.__name__,
            )

    async def on_GET(
        self, request: SynapseRequest, idp_id: Optional[str] = None
    ) -> None:
        if not self._public_baseurl:
            raise SynapseError(400, "SSO requires a valid public_baseurl")

        # if this isn't the expected hostname, redirect to the right one, so that we
        # get our cookies back.
        requested_uri = get_request_uri(request)
        baseurl_bytes = self._public_baseurl.encode("utf-8")
        if not requested_uri.startswith(baseurl_bytes):
            # swap out the incorrect base URL for the right one.
            #
            # The idea here is to redirect from
            #    https://foo.bar/whatever/_matrix/...
            # to
            #    https://public.baseurl/_matrix/...
            #
            i = requested_uri.index(b"/_matrix")
            new_uri = baseurl_bytes[:-1] + requested_uri[i:]
            logger.info(
                "Requested URI %s is not canonical: redirecting to %s",
                requested_uri.decode("utf-8", errors="replace"),
                new_uri.decode("utf-8", errors="replace"),
            )
            request.redirect(new_uri)
            finish_request(request)
            return

        args: Dict[bytes, List[bytes]] = request.args  # type: ignore
        client_redirect_url = parse_bytes_from_args(args, "redirectUrl", required=True)
        sso_url = await self._sso_handler.handle_redirect_request(
            request,
            client_redirect_url,
            idp_id,
        )
        logger.info("Redirecting to %s", sso_url)
        request.redirect(sso_url)
        finish_request(request)


class CasTicketServlet(RestServlet):
    PATTERNS = client_patterns("/login/cas/ticket", v1=True)

    def __init__(self, hs: "HomeServer"):
        super().__init__()
        self._cas_handler = hs.get_cas_handler()

    async def on_GET(self, request: SynapseRequest) -> None:
        client_redirect_url = parse_string(request, "redirectUrl")
        ticket = parse_string(request, "ticket", required=True)

        # Maybe get a session ID (if this ticket is from user interactive
        # authentication).
        session = parse_string(request, "session")

        # Either client_redirect_url or session must be provided.
        if not client_redirect_url and not session:
            message = "Missing string query parameter redirectUrl or session"
            raise SynapseError(400, message, errcode=Codes.MISSING_PARAM)

        await self._cas_handler.handle_ticket(
            request, ticket, client_redirect_url, session
        )


def register_servlets(hs: "HomeServer", http_server: HttpServer) -> None:
    LoginRestServlet(hs).register(http_server)
    if hs.config.access_token_lifetime is not None:
        RefreshTokenServlet(hs).register(http_server)
    SsoRedirectServlet(hs).register(http_server)
    if hs.config.cas_enabled:
        CasTicketServlet(hs).register(http_server)


def _load_sso_handlers(hs: "HomeServer"):
    """Ensure that the SSO handlers are loaded, if they are enabled by configuration.

    This is mostly useful to ensure that the CAS/SAML/OIDC handlers register themselves
    with the main SsoHandler.

    It's safe to call this multiple times.
    """
    if hs.config.cas.cas_enabled:
        hs.get_cas_handler()
    if hs.config.saml2.saml2_enabled:
        hs.get_saml_handler()
    if hs.config.oidc.oidc_enabled:
        hs.get_oidc_handler()<|MERGE_RESOLUTION|>--- conflicted
+++ resolved
@@ -1,4 +1,4 @@
-# Copyright 2014-2016 OpenMarket Ltd
+# Copyright 2014-2021 The Matrix.org Foundation C.I.C.
 #
 # Licensed under the Apache License, Version 2.0 (the "License");
 # you may not use this file except in compliance with the License.
@@ -104,17 +104,13 @@
             burst_count=self.hs.config.rc_login_account.burst_count,
         )
 
-<<<<<<< HEAD
-    def on_GET(self, request: SynapseRequest) -> Tuple[int, JsonDict]:
-=======
         # ensure the CAS/SAML/OIDC handlers are loaded on this worker instance.
         # The reason for this is to ensure that the auth_provider_ids are registered
         # with SsoHandler, which in turn ensures that the login/registration prometheus
         # counters are initialised for the auth_provider_ids.
         _load_sso_handlers(hs)
 
-    def on_GET(self, request: SynapseRequest):
->>>>>>> 5548fe09
+    def on_GET(self, request: SynapseRequest) -> Tuple[int, JsonDict]:
         flows = []
         if self.jwt_enabled:
             flows.append({"type": LoginRestServlet.JWT_TYPE})
@@ -602,7 +598,7 @@
         CasTicketServlet(hs).register(http_server)
 
 
-def _load_sso_handlers(hs: "HomeServer"):
+def _load_sso_handlers(hs: "HomeServer") -> None:
     """Ensure that the SSO handlers are loaded, if they are enabled by configuration.
 
     This is mostly useful to ensure that the CAS/SAML/OIDC handlers register themselves
