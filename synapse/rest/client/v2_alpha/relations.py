--- conflicted
+++ resolved
@@ -145,13 +145,8 @@
             room_id, requester.user.to_string()
         )
 
-<<<<<<< HEAD
-        # This checks that a) the event exists and b) the user is allowed to
-        # view it.
-=======
         # This gets the original event and checks that a) the event exists and
         # b) the user is allowed to view it.
->>>>>>> d88421ab
         event = yield self.event_handler.get_event(requester.user, room_id, parent_id)
 
         limit = parse_integer(request, "limit", default=5)
