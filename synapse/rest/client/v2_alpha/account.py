--- conflicted
+++ resolved
@@ -51,7 +51,7 @@
         self.config = hs.config
         self.identity_handler = hs.get_handlers().identity_handler
 
-        if self.config.email_threepid_behaviour == ThreepidBehaviour.LOCAL:
+        if self.config.threepid_behaviour == ThreepidBehaviour.LOCAL:
             from synapse.push.mailer import Mailer, load_jinja2_templates
 
             templates = load_jinja2_templates(
@@ -68,7 +68,7 @@
 
     @defer.inlineCallbacks
     def on_POST(self, request):
-        if self.config.email_threepid_behaviour == ThreepidBehaviour.OFF:
+        if self.config.threepid_behaviour == ThreepidBehaviour.OFF:
             if self.config.local_threepid_emails_disabled_due_to_config:
                 logger.warn(
                     "User password resets have been disabled due to lack of email config"
@@ -101,7 +101,7 @@
         if existing_user_id is None:
             raise SynapseError(400, "Email not found", Codes.THREEPID_NOT_FOUND)
 
-        if self.config.email_threepid_behaviour == ThreepidBehaviour.REMOTE:
+        if self.config.threepid_behaviour == ThreepidBehaviour.REMOTE:
             # Have the configured identity server handle the request
             if not self.hs.config.account_threepid_delegate:
                 logger.warn(
@@ -119,7 +119,7 @@
                 send_attempt,
                 next_link,
             )
-        elif self.config.email_threepid_behaviour == ThreepidBehaviour.LOCAL:
+        elif self.config.threepid_behaviour == ThreepidBehaviour.LOCAL:
             # Send password reset emails from Synapse
             sid = yield self.mailer.send_threepid_validation(
                 email,
@@ -247,7 +247,7 @@
         if existing_user_id is None:
             raise SynapseError(400, "MSISDN not found", Codes.THREEPID_NOT_FOUND)
 
-        if self.config.email_threepid_behaviour == ThreepidBehaviour.REMOTE:
+        if self.config.threepid_behaviour == ThreepidBehaviour.REMOTE:
             if not self.hs.config.account_threepid_delegate:
                 logger.warn(
                     "No upstream account_threepid_delegate configured on the server to handle "
@@ -298,7 +298,7 @@
             raise SynapseError(
                 400, "This medium is currently not supported for password resets"
             )
-        if self.config.email_threepid_behaviour == ThreepidBehaviour.OFF:
+        if self.config.threepid_behaviour == ThreepidBehaviour.OFF:
             if self.config.local_threepid_emails_disabled_due_to_config:
                 logger.warn(
                     "Password reset emails have been disabled due to lack of an email config"
@@ -506,14 +506,10 @@
         self.config = hs.config
         self.store = self.hs.get_datastore()
         self.identity_handler = hs.get_handlers().identity_handler
-<<<<<<< HEAD
-=======
-        self.store = self.hs.get_datastore()
->>>>>>> 8cd8124d
 
     @defer.inlineCallbacks
     def on_POST(self, request):
-        if self.config.email_threepid_behaviour == "off":
+        if self.config.threepid_behaviour == "off":
             if self.config.local_threepid_emails_disabled_due_to_config:
                 logger.warn(
                     "User password resets have been disabled due to lack of email config"
@@ -560,10 +556,6 @@
         super(MsisdnThreepidRequestTokenRestServlet, self).__init__()
         self.store = self.hs.get_datastore()
         self.identity_handler = hs.get_handlers().identity_handler
-<<<<<<< HEAD
-=======
-        self.store = self.hs.get_datastore()
->>>>>>> 8cd8124d
 
     @defer.inlineCallbacks
     def on_POST(self, request):
