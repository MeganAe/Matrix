--- conflicted
+++ resolved
@@ -130,7 +130,6 @@
         if existing_user_id is not None:
             raise SynapseError(400, "Email is already in use", Codes.THREEPID_IN_USE)
 
-<<<<<<< HEAD
         if self.config.threepid_behaviour_email == ThreepidBehaviour.REMOTE:
             if not self.hs.config.account_threepid_delegate_email:
                 logger.warn(
@@ -161,9 +160,6 @@
             # Wrap the session id in a JSON object
             ret = {"sid": sid}
 
-=======
-        ret = yield self.identity_handler.requestEmailToken(**body)
->>>>>>> 1a6ae333
         return 200, ret
 
 
@@ -210,7 +206,6 @@
                 400, "Phone number is already in use", Codes.THREEPID_IN_USE
             )
 
-<<<<<<< HEAD
         if not self.hs.config.account_threepid_delegate_msisdn:
             logger.warn(
                 "No upstream msisdn account_threepid_delegate configured on the server to "
@@ -308,10 +303,6 @@
 
         request.write(html.encode("utf-8"))
         finish_request(request)
-=======
-        ret = yield self.identity_handler.requestMsisdnToken(**body)
-        return 200, ret
->>>>>>> 1a6ae333
 
 
 class UsernameAvailabilityRestServlet(RestServlet):
@@ -452,11 +443,7 @@
                 result = yield self._do_appservice_registration(
                     desired_username, access_token, body
                 )
-<<<<<<< HEAD
-            return (200, result)  # we throw for non 200 responses
-=======
             return 200, result  # we throw for non 200 responses
->>>>>>> 1a6ae333
 
         # for regular registration, downcase the provided username before
         # attempting to register it. This should mean
