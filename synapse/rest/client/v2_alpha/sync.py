--- conflicted
+++ resolved
@@ -131,7 +131,6 @@
                 self.filtering.check_valid_filter(filter_object)
                 filter = FilterCollection(filter_object)
             else:
-<<<<<<< HEAD
                 try:
                     filter = yield self.filtering.get_user_filter(
                         user.localpart, filter_id
@@ -142,9 +141,6 @@
                         raise SynapseError(404, "No such filter", errcode=Codes.NOT_FOUND)
                     else:
                         raise
-=======
-                filter = yield self.filtering.get_user_filter(user.localpart, filter_id)
->>>>>>> e79ec031
         else:
             filter = DEFAULT_FILTER_COLLECTION
 
