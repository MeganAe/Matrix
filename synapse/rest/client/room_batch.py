# Copyright 2016 OpenMarket Ltd
#
# Licensed under the Apache License, Version 2.0 (the "License");
# you may not use this file except in compliance with the License.
# You may obtain a copy of the License at
#
#     http://www.apache.org/licenses/LICENSE-2.0
#
# Unless required by applicable law or agreed to in writing, software
# distributed under the License is distributed on an "AS IS" BASIS,
# WITHOUT WARRANTIES OR CONDITIONS OF ANY KIND, either express or implied.
# See the License for the specific language governing permissions and
# limitations under the License.

import logging
import re
from http import HTTPStatus
<<<<<<< HEAD
from typing import TYPE_CHECKING, Awaitable, Optional, Tuple

from twisted.web.server import Request
=======
from typing import TYPE_CHECKING, Tuple
>>>>>>> 9f7d6c6b

from synapse.api.constants import EventContentFields
from synapse.api.errors import AuthError, Codes, SynapseError
from synapse.http.server import HttpServer
from synapse.http.servlet import (
    RestServlet,
    assert_params_in_dict,
    parse_boolean_from_args,
    parse_json_object_from_request,
    parse_string,
    parse_strings_from_args,
)
from synapse.http.site import SynapseRequest
from synapse.types import JsonDict

if TYPE_CHECKING:
    from synapse.server import HomeServer

logger = logging.getLogger(__name__)


class RoomBatchSendEventRestServlet(RestServlet):
    """
    API endpoint which can insert a batch of events historically back in time
    next to the given `prev_event`.

    `batch_id` comes from `next_batch_id `in the response of the batch send
    endpoint and is derived from the "insertion" events added to each batch.
    It's not required for the first batch send.

    `state_events_at_start` is used to define the historical state events
    needed to auth the events like join events. These events will float
    outside of the normal DAG as outlier's and won't be visible in the chat
    history which also allows us to insert multiple batches without having a bunch
    of `@mxid joined the room` noise between each batch.

    `events` is chronological list of events you want to insert.
    There is a reverse-chronological constraint on batches so once you insert
    some messages, you can only insert older ones after that.
    tldr; Insert batches from your most recent history -> oldest history.

    POST /_matrix/client/unstable/org.matrix.msc2716/rooms/<roomID>/batch_send?prev_event_id=<eventID>&batch_id=<batchID>
    {
        "events": [ ... ],
        "state_events_at_start": [ ... ]
    }
    """

    PATTERNS = (
        re.compile(
            "^/_matrix/client/unstable/org.matrix.msc2716"
            "/rooms/(?P<room_id>[^/]*)/batch_send$"
        ),
    )

    def __init__(self, hs: "HomeServer"):
        super().__init__()
        self.store = hs.get_datastores().main
        self.event_creation_handler = hs.get_event_creation_handler()
        self.auth = hs.get_auth()
        self.room_batch_handler = hs.get_room_batch_handler()
<<<<<<< HEAD
        self.txns = HttpTransactionCache(hs)
        self.enable_also_allow_user = hs.config.experimental.msc2716_also_allow_user
=======
>>>>>>> 9f7d6c6b

    async def on_POST(
        self, request: SynapseRequest, room_id: str
    ) -> Tuple[int, JsonDict]:
        requester = await self.auth.get_user_by_req(request, allow_guest=False)

        if not requester.app_service:
            raise AuthError(
                HTTPStatus.FORBIDDEN,
                "Only application services can use the /batchsend endpoint",
            )

        body = parse_json_object_from_request(request)
        assert_params_in_dict(body, ["state_events_at_start", "events"])

        assert request.args is not None
        prev_event_ids_from_query = parse_strings_from_args(
            request.args, "prev_event_id"
        )
        batch_id_from_query = parse_string(request, "batch_id")
        also_allow_from_query = (
            parse_string(request, "com.beeper.also_allow_user")
            if self.enable_also_allow_user
            else None
        )
        beeper_new_messages = (
            parse_boolean_from_args(request.args, "com.beeper.new_messages") or False
        )

        if prev_event_ids_from_query is None:
            raise SynapseError(
                HTTPStatus.BAD_REQUEST,
                "prev_event query parameter is required when inserting historical messages back in time",
                errcode=Codes.MISSING_PARAM,
            )

        if await self.store.is_partial_state_room(room_id):
            raise SynapseError(
                HTTPStatus.BAD_REQUEST,
                "Cannot insert history batches until we have fully joined the room",
                errcode=Codes.UNABLE_DUE_TO_PARTIAL_STATE,
            )

        # Verify the batch_id_from_query corresponds to an actual insertion event
        # and have the batch connected.
        if batch_id_from_query:
            corresponding_insertion_event_id = (
                await self.store.get_insertion_event_id_by_batch_id(
                    room_id, batch_id_from_query
                )
            )
            if corresponding_insertion_event_id is None:
                raise SynapseError(
                    HTTPStatus.BAD_REQUEST,
                    "No insertion event corresponds to the given ?batch_id",
                    errcode=Codes.INVALID_PARAM,
                )

        # Make sure that the prev_event_ids exist and aren't outliers - ie, they are
        # regular parts of the room DAG where we know the state.
        non_outlier_prev_events = await self.store.have_events_in_timeline(
            prev_event_ids_from_query
        )
        for prev_event_id in prev_event_ids_from_query:
            if prev_event_id not in non_outlier_prev_events:
                raise SynapseError(
                    HTTPStatus.BAD_REQUEST,
                    "prev_event %s does not exist, or is an outlier" % (prev_event_id,),
                    errcode=Codes.INVALID_PARAM,
                )

        # For the event we are inserting next to (`prev_event_ids_from_query`),
        # find the most recent state events that allowed that message to be
        # sent. We will use that as a base to auth our historical messages
        # against.
        state_event_ids = await self.room_batch_handler.get_most_recent_full_state_ids_from_event_id_list(
            prev_event_ids_from_query
        )

        state_event_ids_at_start = []
        # Create and persist all of the state events that float off on their own
        # before the batch. These will most likely be all of the invite/member
        # state events used to auth the upcoming historical messages.
        if body["state_events_at_start"] and not beeper_new_messages:
            state_event_ids_at_start = (
                await self.room_batch_handler.persist_state_events_at_start(
                    state_events_at_start=body["state_events_at_start"],
                    room_id=room_id,
                    initial_state_event_ids=state_event_ids,
                    app_service_requester=requester,
                    also_allow_user=also_allow_from_query,
                )
            )
            # Update our ongoing auth event ID list with all of the new state we
            # just created
            state_event_ids.extend(state_event_ids_at_start)

        inherited_depth = await self.room_batch_handler.inherit_depth_from_prev_ids(
            prev_event_ids_from_query
        )

        events_to_create = body["events"]

        # Figure out which batch to connect to. If they passed in
        # batch_id_from_query let's use it. The batch ID passed in comes
        # from the batch_id in the "insertion" event from the previous batch.
        last_event_in_batch = events_to_create[-1]
        base_insertion_event = None
        if batch_id_from_query:
            batch_id_to_connect_to = batch_id_from_query
        elif beeper_new_messages:
            batch_id_to_connect_to = None
        # Otherwise, create an insertion event to act as a starting point.
        #
        # We don't always have an insertion event to start hanging more history
        # off of (ideally there would be one in the main DAG, but that's not the
        # case if we're wanting to add history to e.g. existing rooms without
        # an insertion event), in which case we just create a new insertion event
        # that can then get pointed to by a "marker" event later.
        else:
            base_insertion_event_dict = (
                self.room_batch_handler.create_insertion_event_dict(
                    sender=requester.user.to_string(),
                    room_id=room_id,
                    origin_server_ts=last_event_in_batch["origin_server_ts"],
                )
            )
            base_insertion_event_dict["prev_events"] = prev_event_ids_from_query.copy()

            (
                base_insertion_event,
                _,
            ) = await self.event_creation_handler.create_and_send_nonmember_event(
                await self.room_batch_handler.create_requester_for_user_id_from_app_service(
                    base_insertion_event_dict["sender"],
                    requester.app_service,
                ),
                base_insertion_event_dict,
                prev_event_ids=base_insertion_event_dict.get("prev_events"),
                # Also set the explicit state here because we want to resolve
                # any `state_events_at_start` here too. It's not strictly
                # necessary to accomplish anything but if someone asks for the
                # state at this point, we probably want to show them the
                # historical state that was part of this batch.
                state_event_ids=state_event_ids,
                historical=True,
                depth=inherited_depth,
            )

            batch_id_to_connect_to = base_insertion_event.content[
                EventContentFields.MSC2716_NEXT_BATCH_ID
            ]

        next_batch_id: Optional[str]

        # Create and persist all of the historical events as well as insertion
        # and batch meta events to make the batch navigable in the DAG.
        event_ids, next_batch_id = await self.room_batch_handler.handle_batch_of_events(
            events_to_create=events_to_create,
            room_id=room_id,
            batch_id_to_connect_to=batch_id_to_connect_to,
            inherited_depth=inherited_depth,
            initial_state_event_ids=state_event_ids,
            app_service_requester=requester,
            also_allow_user=also_allow_from_query,
            beeper_new_messages=beeper_new_messages,
            beeper_initial_prev_event_ids=prev_event_ids_from_query
            if beeper_new_messages
            else None,
        )

        if beeper_new_messages:
            insertion_event_id = batch_event_id = None
            historical_event_ids = event_ids
            next_batch_id = None
        else:
            insertion_event_id = event_ids[0]
            batch_event_id = event_ids[-1]
            historical_event_ids = event_ids[1:-1]

        response_dict = {
            "state_event_ids": state_event_ids_at_start,
            "event_ids": historical_event_ids,
            "next_batch_id": next_batch_id,
            "insertion_event_id": insertion_event_id,
            "batch_event_id": batch_event_id,
        }
        if base_insertion_event is not None:
            response_dict["base_insertion_event_id"] = base_insertion_event.event_id

        return HTTPStatus.OK, response_dict


def register_servlets(hs: "HomeServer", http_server: HttpServer) -> None:
    msc2716_enabled = hs.config.experimental.msc2716_enabled

    if msc2716_enabled:
        RoomBatchSendEventRestServlet(hs).register(http_server)<|MERGE_RESOLUTION|>--- conflicted
+++ resolved
@@ -15,13 +15,7 @@
 import logging
 import re
 from http import HTTPStatus
-<<<<<<< HEAD
-from typing import TYPE_CHECKING, Awaitable, Optional, Tuple
-
-from twisted.web.server import Request
-=======
-from typing import TYPE_CHECKING, Tuple
->>>>>>> 9f7d6c6b
+from typing import TYPE_CHECKING, Optional, Tuple
 
 from synapse.api.constants import EventContentFields
 from synapse.api.errors import AuthError, Codes, SynapseError
@@ -83,11 +77,6 @@
         self.event_creation_handler = hs.get_event_creation_handler()
         self.auth = hs.get_auth()
         self.room_batch_handler = hs.get_room_batch_handler()
-<<<<<<< HEAD
-        self.txns = HttpTransactionCache(hs)
-        self.enable_also_allow_user = hs.config.experimental.msc2716_also_allow_user
-=======
->>>>>>> 9f7d6c6b
 
     async def on_POST(
         self, request: SynapseRequest, room_id: str
