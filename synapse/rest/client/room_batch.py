# Copyright 2016 OpenMarket Ltd
#
# Licensed under the Apache License, Version 2.0 (the "License");
# you may not use this file except in compliance with the License.
# You may obtain a copy of the License at
#
#     http://www.apache.org/licenses/LICENSE-2.0
#
# Unless required by applicable law or agreed to in writing, software
# distributed under the License is distributed on an "AS IS" BASIS,
# WITHOUT WARRANTIES OR CONDITIONS OF ANY KIND, either express or implied.
# See the License for the specific language governing permissions and
# limitations under the License.

import logging
import re
from http import HTTPStatus
from typing import TYPE_CHECKING, Awaitable, List, Tuple

from twisted.web.server import Request

from synapse.api.constants import EventContentFields, EventTypes
from synapse.api.errors import AuthError, Codes, SynapseError
from synapse.appservice import ApplicationService
from synapse.http.server import HttpServer
from synapse.http.servlet import (
    RestServlet,
    assert_params_in_dict,
    parse_json_object_from_request,
    parse_string,
    parse_strings_from_args,
)
from synapse.http.site import SynapseRequest
from synapse.rest.client.transactions import HttpTransactionCache
from synapse.types import JsonDict, Requester, UserID, create_requester
from synapse.util.stringutils import random_string

if TYPE_CHECKING:
    from synapse.server import HomeServer

logger = logging.getLogger(__name__)


class RoomBatchSendEventRestServlet(RestServlet):
    """
    API endpoint which can insert a batch of events historically back in time
    next to the given `prev_event`.

    `batch_id` comes from `next_batch_id `in the response of the batch send
    endpoint and is derived from the "insertion" events added to each batch.
    It's not required for the first batch send.

    `state_events_at_start` is used to define the historical state events
    needed to auth the events like join events. These events will float
    outside of the normal DAG as outlier's and won't be visible in the chat
    history which also allows us to insert multiple batches without having a bunch
    of `@mxid joined the room` noise between each batch.

    `events` is chronological list of events you want to insert.
    There is a reverse-chronological constraint on batches so once you insert
    some messages, you can only insert older ones after that.
    tldr; Insert batches from your most recent history -> oldest history.

<<<<<<< HEAD
    POST /_matrix/client/unstable/org.matrix.msc2716/rooms/<roomID>/batch_send?prev_event=<eventID>&batch_id=<batchID>
=======
    POST /_matrix/client/unstable/org.matrix.msc2716/rooms/<roomID>/batch_send?prev_event_id=<eventID>&chunk_id=<chunkID>
>>>>>>> 4054dfa4
    {
        "events": [ ... ],
        "state_events_at_start": [ ... ]
    }
    """

    PATTERNS = (
        re.compile(
            "^/_matrix/client/unstable/org.matrix.msc2716"
            "/rooms/(?P<room_id>[^/]*)/batch_send$"
        ),
    )

    def __init__(self, hs: "HomeServer"):
        super().__init__()
        self.hs = hs
        self.store = hs.get_datastore()
        self.state_store = hs.get_storage().state
        self.event_creation_handler = hs.get_event_creation_handler()
        self.room_member_handler = hs.get_room_member_handler()
        self.auth = hs.get_auth()
        self.txns = HttpTransactionCache(hs)

    async def _inherit_depth_from_prev_ids(self, prev_event_ids: List[str]) -> int:
        (
            most_recent_prev_event_id,
            most_recent_prev_event_depth,
        ) = await self.store.get_max_depth_of(prev_event_ids)

        # We want to insert the historical event after the `prev_event` but before the successor event
        #
        # We inherit depth from the successor event instead of the `prev_event`
        # because events returned from `/messages` are first sorted by `topological_ordering`
        # which is just the `depth` and then tie-break with `stream_ordering`.
        #
        # We mark these inserted historical events as "backfilled" which gives them a
        # negative `stream_ordering`. If we use the same depth as the `prev_event`,
        # then our historical event will tie-break and be sorted before the `prev_event`
        # when it should come after.
        #
        # We want to use the successor event depth so they appear after `prev_event` because
        # it has a larger `depth` but before the successor event because the `stream_ordering`
        # is negative before the successor event.
        successor_event_ids = await self.store.get_successor_events(
            [most_recent_prev_event_id]
        )

        # If we can't find any successor events, then it's a forward extremity of
        # historical messages and we can just inherit from the previous historical
        # event which we can already assume has the correct depth where we want
        # to insert into.
        if not successor_event_ids:
            depth = most_recent_prev_event_depth
        else:
            (
                _,
                oldest_successor_depth,
            ) = await self.store.get_min_depth_of(successor_event_ids)

            depth = oldest_successor_depth

        return depth

    def _create_insertion_event_dict(
        self, sender: str, room_id: str, origin_server_ts: int
    ) -> JsonDict:
        """Creates an event dict for an "insertion" event with the proper fields
        and a random batch ID.

        Args:
            sender: The event author MXID
            room_id: The room ID that the event belongs to
            origin_server_ts: Timestamp when the event was sent

        Returns:
            The new event dictionary to insert.
        """

        next_batch_id = random_string(8)
        insertion_event = {
            "type": EventTypes.MSC2716_INSERTION,
            "sender": sender,
            "room_id": room_id,
            "content": {
                EventContentFields.MSC2716_NEXT_BATCH_ID: next_batch_id,
                EventContentFields.MSC2716_HISTORICAL: True,
            },
            "origin_server_ts": origin_server_ts,
        }

        return insertion_event

    async def _create_requester_for_user_id_from_app_service(
        self, user_id: str, app_service: ApplicationService
    ) -> Requester:
        """Creates a new requester for the given user_id
        and validates that the app service is allowed to control
        the given user.

        Args:
            user_id: The author MXID that the app service is controlling
            app_service: The app service that controls the user

        Returns:
            Requester object
        """

        await self.auth.validate_appservice_can_control_user_id(app_service, user_id)

        return create_requester(user_id, app_service=app_service)

    async def on_POST(
        self, request: SynapseRequest, room_id: str
    ) -> Tuple[int, JsonDict]:
        requester = await self.auth.get_user_by_req(request, allow_guest=False)

        if not requester.app_service:
            raise AuthError(
                HTTPStatus.FORBIDDEN,
                "Only application services can use the /batchsend endpoint",
            )

        body = parse_json_object_from_request(request)
        assert_params_in_dict(body, ["state_events_at_start", "events"])

        assert request.args is not None
<<<<<<< HEAD
        prev_events_from_query = parse_strings_from_args(request.args, "prev_event")
        batch_id_from_query = parse_string(request, "batch_id")
=======
        prev_event_ids_from_query = parse_strings_from_args(
            request.args, "prev_event_id"
        )
        chunk_id_from_query = parse_string(request, "chunk_id")
>>>>>>> 4054dfa4

        if prev_event_ids_from_query is None:
            raise SynapseError(
                HTTPStatus.BAD_REQUEST,
                "prev_event query parameter is required when inserting historical messages back in time",
                errcode=Codes.MISSING_PARAM,
            )

        # For the event we are inserting next to (`prev_event_ids_from_query`),
        # find the most recent auth events (derived from state events) that
        # allowed that message to be sent. We will use that as a base
        # to auth our historical messages against.
        (
            most_recent_prev_event_id,
            _,
        ) = await self.store.get_max_depth_of(prev_event_ids_from_query)
        # mapping from (type, state_key) -> state_event_id
        prev_state_map = await self.state_store.get_state_ids_for_event(
            most_recent_prev_event_id
        )
        # List of state event ID's
        prev_state_ids = list(prev_state_map.values())
        auth_event_ids = prev_state_ids

        state_event_ids_at_start = []
        for state_event in body["state_events_at_start"]:
            assert_params_in_dict(
                state_event, ["type", "origin_server_ts", "content", "sender"]
            )

            logger.debug(
                "RoomBatchSendEventRestServlet inserting state_event=%s, auth_event_ids=%s",
                state_event,
                auth_event_ids,
            )

            event_dict = {
                "type": state_event["type"],
                "origin_server_ts": state_event["origin_server_ts"],
                "content": state_event["content"],
                "room_id": room_id,
                "sender": state_event["sender"],
                "state_key": state_event["state_key"],
            }

            # Mark all events as historical
            event_dict["content"][EventContentFields.MSC2716_HISTORICAL] = True

            # Make the state events float off on their own
            fake_prev_event_id = "$" + random_string(43)

            # TODO: This is pretty much the same as some other code to handle inserting state in this file
            if event_dict["type"] == EventTypes.Member:
                membership = event_dict["content"].get("membership", None)
                event_id, _ = await self.room_member_handler.update_membership(
                    await self._create_requester_for_user_id_from_app_service(
                        state_event["sender"], requester.app_service
                    ),
                    target=UserID.from_string(event_dict["state_key"]),
                    room_id=room_id,
                    action=membership,
                    content=event_dict["content"],
                    outlier=True,
                    prev_event_ids=[fake_prev_event_id],
                    # Make sure to use a copy of this list because we modify it
                    # later in the loop here. Otherwise it will be the same
                    # reference and also update in the event when we append later.
                    auth_event_ids=auth_event_ids.copy(),
                )
            else:
                # TODO: Add some complement tests that adds state that is not member joins
                # and will use this code path. Maybe we only want to support join state events
                # and can get rid of this `else`?
                (
                    event,
                    _,
                ) = await self.event_creation_handler.create_and_send_nonmember_event(
                    await self._create_requester_for_user_id_from_app_service(
                        state_event["sender"], requester.app_service
                    ),
                    event_dict,
                    outlier=True,
                    prev_event_ids=[fake_prev_event_id],
                    # Make sure to use a copy of this list because we modify it
                    # later in the loop here. Otherwise it will be the same
                    # reference and also update in the event when we append later.
                    auth_event_ids=auth_event_ids.copy(),
                )
                event_id = event.event_id

            state_event_ids_at_start.append(event_id)
            auth_event_ids.append(event_id)

        events_to_create = body["events"]

        inherited_depth = await self._inherit_depth_from_prev_ids(
            prev_event_ids_from_query
        )

        # Figure out which batch to connect to. If they passed in
        # batch_id_from_query let's use it. The batch ID passed in comes
        # from the batch_id in the "insertion" event from the previous batch.
        last_event_in_batch = events_to_create[-1]
        batch_id_to_connect_to = batch_id_from_query
        base_insertion_event = None
        if batch_id_from_query:
            #  All but the first base insertion event should point at a fake
            #  event, which causes the HS to ask for the state at the start of
            #  the batch later.
            prev_event_ids = [fake_prev_event_id]

            # Verify the batch_id_from_query corresponds to an actual insertion event
            # and have the batch connected.
            corresponding_insertion_event_id = (
                await self.store.get_insertion_event_by_batch_id(batch_id_from_query)
            )
            if corresponding_insertion_event_id is None:
                raise SynapseError(
                    400,
                    "No insertion event corresponds to the given ?batch_id",
                    errcode=Codes.INVALID_PARAM,
                )
            pass
        # Otherwise, create an insertion event to act as a starting point.
        #
        # We don't always have an insertion event to start hanging more history
        # off of (ideally there would be one in the main DAG, but that's not the
        # case if we're wanting to add history to e.g. existing rooms without
        # an insertion event), in which case we just create a new insertion event
        # that can then get pointed to by a "marker" event later.
        else:
            prev_event_ids = prev_event_ids_from_query

            base_insertion_event_dict = self._create_insertion_event_dict(
                sender=requester.user.to_string(),
                room_id=room_id,
                origin_server_ts=last_event_in_batch["origin_server_ts"],
            )
            base_insertion_event_dict["prev_events"] = prev_event_ids.copy()

            (
                base_insertion_event,
                _,
            ) = await self.event_creation_handler.create_and_send_nonmember_event(
                await self._create_requester_for_user_id_from_app_service(
                    base_insertion_event_dict["sender"],
                    requester.app_service,
                ),
                base_insertion_event_dict,
                prev_event_ids=base_insertion_event_dict.get("prev_events"),
                auth_event_ids=auth_event_ids,
                historical=True,
                depth=inherited_depth,
            )

            batch_id_to_connect_to = base_insertion_event["content"][
                EventContentFields.MSC2716_NEXT_BATCH_ID
            ]

        # Connect this current batch to the insertion event from the previous batch
        batch_event = {
            "type": EventTypes.MSC2716_BATCH,
            "sender": requester.user.to_string(),
            "room_id": room_id,
            "content": {
                EventContentFields.MSC2716_BATCH_ID: batch_id_to_connect_to,
                EventContentFields.MSC2716_HISTORICAL: True,
            },
            # Since the batch event is put at the end of the batch,
            # where the newest-in-time event is, copy the origin_server_ts from
            # the last event we're inserting
            "origin_server_ts": last_event_in_batch["origin_server_ts"],
        }
        # Add the batch event to the end of the batch (newest-in-time)
        events_to_create.append(batch_event)

        # Add an "insertion" event to the start of each batch (next to the oldest-in-time
        # event in the batch) so the next batch can be connected to this one.
        insertion_event = self._create_insertion_event_dict(
            sender=requester.user.to_string(),
            room_id=room_id,
            # Since the insertion event is put at the start of the batch,
            # where the oldest-in-time event is, copy the origin_server_ts from
            # the first event we're inserting
            origin_server_ts=events_to_create[0]["origin_server_ts"],
        )
        # Prepend the insertion event to the start of the batch (oldest-in-time)
        events_to_create = [insertion_event] + events_to_create

        event_ids = []
        events_to_persist = []
        for ev in events_to_create:
            assert_params_in_dict(ev, ["type", "origin_server_ts", "content", "sender"])

            event_dict = {
                "type": ev["type"],
                "origin_server_ts": ev["origin_server_ts"],
                "content": ev["content"],
                "room_id": room_id,
                "sender": ev["sender"],  # requester.user.to_string(),
                "prev_events": prev_event_ids.copy(),
            }

            # Mark all events as historical
            event_dict["content"][EventContentFields.MSC2716_HISTORICAL] = True

            event, context = await self.event_creation_handler.create_event(
                await self._create_requester_for_user_id_from_app_service(
                    ev["sender"], requester.app_service
                ),
                event_dict,
                prev_event_ids=event_dict.get("prev_events"),
                auth_event_ids=auth_event_ids,
                historical=True,
                depth=inherited_depth,
            )
            logger.debug(
                "RoomBatchSendEventRestServlet inserting event=%s, prev_event_ids=%s, auth_event_ids=%s",
                event,
                prev_event_ids,
                auth_event_ids,
            )

            assert self.hs.is_mine_id(event.sender), "User must be our own: %s" % (
                event.sender,
            )

            events_to_persist.append((event, context))
            event_id = event.event_id

            event_ids.append(event_id)
            prev_event_ids = [event_id]

        # Persist events in reverse-chronological order so they have the
        # correct stream_ordering as they are backfilled (which decrements).
        # Events are sorted by (topological_ordering, stream_ordering)
        # where topological_ordering is just depth.
        for (event, context) in reversed(events_to_persist):
            ev = await self.event_creation_handler.handle_new_client_event(
                await self._create_requester_for_user_id_from_app_service(
                    event["sender"], requester.app_service
                ),
                event=event,
                context=context,
            )

        insertion_event_id = event_ids[0]
        batch_event_id = event_ids[-1]
        historical_event_ids = event_ids[1:-1]

        response_dict = {
            "state_event_ids": state_event_ids_at_start,
            "event_ids": historical_event_ids,
            "next_batch_id": insertion_event["content"][
                EventContentFields.MSC2716_NEXT_BATCH_ID
            ],
            "insertion_event_id": insertion_event_id,
            "batch_event_id": batch_event_id,
        }
        if base_insertion_event is not None:
            response_dict["base_insertion_event_id"] = base_insertion_event.event_id

        return HTTPStatus.OK, response_dict

    def on_GET(self, request: Request, room_id: str) -> Tuple[int, str]:
        return HTTPStatus.NOT_IMPLEMENTED, "Not implemented"

    def on_PUT(
        self, request: SynapseRequest, room_id: str
    ) -> Awaitable[Tuple[int, JsonDict]]:
        return self.txns.fetch_or_execute_request(
            request, self.on_POST, request, room_id
        )


def register_servlets(hs: "HomeServer", http_server: HttpServer) -> None:
    msc2716_enabled = hs.config.experimental.msc2716_enabled

    if msc2716_enabled:
        RoomBatchSendEventRestServlet(hs).register(http_server)<|MERGE_RESOLUTION|>--- conflicted
+++ resolved
@@ -61,11 +61,7 @@
     some messages, you can only insert older ones after that.
     tldr; Insert batches from your most recent history -> oldest history.
 
-<<<<<<< HEAD
-    POST /_matrix/client/unstable/org.matrix.msc2716/rooms/<roomID>/batch_send?prev_event=<eventID>&batch_id=<batchID>
-=======
-    POST /_matrix/client/unstable/org.matrix.msc2716/rooms/<roomID>/batch_send?prev_event_id=<eventID>&chunk_id=<chunkID>
->>>>>>> 4054dfa4
+    POST /_matrix/client/unstable/org.matrix.msc2716/rooms/<roomID>/batch_send?prev_event_id=<eventID>&batch_id=<batchID>
     {
         "events": [ ... ],
         "state_events_at_start": [ ... ]
@@ -192,15 +188,10 @@
         assert_params_in_dict(body, ["state_events_at_start", "events"])
 
         assert request.args is not None
-<<<<<<< HEAD
-        prev_events_from_query = parse_strings_from_args(request.args, "prev_event")
-        batch_id_from_query = parse_string(request, "batch_id")
-=======
         prev_event_ids_from_query = parse_strings_from_args(
             request.args, "prev_event_id"
         )
-        chunk_id_from_query = parse_string(request, "chunk_id")
->>>>>>> 4054dfa4
+        batch_id_from_query = parse_string(request, "batch_id")
 
         if prev_event_ids_from_query is None:
             raise SynapseError(
