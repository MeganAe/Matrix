--- conflicted
+++ resolved
@@ -73,11 +73,8 @@
                     "r0.5.0",
                     "r0.6.0",
                     "r0.6.1",
-<<<<<<< HEAD
+                    "v1.1",
                     "v1.2",
-=======
-                    "v1.1",
->>>>>>> 31a298fe
                 ],
                 # as per MSC1497:
                 "unstable_features": {
