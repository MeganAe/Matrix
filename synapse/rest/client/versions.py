# Copyright 2016 OpenMarket Ltd
# Copyright 2017 Vector Creations Ltd
# Copyright 2018-2019 New Vector Ltd
# Copyright 2019 The Matrix.org Foundation C.I.C.
#
# Licensed under the Apache License, Version 2.0 (the "License");
# you may not use this file except in compliance with the License.
# You may obtain a copy of the License at
#
#     http://www.apache.org/licenses/LICENSE-2.0
#
# Unless required by applicable law or agreed to in writing, software
# distributed under the License is distributed on an "AS IS" BASIS,
# WITHOUT WARRANTIES OR CONDITIONS OF ANY KIND, either express or implied.
# See the License for the specific language governing permissions and
# limitations under the License.

import logging
import re
from typing import TYPE_CHECKING, Tuple

from twisted.web.server import Request

from synapse.api.constants import RoomCreationPreset
from synapse.http.server import HttpServer
from synapse.http.servlet import RestServlet
from synapse.types import JsonDict

if TYPE_CHECKING:
    from synapse.server import HomeServer

logger = logging.getLogger(__name__)


class VersionsRestServlet(RestServlet):
    PATTERNS = [re.compile("^/_matrix/client/versions$")]

    def __init__(self, hs: "HomeServer"):
        super().__init__()
        self.config = hs.config

        # Calculate these once since they shouldn't change after start-up.
        self.e2ee_forced_public = (
            RoomCreationPreset.PUBLIC_CHAT
            in self.config.room.encryption_enabled_by_default_for_room_presets
        )
        self.e2ee_forced_private = (
            RoomCreationPreset.PRIVATE_CHAT
            in self.config.room.encryption_enabled_by_default_for_room_presets
        )
        self.e2ee_forced_trusted_private = (
            RoomCreationPreset.TRUSTED_PRIVATE_CHAT
            in self.config.room.encryption_enabled_by_default_for_room_presets
        )

    def on_GET(self, request: Request) -> Tuple[int, JsonDict]:
        return (
            200,
            {
                "versions": [
                    # XXX: at some point we need to decide whether we need to include
                    # the previous version numbers, given we've defined r0.3.0 to be
                    # backwards compatible with r0.2.0.  But need to check how
                    # conscientious we've been in compatibility, and decide whether the
                    # middle number is the major revision when at 0.X.Y (as opposed to
                    # X.Y.Z).  And we need to decide whether it's fair to make clients
                    # parse the version string to figure out what's going on.
                    "r0.0.1",
                    "r0.1.0",
                    "r0.2.0",
                    "r0.3.0",
                    "r0.4.0",
                    "r0.5.0",
                    "r0.6.0",
                    "r0.6.1",
                    "v1.1",
                    "v1.2",
                ],
                # as per MSC1497:
                "unstable_features": {
                    # Implements support for label-based filtering as described in
                    # MSC2326.
                    "org.matrix.label_based_filtering": True,
                    # Implements support for cross signing as described in MSC1756
                    "org.matrix.e2e_cross_signing": True,
                    # Implements additional endpoints as described in MSC2432
                    "org.matrix.msc2432": True,
                    # Implements additional endpoints as described in MSC2666
                    "uk.half-shot.msc2666.mutual_rooms": True,
                    # Whether new rooms will be set to encrypted or not (based on presets).
                    "io.element.e2ee_forced.public": self.e2ee_forced_public,
                    "io.element.e2ee_forced.private": self.e2ee_forced_private,
                    "io.element.e2ee_forced.trusted_private": self.e2ee_forced_trusted_private,
                    # Supports the busy presence state described in MSC3026.
                    "org.matrix.msc3026.busy_presence": self.config.experimental.msc3026_enabled,
                    # Supports receiving hidden read receipts as per MSC2285
                    "org.matrix.msc2285": self.config.experimental.msc2285_enabled,
                    # Adds support for importing historical messages as per MSC2716
                    "org.matrix.msc2716": self.config.experimental.msc2716_enabled,
                    # Adds support for jump to date endpoints (/timestamp_to_event) as per MSC3030
                    "org.matrix.msc3030": self.config.experimental.msc3030_enabled,
                    # Adds support for thread relations, per MSC3440.
                    "org.matrix.msc3440.stable": True,  # TODO: remove when "v1.3" is added above
<<<<<<< HEAD
                    # Adds support for extended openid user info fields, per MSC3356.
                    "org.matrix.msc3356": self.config.experimental.msc3356_enabled,
=======
                    # Allows moderators to fetch redacted event content as described in MSC2815
                    "fi.mau.msc2815": self.config.experimental.msc2815_enabled,
>>>>>>> e75c7e3b
                },
            },
        )


def register_servlets(hs: "HomeServer", http_server: HttpServer) -> None:
    VersionsRestServlet(hs).register(http_server)<|MERGE_RESOLUTION|>--- conflicted
+++ resolved
@@ -101,13 +101,10 @@
                     "org.matrix.msc3030": self.config.experimental.msc3030_enabled,
                     # Adds support for thread relations, per MSC3440.
                     "org.matrix.msc3440.stable": True,  # TODO: remove when "v1.3" is added above
-<<<<<<< HEAD
                     # Adds support for extended openid user info fields, per MSC3356.
                     "org.matrix.msc3356": self.config.experimental.msc3356_enabled,
-=======
                     # Allows moderators to fetch redacted event content as described in MSC2815
                     "fi.mau.msc2815": self.config.experimental.msc2815_enabled,
->>>>>>> e75c7e3b
                 },
             },
         )
