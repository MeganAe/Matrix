# Copyright 2016 OpenMarket Ltd
# Copyright 2017 Vector Creations Ltd
# Copyright 2018-2019 New Vector Ltd
# Copyright 2019 The Matrix.org Foundation C.I.C.
#
# Licensed under the Apache License, Version 2.0 (the "License");
# you may not use this file except in compliance with the License.
# You may obtain a copy of the License at
#
#     http://www.apache.org/licenses/LICENSE-2.0
#
# Unless required by applicable law or agreed to in writing, software
# distributed under the License is distributed on an "AS IS" BASIS,
# WITHOUT WARRANTIES OR CONDITIONS OF ANY KIND, either express or implied.
# See the License for the specific language governing permissions and
# limitations under the License.

import logging
import re
from typing import TYPE_CHECKING, Tuple

from twisted.web.server import Request

from synapse.api.constants import RoomCreationPreset
from synapse.http.server import HttpServer
from synapse.http.servlet import RestServlet
from synapse.types import JsonDict

if TYPE_CHECKING:
    from synapse.server import HomeServer

logger = logging.getLogger(__name__)


class VersionsRestServlet(RestServlet):
    PATTERNS = [re.compile("^/_matrix/client/versions$")]

    def __init__(self, hs: "HomeServer"):
        super().__init__()
        self.config = hs.config

        # Calculate these once since they shouldn't change after start-up.
        self.e2ee_forced_public = (
            RoomCreationPreset.PUBLIC_CHAT
            in self.config.room.encryption_enabled_by_default_for_room_presets
        )
        self.e2ee_forced_private = (
            RoomCreationPreset.PRIVATE_CHAT
            in self.config.room.encryption_enabled_by_default_for_room_presets
        )
        self.e2ee_forced_trusted_private = (
            RoomCreationPreset.TRUSTED_PRIVATE_CHAT
            in self.config.room.encryption_enabled_by_default_for_room_presets
        )

    def on_GET(self, request: Request) -> Tuple[int, JsonDict]:
        return (
            200,
            {
                "versions": [
                    # XXX: at some point we need to decide whether we need to include
                    # the previous version numbers, given we've defined r0.3.0 to be
                    # backwards compatible with r0.2.0.  But need to check how
                    # conscientious we've been in compatibility, and decide whether the
                    # middle number is the major revision when at 0.X.Y (as opposed to
                    # X.Y.Z).  And we need to decide whether it's fair to make clients
                    # parse the version string to figure out what's going on.
                    "r0.0.1",
                    "r0.1.0",
                    "r0.2.0",
                    "r0.3.0",
                    "r0.4.0",
                    "r0.5.0",
                    "r0.6.0",
                    "r0.6.1",
                    "v1.1",
                    "v1.2",
                    "v1.3",
                    "v1.4",
                ],
                # as per MSC1497:
                "unstable_features": {
                    # Implements support for label-based filtering as described in
                    # MSC2326.
                    "org.matrix.label_based_filtering": True,
                    # Implements support for cross signing as described in MSC1756
                    "org.matrix.e2e_cross_signing": True,
                    # Implements additional endpoints as described in MSC2432
                    "org.matrix.msc2432": True,
                    # Implements additional endpoints as described in MSC2666
                    "uk.half-shot.msc2666.mutual_rooms": True,
                    # Whether new rooms will be set to encrypted or not (based on presets).
                    "io.element.e2ee_forced.public": self.e2ee_forced_public,
                    "io.element.e2ee_forced.private": self.e2ee_forced_private,
                    "io.element.e2ee_forced.trusted_private": self.e2ee_forced_trusted_private,
                    # Supports the busy presence state described in MSC3026.
                    "org.matrix.msc3026.busy_presence": self.config.experimental.msc3026_enabled,
                    # Supports receiving private read receipts as per MSC2285
                    "org.matrix.msc2285.stable": True,  # TODO: Remove when MSC2285 becomes a part of the spec
                    # Supports filtering of /publicRooms by room type as per MSC3827
                    "org.matrix.msc3827.stable": True,
                    # Adds support for importing historical messages as per MSC2716
                    "org.matrix.msc2716": self.config.experimental.msc2716_enabled,
                    # Adds support for jump to date endpoints (/timestamp_to_event) as per MSC3030
                    "org.matrix.msc3030": self.config.experimental.msc3030_enabled,
                    # Adds support for thread relations, per MSC3440.
                    "org.matrix.msc3440.stable": True,  # TODO: remove when "v1.3" is added above
                    # Support for thread read receipts & notification counts.
                    "org.matrix.msc3771": True,
                    "org.matrix.msc3773": self.config.experimental.msc3773_enabled,
                    # Allows moderators to fetch redacted event content as described in MSC2815
                    "fi.mau.msc2815": self.config.experimental.msc2815_enabled,
                    # Adds support for login token requests as per MSC3882
                    "org.matrix.msc3882": self.config.experimental.msc3882_enabled,
                    # Adds support for remotely enabling/disabling pushers, as per MSC3881
                    "org.matrix.msc3881": self.config.experimental.msc3881_enabled,
<<<<<<< HEAD
                    # Adds support for simple HTTP rendezvous as per MSC3886
                    "org.matrix.msc3886": self.config.experimental.msc3886_endpoint
                    is not None,
=======
                    # Adds support for filtering /messages by event relation.
                    "org.matrix.msc3874": self.config.experimental.msc3874_enabled,
>>>>>>> dbf18f51
                },
            },
        )


def register_servlets(hs: "HomeServer", http_server: HttpServer) -> None:
    VersionsRestServlet(hs).register(http_server)<|MERGE_RESOLUTION|>--- conflicted
+++ resolved
@@ -114,14 +114,11 @@
                     "org.matrix.msc3882": self.config.experimental.msc3882_enabled,
                     # Adds support for remotely enabling/disabling pushers, as per MSC3881
                     "org.matrix.msc3881": self.config.experimental.msc3881_enabled,
-<<<<<<< HEAD
+                    # Adds support for filtering /messages by event relation.
+                    "org.matrix.msc3874": self.config.experimental.msc3874_enabled,
                     # Adds support for simple HTTP rendezvous as per MSC3886
                     "org.matrix.msc3886": self.config.experimental.msc3886_endpoint
                     is not None,
-=======
-                    # Adds support for filtering /messages by event relation.
-                    "org.matrix.msc3874": self.config.experimental.msc3874_enabled,
->>>>>>> dbf18f51
                 },
             },
         )
