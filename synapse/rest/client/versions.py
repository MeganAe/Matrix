# -*- coding: utf-8 -*-
# Copyright 2016 OpenMarket Ltd
#
# Licensed under the Apache License, Version 2.0 (the "License");
# you may not use this file except in compliance with the License.
# You may obtain a copy of the License at
#
#     http://www.apache.org/licenses/LICENSE-2.0
#
# Unless required by applicable law or agreed to in writing, software
# distributed under the License is distributed on an "AS IS" BASIS,
# WITHOUT WARRANTIES OR CONDITIONS OF ANY KIND, either express or implied.
# See the License for the specific language governing permissions and
# limitations under the License.

import logging
import re

from synapse.http.servlet import RestServlet

logger = logging.getLogger(__name__)


class VersionsRestServlet(RestServlet):
    PATTERNS = [re.compile("^/_matrix/client/versions$")]

    def __init__(self, hs):
        super(VersionsRestServlet, self).__init__()
        self.config = hs.config

    def on_GET(self, request):
        return (
            200,
            {
                "versions": [
                    # XXX: at some point we need to decide whether we need to include
                    # the previous version numbers, given we've defined r0.3.0 to be
                    # backwards compatible with r0.2.0.  But need to check how
                    # conscientious we've been in compatibility, and decide whether the
                    # middle number is the major revision when at 0.X.Y (as opposed to
                    # X.Y.Z).  And we need to decide whether it's fair to make clients
                    # parse the version string to figure out what's going on.
                    "r0.0.1",
                    "r0.1.0",
                    "r0.2.0",
                    "r0.3.0",
                    "r0.4.0",
                    "r0.5.0",
                ],
                # as per MSC1497:
                "unstable_features": {
                    "m.lazy_load_members": True,
<<<<<<< HEAD
                    # as per MSC2290
                    "m.separate_add_and_bind": True,
=======
                    # as per MSC2190, as amended by MSC2264
                    # to be removed in r0.6.0
                    "m.id_access_token": True,
                    # Advertise to clients that they need not include an `id_server`
                    # parameter during registration or password reset, as Synapse now decides
                    # itself which identity server to use (or none at all).
                    #
                    # This is also used by a client when they wish to bind a 3PID to their
                    # account, but not bind it to an identity server, the endpoint for which
                    # also requires `id_server`. If the homeserver is handling 3PID
                    # verification itself, there is no need to ask the user for `id_server` to
                    # be supplied.
                    "m.require_identity_server": False,
>>>>>>> 1ea3ed76
                },
            },
        )


def register_servlets(hs, http_server):
    VersionsRestServlet(hs).register(http_server)<|MERGE_RESOLUTION|>--- conflicted
+++ resolved
@@ -50,10 +50,6 @@
                 # as per MSC1497:
                 "unstable_features": {
                     "m.lazy_load_members": True,
-<<<<<<< HEAD
-                    # as per MSC2290
-                    "m.separate_add_and_bind": True,
-=======
                     # as per MSC2190, as amended by MSC2264
                     # to be removed in r0.6.0
                     "m.id_access_token": True,
@@ -67,7 +63,8 @@
                     # verification itself, there is no need to ask the user for `id_server` to
                     # be supplied.
                     "m.require_identity_server": False,
->>>>>>> 1ea3ed76
+                    # as per MSC2290
+                    "m.separate_add_and_bind": True,
                 },
             },
         )
