--- conflicted
+++ resolved
@@ -44,7 +44,7 @@
         self.read_marker_handler = hs.get_read_marker_handler()
         self.presence_handler = hs.get_presence_handler()
 
-        self._known_receipt_types = {ReceiptTypes.READ}
+        self._known_receipt_types = {ReceiptTypes.READ, ReceiptTypes.BEEPER_INBOX_DONE}
         if hs.config.experimental.msc2285_enabled:
             self._known_receipt_types.update(
                 (ReceiptTypes.READ_PRIVATE, ReceiptTypes.FULLY_READ)
@@ -55,29 +55,10 @@
     ) -> Tuple[int, JsonDict]:
         requester = await self.auth.get_user_by_req(request)
 
-<<<<<<< HEAD
-        if self.hs.config.experimental.msc2285_enabled and receipt_type not in [
-            ReceiptTypes.READ,
-            ReceiptTypes.READ_PRIVATE,
-            ReceiptTypes.FULLY_READ,
-            ReceiptTypes.BEEPER_INBOX_DONE,
-        ]:
-            raise SynapseError(
-                400,
-                "Receipt type must be 'm.read', 'org.matrix.msc2285.read.private', 'm.fully_read' or 'com.beeper.inbox.done",
-            )
-        elif not self.hs.config.experimental.msc2285_enabled and receipt_type not in [
-            ReceiptTypes.READ,
-            ReceiptTypes.BEEPER_INBOX_DONE,
-        ]:
-            raise SynapseError(
-                400, "Receipt type must be 'm.read' or 'com.beeper.inbox.done'"
-=======
         if receipt_type not in self._known_receipt_types:
             raise SynapseError(
                 400,
                 f"Receipt type must be {', '.join(self._known_receipt_types)}",
->>>>>>> c2f48712
             )
 
         body = parse_json_object_from_request(request, allow_empty_body=False)
