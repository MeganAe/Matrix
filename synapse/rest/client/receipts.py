--- conflicted
+++ resolved
@@ -65,18 +65,7 @@
         ):
             raise SynapseError(400, "Receipt type must be 'm.read'")
 
-<<<<<<< HEAD
-        # Do not allow older SchildiChat and Element Android clients (prior to Element/1.[012].x) to send an empty body.
-        user_agent = get_request_user_agent(request)
-        allow_empty_body = False
-        if "Android" in user_agent:
-            if pattern.match(user_agent) or "Riot" in user_agent:
-                allow_empty_body = True
-        # This call makes sure possible empty body is handled correctly
-        body = parse_json_object_from_request(request, allow_empty_body)
-=======
-        parse_json_object_from_request(request, allow_empty_body=False)
->>>>>>> b8bf6123
+        body = parse_json_object_from_request(request, allow_empty_body=False)
 
         await self.presence_handler.bump_presence_active_time(requester.user)
 
