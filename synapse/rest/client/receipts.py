# Copyright 2015, 2016 OpenMarket Ltd
#
# Licensed under the Apache License, Version 2.0 (the "License");
# you may not use this file except in compliance with the License.
# You may obtain a copy of the License at
#
#     http://www.apache.org/licenses/LICENSE-2.0
#
# Unless required by applicable law or agreed to in writing, software
# distributed under the License is distributed on an "AS IS" BASIS,
# WITHOUT WARRANTIES OR CONDITIONS OF ANY KIND, either express or implied.
# See the License for the specific language governing permissions and
# limitations under the License.

import logging
import re
from typing import TYPE_CHECKING, Tuple

from synapse.api.constants import ReceiptTypes
from synapse.api.errors import SynapseError
from synapse.http import get_request_user_agent
from synapse.http.server import HttpServer
from synapse.http.servlet import RestServlet, parse_json_object_from_request
from synapse.http.site import SynapseRequest
from synapse.types import JsonDict

from ._base import client_patterns

pattern = re.compile(r"(?:Element|SchildiChat)/1\.[012]\.")

if TYPE_CHECKING:
    from synapse.server import HomeServer

logger = logging.getLogger(__name__)


class ReceiptRestServlet(RestServlet):
    PATTERNS = client_patterns(
        "/rooms/(?P<room_id>[^/]*)"
        "/receipt/(?P<receipt_type>[^/]*)"
        "/(?P<event_id>[^/]*)$"
    )

    def __init__(self, hs: "HomeServer"):
        super().__init__()
        self.hs = hs
        self.auth = hs.get_auth()
        self.receipts_handler = hs.get_receipts_handler()
        self.read_marker_handler = hs.get_read_marker_handler()
        self.presence_handler = hs.get_presence_handler()

    async def on_POST(
        self, request: SynapseRequest, room_id: str, receipt_type: str, event_id: str
    ) -> Tuple[int, JsonDict]:
        requester = await self.auth.get_user_by_req(request)

        if self.hs.config.experimental.msc2285_enabled and receipt_type not in [
            ReceiptTypes.READ,
            ReceiptTypes.READ_PRIVATE,
            ReceiptTypes.FULLY_READ,
        ]:
            raise SynapseError(
                400,
                "Receipt type must be 'm.read', 'org.matrix.msc2285.read.private' or 'm.fully_read'",
            )
        elif (
            not self.hs.config.experimental.msc2285_enabled
            and receipt_type != ReceiptTypes.READ
        ):
            raise SynapseError(400, "Receipt type must be 'm.read'")

        # Do not allow older SchildiChat and Element Android clients (prior to Element/1.[012].x) to send an empty body.
        user_agent = get_request_user_agent(request)
        allow_empty_body = False
        if "Android" in user_agent:
            if pattern.match(user_agent) or "Riot" in user_agent:
                allow_empty_body = True
        # This call makes sure possible empty body is handled correctly
        parse_json_object_from_request(request, allow_empty_body)

        await self.presence_handler.bump_presence_active_time(requester.user)

<<<<<<< HEAD
        await self.receipts_handler.received_client_receipt(
            room_id,
            receipt_type,
            user_id=requester.user.to_string(),
            event_id=event_id,
            hidden=hidden,
            extra_content=body,
        )
=======
        if receipt_type == ReceiptTypes.FULLY_READ:
            await self.read_marker_handler.received_client_read_marker(
                room_id,
                user_id=requester.user.to_string(),
                event_id=event_id,
            )
        else:
            await self.receipts_handler.received_client_receipt(
                room_id,
                receipt_type,
                user_id=requester.user.to_string(),
                event_id=event_id,
            )
>>>>>>> d24a1486

        return 200, {}


def register_servlets(hs: "HomeServer", http_server: HttpServer) -> None:
    ReceiptRestServlet(hs).register(http_server)<|MERGE_RESOLUTION|>--- conflicted
+++ resolved
@@ -76,25 +76,16 @@
             if pattern.match(user_agent) or "Riot" in user_agent:
                 allow_empty_body = True
         # This call makes sure possible empty body is handled correctly
-        parse_json_object_from_request(request, allow_empty_body)
+        body = parse_json_object_from_request(request, allow_empty_body)
 
         await self.presence_handler.bump_presence_active_time(requester.user)
 
-<<<<<<< HEAD
-        await self.receipts_handler.received_client_receipt(
-            room_id,
-            receipt_type,
-            user_id=requester.user.to_string(),
-            event_id=event_id,
-            hidden=hidden,
-            extra_content=body,
-        )
-=======
         if receipt_type == ReceiptTypes.FULLY_READ:
             await self.read_marker_handler.received_client_read_marker(
                 room_id,
                 user_id=requester.user.to_string(),
                 event_id=event_id,
+                extra_content=body,
             )
         else:
             await self.receipts_handler.received_client_receipt(
@@ -102,8 +93,8 @@
                 receipt_type,
                 user_id=requester.user.to_string(),
                 event_id=event_id,
+                extra_content=body,
             )
->>>>>>> d24a1486
 
         return 200, {}
 
