# Copyright 2015, 2016 OpenMarket Ltd
#
# Licensed under the Apache License, Version 2.0 (the "License");
# you may not use this file except in compliance with the License.
# You may obtain a copy of the License at
#
#     http://www.apache.org/licenses/LICENSE-2.0
#
# Unless required by applicable law or agreed to in writing, software
# distributed under the License is distributed on an "AS IS" BASIS,
# WITHOUT WARRANTIES OR CONDITIONS OF ANY KIND, either express or implied.
# See the License for the specific language governing permissions and
# limitations under the License.
import itertools
import logging
from collections import defaultdict
from typing import TYPE_CHECKING, Any, Dict, List, Optional, Tuple, Union

from synapse.api.constants import AccountDataTypes, EduTypes, Membership, PresenceState
from synapse.api.errors import Codes, StoreError, SynapseError
from synapse.api.filtering import FilterCollection
from synapse.api.presence import UserPresenceState
from synapse.events.utils import (
    SerializeEventConfig,
    format_event_for_client_v2_without_room_id,
    format_event_raw,
)
from synapse.handlers.presence import format_user_presence_state
from synapse.handlers.sync import (
    ArchivedSyncResult,
    InvitedSyncResult,
    JoinedSyncResult,
    KnockedSyncResult,
    SyncConfig,
    SyncResult,
)
from synapse.http.server import HttpServer
from synapse.http.servlet import RestServlet, parse_boolean, parse_integer, parse_string
from synapse.http.site import SynapseRequest
from synapse.logging.opentracing import trace_with_opname
from synapse.types import JsonDict, Requester, StreamToken
from synapse.util import json_decoder

from ._base import client_patterns, set_timeline_upper_limit

if TYPE_CHECKING:
    from synapse.server import HomeServer

logger = logging.getLogger(__name__)


class SyncRestServlet(RestServlet):
    """

    GET parameters::
        timeout(int): How long to wait for new events in milliseconds.
        since(batch_token): Batch token when asking for incremental deltas.
        set_presence(str): What state the device presence should be set to.
            default is "online".
        filter(filter_id): A filter to apply to the events returned.

    Response JSON::
        {
          "next_batch": // batch token for the next /sync
          "presence": // presence data for the user.
          "rooms": {
            "join": { // Joined rooms being updated.
              "${room_id}": { // Id of the room being updated
                "event_map": // Map of EventID -> event JSON.
                "timeline": { // The recent events in the room if gap is "true"
                  "limited": // Was the per-room event limit exceeded?
                             // otherwise the next events in the room.
                  "events": [] // list of EventIDs in the "event_map".
                  "prev_batch": // back token for getting previous events.
                }
                "state": {"events": []} // list of EventIDs updating the
                                        // current state to be what it should
                                        // be at the end of the batch.
                "ephemeral": {"events": []} // list of event objects
              }
            },
            "invite": {}, // Invited rooms being updated.
            "leave": {} // Archived rooms being updated.
          }
        }
    """

    PATTERNS = client_patterns("/sync$")
    ALLOWED_PRESENCE = {"online", "offline", "unavailable"}

    def __init__(self, hs: "HomeServer"):
        super().__init__()
        self.hs = hs
        self.auth = hs.get_auth()
        self.store = hs.get_datastores().main
        self.sync_handler = hs.get_sync_handler()
        self.clock = hs.get_clock()
        self.filtering = hs.get_filtering()
        self.presence_handler = hs.get_presence_handler()
        self._server_notices_sender = hs.get_server_notices_sender()
        self._event_serializer = hs.get_event_client_serializer()
        self._msc2654_enabled = hs.config.experimental.msc2654_enabled
        self._msc3773_enabled = hs.config.experimental.msc3773_enabled

    async def on_GET(self, request: SynapseRequest) -> Tuple[int, JsonDict]:
        # This will always be set by the time Twisted calls us.
        assert request.args is not None

        if b"from" in request.args:
            # /events used to use 'from', but /sync uses 'since'.
            # Lets be helpful and whine if we see a 'from'.
            raise SynapseError(
                400, "'from' is not a valid query parameter. Did you mean 'since'?"
            )

        requester = await self.auth.get_user_by_req(request, allow_guest=True)
        user = requester.user
        device_id = requester.device_id

        timeout = parse_integer(request, "timeout", default=0)
        since = parse_string(request, "since")
        set_presence = parse_string(
            request,
            "set_presence",
            default="online",
            allowed_values=self.ALLOWED_PRESENCE,
        )
        filter_id = parse_string(request, "filter")
        full_state = parse_boolean(request, "full_state", default=False)
        beeper_previews = parse_boolean(request, "beeper_previews", default=False)

        logger.debug(
            "/sync: user=%r, timeout=%r, since=%r, "
            "set_presence=%r, filter_id=%r, device_id=%r, beeper_previews=%r",
            user,
            timeout,
            since,
            set_presence,
            filter_id,
            device_id,
            beeper_previews,
        )

<<<<<<< HEAD
=======
        # Stream position of the last ignored users account data event for this user,
        # if we're initial syncing.
        # We include this in the request key to invalidate an initial sync
        # in the response cache once the set of ignored users has changed.
        # (We filter out ignored users from timeline events, so our sync response
        # is invalid once the set of ignored users changes.)
        last_ignore_accdata_streampos: Optional[int] = None
        if not since:
            # No `since`, so this is an initial sync.
            last_ignore_accdata_streampos = await self.store.get_latest_stream_id_for_global_account_data_by_type_for_user(
                user.to_string(), AccountDataTypes.IGNORED_USER_LIST
            )

>>>>>>> 9f7d6c6b
        request_key = (
            user,
            timeout,
            since,
            filter_id,
            full_state,
            device_id,
<<<<<<< HEAD
            beeper_previews,
=======
            last_ignore_accdata_streampos,
>>>>>>> 9f7d6c6b
        )

        if filter_id is None:
            filter_collection = self.filtering.DEFAULT_FILTER_COLLECTION
        elif filter_id.startswith("{"):
            try:
                filter_object = json_decoder.decode(filter_id)
            except Exception:
                raise SynapseError(400, "Invalid filter JSON", errcode=Codes.NOT_JSON)
            self.filtering.check_valid_filter(filter_object)
            set_timeline_upper_limit(
                filter_object, self.hs.config.server.filter_timeline_limit
            )
            filter_collection = FilterCollection(self.hs, filter_object)
        else:
            try:
                filter_collection = await self.filtering.get_user_filter(
                    user.localpart, filter_id
                )
            except StoreError as err:
                if err.code != 404:
                    raise
                # fix up the description and errcode to be more useful
                raise SynapseError(400, "No such filter", errcode=Codes.INVALID_PARAM)

        sync_config = SyncConfig(
            user=user,
            filter_collection=filter_collection,
            is_guest=requester.is_guest,
            request_key=request_key,
            device_id=device_id,
            beeper_previews=beeper_previews,
        )

        since_token = None
        if since is not None:
            since_token = await StreamToken.from_string(self.store, since)

        debug_token = parse_string(request, "synapse_debug_current_token")
        debug_current_token = None
        if debug_token is not None:
            debug_current_token = await StreamToken.from_string(self.store, debug_token)

        # send any outstanding server notices to the user.
        await self._server_notices_sender.on_user_syncing(user.to_string())

        affect_presence = set_presence != PresenceState.OFFLINE

        context = await self.presence_handler.user_syncing(
            user.to_string(),
            affect_presence=affect_presence,
            presence_state=set_presence,
        )
        with context:
            sync_result = await self.sync_handler.wait_for_sync_for_user(
                requester,
                sync_config,
                since_token=since_token,
                timeout=timeout,
                full_state=full_state,
                debug_current_token=debug_current_token,
            )

        # the client may have disconnected by now; don't bother to serialize the
        # response if so.
        if request._disconnected:
            logger.info("Client has disconnected; not serializing response.")
            return 200, {}

        time_now = self.clock.time_msec()
        # We know that the the requester has an access token since appservices
        # cannot use sync.
        response_content = await self.encode_response(
            time_now, sync_result, requester, filter_collection
        )

        logger.debug("Event formatting complete")
        return 200, response_content

    @trace_with_opname("sync.encode_response")
    async def encode_response(
        self,
        time_now: int,
        sync_result: SyncResult,
        requester: Requester,
        filter: FilterCollection,
    ) -> JsonDict:
        logger.debug("Formatting events in sync response")
        if filter.event_format == "client":
            event_formatter = format_event_for_client_v2_without_room_id
        elif filter.event_format == "federation":
            event_formatter = format_event_raw
        else:
            raise Exception("Unknown event format %s" % (filter.event_format,))

        serialize_options = SerializeEventConfig(
            event_format=event_formatter,
            requester=requester,
            only_event_fields=filter.event_fields,
        )
        stripped_serialize_options = SerializeEventConfig(
            event_format=event_formatter,
            requester=requester,
            include_stripped_room_state=True,
        )

        joined = await self.encode_joined(
            sync_result.joined, time_now, serialize_options
        )

        invited = await self.encode_invited(
            sync_result.invited, time_now, stripped_serialize_options
        )

        knocked = await self.encode_knocked(
            sync_result.knocked, time_now, stripped_serialize_options
        )

        archived = await self.encode_archived(
            sync_result.archived, time_now, serialize_options
        )

        logger.debug("building sync response dict")

        response: JsonDict = defaultdict(dict)
        response["next_batch"] = await sync_result.next_batch.to_string(self.store)

        if sync_result.account_data:
            response["account_data"] = {"events": sync_result.account_data}
        if sync_result.presence:
            response["presence"] = SyncRestServlet.encode_presence(
                sync_result.presence, time_now
            )

        if sync_result.to_device:
            response["to_device"] = {"events": sync_result.to_device}

        if sync_result.device_lists.changed:
            response["device_lists"]["changed"] = list(sync_result.device_lists.changed)
        if sync_result.device_lists.left:
            response["device_lists"]["left"] = list(sync_result.device_lists.left)

        # We always include this because https://github.com/vector-im/element-android/issues/3725
        # The spec isn't terribly clear on when this can be omitted and how a client would tell
        # the difference between "no keys present" and "nothing changed" in terms of whole field
        # absent / individual key type entry absent
        # Corresponding synapse issue: https://github.com/matrix-org/synapse/issues/10456
        response["device_one_time_keys_count"] = sync_result.device_one_time_keys_count

        # https://github.com/matrix-org/matrix-doc/blob/54255851f642f84a4f1aaf7bc063eebe3d76752b/proposals/2732-olm-fallback-keys.md
        # states that this field should always be included, as long as the server supports the feature.
        response[
            "org.matrix.msc2732.device_unused_fallback_key_types"
        ] = sync_result.device_unused_fallback_key_types
        response[
            "device_unused_fallback_key_types"
        ] = sync_result.device_unused_fallback_key_types

        if joined:
            response["rooms"][Membership.JOIN] = joined
        if invited:
            response["rooms"][Membership.INVITE] = invited
        if knocked:
            response["rooms"][Membership.KNOCK] = knocked
        if archived:
            response["rooms"][Membership.LEAVE] = archived

        return response

    @staticmethod
    def encode_presence(events: List[UserPresenceState], time_now: int) -> JsonDict:
        return {
            "events": [
                {
                    "type": EduTypes.PRESENCE,
                    "sender": event.user_id,
                    "content": format_user_presence_state(
                        event, time_now, include_user_id=False
                    ),
                }
                for event in events
            ]
        }

    @trace_with_opname("sync.encode_joined")
    async def encode_joined(
        self,
        rooms: List[JoinedSyncResult],
        time_now: int,
        serialize_options: SerializeEventConfig,
    ) -> JsonDict:
        """
        Encode the joined rooms in a sync result

        Args:
            rooms: list of sync results for rooms this user is joined to
            time_now: current time - used as a baseline for age calculations
            serialize_options: Event serializer options
        Returns:
            The joined rooms list, in our response format
        """
        joined = {}
        for room in rooms:
            joined[room.room_id] = await self.encode_room(
                room, time_now, joined=True, serialize_options=serialize_options
            )

        return joined

    @trace_with_opname("sync.encode_invited")
    async def encode_invited(
        self,
        rooms: List[InvitedSyncResult],
        time_now: int,
        serialize_options: SerializeEventConfig,
    ) -> JsonDict:
        """
        Encode the invited rooms in a sync result

        Args:
            rooms: list of sync results for rooms this user is invited to
            time_now: current time - used as a baseline for age calculations
            serialize_options: Event serializer options

        Returns:
            The invited rooms list, in our response format
        """
        invited = {}
        for room in rooms:
            invite = self._event_serializer.serialize_event(
                room.invite, time_now, config=serialize_options
            )
            unsigned = dict(invite.get("unsigned", {}))
            invite["unsigned"] = unsigned
            invited_state = list(unsigned.pop("invite_room_state", []))
            invited_state.append(invite)
            invited[room.room_id] = {"invite_state": {"events": invited_state}}

        return invited

    @trace_with_opname("sync.encode_knocked")
    async def encode_knocked(
        self,
        rooms: List[KnockedSyncResult],
        time_now: int,
        serialize_options: SerializeEventConfig,
    ) -> Dict[str, Dict[str, Any]]:
        """
        Encode the rooms we've knocked on in a sync result.

        Args:
            rooms: list of sync results for rooms this user is knocking on
            time_now: current time - used as a baseline for age calculations
            serialize_options: Event serializer options

        Returns:
            The list of rooms the user has knocked on, in our response format.
        """
        knocked = {}
        for room in rooms:
            knock = self._event_serializer.serialize_event(
                room.knock, time_now, config=serialize_options
            )

            # Extract the `unsigned` key from the knock event.
            # This is where we (cheekily) store the knock state events
            unsigned = knock.setdefault("unsigned", {})

            # Duplicate the dictionary in order to avoid modifying the original
            unsigned = dict(unsigned)

            # Extract the stripped room state from the unsigned dict
            # This is for clients to get a little bit of information about
            # the room they've knocked on, without revealing any sensitive information
            knocked_state = list(unsigned.pop("knock_room_state", []))

            # Append the actual knock membership event itself as well. This provides
            # the client with:
            #
            # * A knock state event that they can use for easier internal tracking
            # * The rough timestamp of when the knock occurred contained within the event
            knocked_state.append(knock)

            # Build the `knock_state` dictionary, which will contain the state of the
            # room that the client has knocked on
            knocked[room.room_id] = {"knock_state": {"events": knocked_state}}

        return knocked

    @trace_with_opname("sync.encode_archived")
    async def encode_archived(
        self,
        rooms: List[ArchivedSyncResult],
        time_now: int,
        serialize_options: SerializeEventConfig,
    ) -> JsonDict:
        """
        Encode the archived rooms in a sync result

        Args:
            rooms: list of sync results for rooms this user is joined to
            time_now: current time - used as a baseline for age calculations
            serialize_options: Event serializer options
        Returns:
            The archived rooms list, in our response format
        """
        joined = {}
        for room in rooms:
            joined[room.room_id] = await self.encode_room(
                room, time_now, joined=False, serialize_options=serialize_options
            )

        return joined

    async def encode_room(
        self,
        room: Union[JoinedSyncResult, ArchivedSyncResult],
        time_now: int,
        joined: bool,
        serialize_options: SerializeEventConfig,
    ) -> JsonDict:
        """
        Args:
            room: sync result for a single room
            time_now: current time - used as a baseline for age calculations
            token_id: ID of the user's auth token - used for namespacing
                of transaction IDs
            joined: True if the user is joined to this room - will mean
                we handle ephemeral events
            only_fields: Optional. The list of event fields to include.
            event_formatter: function to convert from federation format
                to client format
        Returns:
            The room, encoded in our response format
        """
        state_dict = room.state
        timeline_events = room.timeline.events

        state_events = state_dict.values()

        for event in itertools.chain(state_events, timeline_events):
            # We've had bug reports that events were coming down under the
            # wrong room.
            if event.room_id != room.room_id:
                logger.warning(
                    "Event %r is under room %r instead of %r",
                    event.event_id,
                    room.room_id,
                    event.room_id,
                )

        serialized_state = self._event_serializer.serialize_events(
            state_events, time_now, config=serialize_options
        )
        serialized_timeline = self._event_serializer.serialize_events(
            timeline_events,
            time_now,
            config=serialize_options,
            bundle_aggregations=room.timeline.bundled_aggregations,
        )

        account_data = room.account_data
        result: JsonDict = {
            "timeline": {
                "events": serialized_timeline,
                "prev_batch": await room.timeline.prev_batch.to_string(self.store),
                "limited": room.timeline.limited,
            },
            "state": {"events": serialized_state},
            "account_data": {"events": account_data},
        }

        if joined:
            assert isinstance(room, JoinedSyncResult)
            ephemeral_events = room.ephemeral
            result["ephemeral"] = {"events": ephemeral_events}
            result["unread_notifications"] = room.unread_notifications
            if room.unread_thread_notifications:
                result["unread_thread_notifications"] = room.unread_thread_notifications
                if self._msc3773_enabled:
                    result[
                        "org.matrix.msc3773.unread_thread_notifications"
                    ] = room.unread_thread_notifications
            result["summary"] = room.summary
            if self._msc2654_enabled:
                result["org.matrix.msc2654.unread_count"] = room.unread_count

            if room.preview:
                if "event" in room.preview:
                    room.preview["event"] = self._event_serializer.serialize_events(
                        [room.preview["event"]],
                        time_now,
                        config=serialize_options,
                    )[0]
                result["com.beeper.inbox.preview"] = room.preview

        return result


def register_servlets(hs: "HomeServer", http_server: HttpServer) -> None:
    SyncRestServlet(hs).register(http_server)<|MERGE_RESOLUTION|>--- conflicted
+++ resolved
@@ -141,8 +141,6 @@
             beeper_previews,
         )
 
-<<<<<<< HEAD
-=======
         # Stream position of the last ignored users account data event for this user,
         # if we're initial syncing.
         # We include this in the request key to invalidate an initial sync
@@ -156,7 +154,6 @@
                 user.to_string(), AccountDataTypes.IGNORED_USER_LIST
             )
 
->>>>>>> 9f7d6c6b
         request_key = (
             user,
             timeout,
@@ -164,11 +161,8 @@
             filter_id,
             full_state,
             device_id,
-<<<<<<< HEAD
+            last_ignore_accdata_streampos,
             beeper_previews,
-=======
-            last_ignore_accdata_streampos,
->>>>>>> 9f7d6c6b
         )
 
         if filter_id is None:
