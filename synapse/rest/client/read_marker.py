--- conflicted
+++ resolved
@@ -53,19 +53,7 @@
 
         body = parse_json_object_from_request(request)
 
-<<<<<<< HEAD
-        valid_receipt_types = {
-            ReceiptTypes.READ,
-            ReceiptTypes.FULLY_READ,
-            ReceiptTypes.READ_PRIVATE,
-            "com.beeper.read.extra",
-            "com.beeper.fully_read.extra",
-        }
-
-        unrecognized_types = set(body.keys()) - valid_receipt_types
-=======
         unrecognized_types = set(body.keys()) - self._known_receipt_types
->>>>>>> c2f48712
         if unrecognized_types:
             # It's fine if there are unrecognized receipt types, but let's log
             # it to help debug clients that have typoed the receipt type.
@@ -75,38 +63,6 @@
             # types.
             logger.info("Ignoring unrecognized receipt types: %s", unrecognized_types)
 
-<<<<<<< HEAD
-        read_event_id = body.get(ReceiptTypes.READ, None)
-        read_extra = body.get("com.beeper.read.extra", None)
-
-        if read_event_id:
-            await self.receipts_handler.received_client_receipt(
-                room_id,
-                ReceiptTypes.READ,
-                user_id=requester.user.to_string(),
-                event_id=read_event_id,
-                extra_content=read_extra,
-            )
-
-        read_private_event_id = body.get(ReceiptTypes.READ_PRIVATE, None)
-        if read_private_event_id and self.config.experimental.msc2285_enabled:
-            await self.receipts_handler.received_client_receipt(
-                room_id,
-                ReceiptTypes.READ_PRIVATE,
-                user_id=requester.user.to_string(),
-                event_id=read_private_event_id,
-            )
-
-        read_marker_event_id = body.get(ReceiptTypes.FULLY_READ, None)
-        read_marker_extra = body.get("com.beeper.fully_read.extra", None)
-        if read_marker_event_id:
-            await self.read_marker_handler.received_client_read_marker(
-                room_id,
-                user_id=requester.user.to_string(),
-                event_id=read_marker_event_id,
-                extra_content=read_marker_extra,
-            )
-=======
         for receipt_type in self._known_receipt_types:
             event_id = body.get(receipt_type, None)
             # TODO Add validation to reject non-string event IDs.
@@ -118,6 +74,7 @@
                     room_id,
                     user_id=requester.user.to_string(),
                     event_id=event_id,
+                    extra_content=body.get("com.beeper.fully_read.extra", None),
                 )
             else:
                 await self.receipts_handler.received_client_receipt(
@@ -125,8 +82,8 @@
                     receipt_type,
                     user_id=requester.user.to_string(),
                     event_id=event_id,
+                    extra_content=body.get("com.beeper.read.extra", None),
                 )
->>>>>>> c2f48712
 
         return 200, {}
 
