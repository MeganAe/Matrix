--- conflicted
+++ resolved
@@ -48,12 +48,8 @@
         await self.presence_handler.bump_presence_active_time(requester.user)
 
         body = parse_json_object_from_request(request)
-<<<<<<< HEAD
-        read_event_id = body.get("m.read", None)
+        read_event_id = body.get(ReceiptTypes.READ, None)
         read_extra = body.get("com.beeper.read.extra", None)
-=======
-        read_event_id = body.get(ReceiptTypes.READ, None)
->>>>>>> 422e33fa
         hidden = body.get(ReadReceiptEventFields.MSC2285_HIDDEN, False)
 
         if not isinstance(hidden, bool):
