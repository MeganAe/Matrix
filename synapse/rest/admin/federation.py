--- conflicted
+++ resolved
@@ -112,34 +112,13 @@
     ) -> Tuple[int, JsonDict]:
         await assert_requester_is_admin(self._auth, request)
 
-<<<<<<< HEAD
-        if not await self._store.is_destination(destination):
-=======
         if not await self._store.is_destination_known(destination):
->>>>>>> 3b51c763
             raise NotFoundError("Unknown destination")
 
         destination_retry_timings = await self._store.get_destination_retry_timings(
             destination
         )
 
-<<<<<<< HEAD
-        retry_timing_respone: JsonDict = {}
-        if destination_retry_timings:
-            retry_timing_respone = {
-                "failure_ts": destination_retry_timings.failure_ts,
-                "retry_last_ts": destination_retry_timings.retry_last_ts,
-                "retry_interval": destination_retry_timings.retry_interval,
-            }
-        else:
-            retry_timing_respone = {
-                "failure_ts": None,
-                "retry_last_ts": 0,
-                "retry_interval": 0,
-            }
-
-=======
->>>>>>> 3b51c763
         last_successful_stream_ordering = (
             await self._store.get_destination_last_successful_stream_ordering(
                 destination
@@ -149,10 +128,23 @@
         response: JsonDict = {
             "destination": destination,
             "last_successful_stream_ordering": last_successful_stream_ordering,
-            **retry_timing_respone,
         }
 
-<<<<<<< HEAD
+        if destination_retry_timings:
+            response = {
+                **response,
+                "failure_ts": destination_retry_timings.failure_ts,
+                "retry_last_ts": destination_retry_timings.retry_last_ts,
+                "retry_interval": destination_retry_timings.retry_interval,
+            }
+        else:
+            response = {
+                **response,
+                "failure_ts": None,
+                "retry_last_ts": 0,
+                "retry_interval": 0,
+            }
+
         return HTTPStatus.OK, response
 
 
@@ -194,22 +186,4 @@
         # reset timings and wake up
         await self._authenticator.reset_retry_timings(destination)
 
-        return HTTPStatus.OK, {}
-=======
-        if destination_retry_timings:
-            response = {
-                **response,
-                "failure_ts": destination_retry_timings.failure_ts,
-                "retry_last_ts": destination_retry_timings.retry_last_ts,
-                "retry_interval": destination_retry_timings.retry_interval,
-            }
-        else:
-            response = {
-                **response,
-                "failure_ts": None,
-                "retry_last_ts": 0,
-                "retry_interval": 0,
-            }
-
-        return HTTPStatus.OK, response
->>>>>>> 3b51c763
+        return HTTPStatus.OK, {}