--- conflicted
+++ resolved
@@ -43,11 +43,7 @@
     RoomEventContextServlet,
     RoomMembersRestServlet,
     RoomRestServlet,
-<<<<<<< HEAD
-=======
     RoomStateRestServlet,
-    ShutdownRoomRestServlet,
->>>>>>> 3ff6fe28
 )
 from synapse.rest.admin.server_notice_servlet import SendServerNoticeServlet
 from synapse.rest.admin.statistics import UserMediaStatisticsRestServlet
