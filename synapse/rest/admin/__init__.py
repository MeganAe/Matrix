# -*- coding: utf-8 -*-
# Copyright 2014-2016 OpenMarket Ltd
# Copyright 2018-2019 New Vector Ltd
#
# Licensed under the Apache License, Version 2.0 (the "License");
# you may not use this file except in compliance with the License.
# You may obtain a copy of the License at
#
#     http://www.apache.org/licenses/LICENSE-2.0
#
# Unless required by applicable law or agreed to in writing, software
# distributed under the License is distributed on an "AS IS" BASIS,
# WITHOUT WARRANTIES OR CONDITIONS OF ANY KIND, either express or implied.
# See the License for the specific language governing permissions and
# limitations under the License.

import hashlib
import hmac
import logging
import platform
import re

from six import text_type
from six.moves import http_client

import synapse
from synapse.api.constants import Membership, UserTypes
from synapse.api.errors import Codes, NotFoundError, SynapseError
from synapse.http.server import JsonResource
from synapse.http.servlet import (
    RestServlet,
    assert_params_in_dict,
    parse_integer,
    parse_json_object_from_request,
    parse_string,
)
from synapse.rest.admin._base import (
    assert_requester_is_admin,
    assert_user_is_admin,
    historical_admin_path_patterns,
)
from synapse.rest.admin.media import ListMediaInRoom, register_servlets_for_media_repo
from synapse.rest.admin.purge_room_servlet import PurgeRoomServlet
from synapse.rest.admin.server_notice_servlet import SendServerNoticeServlet
from synapse.rest.admin.users import UserAdminServlet
from synapse.types import UserID, create_requester
from synapse.util.async_helpers import maybe_awaitable
from synapse.util.versionstring import get_version_string

logger = logging.getLogger(__name__)


class UsersRestServlet(RestServlet):
    PATTERNS = historical_admin_path_patterns("/users/(?P<user_id>[^/]*)$")

    def __init__(self, hs):
        self.hs = hs
        self.auth = hs.get_auth()
        self.handlers = hs.get_handlers()

    async def on_GET(self, request, user_id):
        target_user = UserID.from_string(user_id)
        await assert_requester_is_admin(self.auth, request)

        if not self.hs.is_mine(target_user):
            raise SynapseError(400, "Can only users a local user")

        ret = await self.handlers.admin_handler.get_users()

        return 200, ret


class VersionServlet(RestServlet):
    PATTERNS = (re.compile("^/_synapse/admin/v1/server_version$"),)

    def __init__(self, hs):
        self.res = {
            "server_version": get_version_string(synapse),
            "python_version": platform.python_version(),
        }

    def on_GET(self, request):
        return 200, self.res


class UserRegisterServlet(RestServlet):
    """
    Attributes:
         NONCE_TIMEOUT (int): Seconds until a generated nonce won't be accepted
         nonces (dict[str, int]): The nonces that we will accept. A dict of
             nonce to the time it was generated, in int seconds.
    """

    PATTERNS = historical_admin_path_patterns("/register")
    NONCE_TIMEOUT = 60

    def __init__(self, hs):
        self.handlers = hs.get_handlers()
        self.reactor = hs.get_reactor()
        self.nonces = {}
        self.hs = hs

    def _clear_old_nonces(self):
        """
        Clear out old nonces that are older than NONCE_TIMEOUT.
        """
        now = int(self.reactor.seconds())

        for k, v in list(self.nonces.items()):
            if now - v > self.NONCE_TIMEOUT:
                del self.nonces[k]

    def on_GET(self, request):
        """
        Generate a new nonce.
        """
        self._clear_old_nonces()

        nonce = self.hs.get_secrets().token_hex(64)
        self.nonces[nonce] = int(self.reactor.seconds())
        return 200, {"nonce": nonce}

    async def on_POST(self, request):
        self._clear_old_nonces()

        if not self.hs.config.registration_shared_secret:
            raise SynapseError(400, "Shared secret registration is not enabled")

        body = parse_json_object_from_request(request)

        if "nonce" not in body:
            raise SynapseError(400, "nonce must be specified", errcode=Codes.BAD_JSON)

        nonce = body["nonce"]

        if nonce not in self.nonces:
            raise SynapseError(400, "unrecognised nonce")

        # Delete the nonce, so it can't be reused, even if it's invalid
        del self.nonces[nonce]

        if "username" not in body:
            raise SynapseError(
                400, "username must be specified", errcode=Codes.BAD_JSON
            )
        else:
            if (
                not isinstance(body["username"], text_type)
                or len(body["username"]) > 512
            ):
                raise SynapseError(400, "Invalid username")

            username = body["username"].encode("utf-8")
            if b"\x00" in username:
                raise SynapseError(400, "Invalid username")

        if "password" not in body:
            raise SynapseError(
                400, "password must be specified", errcode=Codes.BAD_JSON
            )
        else:
            if (
                not isinstance(body["password"], text_type)
                or len(body["password"]) > 512
            ):
                raise SynapseError(400, "Invalid password")

            password = body["password"].encode("utf-8")
            if b"\x00" in password:
                raise SynapseError(400, "Invalid password")

        admin = body.get("admin", None)
        user_type = body.get("user_type", None)

        if user_type is not None and user_type not in UserTypes.ALL_USER_TYPES:
            raise SynapseError(400, "Invalid user type")

        got_mac = body["mac"]

        want_mac = hmac.new(
            key=self.hs.config.registration_shared_secret.encode(),
            digestmod=hashlib.sha1,
        )
        want_mac.update(nonce.encode("utf8"))
        want_mac.update(b"\x00")
        want_mac.update(username)
        want_mac.update(b"\x00")
        want_mac.update(password)
        want_mac.update(b"\x00")
        want_mac.update(b"admin" if admin else b"notadmin")
        if user_type:
            want_mac.update(b"\x00")
            want_mac.update(user_type.encode("utf8"))
        want_mac = want_mac.hexdigest()

        if not hmac.compare_digest(want_mac.encode("ascii"), got_mac.encode("ascii")):
            raise SynapseError(403, "HMAC incorrect")

        # Reuse the parts of RegisterRestServlet to reduce code duplication
        from synapse.rest.client.v2_alpha.register import RegisterRestServlet

        register = RegisterRestServlet(self.hs)

        user_id = await register.registration_handler.register_user(
            localpart=body["username"].lower(),
            password=body["password"],
            admin=bool(admin),
            user_type=user_type,
        )

        result = await register._create_registration_details(user_id, body)
        return 200, result


class WhoisRestServlet(RestServlet):
    PATTERNS = historical_admin_path_patterns("/whois/(?P<user_id>[^/]*)")

    def __init__(self, hs):
        self.hs = hs
        self.auth = hs.get_auth()
        self.handlers = hs.get_handlers()

    async def on_GET(self, request, user_id):
        target_user = UserID.from_string(user_id)
        requester = await self.auth.get_user_by_req(request)
        auth_user = requester.user

        if target_user != auth_user:
            await assert_user_is_admin(self.auth, auth_user)

        if not self.hs.is_mine(target_user):
            raise SynapseError(400, "Can only whois a local user")

        ret = await self.handlers.admin_handler.get_whois(target_user)

        return 200, ret


class PurgeHistoryRestServlet(RestServlet):
    PATTERNS = historical_admin_path_patterns(
        "/purge_history/(?P<room_id>[^/]*)(/(?P<event_id>[^/]+))?"
    )

    def __init__(self, hs):
        """

        Args:
            hs (synapse.server.HomeServer)
        """
        self.pagination_handler = hs.get_pagination_handler()
        self.store = hs.get_datastore()
        self.auth = hs.get_auth()

    async def on_POST(self, request, room_id, event_id):
        await assert_requester_is_admin(self.auth, request)

        body = parse_json_object_from_request(request, allow_empty_body=True)

        delete_local_events = bool(body.get("delete_local_events", False))

        # establish the topological ordering we should keep events from. The
        # user can provide an event_id in the URL or the request body, or can
        # provide a timestamp in the request body.
        if event_id is None:
            event_id = body.get("purge_up_to_event_id")

        if event_id is not None:
            event = await self.store.get_event(event_id)

            if event.room_id != room_id:
                raise SynapseError(400, "Event is for wrong room.")

            token = await self.store.get_topological_token_for_event(event_id)

            logger.info("[purge] purging up to token %s (event_id %s)", token, event_id)
        elif "purge_up_to_ts" in body:
            ts = body["purge_up_to_ts"]
            if not isinstance(ts, int):
                raise SynapseError(
                    400, "purge_up_to_ts must be an int", errcode=Codes.BAD_JSON
                )

            stream_ordering = await self.store.find_first_stream_ordering_after_ts(ts)

            r = await self.store.get_room_event_after_stream_ordering(
                room_id, stream_ordering
            )
            if not r:
                logger.warn(
                    "[purge] purging events not possible: No event found "
                    "(received_ts %i => stream_ordering %i)",
                    ts,
                    stream_ordering,
                )
                raise SynapseError(
                    404, "there is no event to be purged", errcode=Codes.NOT_FOUND
                )
            (stream, topo, _event_id) = r
            token = "t%d-%d" % (topo, stream)
            logger.info(
                "[purge] purging up to token %s (received_ts %i => "
                "stream_ordering %i)",
                token,
                ts,
                stream_ordering,
            )
        else:
            raise SynapseError(
                400,
                "must specify purge_up_to_event_id or purge_up_to_ts",
                errcode=Codes.BAD_JSON,
            )

        purge_id = self.pagination_handler.start_purge_history(
            room_id, token, delete_local_events=delete_local_events
        )

        return 200, {"purge_id": purge_id}


class PurgeHistoryStatusRestServlet(RestServlet):
    PATTERNS = historical_admin_path_patterns(
        "/purge_history_status/(?P<purge_id>[^/]+)"
    )

    def __init__(self, hs):
        """

        Args:
            hs (synapse.server.HomeServer)
        """
        self.pagination_handler = hs.get_pagination_handler()
        self.auth = hs.get_auth()

    async def on_GET(self, request, purge_id):
        await assert_requester_is_admin(self.auth, request)

        purge_status = self.pagination_handler.get_purge_status(purge_id)
        if purge_status is None:
            raise NotFoundError("purge id '%s' not found" % purge_id)

        return 200, purge_status.asdict()


class DeactivateAccountRestServlet(RestServlet):
    PATTERNS = historical_admin_path_patterns("/deactivate/(?P<target_user_id>[^/]*)")

    def __init__(self, hs):
        self._deactivate_account_handler = hs.get_deactivate_account_handler()
        self.auth = hs.get_auth()

    async def on_POST(self, request, target_user_id):
        await assert_requester_is_admin(self.auth, request)
        body = parse_json_object_from_request(request, allow_empty_body=True)
        erase = body.get("erase", False)
        if not isinstance(erase, bool):
            raise SynapseError(
                http_client.BAD_REQUEST,
                "Param 'erase' must be a boolean, if given",
                Codes.BAD_JSON,
            )

        UserID.from_string(target_user_id)

        result = await self._deactivate_account_handler.deactivate_account(
            target_user_id, erase
        )
        if result:
            id_server_unbind_result = "success"
        else:
            id_server_unbind_result = "no-support"

        return 200, {"id_server_unbind_result": id_server_unbind_result}


class ShutdownRoomRestServlet(RestServlet):
    """Shuts down a room by removing all local users from the room and blocking
    all future invites and joins to the room. Any local aliases will be repointed
    to a new room created by `new_room_user_id` and kicked users will be auto
    joined to the new room.
    """

    PATTERNS = historical_admin_path_patterns("/shutdown_room/(?P<room_id>[^/]+)")

    DEFAULT_MESSAGE = (
        "Sharing illegal content on this server is not permitted and rooms in"
        " violation will be blocked."
    )

    PERMISSION_CODE = "ROOM_SHUTDOWN"

    def __init__(self, hs):
        self.hs = hs
        self.store = hs.get_datastore()
        self.state = hs.get_state_handler()
        self._room_creation_handler = hs.get_room_creation_handler()
        self.event_creation_handler = hs.get_event_creation_handler()
        self.room_member_handler = hs.get_room_member_handler()
        self.auth = hs.get_auth()

    async def on_POST(self, request, room_id):
<<<<<<< HEAD

        authorised_by_token = await self.check_authorized_admin_token_in_use(request)

        if authorised_by_token:
            requester_user_id = self.hs.config.admin_token_user
        else:
            requester = await self.auth.get_user_by_req(request)
            await assert_user_is_admin(self.auth, requester.user)
            requester_user_id = requester.user.to_string()
=======
        requester = await self.auth.get_user_by_req(request)
        await assert_user_is_admin(self.auth, requester.user)
>>>>>>> 0a9d2280

        content = parse_json_object_from_request(request)
        assert_params_in_dict(content, ["new_room_user_id"])
        new_room_user_id = content["new_room_user_id"]

        room_creator_requester = create_requester(new_room_user_id)

        message = content.get("message", self.DEFAULT_MESSAGE)
        room_name = content.get("room_name", "Content Violation Notification")

        info = await self._room_creation_handler.create_room(
            room_creator_requester,
            config={
                "preset": "public_chat",
                "name": room_name,
                "power_level_content_override": {"users_default": -10},
            },
            ratelimit=False,
        )
        new_room_id = info["room_id"]

        logger.info(
            "Shutting down room %r, joining to new room: %r", room_id, new_room_id
        )

        # This will work even if the room is already blocked, but that is
        # desirable in case the first attempt at blocking the room failed below.
        await self.store.block_room(room_id, requester_user_id)

        users = await self.state.get_current_users_in_room(room_id)
        kicked_users = []
        failed_to_kick_users = []
        for user_id in users:
            if not self.hs.is_mine_id(user_id):
                continue

            logger.info("Kicking %r from %r...", user_id, room_id)

            try:
                target_requester = create_requester(user_id)
                await self.room_member_handler.update_membership(
                    requester=target_requester,
                    target=target_requester.user,
                    room_id=room_id,
                    action=Membership.LEAVE,
                    content={},
                    ratelimit=False,
                    require_consent=False,
                )

                await self.room_member_handler.forget(target_requester.user, room_id)

                await self.room_member_handler.update_membership(
                    requester=target_requester,
                    target=target_requester.user,
                    room_id=new_room_id,
                    action=Membership.JOIN,
                    content={},
                    ratelimit=False,
                    require_consent=False,
                )

                kicked_users.append(user_id)
            except Exception:
                logger.exception(
                    "Failed to leave old room and join new room for %r", user_id
                )
                failed_to_kick_users.append(user_id)

        await self.event_creation_handler.create_and_send_nonmember_event(
            room_creator_requester,
            {
                "type": "m.room.message",
                "content": {"body": message, "msgtype": "m.text"},
                "room_id": new_room_id,
                "sender": new_room_user_id,
            },
            ratelimit=False,
        )

<<<<<<< HEAD
        aliases_for_room = await self.store.get_aliases_for_room(room_id)
=======
        aliases_for_room = await maybe_awaitable(
            self.store.get_aliases_for_room(room_id)
        )
>>>>>>> 0a9d2280

        await self.store.update_aliases_for_room(
            room_id, new_room_id, requester_user_id
        )

        return (
            200,
            {
                "kicked_users": kicked_users,
                "failed_to_kick_users": failed_to_kick_users,
                "local_aliases": aliases_for_room,
                "new_room_id": new_room_id,
            },
        )


class ResetPasswordRestServlet(RestServlet):
    """Post request to allow an administrator reset password for a user.
    This needs user to have administrator access in Synapse.
        Example:
            http://localhost:8008/_synapse/admin/v1/reset_password/
            @user:to_reset_password?access_token=admin_access_token
        JsonBodyToSend:
            {
                "new_password": "secret"
            }
        Returns:
            200 OK with empty object if success otherwise an error.
        """

    PATTERNS = historical_admin_path_patterns(
        "/reset_password/(?P<target_user_id>[^/]*)"
    )

    def __init__(self, hs):
        self.store = hs.get_datastore()
        self.hs = hs
        self.auth = hs.get_auth()
        self._set_password_handler = hs.get_set_password_handler()

    async def on_POST(self, request, target_user_id):
        """Post request to allow an administrator reset password for a user.
        This needs user to have administrator access in Synapse.
        """
        requester = await self.auth.get_user_by_req(request)
        await assert_user_is_admin(self.auth, requester.user)

        UserID.from_string(target_user_id)

        params = parse_json_object_from_request(request)
        assert_params_in_dict(params, ["new_password"])
        new_password = params["new_password"]

        await self._set_password_handler.set_password(
            target_user_id, new_password, requester
        )
        return 200, {}


class GetUsersPaginatedRestServlet(RestServlet):
    """Get request to get specific number of users from Synapse.
    This needs user to have administrator access in Synapse.
        Example:
            http://localhost:8008/_synapse/admin/v1/users_paginate/
            @admin:user?access_token=admin_access_token&start=0&limit=10
        Returns:
            200 OK with json object {list[dict[str, Any]], count} or empty object.
        """

    PATTERNS = historical_admin_path_patterns(
        "/users_paginate/(?P<target_user_id>[^/]*)"
    )

    def __init__(self, hs):
        self.store = hs.get_datastore()
        self.hs = hs
        self.auth = hs.get_auth()
        self.handlers = hs.get_handlers()

    async def on_GET(self, request, target_user_id):
        """Get request to get specific number of users from Synapse.
        This needs user to have administrator access in Synapse.
        """
        await assert_requester_is_admin(self.auth, request)

        target_user = UserID.from_string(target_user_id)

        if not self.hs.is_mine(target_user):
            raise SynapseError(400, "Can only users a local user")

        order = "name"  # order by name in user table
        start = parse_integer(request, "start", required=True)
        limit = parse_integer(request, "limit", required=True)

        logger.info("limit: %s, start: %s", limit, start)

        ret = await self.handlers.admin_handler.get_users_paginate(order, start, limit)
        return 200, ret

    async def on_POST(self, request, target_user_id):
        """Post request to get specific number of users from Synapse..
        This needs user to have administrator access in Synapse.
        Example:
            http://localhost:8008/_synapse/admin/v1/users_paginate/
            @admin:user?access_token=admin_access_token
        JsonBodyToSend:
            {
                "start": "0",
                "limit": "10
            }
        Returns:
            200 OK with json object {list[dict[str, Any]], count} or empty object.
        """
        await assert_requester_is_admin(self.auth, request)
        UserID.from_string(target_user_id)

        order = "name"  # order by name in user table
        params = parse_json_object_from_request(request)
        assert_params_in_dict(params, ["limit", "start"])
        limit = params["limit"]
        start = params["start"]
        logger.info("limit: %s, start: %s", limit, start)

        ret = await self.handlers.admin_handler.get_users_paginate(order, start, limit)
        return 200, ret


class SearchUsersRestServlet(RestServlet):
    """Get request to search user table for specific users according to
    search term.
    This needs user to have administrator access in Synapse.
        Example:
            http://localhost:8008/_synapse/admin/v1/search_users/
            @admin:user?access_token=admin_access_token&term=alice
        Returns:
            200 OK with json object {list[dict[str, Any]], count} or empty object.
    """

    PATTERNS = historical_admin_path_patterns("/search_users/(?P<target_user_id>[^/]*)")

    def __init__(self, hs):
        self.store = hs.get_datastore()
        self.hs = hs
        self.auth = hs.get_auth()
        self.handlers = hs.get_handlers()

    async def on_GET(self, request, target_user_id):
        """Get request to search user table for specific users according to
        search term.
        This needs user to have a administrator access in Synapse.
        """
        await assert_requester_is_admin(self.auth, request)

        target_user = UserID.from_string(target_user_id)

        # To allow all users to get the users list
        # if not is_admin and target_user != auth_user:
        #     raise AuthError(403, "You are not a server admin")

        if not self.hs.is_mine(target_user):
            raise SynapseError(400, "Can only users a local user")

        term = parse_string(request, "term", required=True)
        logger.info("term: %s ", term)

        ret = await self.handlers.admin_handler.search_users(term)
        return 200, ret


class DeleteGroupAdminRestServlet(RestServlet):
    """Allows deleting of local groups
    """

    PATTERNS = historical_admin_path_patterns("/delete_group/(?P<group_id>[^/]*)")

    def __init__(self, hs):
        self.group_server = hs.get_groups_server_handler()
        self.is_mine_id = hs.is_mine_id
        self.auth = hs.get_auth()

    async def on_POST(self, request, group_id):
        requester = await self.auth.get_user_by_req(request)
        await assert_user_is_admin(self.auth, requester.user)

        if not self.is_mine_id(group_id):
            raise SynapseError(400, "Can only delete local groups")

        await self.group_server.delete_group(group_id, requester.user.to_string())
        return 200, {}


class AccountValidityRenewServlet(RestServlet):
    PATTERNS = historical_admin_path_patterns("/account_validity/validity$")

    def __init__(self, hs):
        """
        Args:
            hs (synapse.server.HomeServer): server
        """
        self.hs = hs
        self.account_activity_handler = hs.get_account_validity_handler()
        self.auth = hs.get_auth()

    async def on_POST(self, request):
        await assert_requester_is_admin(self.auth, request)

        body = parse_json_object_from_request(request)

        if "user_id" not in body:
            raise SynapseError(400, "Missing property 'user_id' in the request body")

        expiration_ts = await self.account_activity_handler.renew_account_for_user(
            body["user_id"],
            body.get("expiration_ts"),
            not body.get("enable_renewal_emails", True),
        )

        res = {"expiration_ts": expiration_ts}
        return 200, res


########################################################################################
#
# please don't add more servlets here: this file is already long and unwieldy. Put
# them in separate files within the 'admin' package.
#
########################################################################################


class AdminRestResource(JsonResource):
    """The REST resource which gets mounted at /_synapse/admin"""

    def __init__(self, hs):
        JsonResource.__init__(self, hs, canonical_json=False)
        register_servlets(hs, self)


def register_servlets(hs, http_server):
    """
    Register all the admin servlets.
    """
    register_servlets_for_client_rest_resource(hs, http_server)
    PurgeRoomServlet(hs).register(http_server)
    SendServerNoticeServlet(hs).register(http_server)
    VersionServlet(hs).register(http_server)
    UserAdminServlet(hs).register(http_server)


def register_servlets_for_client_rest_resource(hs, http_server):
    """Register only the servlets which need to be exposed on /_matrix/client/xxx"""
    WhoisRestServlet(hs).register(http_server)
    PurgeHistoryStatusRestServlet(hs).register(http_server)
    DeactivateAccountRestServlet(hs).register(http_server)
    PurgeHistoryRestServlet(hs).register(http_server)
    UsersRestServlet(hs).register(http_server)
    ResetPasswordRestServlet(hs).register(http_server)
    GetUsersPaginatedRestServlet(hs).register(http_server)
    SearchUsersRestServlet(hs).register(http_server)
    ShutdownRoomRestServlet(hs).register(http_server)
    UserRegisterServlet(hs).register(http_server)
    DeleteGroupAdminRestServlet(hs).register(http_server)
    AccountValidityRenewServlet(hs).register(http_server)

    # Load the media repo ones if we're using them. Otherwise load the servlets which
    # don't need a media repo (typically readonly admin APIs).
    if hs.config.can_load_media_repo:
        register_servlets_for_media_repo(hs, http_server)
    else:
        ListMediaInRoom(hs).register(http_server)

    # don't add more things here: new servlets should only be exposed on
    # /_synapse/admin so should not go here. Instead register them in AdminRestResource.<|MERGE_RESOLUTION|>--- conflicted
+++ resolved
@@ -399,7 +399,6 @@
         self.auth = hs.get_auth()
 
     async def on_POST(self, request, room_id):
-<<<<<<< HEAD
 
         authorised_by_token = await self.check_authorized_admin_token_in_use(request)
 
@@ -409,10 +408,6 @@
             requester = await self.auth.get_user_by_req(request)
             await assert_user_is_admin(self.auth, requester.user)
             requester_user_id = requester.user.to_string()
-=======
-        requester = await self.auth.get_user_by_req(request)
-        await assert_user_is_admin(self.auth, requester.user)
->>>>>>> 0a9d2280
 
         content = parse_json_object_from_request(request)
         assert_params_in_dict(content, ["new_room_user_id"])
@@ -493,13 +488,9 @@
             ratelimit=False,
         )
 
-<<<<<<< HEAD
-        aliases_for_room = await self.store.get_aliases_for_room(room_id)
-=======
         aliases_for_room = await maybe_awaitable(
             self.store.get_aliases_for_room(room_id)
         )
->>>>>>> 0a9d2280
 
         await self.store.update_aliases_for_room(
             room_id, new_room_id, requester_user_id
