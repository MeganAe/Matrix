--- conflicted
+++ resolved
@@ -115,11 +115,7 @@
         direction = parse_string(request, "dir", default="f", allowed_values=("f", "b"))
 
         users, total = await self.store.get_users_paginate(
-<<<<<<< HEAD
-            start, limit, user_id, name, guests, deactivated, appservice
-=======
-            start, limit, user_id, name, guests, deactivated, order_by, direction
->>>>>>> 13b0673b
+            start, limit, user_id, name, guests, deactivated, order_by, direction, appservice
         )
         ret = {"users": users, "total": total}
         if (start + limit) < total:
