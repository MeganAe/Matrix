--- conflicted
+++ resolved
@@ -724,7 +724,6 @@
         return 200, ret
 
 
-<<<<<<< HEAD
 class PushersRestServlet(RestServlet):
     """
     Gets information about all pushers for a specific `user_id`.
@@ -744,7 +743,28 @@
         self.is_mine = hs.is_mine
         self.store = hs.get_datastore()
         self.auth = hs.get_auth()
-=======
+
+    async def on_GET(
+        self, request: SynapseRequest, user_id: str
+    ) -> Tuple[int, JsonDict]:
+        await assert_requester_is_admin(self.auth, request)
+
+        if not self.is_mine(UserID.from_string(user_id)):
+            raise SynapseError(400, "Can only lookup local users")
+
+        if not await self.store.get_user_by_id(user_id):
+            raise NotFoundError("User not found")
+
+        pushers = await self.store.get_pushers_by_user_id(user_id)
+
+        filtered_pushers = [
+            {k: v for k, v in p.items() if k in _GET_PUSHERS_ALLOWED_KEYS}
+            for p in pushers
+        ]
+
+        return 200, {"pushers": filtered_pushers, "total": len(filtered_pushers)}
+
+
 class UserMediaRestServlet(RestServlet):
     """
     Gets information about all uploaded local media for a specific `user_id`.
@@ -767,7 +787,6 @@
         self.is_mine = hs.is_mine
         self.auth = hs.get_auth()
         self.store = hs.get_datastore()
->>>>>>> 4215a3ac
 
     async def on_GET(
         self, request: SynapseRequest, user_id: str
@@ -777,19 +796,6 @@
         if not self.is_mine(UserID.from_string(user_id)):
             raise SynapseError(400, "Can only lookup local users")
 
-<<<<<<< HEAD
-        if not await self.store.get_user_by_id(user_id):
-            raise NotFoundError("User not found")
-
-        pushers = await self.store.get_pushers_by_user_id(user_id)
-
-        filtered_pushers = [
-            {k: v for k, v in p.items() if k in _GET_PUSHERS_ALLOWED_KEYS}
-            for p in pushers
-        ]
-
-        return 200, {"pushers": filtered_pushers, "total": len(filtered_pushers)}
-=======
         user = await self.store.get_user_by_id(user_id)
         if user is None:
             raise NotFoundError("Unknown user")
@@ -819,5 +825,4 @@
         if (start + limit) < total:
             ret["next_token"] = start + len(media)
 
-        return 200, ret
->>>>>>> 4215a3ac
+        return 200, ret