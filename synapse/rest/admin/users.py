--- conflicted
+++ resolved
@@ -96,11 +96,7 @@
         appservice = parse_string(request, "appservice", default=False)
 
         users, total = await self.store.get_users_paginate(
-<<<<<<< HEAD
-            start, limit, user_id, guests, deactivated, appservice
-=======
-            start, limit, user_id, name, guests, deactivated
->>>>>>> 9b8a53c7
+            start, limit, user_id, name, guests, deactivated, appservice
         )
         ret = {"users": users, "total": total}
         if len(users) >= limit:
