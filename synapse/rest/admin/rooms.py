# -*- coding: utf-8 -*-
# Copyright 2019-2021 The Matrix.org Foundation C.I.C.
#
# Licensed under the Apache License, Version 2.0 (the "License");
# you may not use this file except in compliance with the License.
# You may obtain a copy of the License at
#
#     http://www.apache.org/licenses/LICENSE-2.0
#
# Unless required by applicable law or agreed to in writing, software
# distributed under the License is distributed on an "AS IS" BASIS,
# WITHOUT WARRANTIES OR CONDITIONS OF ANY KIND, either express or implied.
# See the License for the specific language governing permissions and
# limitations under the License.
import logging
from http import HTTPStatus
from typing import TYPE_CHECKING, List, Optional, Tuple
from urllib import parse as urlparse

from synapse.api.constants import EventTypes, JoinRules, Membership
from synapse.api.errors import AuthError, Codes, NotFoundError, SynapseError
from synapse.api.filtering import Filter
from synapse.http.servlet import (
    RestServlet,
    assert_params_in_dict,
    parse_integer,
    parse_json_object_from_request,
    parse_string,
)
from synapse.http.site import SynapseRequest
from synapse.rest.admin._base import (
    admin_patterns,
    assert_requester_is_admin,
    assert_user_is_admin,
)
from synapse.storage.databases.main.room import RoomSortOrder
from synapse.types import JsonDict, RoomAlias, RoomID, UserID, create_requester
from synapse.util import json_decoder

if TYPE_CHECKING:
    from synapse.server import HomeServer


logger = logging.getLogger(__name__)


class ResolveRoomIdMixin:
    def __init__(self, hs: "HomeServer"):
        self.room_member_handler = hs.get_room_member_handler()

    async def resolve_room_id(
        self, room_identifier: str, remote_room_hosts: Optional[List[str]] = None
    ) -> Tuple[str, Optional[List[str]]]:
        """
        Resolve a room identifier to a room ID, if necessary.

        This also performanes checks to ensure the room ID is of the proper form.

        Args:
            room_identifier: The room ID or alias.
            remote_room_hosts: The potential remote room hosts to use.

        Returns:
            The resolved room ID.

        Raises:
            SynapseError if the room ID is of the wrong form.
        """
        if RoomID.is_valid(room_identifier):
            resolved_room_id = room_identifier
        elif RoomAlias.is_valid(room_identifier):
            room_alias = RoomAlias.from_string(room_identifier)
            (
                room_id,
                remote_room_hosts,
            ) = await self.room_member_handler.lookup_room_alias(room_alias)
            resolved_room_id = room_id.to_string()
        else:
            raise SynapseError(
                400, "%s was not legal room ID or room alias" % (room_identifier,)
            )
        if not resolved_room_id:
            raise SynapseError(
                400, "Unknown room ID or room alias %s" % room_identifier
            )
        return resolved_room_id, remote_room_hosts


class ShutdownRoomRestServlet(RestServlet):
    """Shuts down a room by removing all local users from the room and blocking
    all future invites and joins to the room. Any local aliases will be repointed
    to a new room created by `new_room_user_id` and kicked users will be auto
    joined to the new room.
    """

    PATTERNS = admin_patterns("/shutdown_room/(?P<room_id>[^/]+)")

    def __init__(self, hs: "HomeServer"):
        self.hs = hs
        self.auth = hs.get_auth()
        self.room_shutdown_handler = hs.get_room_shutdown_handler()

    async def on_POST(
        self, request: SynapseRequest, room_id: str
    ) -> Tuple[int, JsonDict]:
        requester = await self.auth.get_user_by_req(request)
        await assert_user_is_admin(self.auth, requester.user)

        content = parse_json_object_from_request(request)
        assert_params_in_dict(content, ["new_room_user_id"])

        ret = await self.room_shutdown_handler.shutdown_room(
            room_id=room_id,
            new_room_user_id=content["new_room_user_id"],
            new_room_name=content.get("room_name"),
            message=content.get("message"),
            requester_user_id=requester.user.to_string(),
            block=True,
        )

        return (200, ret)


class DeleteRoomRestServlet(RestServlet):
    """Delete a room from server.

    It is a combination and improvement of shutdown and purge room.

    Shuts down a room by removing all local users from the room.
    Blocking all future invites and joins to the room is optional.

    If desired any local aliases will be repointed to a new room
    created by `new_room_user_id` and kicked users will be auto-
    joined to the new room.

    If 'purge' is true, it will remove all traces of a room from the database.
    """

    PATTERNS = admin_patterns("/rooms/(?P<room_id>[^/]+)/delete$")

    def __init__(self, hs: "HomeServer"):
        self.hs = hs
        self.auth = hs.get_auth()
        self.room_shutdown_handler = hs.get_room_shutdown_handler()
        self.pagination_handler = hs.get_pagination_handler()

    async def on_POST(
        self, request: SynapseRequest, room_id: str
    ) -> Tuple[int, JsonDict]:
        requester = await self.auth.get_user_by_req(request)
        await assert_user_is_admin(self.auth, requester.user)

        content = parse_json_object_from_request(request)

        block = content.get("block", False)
        if not isinstance(block, bool):
            raise SynapseError(
                HTTPStatus.BAD_REQUEST,
                "Param 'block' must be a boolean, if given",
                Codes.BAD_JSON,
            )

        purge = content.get("purge", True)
        if not isinstance(purge, bool):
            raise SynapseError(
                HTTPStatus.BAD_REQUEST,
                "Param 'purge' must be a boolean, if given",
                Codes.BAD_JSON,
            )

        force_purge = content.get("force_purge", False)
        if not isinstance(force_purge, bool):
            raise SynapseError(
                HTTPStatus.BAD_REQUEST,
                "Param 'force_purge' must be a boolean, if given",
                Codes.BAD_JSON,
            )

        ret = await self.room_shutdown_handler.shutdown_room(
            room_id=room_id,
            new_room_user_id=content.get("new_room_user_id"),
            new_room_name=content.get("room_name"),
            message=content.get("message"),
            requester_user_id=requester.user.to_string(),
            block=block,
        )

        # Purge room
        if purge:
            await self.pagination_handler.purge_room(room_id, force=force_purge)

        return (200, ret)


class ListRoomRestServlet(RestServlet):
    """
    List all rooms that are known to the homeserver. Results are returned
    in a dictionary containing room information. Supports pagination.
    """

    PATTERNS = admin_patterns("/rooms$")

    def __init__(self, hs: "HomeServer"):
        self.store = hs.get_datastore()
        self.auth = hs.get_auth()
        self.admin_handler = hs.get_admin_handler()

    async def on_GET(self, request: SynapseRequest) -> Tuple[int, JsonDict]:
        requester = await self.auth.get_user_by_req(request)
        await assert_user_is_admin(self.auth, requester.user)

        # Extract query parameters
        start = parse_integer(request, "from", default=0)
        limit = parse_integer(request, "limit", default=100)
        order_by = parse_string(request, "order_by", default=RoomSortOrder.NAME.value)
        if order_by not in (
            RoomSortOrder.ALPHABETICAL.value,
            RoomSortOrder.SIZE.value,
            RoomSortOrder.NAME.value,
            RoomSortOrder.CANONICAL_ALIAS.value,
            RoomSortOrder.JOINED_MEMBERS.value,
            RoomSortOrder.JOINED_LOCAL_MEMBERS.value,
            RoomSortOrder.VERSION.value,
            RoomSortOrder.CREATOR.value,
            RoomSortOrder.ENCRYPTION.value,
            RoomSortOrder.FEDERATABLE.value,
            RoomSortOrder.PUBLIC.value,
            RoomSortOrder.JOIN_RULES.value,
            RoomSortOrder.GUEST_ACCESS.value,
            RoomSortOrder.HISTORY_VISIBILITY.value,
            RoomSortOrder.STATE_EVENTS.value,
        ):
            raise SynapseError(
                400,
                "Unknown value for order_by: %s" % (order_by,),
                errcode=Codes.INVALID_PARAM,
            )

        search_term = parse_string(request, "search_term")
        if search_term == "":
            raise SynapseError(
                400,
                "search_term cannot be an empty string",
                errcode=Codes.INVALID_PARAM,
            )

        direction = parse_string(request, "dir", default="f")
        if direction not in ("f", "b"):
            raise SynapseError(
                400, "Unknown direction: %s" % (direction,), errcode=Codes.INVALID_PARAM
            )

        reverse_order = True if direction == "b" else False

        # Return list of rooms according to parameters
        rooms, total_rooms = await self.store.get_rooms_paginate(
            start, limit, order_by, reverse_order, search_term
        )
        response = {
            # next_token should be opaque, so return a value the client can parse
            "offset": start,
            "rooms": rooms,
            "total_rooms": total_rooms,
        }

        # Are there more rooms to paginate through after this?
        if (start + limit) < total_rooms:
            # There are. Calculate where the query should start from next time
            # to get the next part of the list
            response["next_batch"] = start + limit

        # Is it possible to paginate backwards? Check if we currently have an
        # offset
        if start > 0:
            if start > limit:
                # Going back one iteration won't take us to the start.
                # Calculate new offset
                response["prev_batch"] = start - limit
            else:
                response["prev_batch"] = 0

        return 200, response


class RoomRestServlet(RestServlet):
    """Get room details.

    TODO: Add on_POST to allow room creation without joining the room
    """

    PATTERNS = admin_patterns("/rooms/(?P<room_id>[^/]+)$")

    def __init__(self, hs: "HomeServer"):
        self.hs = hs
        self.auth = hs.get_auth()
        self.store = hs.get_datastore()

    async def on_GET(
        self, request: SynapseRequest, room_id: str
    ) -> Tuple[int, JsonDict]:
        await assert_requester_is_admin(self.auth, request)

        ret = await self.store.get_room_with_stats(room_id)
        if not ret:
            raise NotFoundError("Room not found")

        members = await self.store.get_users_in_room(room_id)
        ret["joined_local_devices"] = await self.store.count_devices_by_users(members)

        return (200, ret)


class RoomMembersRestServlet(RestServlet):
    """
    Get members list of a room.
    """

    PATTERNS = admin_patterns("/rooms/(?P<room_id>[^/]+)/members")

    def __init__(self, hs: "HomeServer"):
        self.hs = hs
        self.auth = hs.get_auth()
        self.store = hs.get_datastore()

    async def on_GET(
        self, request: SynapseRequest, room_id: str
    ) -> Tuple[int, JsonDict]:
        await assert_requester_is_admin(self.auth, request)

        ret = await self.store.get_room(room_id)
        if not ret:
            raise NotFoundError("Room not found")

        members = await self.store.get_users_in_room(room_id)
        ret = {"members": members, "total": len(members)}

        return 200, ret


class RoomStateRestServlet(RestServlet):
    """
    Get full state within a room.
    """

    PATTERNS = admin_patterns("/rooms/(?P<room_id>[^/]+)/state")

    def __init__(self, hs: "HomeServer"):
        self.hs = hs
        self.auth = hs.get_auth()
        self.store = hs.get_datastore()
        self.clock = hs.get_clock()
        self._event_serializer = hs.get_event_client_serializer()

    async def on_GET(
        self, request: SynapseRequest, room_id: str
    ) -> Tuple[int, JsonDict]:
        requester = await self.auth.get_user_by_req(request)
        await assert_user_is_admin(self.auth, requester.user)

        ret = await self.store.get_room(room_id)
        if not ret:
            raise NotFoundError("Room not found")

        event_ids = await self.store.get_current_state_ids(room_id)
        events = await self.store.get_events(event_ids.values())
        now = self.clock.time_msec()
        room_state = await self._event_serializer.serialize_events(
            events.values(),
            now,
            # We don't bother bundling aggregations in when asked for state
            # events, as clients won't use them.
            bundle_aggregations=False,
        )
        ret = {"state": room_state}

        return 200, ret


class JoinRoomAliasServlet(ResolveRoomIdMixin, RestServlet):

    PATTERNS = admin_patterns("/join/(?P<room_identifier>[^/]*)")

    def __init__(self, hs: "HomeServer"):
        super().__init__(hs)
        self.hs = hs
        self.auth = hs.get_auth()
        self.admin_handler = hs.get_admin_handler()
        self.state_handler = hs.get_state_handler()

    async def on_POST(
        self, request: SynapseRequest, room_identifier: str
    ) -> Tuple[int, JsonDict]:
        requester = await self.auth.get_user_by_req(request)
        await assert_user_is_admin(self.auth, requester.user)

        content = parse_json_object_from_request(request)

        assert_params_in_dict(content, ["user_id"])
        target_user = UserID.from_string(content["user_id"])

        if not self.hs.is_mine(target_user):
            raise SynapseError(400, "This endpoint can only be used with local users")

        if not await self.admin_handler.get_user(target_user):
            raise NotFoundError("User not found")

<<<<<<< HEAD
        if RoomID.is_valid(room_identifier):
            room_id = room_identifier
            try:
                remote_room_hosts = [
                    x.decode("ascii") for x in request.args[b"server_name"]
                ]  # type: Optional[List[str]]
            except Exception:
                remote_room_hosts = None
        elif RoomAlias.is_valid(room_identifier):
            room_alias = RoomAlias.from_string(room_identifier)
            room, remote_room_hosts = await self.room_member_handler.lookup_room_alias(
                room_alias
            )
            room_id = room.to_string()
        else:
            raise SynapseError(
                400, "%s was not legal room ID or room alias" % (room_identifier,)
            )
=======
        # Get the room ID from the identifier.
        try:
            remote_room_hosts = [
                x.decode("ascii") for x in request.args[b"server_name"]
            ]  # type: Optional[List[str]]
        except Exception:
            remote_room_hosts = None
        room_id, remote_room_hosts = await self.resolve_room_id(
            room_identifier, remote_room_hosts
        )
>>>>>>> e55bd0e1

        fake_requester = create_requester(
            target_user, authenticated_entity=requester.authenticated_entity
        )

        # send invite if room has "JoinRules.INVITE"
        room_state = await self.state_handler.get_current_state(room_id)
        join_rules_event = room_state.get((EventTypes.JoinRules, ""))
        if join_rules_event:
            if not (join_rules_event.content.get("join_rule") == JoinRules.PUBLIC):
                # update_membership with an action of "invite" can raise a
                # ShadowBanError. This is not handled since it is assumed that
                # an admin isn't going to call this API with a shadow-banned user.
                await self.room_member_handler.update_membership(
                    requester=requester,
                    target=fake_requester.user,
                    room_id=room_id,
                    action="invite",
                    remote_room_hosts=remote_room_hosts,
                    ratelimit=False,
                )

        await self.room_member_handler.update_membership(
            requester=fake_requester,
            target=fake_requester.user,
            room_id=room_id,
            action="join",
            remote_room_hosts=remote_room_hosts,
            ratelimit=False,
        )

        return 200, {"room_id": room_id}


class MakeRoomAdminRestServlet(ResolveRoomIdMixin, RestServlet):
    """Allows a server admin to get power in a room if a local user has power in
    a room. Will also invite the user if they're not in the room and it's a
    private room. Can specify another user (rather than the admin user) to be
    granted power, e.g.:

        POST/_synapse/admin/v1/rooms/<room_id_or_alias>/make_room_admin
        {
            "user_id": "@foo:example.com"
        }
    """

    PATTERNS = admin_patterns("/rooms/(?P<room_identifier>[^/]*)/make_room_admin")

    def __init__(self, hs: "HomeServer"):
        super().__init__(hs)
        self.hs = hs
        self.auth = hs.get_auth()
        self.event_creation_handler = hs.get_event_creation_handler()
        self.state_handler = hs.get_state_handler()
        self.is_mine_id = hs.is_mine_id

    async def on_POST(
        self, request: SynapseRequest, room_identifier: str
    ) -> Tuple[int, JsonDict]:
        requester = await self.auth.get_user_by_req(request)
        await assert_user_is_admin(self.auth, requester.user)
        content = parse_json_object_from_request(request, allow_empty_body=True)

        room_id, _ = await self.resolve_room_id(room_identifier)

        # Which user to grant room admin rights to.
        user_to_add = content.get("user_id", requester.user.to_string())

        # Figure out which local users currently have power in the room, if any.
        room_state = await self.state_handler.get_current_state(room_id)
        if not room_state:
            raise SynapseError(400, "Server not in room")

        create_event = room_state[(EventTypes.Create, "")]
        power_levels = room_state.get((EventTypes.PowerLevels, ""))

        if power_levels is not None:
            # We pick the local user with the highest power.
            user_power = power_levels.content.get("users", {})
            admin_users = [
                user_id for user_id in user_power if self.is_mine_id(user_id)
            ]
            admin_users.sort(key=lambda user: user_power[user])

            if not admin_users:
                raise SynapseError(400, "No local admin user in room")

            admin_user_id = None

            for admin_user in reversed(admin_users):
                if room_state.get((EventTypes.Member, admin_user)):
                    admin_user_id = admin_user
                    break

            if not admin_user_id:
                raise SynapseError(
                    400,
                    "No local admin user in room",
                )

            pl_content = power_levels.content
        else:
            # If there is no power level events then the creator has rights.
            pl_content = {}
            admin_user_id = create_event.sender
            if not self.is_mine_id(admin_user_id):
                raise SynapseError(
                    400,
                    "No local admin user in room",
                )

        # Grant the user power equal to the room admin by attempting to send an
        # updated power level event.
        new_pl_content = dict(pl_content)
        new_pl_content["users"] = dict(pl_content.get("users", {}))
        new_pl_content["users"][user_to_add] = new_pl_content["users"][admin_user_id]

        fake_requester = create_requester(
            admin_user_id,
            authenticated_entity=requester.authenticated_entity,
        )

        try:
            await self.event_creation_handler.create_and_send_nonmember_event(
                fake_requester,
                event_dict={
                    "content": new_pl_content,
                    "sender": admin_user_id,
                    "type": EventTypes.PowerLevels,
                    "state_key": "",
                    "room_id": room_id,
                },
            )
        except AuthError:
            # The admin user we found turned out not to have enough power.
            raise SynapseError(
                400, "No local admin user in room with power to update power levels."
            )

        # Now we check if the user we're granting admin rights to is already in
        # the room. If not and it's not a public room we invite them.
        member_event = room_state.get((EventTypes.Member, user_to_add))
        is_joined = False
        if member_event:
            is_joined = member_event.content["membership"] in (
                Membership.JOIN,
                Membership.INVITE,
            )

        if is_joined:
            return 200, {}

        join_rules = room_state.get((EventTypes.JoinRules, ""))
        is_public = False
        if join_rules:
            is_public = join_rules.content.get("join_rule") == JoinRules.PUBLIC

        if is_public:
            return 200, {}

        await self.room_member_handler.update_membership(
            fake_requester,
            target=UserID.from_string(user_to_add),
            room_id=room_id,
            action=Membership.INVITE,
        )

        return 200, {}


class ForwardExtremitiesRestServlet(ResolveRoomIdMixin, RestServlet):
    """Allows a server admin to get or clear forward extremities.

    Clearing does not require restarting the server.

        Clear forward extremities:
        DELETE /_synapse/admin/v1/rooms/<room_id_or_alias>/forward_extremities

        Get forward_extremities:
        GET /_synapse/admin/v1/rooms/<room_id_or_alias>/forward_extremities
    """

    PATTERNS = admin_patterns("/rooms/(?P<room_identifier>[^/]*)/forward_extremities")

    def __init__(self, hs: "HomeServer"):
        super().__init__(hs)
        self.hs = hs
        self.auth = hs.get_auth()
        self.store = hs.get_datastore()

    async def on_DELETE(
        self, request: SynapseRequest, room_identifier: str
    ) -> Tuple[int, JsonDict]:
        requester = await self.auth.get_user_by_req(request)
        await assert_user_is_admin(self.auth, requester.user)

        room_id, _ = await self.resolve_room_id(room_identifier)

        deleted_count = await self.store.delete_forward_extremities_for_room(room_id)
        return 200, {"deleted": deleted_count}

    async def on_GET(
        self, request: SynapseRequest, room_identifier: str
    ) -> Tuple[int, JsonDict]:
        requester = await self.auth.get_user_by_req(request)
        await assert_user_is_admin(self.auth, requester.user)

        room_id, _ = await self.resolve_room_id(room_identifier)

        extremities = await self.store.get_forward_extremities_for_room(room_id)
        return 200, {"count": len(extremities), "results": extremities}


class RoomEventContextServlet(RestServlet):
    """
    Provide the context for an event.
    This API is designed to be used when system administrators wish to look at
    an abuse report and understand what happened during and immediately prior
    to this event.
    """

    PATTERNS = admin_patterns("/rooms/(?P<room_id>[^/]*)/context/(?P<event_id>[^/]*)$")

    def __init__(self, hs: "HomeServer"):
        super().__init__()
        self.clock = hs.get_clock()
        self.room_context_handler = hs.get_room_context_handler()
        self._event_serializer = hs.get_event_client_serializer()
        self.auth = hs.get_auth()

    async def on_GET(
        self, request: SynapseRequest, room_id: str, event_id: str
    ) -> Tuple[int, JsonDict]:
        requester = await self.auth.get_user_by_req(request, allow_guest=False)
        await assert_user_is_admin(self.auth, requester.user)

        limit = parse_integer(request, "limit", default=10)

        # picking the API shape for symmetry with /messages
        filter_str = parse_string(request, b"filter", encoding="utf-8")
        if filter_str:
            filter_json = urlparse.unquote(filter_str)
            event_filter = Filter(
                json_decoder.decode(filter_json)
            )  # type: Optional[Filter]
        else:
            event_filter = None

        results = await self.room_context_handler.get_event_context(
            requester,
            room_id,
            event_id,
            limit,
            event_filter,
            use_admin_priviledge=True,
        )

        if not results:
            raise SynapseError(404, "Event not found.", errcode=Codes.NOT_FOUND)

        time_now = self.clock.time_msec()
        results["events_before"] = await self._event_serializer.serialize_events(
            results["events_before"], time_now
        )
        results["event"] = await self._event_serializer.serialize_event(
            results["event"], time_now
        )
        results["events_after"] = await self._event_serializer.serialize_events(
            results["events_after"], time_now
        )
        results["state"] = await self._event_serializer.serialize_events(
            results["state"], time_now
        )

        return 200, results<|MERGE_RESOLUTION|>--- conflicted
+++ resolved
@@ -404,26 +404,6 @@
         if not await self.admin_handler.get_user(target_user):
             raise NotFoundError("User not found")
 
-<<<<<<< HEAD
-        if RoomID.is_valid(room_identifier):
-            room_id = room_identifier
-            try:
-                remote_room_hosts = [
-                    x.decode("ascii") for x in request.args[b"server_name"]
-                ]  # type: Optional[List[str]]
-            except Exception:
-                remote_room_hosts = None
-        elif RoomAlias.is_valid(room_identifier):
-            room_alias = RoomAlias.from_string(room_identifier)
-            room, remote_room_hosts = await self.room_member_handler.lookup_room_alias(
-                room_alias
-            )
-            room_id = room.to_string()
-        else:
-            raise SynapseError(
-                400, "%s was not legal room ID or room alias" % (room_identifier,)
-            )
-=======
         # Get the room ID from the identifier.
         try:
             remote_room_hosts = [
@@ -434,7 +414,6 @@
         room_id, remote_room_hosts = await self.resolve_room_id(
             room_identifier, remote_room_hosts
         )
->>>>>>> e55bd0e1
 
         fake_requester = create_requester(
             target_user, authenticated_entity=requester.authenticated_entity
