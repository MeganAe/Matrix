--- conflicted
+++ resolved
@@ -44,84 +44,6 @@
     from synapse.server import HomeServer
 
 logger = logging.getLogger(__name__)
-
-
-<<<<<<< HEAD
-class ResolveRoomIdMixin:
-    def __init__(self, hs: "HomeServer"):
-        self.room_member_handler = hs.get_room_member_handler()
-
-    async def resolve_room_id(
-        self, room_identifier: str, remote_room_hosts: Optional[List[str]] = None
-    ) -> Tuple[str, Optional[List[str]]]:
-        """
-        Resolve a room identifier to a room ID, if necessary.
-
-        This also performanes checks to ensure the room ID is of the proper form.
-
-        Args:
-            room_identifier: The room ID or alias.
-            remote_room_hosts: The potential remote room hosts to use.
-
-        Returns:
-            The resolved room ID.
-
-        Raises:
-            SynapseError if the room ID is of the wrong form.
-        """
-        if RoomID.is_valid(room_identifier):
-            resolved_room_id = room_identifier
-        elif RoomAlias.is_valid(room_identifier):
-            room_alias = RoomAlias.from_string(room_identifier)
-            (
-                room_id,
-                remote_room_hosts,
-            ) = await self.room_member_handler.lookup_room_alias(room_alias)
-            resolved_room_id = room_id.to_string()
-        else:
-            raise SynapseError(
-                400, "%s was not legal room ID or room alias" % (room_identifier,)
-            )
-        if not resolved_room_id:
-            raise SynapseError(
-                400, "Unknown room ID or room alias %s" % room_identifier
-            )
-        return resolved_room_id, remote_room_hosts
-=======
-class ShutdownRoomRestServlet(RestServlet):
-    """Shuts down a room by removing all local users from the room and blocking
-    all future invites and joins to the room. Any local aliases will be repointed
-    to a new room created by `new_room_user_id` and kicked users will be auto
-    joined to the new room.
-    """
-
-    PATTERNS = admin_patterns("/shutdown_room/(?P<room_id>[^/]+)")
-
-    def __init__(self, hs: "HomeServer"):
-        self.hs = hs
-        self.auth = hs.get_auth()
-        self.room_shutdown_handler = hs.get_room_shutdown_handler()
-
-    async def on_POST(
-        self, request: SynapseRequest, room_id: str
-    ) -> Tuple[int, JsonDict]:
-        requester = await self.auth.get_user_by_req(request)
-        await assert_user_is_admin(self.auth, requester.user)
-
-        content = parse_json_object_from_request(request)
-        assert_params_in_dict(content, ["new_room_user_id"])
-
-        ret = await self.room_shutdown_handler.shutdown_room(
-            room_id=room_id,
-            new_room_user_id=content["new_room_user_id"],
-            new_room_name=content.get("room_name"),
-            message=content.get("message"),
-            requester_user_id=requester.user.to_string(),
-            block=True,
-        )
-
-        return (200, ret)
->>>>>>> 1a9f531c
 
 
 class DeleteRoomRestServlet(RestServlet):
