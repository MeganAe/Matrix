# -*- coding: utf-8 -*-
# Copyright 2019-2021 The Matrix.org Foundation C.I.C.
#
# Licensed under the Apache License, Version 2.0 (the "License");
# you may not use this file except in compliance with the License.
# You may obtain a copy of the License at
#
#     http://www.apache.org/licenses/LICENSE-2.0
#
# Unless required by applicable law or agreed to in writing, software
# distributed under the License is distributed on an "AS IS" BASIS,
# WITHOUT WARRANTIES OR CONDITIONS OF ANY KIND, either express or implied.
# See the License for the specific language governing permissions and
# limitations under the License.
import logging
from http import HTTPStatus
from typing import TYPE_CHECKING, Optional, Tuple
from urllib import parse as urlparse

from synapse.api.constants import EventTypes, JoinRules, Membership
from synapse.api.errors import AuthError, Codes, NotFoundError, SynapseError
from synapse.api.filtering import Filter
from synapse.http.servlet import (
    RestServlet,
    assert_params_in_dict,
    parse_integer,
    parse_json_object_from_request,
    parse_list_from_args,
    parse_string,
)
from synapse.http.site import SynapseRequest
from synapse.rest.admin._base import (
    admin_patterns,
    assert_requester_is_admin,
    assert_user_is_admin,
)
from synapse.storage.databases.main.room import RoomSortOrder
from synapse.types import JsonDict, RoomAlias, RoomID, UserID, create_requester
from synapse.util import json_decoder

if TYPE_CHECKING:
    from synapse.server import HomeServer


logger = logging.getLogger(__name__)


class ResolveRoomIdMixin:
    def __init__(self, hs: "HomeServer"):
        self.room_member_handler = hs.get_room_member_handler()

    async def resolve_room_id(
        self, room_identifier: str, remote_room_hosts: Optional[List[str]] = None
    ) -> Tuple[str, Optional[List[str]]]:
        """
        Resolve a room identifier to a room ID, if necessary.

        This also performanes checks to ensure the room ID is of the proper form.

        Args:
            room_identifier: The room ID or alias.
            remote_room_hosts: The potential remote room hosts to use.

        Returns:
            The resolved room ID.

        Raises:
            SynapseError if the room ID is of the wrong form.
        """
        if RoomID.is_valid(room_identifier):
            resolved_room_id = room_identifier
        elif RoomAlias.is_valid(room_identifier):
            room_alias = RoomAlias.from_string(room_identifier)
            (
                room_id,
                remote_room_hosts,
            ) = await self.room_member_handler.lookup_room_alias(room_alias)
            resolved_room_id = room_id.to_string()
        else:
            raise SynapseError(
                400, "%s was not legal room ID or room alias" % (room_identifier,)
            )
        if not resolved_room_id:
            raise SynapseError(
                400, "Unknown room ID or room alias %s" % room_identifier
            )
        return resolved_room_id, remote_room_hosts


class ShutdownRoomRestServlet(RestServlet):
    """Shuts down a room by removing all local users from the room and blocking
    all future invites and joins to the room. Any local aliases will be repointed
    to a new room created by `new_room_user_id` and kicked users will be auto
    joined to the new room.
    """

    PATTERNS = admin_patterns("/shutdown_room/(?P<room_id>[^/]+)")

    def __init__(self, hs: "HomeServer"):
        self.hs = hs
        self.auth = hs.get_auth()
        self.room_shutdown_handler = hs.get_room_shutdown_handler()

    async def on_POST(
        self, request: SynapseRequest, room_id: str
    ) -> Tuple[int, JsonDict]:
        requester = await self.auth.get_user_by_req(request)
        await assert_user_is_admin(self.auth, requester.user)

        content = parse_json_object_from_request(request)
        assert_params_in_dict(content, ["new_room_user_id"])

        ret = await self.room_shutdown_handler.shutdown_room(
            room_id=room_id,
            new_room_user_id=content["new_room_user_id"],
            new_room_name=content.get("room_name"),
            message=content.get("message"),
            requester_user_id=requester.user.to_string(),
            block=True,
        )

        return (200, ret)


class DeleteRoomRestServlet(RestServlet):
    """Delete a room from server.

    It is a combination and improvement of shutdown and purge room.

    Shuts down a room by removing all local users from the room.
    Blocking all future invites and joins to the room is optional.

    If desired any local aliases will be repointed to a new room
    created by `new_room_user_id` and kicked users will be auto-
    joined to the new room.

    If 'purge' is true, it will remove all traces of a room from the database.
    """

    PATTERNS = admin_patterns("/rooms/(?P<room_id>[^/]+)/delete$")

    def __init__(self, hs: "HomeServer"):
        self.hs = hs
        self.auth = hs.get_auth()
        self.room_shutdown_handler = hs.get_room_shutdown_handler()
        self.pagination_handler = hs.get_pagination_handler()

    async def on_POST(
        self, request: SynapseRequest, room_id: str
    ) -> Tuple[int, JsonDict]:
        requester = await self.auth.get_user_by_req(request)
        await assert_user_is_admin(self.auth, requester.user)

        content = parse_json_object_from_request(request)

        block = content.get("block", False)
        if not isinstance(block, bool):
            raise SynapseError(
                HTTPStatus.BAD_REQUEST,
                "Param 'block' must be a boolean, if given",
                Codes.BAD_JSON,
            )

        purge = content.get("purge", True)
        if not isinstance(purge, bool):
            raise SynapseError(
                HTTPStatus.BAD_REQUEST,
                "Param 'purge' must be a boolean, if given",
                Codes.BAD_JSON,
            )

        force_purge = content.get("force_purge", False)
        if not isinstance(force_purge, bool):
            raise SynapseError(
                HTTPStatus.BAD_REQUEST,
                "Param 'force_purge' must be a boolean, if given",
                Codes.BAD_JSON,
            )

        ret = await self.room_shutdown_handler.shutdown_room(
            room_id=room_id,
            new_room_user_id=content.get("new_room_user_id"),
            new_room_name=content.get("room_name"),
            message=content.get("message"),
            requester_user_id=requester.user.to_string(),
            block=block,
        )

        # Purge room
        if purge:
            await self.pagination_handler.purge_room(room_id, force=force_purge)

        return (200, ret)


class ListRoomRestServlet(RestServlet):
    """
    List all rooms that are known to the homeserver. Results are returned
    in a dictionary containing room information. Supports pagination.
    """

    PATTERNS = admin_patterns("/rooms$")

    def __init__(self, hs: "HomeServer"):
        self.store = hs.get_datastore()
        self.auth = hs.get_auth()
        self.admin_handler = hs.get_admin_handler()

    async def on_GET(self, request: SynapseRequest) -> Tuple[int, JsonDict]:
        requester = await self.auth.get_user_by_req(request)
        await assert_user_is_admin(self.auth, requester.user)

        # Extract query parameters
        start = parse_integer(request, "from", default=0)
        limit = parse_integer(request, "limit", default=100)
        order_by = parse_string(request, "order_by", default=RoomSortOrder.NAME.value)
        if order_by not in (
            RoomSortOrder.ALPHABETICAL.value,
            RoomSortOrder.SIZE.value,
            RoomSortOrder.NAME.value,
            RoomSortOrder.CANONICAL_ALIAS.value,
            RoomSortOrder.JOINED_MEMBERS.value,
            RoomSortOrder.JOINED_LOCAL_MEMBERS.value,
            RoomSortOrder.VERSION.value,
            RoomSortOrder.CREATOR.value,
            RoomSortOrder.ENCRYPTION.value,
            RoomSortOrder.FEDERATABLE.value,
            RoomSortOrder.PUBLIC.value,
            RoomSortOrder.JOIN_RULES.value,
            RoomSortOrder.GUEST_ACCESS.value,
            RoomSortOrder.HISTORY_VISIBILITY.value,
            RoomSortOrder.STATE_EVENTS.value,
        ):
            raise SynapseError(
                400,
                "Unknown value for order_by: %s" % (order_by,),
                errcode=Codes.INVALID_PARAM,
            )

        search_term = parse_string(request, "search_term")
        if search_term == "":
            raise SynapseError(
                400,
                "search_term cannot be an empty string",
                errcode=Codes.INVALID_PARAM,
            )

        direction = parse_string(request, "dir", default="f")
        if direction not in ("f", "b"):
            raise SynapseError(
                400, "Unknown direction: %s" % (direction,), errcode=Codes.INVALID_PARAM
            )

        reverse_order = True if direction == "b" else False

        # Return list of rooms according to parameters
        rooms, total_rooms = await self.store.get_rooms_paginate(
            start, limit, order_by, reverse_order, search_term
        )
        response = {
            # next_token should be opaque, so return a value the client can parse
            "offset": start,
            "rooms": rooms,
            "total_rooms": total_rooms,
        }

        # Are there more rooms to paginate through after this?
        if (start + limit) < total_rooms:
            # There are. Calculate where the query should start from next time
            # to get the next part of the list
            response["next_batch"] = start + limit

        # Is it possible to paginate backwards? Check if we currently have an
        # offset
        if start > 0:
            if start > limit:
                # Going back one iteration won't take us to the start.
                # Calculate new offset
                response["prev_batch"] = start - limit
            else:
                response["prev_batch"] = 0

        return 200, response


class RoomRestServlet(RestServlet):
    """Get room details.

    TODO: Add on_POST to allow room creation without joining the room
    """

    PATTERNS = admin_patterns("/rooms/(?P<room_id>[^/]+)$")

    def __init__(self, hs: "HomeServer"):
        self.hs = hs
        self.auth = hs.get_auth()
        self.store = hs.get_datastore()

    async def on_GET(
        self, request: SynapseRequest, room_id: str
    ) -> Tuple[int, JsonDict]:
        await assert_requester_is_admin(self.auth, request)

        ret = await self.store.get_room_with_stats(room_id)
        if not ret:
            raise NotFoundError("Room not found")

        members = await self.store.get_users_in_room(room_id)
        ret["joined_local_devices"] = await self.store.count_devices_by_users(members)

        return (200, ret)


class RoomMembersRestServlet(RestServlet):
    """
    Get members list of a room.
    """

    PATTERNS = admin_patterns("/rooms/(?P<room_id>[^/]+)/members")

    def __init__(self, hs: "HomeServer"):
        self.hs = hs
        self.auth = hs.get_auth()
        self.store = hs.get_datastore()

    async def on_GET(
        self, request: SynapseRequest, room_id: str
    ) -> Tuple[int, JsonDict]:
        await assert_requester_is_admin(self.auth, request)

        ret = await self.store.get_room(room_id)
        if not ret:
            raise NotFoundError("Room not found")

        members = await self.store.get_users_in_room(room_id)
        ret = {"members": members, "total": len(members)}

        return 200, ret


class RoomStateRestServlet(RestServlet):
    """
    Get full state within a room.
    """

    PATTERNS = admin_patterns("/rooms/(?P<room_id>[^/]+)/state")

    def __init__(self, hs: "HomeServer"):
        self.hs = hs
        self.auth = hs.get_auth()
        self.store = hs.get_datastore()
        self.clock = hs.get_clock()
        self._event_serializer = hs.get_event_client_serializer()

    async def on_GET(
        self, request: SynapseRequest, room_id: str
    ) -> Tuple[int, JsonDict]:
        requester = await self.auth.get_user_by_req(request)
        await assert_user_is_admin(self.auth, requester.user)

        ret = await self.store.get_room(room_id)
        if not ret:
            raise NotFoundError("Room not found")

        event_ids = await self.store.get_current_state_ids(room_id)
        events = await self.store.get_events(event_ids.values())
        now = self.clock.time_msec()
        room_state = await self._event_serializer.serialize_events(
            events.values(),
            now,
            # We don't bother bundling aggregations in when asked for state
            # events, as clients won't use them.
            bundle_aggregations=False,
        )
        ret = {"state": room_state}

        return 200, ret


class JoinRoomAliasServlet(ResolveRoomIdMixin, RestServlet):

    PATTERNS = admin_patterns("/join/(?P<room_identifier>[^/]*)")

    def __init__(self, hs: "HomeServer"):
        super().__init__(hs)
        self.hs = hs
        self.auth = hs.get_auth()
        self.admin_handler = hs.get_admin_handler()
        self.state_handler = hs.get_state_handler()

    async def on_POST(
        self, request: SynapseRequest, room_identifier: str
    ) -> Tuple[int, JsonDict]:
        # This will always be set by the time Twisted calls us.
        assert request.args is not None

        requester = await self.auth.get_user_by_req(request)
        await assert_user_is_admin(self.auth, requester.user)

        content = parse_json_object_from_request(request)

        assert_params_in_dict(content, ["user_id"])
        target_user = UserID.from_string(content["user_id"])

        if not self.hs.is_mine(target_user):
            raise SynapseError(400, "This endpoint can only be used with local users")

        if not await self.admin_handler.get_user(target_user):
            raise NotFoundError("User not found")

<<<<<<< HEAD
        if RoomID.is_valid(room_identifier):
            room_id = room_identifier
            try:
                remote_room_hosts = parse_list_from_args(request.args, "server_name")
            except KeyError:
                remote_room_hosts = None
        elif RoomAlias.is_valid(room_identifier):
            handler = self.room_member_handler
            room_alias = RoomAlias.from_string(room_identifier)
            room_id, remote_room_hosts = await handler.lookup_room_alias(room_alias)
        else:
            raise SynapseError(
                400, "%s was not legal room ID or room alias" % (room_identifier,)
            )
=======
        # Get the room ID from the identifier.
        try:
            remote_room_hosts = [
                x.decode("ascii") for x in request.args[b"server_name"]
            ]  # type: Optional[List[str]]
        except Exception:
            remote_room_hosts = None
        room_id, remote_room_hosts = await self.resolve_room_id(
            room_identifier, remote_room_hosts
        )
>>>>>>> 33548f37

        fake_requester = create_requester(
            target_user, authenticated_entity=requester.authenticated_entity
        )

        # send invite if room has "JoinRules.INVITE"
        room_state = await self.state_handler.get_current_state(room_id)
        join_rules_event = room_state.get((EventTypes.JoinRules, ""))
        if join_rules_event:
            if not (join_rules_event.content.get("join_rule") == JoinRules.PUBLIC):
                # update_membership with an action of "invite" can raise a
                # ShadowBanError. This is not handled since it is assumed that
                # an admin isn't going to call this API with a shadow-banned user.
                await self.room_member_handler.update_membership(
                    requester=requester,
                    target=fake_requester.user,
                    room_id=room_id,
                    action="invite",
                    remote_room_hosts=remote_room_hosts,
                    ratelimit=False,
                )

        await self.room_member_handler.update_membership(
            requester=fake_requester,
            target=fake_requester.user,
            room_id=room_id,
            action="join",
            remote_room_hosts=remote_room_hosts,
            ratelimit=False,
        )

        return 200, {"room_id": room_id}


class MakeRoomAdminRestServlet(ResolveRoomIdMixin, RestServlet):
    """Allows a server admin to get power in a room if a local user has power in
    a room. Will also invite the user if they're not in the room and it's a
    private room. Can specify another user (rather than the admin user) to be
    granted power, e.g.:

        POST/_synapse/admin/v1/rooms/<room_id_or_alias>/make_room_admin
        {
            "user_id": "@foo:example.com"
        }
    """

    PATTERNS = admin_patterns("/rooms/(?P<room_identifier>[^/]*)/make_room_admin")

    def __init__(self, hs: "HomeServer"):
        super().__init__(hs)
        self.hs = hs
        self.auth = hs.get_auth()
        self.event_creation_handler = hs.get_event_creation_handler()
        self.state_handler = hs.get_state_handler()
        self.is_mine_id = hs.is_mine_id

    async def on_POST(
        self, request: SynapseRequest, room_identifier: str
    ) -> Tuple[int, JsonDict]:
        requester = await self.auth.get_user_by_req(request)
        await assert_user_is_admin(self.auth, requester.user)
        content = parse_json_object_from_request(request, allow_empty_body=True)

        room_id, _ = await self.resolve_room_id(room_identifier)

        # Which user to grant room admin rights to.
        user_to_add = content.get("user_id", requester.user.to_string())

        # Figure out which local users currently have power in the room, if any.
        room_state = await self.state_handler.get_current_state(room_id)
        if not room_state:
            raise SynapseError(400, "Server not in room")

        create_event = room_state[(EventTypes.Create, "")]
        power_levels = room_state.get((EventTypes.PowerLevels, ""))

        if power_levels is not None:
            # We pick the local user with the highest power.
            user_power = power_levels.content.get("users", {})
            admin_users = [
                user_id for user_id in user_power if self.is_mine_id(user_id)
            ]
            admin_users.sort(key=lambda user: user_power[user])

            if not admin_users:
                raise SynapseError(400, "No local admin user in room")

            admin_user_id = None

            for admin_user in reversed(admin_users):
                if room_state.get((EventTypes.Member, admin_user)):
                    admin_user_id = admin_user
                    break

            if not admin_user_id:
                raise SynapseError(
                    400,
                    "No local admin user in room",
                )

            pl_content = power_levels.content
        else:
            # If there is no power level events then the creator has rights.
            pl_content = {}
            admin_user_id = create_event.sender
            if not self.is_mine_id(admin_user_id):
                raise SynapseError(
                    400,
                    "No local admin user in room",
                )

        # Grant the user power equal to the room admin by attempting to send an
        # updated power level event.
        new_pl_content = dict(pl_content)
        new_pl_content["users"] = dict(pl_content.get("users", {}))
        new_pl_content["users"][user_to_add] = new_pl_content["users"][admin_user_id]

        fake_requester = create_requester(
            admin_user_id,
            authenticated_entity=requester.authenticated_entity,
        )

        try:
            await self.event_creation_handler.create_and_send_nonmember_event(
                fake_requester,
                event_dict={
                    "content": new_pl_content,
                    "sender": admin_user_id,
                    "type": EventTypes.PowerLevels,
                    "state_key": "",
                    "room_id": room_id,
                },
            )
        except AuthError:
            # The admin user we found turned out not to have enough power.
            raise SynapseError(
                400, "No local admin user in room with power to update power levels."
            )

        # Now we check if the user we're granting admin rights to is already in
        # the room. If not and it's not a public room we invite them.
        member_event = room_state.get((EventTypes.Member, user_to_add))
        is_joined = False
        if member_event:
            is_joined = member_event.content["membership"] in (
                Membership.JOIN,
                Membership.INVITE,
            )

        if is_joined:
            return 200, {}

        join_rules = room_state.get((EventTypes.JoinRules, ""))
        is_public = False
        if join_rules:
            is_public = join_rules.content.get("join_rule") == JoinRules.PUBLIC

        if is_public:
            return 200, {}

        await self.room_member_handler.update_membership(
            fake_requester,
            target=UserID.from_string(user_to_add),
            room_id=room_id,
            action=Membership.INVITE,
        )

        return 200, {}


class ForwardExtremitiesRestServlet(ResolveRoomIdMixin, RestServlet):
    """Allows a server admin to get or clear forward extremities.

    Clearing does not require restarting the server.

        Clear forward extremities:
        DELETE /_synapse/admin/v1/rooms/<room_id_or_alias>/forward_extremities

        Get forward_extremities:
        GET /_synapse/admin/v1/rooms/<room_id_or_alias>/forward_extremities
    """

    PATTERNS = admin_patterns("/rooms/(?P<room_identifier>[^/]*)/forward_extremities")

    def __init__(self, hs: "HomeServer"):
        super().__init__(hs)
        self.hs = hs
        self.auth = hs.get_auth()
        self.store = hs.get_datastore()

    async def on_DELETE(
        self, request: SynapseRequest, room_identifier: str
    ) -> Tuple[int, JsonDict]:
        requester = await self.auth.get_user_by_req(request)
        await assert_user_is_admin(self.auth, requester.user)

        room_id, _ = await self.resolve_room_id(room_identifier)

        deleted_count = await self.store.delete_forward_extremities_for_room(room_id)
        return 200, {"deleted": deleted_count}

    async def on_GET(
        self, request: SynapseRequest, room_identifier: str
    ) -> Tuple[int, JsonDict]:
        requester = await self.auth.get_user_by_req(request)
        await assert_user_is_admin(self.auth, requester.user)

        room_id, _ = await self.resolve_room_id(room_identifier)

        extremities = await self.store.get_forward_extremities_for_room(room_id)
        return 200, {"count": len(extremities), "results": extremities}


class RoomEventContextServlet(RestServlet):
    """
    Provide the context for an event.
    This API is designed to be used when system administrators wish to look at
    an abuse report and understand what happened during and immediately prior
    to this event.
    """

    PATTERNS = admin_patterns("/rooms/(?P<room_id>[^/]*)/context/(?P<event_id>[^/]*)$")

    def __init__(self, hs: "HomeServer"):
        super().__init__()
        self.clock = hs.get_clock()
        self.room_context_handler = hs.get_room_context_handler()
        self._event_serializer = hs.get_event_client_serializer()
        self.auth = hs.get_auth()

    async def on_GET(
        self, request: SynapseRequest, room_id: str, event_id: str
    ) -> Tuple[int, JsonDict]:
        requester = await self.auth.get_user_by_req(request, allow_guest=False)
        await assert_user_is_admin(self.auth, requester.user)

        limit = parse_integer(request, "limit", default=10)

        # picking the API shape for symmetry with /messages
        filter_str = parse_string(request, b"filter", encoding="utf-8")
        if filter_str:
            filter_json = urlparse.unquote(filter_str)
            event_filter = Filter(
                json_decoder.decode(filter_json)
            )  # type: Optional[Filter]
        else:
            event_filter = None

        results = await self.room_context_handler.get_event_context(
            requester,
            room_id,
            event_id,
            limit,
            event_filter,
            use_admin_priviledge=True,
        )

        if not results:
            raise SynapseError(404, "Event not found.", errcode=Codes.NOT_FOUND)

        time_now = self.clock.time_msec()
        results["events_before"] = await self._event_serializer.serialize_events(
            results["events_before"], time_now
        )
        results["event"] = await self._event_serializer.serialize_event(
            results["event"], time_now
        )
        results["events_after"] = await self._event_serializer.serialize_events(
            results["events_after"], time_now
        )
        results["state"] = await self._event_serializer.serialize_events(
            results["state"],
            time_now,
            # No need to bundle aggregations for state events
            bundle_aggregations=False,
        )

        return 200, results<|MERGE_RESOLUTION|>--- conflicted
+++ resolved
@@ -408,33 +408,14 @@
         if not await self.admin_handler.get_user(target_user):
             raise NotFoundError("User not found")
 
-<<<<<<< HEAD
-        if RoomID.is_valid(room_identifier):
-            room_id = room_identifier
-            try:
-                remote_room_hosts = parse_list_from_args(request.args, "server_name")
-            except KeyError:
-                remote_room_hosts = None
-        elif RoomAlias.is_valid(room_identifier):
-            handler = self.room_member_handler
-            room_alias = RoomAlias.from_string(room_identifier)
-            room_id, remote_room_hosts = await handler.lookup_room_alias(room_alias)
-        else:
-            raise SynapseError(
-                400, "%s was not legal room ID or room alias" % (room_identifier,)
-            )
-=======
         # Get the room ID from the identifier.
         try:
-            remote_room_hosts = [
-                x.decode("ascii") for x in request.args[b"server_name"]
-            ]  # type: Optional[List[str]]
+            remote_room_hosts = parse_list_from_args(request.args, "server_name")
         except Exception:
             remote_room_hosts = None
         room_id, remote_room_hosts = await self.resolve_room_id(
             room_identifier, remote_room_hosts
         )
->>>>>>> 33548f37
 
         fake_requester = create_requester(
             target_user, authenticated_entity=requester.authenticated_entity
