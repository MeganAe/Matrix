--- conflicted
+++ resolved
@@ -17,11 +17,8 @@
 from typing import TYPE_CHECKING, List, Optional, Tuple, cast
 from urllib import parse as urlparse
 
-<<<<<<< HEAD
 from prometheus_client import Histogram
 
-=======
->>>>>>> 9f7d6c6b
 from synapse.api.constants import Direction, EventTypes, JoinRules, Membership
 from synapse.api.errors import AuthError, Codes, NotFoundError, SynapseError
 from synapse.api.filtering import Filter
