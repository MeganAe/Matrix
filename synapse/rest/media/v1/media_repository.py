--- conflicted
+++ resolved
@@ -140,7 +140,7 @@
     async def create_content(
         self,
         media_type: str,
-        upload_name: str,
+        upload_name: Optional[str],
         content: IO,
         content_length: int,
         auth_user: str,
@@ -148,13 +148,7 @@
         """Store uploaded content for a local user and return the mxc URL
 
         Args:
-<<<<<<< HEAD
             media_type(str): The content type of the file
-            upload_name(str|None): The name of the file
-=======
-            media_type: The content type of the file
-            upload_name: The name of the file
->>>>>>> e2a4ba6f
             content: A file like object that is the content to store
             content_length: The length of the content
             auth_user: The user_id of the uploader
