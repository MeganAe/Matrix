--- conflicted
+++ resolved
@@ -437,7 +437,6 @@
             etag=etag,
         )
 
-<<<<<<< HEAD
     async def _precache_image_url(
         self, user: str, media_info: MediaInfo, og: JsonDict
     ) -> None:
@@ -476,10 +475,7 @@
             else:
                 del og["og:image"]
 
-    def _start_expire_url_cache_data(self):
-=======
     def _start_expire_url_cache_data(self) -> Deferred:
->>>>>>> 3eba047d
         return run_as_background_process(
             "expire_url_cache_data", self._expire_url_cache_data
         )
