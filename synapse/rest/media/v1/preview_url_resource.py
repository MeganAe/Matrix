# -*- coding: utf-8 -*-
# Copyright 2016 OpenMarket Ltd
#
# Licensed under the Apache License, Version 2.0 (the "License");
# you may not use this file except in compliance with the License.
# You may obtain a copy of the License at
#
#     http://www.apache.org/licenses/LICENSE-2.0
#
# Unless required by applicable law or agreed to in writing, software
# distributed under the License is distributed on an "AS IS" BASIS,
# WITHOUT WARRANTIES OR CONDITIONS OF ANY KIND, either express or implied.
# See the License for the specific language governing permissions and
# limitations under the License.
import cgi
import datetime
import errno
import fnmatch
import itertools
import logging
import os
import re
import shutil
import sys
import traceback
import simplejson as json
import urlparse

from twisted.web.server import NOT_DONE_YET
from twisted.internet import defer
from twisted.web.resource import Resource

from ._base import FileInfo

from synapse.api.errors import (
    SynapseError, Codes,
)
from synapse.util.logcontext import make_deferred_yieldable, run_in_background
from synapse.util.stringutils import random_string
from synapse.util.caches.expiringcache import ExpiringCache
from synapse.http.client import SpiderHttpClient
from synapse.http.server import (
    respond_with_json_bytes,
    respond_with_json,
    wrap_json_request_handler,
)
from synapse.util.async import ObservableDeferred
from synapse.rest.media.v1._base import validate_url_blacklist, \
    parse_content_disposition_filename

<<<<<<< HEAD
import os
import re
import ujson as json
import urlparse
import itertools
import datetime
import errno
import shutil

import logging
=======
>>>>>>> 14ca6786
logger = logging.getLogger(__name__)


class PreviewUrlResource(Resource):
    isLeaf = True

    def __init__(self, hs, media_repo, media_storage):
        Resource.__init__(self)

        self.auth = hs.get_auth()
        self.clock = hs.get_clock()
        self.filepaths = media_repo.filepaths
        self.max_spider_size = hs.config.max_spider_size
        self.server_name = hs.hostname
        self.store = hs.get_datastore()
        self.client = SpiderHttpClient(hs)
        self.media_repo = media_repo
        self.primary_base_path = media_repo.primary_base_path
        self.media_storage = media_storage

        self.url_blacklist = hs.config.url_blacklist

        # memory cache mapping urls to an ObservableDeferred returning
        # JSON-encoded OG metadata
        self._cache = ExpiringCache(
            cache_name="url_previews",
            clock=self.clock,
            # don't spider URLs more often than once an hour
            expiry_ms=60 * 60 * 1000,
        )
        self._cache.start()

        self._cleaner_loop = self.clock.looping_call(
            self._expire_url_cache_data, 10 * 1000
        )

    def render_OPTIONS(self, request):
        return respond_with_json(request, 200, {}, send_cors=True)

    def render_GET(self, request):
        self._async_render_GET(request)
        return NOT_DONE_YET

    @wrap_json_request_handler
    @defer.inlineCallbacks
    def _async_render_GET(self, request):

        # XXX: if get_user_by_req fails, what should we do in an async render?
        requester = yield self.auth.get_user_by_req(request)
        url = request.args.get("url")[0]
        if "ts" in request.args:
            ts = int(request.args.get("ts")[0])
        else:
            ts = self.clock.time_msec()

        if not validate_url_blacklist(self.url_blacklist, url):
            raise SynapseError(
                403, "URL blocked by url pattern blacklist entry",
                Codes.UNKNOWN
            )

        # the in-memory cache:
        # * ensures that only one request is active at a time
        # * takes load off the DB for the thundering herds
        # * also caches any failures (unlike the DB) so we don't keep
        #    requesting the same endpoint

        observable = self._cache.get(url)

        if not observable:
            download = run_in_background(
                self._do_preview,
                url, requester.user, ts,
            )
            observable = ObservableDeferred(
                download,
                consumeErrors=True
            )
            self._cache[url] = observable
        else:
            logger.info("Returning cached response")

        og = yield make_deferred_yieldable(observable.observe())
        respond_with_json_bytes(request, 200, og, send_cors=True)

    @defer.inlineCallbacks
    def _do_preview(self, url, user, ts):
        """Check the db, and download the URL and build a preview

        Args:
            url (str):
            user (str):
            ts (int):

        Returns:
            Deferred[str]: json-encoded og data
        """
        # check the URL cache in the DB (which will also provide us with
        # historical previews, if we have any)
        cache_result = yield self.store.get_url_cache(url, ts)
        if (
            cache_result and
            cache_result["expires_ts"] > ts and
            cache_result["response_code"] / 100 == 2
        ):
            defer.returnValue(cache_result["og"])
            return

        media_info = yield self._download_url(url, user)

        logger.debug("got media_info of '%s'" % media_info)

        if _is_media(media_info['media_type']):
            file_id = media_info['filesystem_id']
            dims = yield self.media_repo._generate_thumbnails(
                None, file_id, file_id, media_info["media_type"],
                url_cache=True,
            )

            og = {
                "og:description": media_info['download_name'],
                "og:image": "mxc://%s/%s" % (
                    self.server_name, media_info['filesystem_id']
                ),
                "og:image:type": media_info['media_type'],
                "matrix:image:size": media_info['media_length'],
            }

            if dims:
                og["og:image:width"] = dims['width']
                og["og:image:height"] = dims['height']
            else:
                logger.warn("Couldn't get dims for %s" % url)

            # define our OG response for this media
        elif _is_html(media_info['media_type']):
            # TODO: somehow stop a big HTML tree from exploding synapse's RAM

            file = open(media_info['filename'])
            body = file.read()
            file.close()

            # clobber the encoding from the content-type, or default to utf-8
            # XXX: this overrides any <meta/> or XML charset headers in the body
            # which may pose problems, but so far seems to work okay.
            match = re.match(r'.*; *charset=(.*?)(;|$)', media_info['media_type'], re.I)
            encoding = match.group(1) if match else "utf-8"

            og = decode_and_calc_og(body, media_info['uri'], encoding)

            # pre-cache the image for posterity
            # FIXME: it might be cleaner to use the same flow as the main /preview_url
            # request itself and benefit from the same caching etc.  But for now we
            # just rely on the caching on the master request to speed things up.
            if 'og:image' in og and og['og:image']:
                image_info = yield self._download_url(
                    _rebase_url(og['og:image'], media_info['uri']), user
                )

                if _is_media(image_info['media_type']):
                    # TODO: make sure we don't choke on white-on-transparent images
                    file_id = image_info['filesystem_id']
                    dims = yield self.media_repo._generate_thumbnails(
                        None, file_id, file_id, image_info["media_type"],
                        url_cache=True,
                    )
                    if dims:
                        og["og:image:width"] = dims['width']
                        og["og:image:height"] = dims['height']
                    else:
                        logger.warn("Couldn't get dims for %s" % og["og:image"])

                    og["og:image"] = "mxc://%s/%s" % (
                        self.server_name, image_info['filesystem_id']
                    )
                    og["og:image:type"] = image_info['media_type']
                    og["matrix:image:size"] = image_info['media_length']
                else:
                    del og["og:image"]
        else:
            logger.warn("Failed to find any OG data in %s", url)
            og = {}

        logger.debug("Calculated OG for %s as %s" % (url, og))

        jsonog = json.dumps(og)

        # store OG in history-aware DB cache
        yield self.store.store_url_cache(
            url,
            media_info["response_code"],
            media_info["etag"],
            media_info["expires"] + media_info["created_ts"],
            jsonog,
            media_info["filesystem_id"],
            media_info["created_ts"],
        )

        defer.returnValue(jsonog)

    @defer.inlineCallbacks
    def _download_url(self, url, user):
        # TODO: we should probably honour robots.txt... except in practice
        # we're most likely being explicitly triggered by a human rather than a
        # bot, so are we really a robot?

        file_id = datetime.date.today().isoformat() + '_' + random_string(16)

        file_info = FileInfo(
            server_name=None,
            file_id=file_id,
            url_cache=True,
        )

        with self.media_storage.store_into_file(file_info) as (f, fname, finish):
            try:
                logger.debug("Trying to get url '%s'" % url)
                length, headers, uri, code = yield self.client.get_file(
                    url, output_stream=f, max_size=self.max_spider_size,
                )
            except Exception as e:
                # FIXME: pass through 404s and other error messages nicely
                logger.warn("Error downloading %s: %r", url, e)
                raise SynapseError(
                    500, "Failed to download content: %s" % (
                        traceback.format_exception_only(sys.exc_type, e),
                    ),
                    Codes.UNKNOWN,
                )
            yield finish()

        try:
            if "Content-Type" in headers:
                media_type = headers["Content-Type"][0]
            else:
                media_type = "application/octet-stream"
            time_now_ms = self.clock.time_msec()
            download_name = parse_content_disposition_filename(headers)

            yield self.store.store_local_media(
                media_id=file_id,
                media_type=media_type,
                time_now_ms=self.clock.time_msec(),
                upload_name=download_name,
                media_length=length,
                user_id=user,
                url_cache=url,
            )

        except Exception as e:
            logger.error("Error handling downloaded %s: %r", url, e)
            # TODO: we really ought to delete the downloaded file in this
            # case, since we won't have recorded it in the db, and will
            # therefore not expire it.
            raise

        defer.returnValue({
            "media_type": media_type,
            "media_length": length,
            "download_name": download_name,
            "created_ts": time_now_ms,
            "filesystem_id": file_id,
            "filename": fname,
            "uri": uri,
            "response_code": code,
            # FIXME: we should calculate a proper expiration based on the
            # Cache-Control and Expire headers.  But for now, assume 1 hour.
            "expires": 60 * 60 * 1000,
            "etag": headers["ETag"][0] if "ETag" in headers else None,
        })

    @defer.inlineCallbacks
    def _expire_url_cache_data(self):
        """Clean up expired url cache content, media and thumbnails.
        """
        # TODO: Delete from backup media store

        now = self.clock.time_msec()

        logger.info("Running url preview cache expiry")

        if not (yield self.store.has_completed_background_updates()):
            logger.info("Still running DB updates; skipping expiry")
            return

        # First we delete expired url cache entries
        media_ids = yield self.store.get_expired_url_cache(now)

        removed_media = []
        for media_id in media_ids:
            fname = self.filepaths.url_cache_filepath(media_id)
            try:
                os.remove(fname)
            except OSError as e:
                # If the path doesn't exist, meh
                if e.errno != errno.ENOENT:
                    logger.warn("Failed to remove media: %r: %s", media_id, e)
                    continue

            removed_media.append(media_id)

            try:
                dirs = self.filepaths.url_cache_filepath_dirs_to_delete(media_id)
                for dir in dirs:
                    os.rmdir(dir)
            except Exception:
                pass

        yield self.store.delete_url_cache(removed_media)

        if removed_media:
            logger.info("Deleted %d entries from url cache", len(removed_media))

        # Now we delete old images associated with the url cache.
        # These may be cached for a bit on the client (i.e., they
        # may have a room open with a preview url thing open).
        # So we wait a couple of days before deleting, just in case.
        expire_before = now - 2 * 24 * 60 * 60 * 1000
        media_ids = yield self.store.get_url_cache_media_before(expire_before)

        removed_media = []
        for media_id in media_ids:
            fname = self.filepaths.url_cache_filepath(media_id)
            try:
                os.remove(fname)
            except OSError as e:
                # If the path doesn't exist, meh
                if e.errno != errno.ENOENT:
                    logger.warn("Failed to remove media: %r: %s", media_id, e)
                    continue

            try:
                dirs = self.filepaths.url_cache_filepath_dirs_to_delete(media_id)
                for dir in dirs:
                    os.rmdir(dir)
            except Exception:
                pass

            thumbnail_dir = self.filepaths.url_cache_thumbnail_directory(media_id)
            try:
                shutil.rmtree(thumbnail_dir)
            except OSError as e:
                # If the path doesn't exist, meh
                if e.errno != errno.ENOENT:
                    logger.warn("Failed to remove media: %r: %s", media_id, e)
                    continue

            removed_media.append(media_id)

            try:
                dirs = self.filepaths.url_cache_thumbnail_dirs_to_delete(media_id)
                for dir in dirs:
                    os.rmdir(dir)
            except Exception:
                pass

        yield self.store.delete_url_cache_media(removed_media)

        logger.info("Deleted %d media from url cache", len(removed_media))


def decode_and_calc_og(body, media_uri, request_encoding=None):
    from lxml import etree

    try:
        parser = etree.HTMLParser(recover=True, encoding=request_encoding)
        tree = etree.fromstring(body, parser)
        og = _calc_og(tree, media_uri)
    except UnicodeDecodeError:
        # blindly try decoding the body as utf-8, which seems to fix
        # the charset mismatches on https://google.com
        parser = etree.HTMLParser(recover=True, encoding=request_encoding)
        tree = etree.fromstring(body.decode('utf-8', 'ignore'), parser)
        og = _calc_og(tree, media_uri)

    return og


def _calc_og(tree, media_uri):
    # suck our tree into lxml and define our OG response.

    # if we see any image URLs in the OG response, then spider them
    # (although the client could choose to do this by asking for previews of those
    # URLs to avoid DoSing the server)

    # "og:type"         : "video",
    # "og:url"          : "https://www.youtube.com/watch?v=LXDBoHyjmtw",
    # "og:site_name"    : "YouTube",
    # "og:video:type"   : "application/x-shockwave-flash",
    # "og:description"  : "Fun stuff happening here",
    # "og:title"        : "RemoteJam - Matrix team hack for Disrupt Europe Hackathon",
    # "og:image"        : "https://i.ytimg.com/vi/LXDBoHyjmtw/maxresdefault.jpg",
    # "og:video:url"    : "http://www.youtube.com/v/LXDBoHyjmtw?version=3&autohide=1",
    # "og:video:width"  : "1280"
    # "og:video:height" : "720",
    # "og:video:secure_url": "https://www.youtube.com/v/LXDBoHyjmtw?version=3",

    og = {}
    for tag in tree.xpath("//*/meta[starts-with(@property, 'og:')]"):
        if 'content' in tag.attrib:
            og[tag.attrib['property']] = tag.attrib['content']

    # TODO: grab article: meta tags too, e.g.:

    # "article:publisher" : "https://www.facebook.com/thethudonline" />
    # "article:author" content="https://www.facebook.com/thethudonline" />
    # "article:tag" content="baby" />
    # "article:section" content="Breaking News" />
    # "article:published_time" content="2016-03-31T19:58:24+00:00" />
    # "article:modified_time" content="2016-04-01T18:31:53+00:00" />

    if 'og:title' not in og:
        # do some basic spidering of the HTML
        title = tree.xpath("(//title)[1] | (//h1)[1] | (//h2)[1] | (//h3)[1]")
        if title and title[0].text is not None:
            og['og:title'] = title[0].text.strip()
        else:
            og['og:title'] = None

    if 'og:image' not in og:
        # TODO: extract a favicon failing all else
        meta_image = tree.xpath(
            "//*/meta[translate(@itemprop, 'IMAGE', 'image')='image']/@content"
        )
        if meta_image:
            og['og:image'] = _rebase_url(meta_image[0], media_uri)
        else:
            # TODO: consider inlined CSS styles as well as width & height attribs
            images = tree.xpath("//img[@src][number(@width)>10][number(@height)>10]")
            images = sorted(images, key=lambda i: (
                -1 * float(i.attrib['width']) * float(i.attrib['height'])
            ))
            if not images:
                images = tree.xpath("//img[@src]")
            if images:
                og['og:image'] = images[0].attrib['src']

    if 'og:description' not in og:
        meta_description = tree.xpath(
            "//*/meta"
            "[translate(@name, 'DESCRIPTION', 'description')='description']"
            "/@content")
        if meta_description:
            og['og:description'] = meta_description[0]
        else:
            # grab any text nodes which are inside the <body/> tag...
            # unless they are within an HTML5 semantic markup tag...
            # <header/>, <nav/>, <aside/>, <footer/>
            # ...or if they are within a <script/> or <style/> tag.
            # This is a very very very coarse approximation to a plain text
            # render of the page.

            # We don't just use XPATH here as that is slow on some machines.

            from lxml import etree

            TAGS_TO_REMOVE = (
                "header",
                "nav",
                "aside",
                "footer",
                "script",
                "noscript",
                "style",
                etree.Comment
            )

            # Split all the text nodes into paragraphs (by splitting on new
            # lines)
            text_nodes = (
                re.sub(r'\s+', '\n', el).strip()
                for el in _iterate_over_text(tree.find("body"), *TAGS_TO_REMOVE)
            )
            og['og:description'] = summarize_paragraphs(text_nodes)
    else:
        og['og:description'] = summarize_paragraphs([og['og:description']])

    # TODO: delete the url downloads to stop diskfilling,
    # as we only ever cared about its OG
    return og


def _iterate_over_text(tree, *tags_to_ignore):
    """Iterate over the tree returning text nodes in a depth first fashion,
    skipping text nodes inside certain tags.
    """
    # This is basically a stack that we extend using itertools.chain.
    # This will either consist of an element to iterate over *or* a string
    # to be returned.
    elements = iter([tree])
    while True:
        el = elements.next()
        if isinstance(el, basestring):
            yield el
        elif el is not None and el.tag not in tags_to_ignore:
            # el.text is the text before the first child, so we can immediately
            # return it if the text exists.
            if el.text:
                yield el.text

            # We add to the stack all the elements children, interspersed with
            # each child's tail text (if it exists). The tail text of a node
            # is text that comes *after* the node, so we always include it even
            # if we ignore the child node.
            elements = itertools.chain(
                itertools.chain.from_iterable(  # Basically a flatmap
                    [child, child.tail] if child.tail else [child]
                    for child in el.iterchildren()
                ),
                elements
            )


def _rebase_url(url, base):
    base = list(urlparse.urlparse(base))
    url = list(urlparse.urlparse(url))
    if not url[0]:  # fix up schema
        url[0] = base[0] or "http"
    if not url[1]:  # fix up hostname
        url[1] = base[1]
        if not url[2].startswith('/'):
            url[2] = re.sub(r'/[^/]+$', '/', base[2]) + url[2]
    return urlparse.urlunparse(url)


def _is_media(content_type):
    if content_type.lower().startswith("image/"):
        return True


def _is_html(content_type):
    content_type = content_type.lower()
    if (
        content_type.startswith("text/html") or
        content_type.startswith("application/xhtml")
    ):
        return True


def summarize_paragraphs(text_nodes, min_size=200, max_size=500):
    # Try to get a summary of between 200 and 500 words, respecting
    # first paragraph and then word boundaries.
    # TODO: Respect sentences?

    description = ''

    # Keep adding paragraphs until we get to the MIN_SIZE.
    for text_node in text_nodes:
        if len(description) < min_size:
            text_node = re.sub(r'[\t \r\n]+', ' ', text_node)
            description += text_node + '\n\n'
        else:
            break

    description = description.strip()
    description = re.sub(r'[\t ]+', ' ', description)
    description = re.sub(r'[\t \r\n]*[\r\n]+', '\n\n', description)

    # If the concatenation of paragraphs to get above MIN_SIZE
    # took us over MAX_SIZE, then we need to truncate mid paragraph
    if len(description) > max_size:
        new_desc = ""

        # This splits the paragraph into words, but keeping the
        # (preceeding) whitespace intact so we can easily concat
        # words back together.
        for match in re.finditer("\s*\S+", description):
            word = match.group()

            # Keep adding words while the total length is less than
            # MAX_SIZE.
            if len(word) + len(new_desc) < max_size:
                new_desc += word
            else:
                # At this point the next word *will* take us over
                # MAX_SIZE, but we also want to ensure that its not
                # a huge word. If it is add it anyway and we'll
                # truncate later.
                if len(new_desc) < min_size:
                    new_desc += word
                break

        # Double check that we're not over the limit
        if len(new_desc) > max_size:
            new_desc = new_desc[:max_size]

        # We always add an ellipsis because at the very least
        # we chopped mid paragraph.
        description = new_desc.strip() + u"…"
    return description if description else None<|MERGE_RESOLUTION|>--- conflicted
+++ resolved
@@ -48,19 +48,7 @@
 from synapse.rest.media.v1._base import validate_url_blacklist, \
     parse_content_disposition_filename
 
-<<<<<<< HEAD
-import os
-import re
-import ujson as json
-import urlparse
-import itertools
-import datetime
-import errno
-import shutil
-
-import logging
-=======
->>>>>>> 14ca6786
+
 logger = logging.getLogger(__name__)
 
 
