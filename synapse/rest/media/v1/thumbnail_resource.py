--- conflicted
+++ resolved
@@ -17,18 +17,12 @@
 import logging
 from typing import TYPE_CHECKING, Any, Dict, List, Optional, Tuple
 
-<<<<<<< HEAD
 from synapse.api.errors import Codes, SynapseError, cs_error
 from synapse.config.repository import THUMBNAIL_SUPPORTED_MEDIA_FORMAT_MAP
 from synapse.http.server import (
     DirectServeJsonResource,
     respond_with_json,
-=======
-from synapse.api.errors import SynapseError
-from synapse.http.server import (
-    DirectServeJsonResource,
     set_corp_headers,
->>>>>>> dcc78737
     set_cors_headers,
 )
 from synapse.http.servlet import parse_integer, parse_string
