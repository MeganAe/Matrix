--- conflicted
+++ resolved
@@ -47,22 +47,13 @@
     def _async_render_GET(self, request):
         set_cors_headers(request)
         request.setHeader(
-<<<<<<< HEAD
-            "Content-Security-Policy",
-            "default-src 'none';"
-            " script-src 'none';"
-            " plugin-types application/pdf;"
-            " style-src 'unsafe-inline';"
-            " media-src 'self';"
-            " object-src 'self';"
-=======
             b"Content-Security-Policy",
             b"default-src 'none';"
             b" script-src 'none';"
             b" plugin-types application/pdf;"
             b" style-src 'unsafe-inline';"
+            b" media-src 'self';"
             b" object-src 'self';"
->>>>>>> a219ce87
         )
         server_name, media_id, name = parse_media_id(request)
         if server_name == self.server_name:
