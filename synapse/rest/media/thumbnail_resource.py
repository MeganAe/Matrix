# Copyright 2014-2016 OpenMarket Ltd
# Copyright 2020-2021 The Matrix.org Foundation C.I.C.
#
# Licensed under the Apache License, Version 2.0 (the "License");
# you may not use this file except in compliance with the License.
# You may obtain a copy of the License at
#
#     http://www.apache.org/licenses/LICENSE-2.0
#
# Unless required by applicable law or agreed to in writing, software
# distributed under the License is distributed on an "AS IS" BASIS,
# WITHOUT WARRANTIES OR CONDITIONS OF ANY KIND, either express or implied.
# See the License for the specific language governing permissions and
# limitations under the License.


import logging
from typing import TYPE_CHECKING, Any, Dict, List, Optional, Tuple

from synapse.api.errors import Codes, SynapseError, cs_error
from synapse.config.repository import THUMBNAIL_SUPPORTED_MEDIA_FORMAT_MAP
from synapse.http.server import (
    DirectServeJsonResource,
    respond_with_json,
    set_corp_headers,
    set_cors_headers,
)
from synapse.http.servlet import parse_integer, parse_string
from synapse.http.site import SynapseRequest
from synapse.media._base import (
    FileInfo,
    ThumbnailInfo,
    parse_media_id,
    respond_404,
    respond_with_file,
    respond_with_responder,
)
from synapse.media.media_storage import MediaStorage

if TYPE_CHECKING:
    from synapse.media.media_repository import MediaRepository
    from synapse.server import HomeServer

logger = logging.getLogger(__name__)


class ThumbnailResource(DirectServeJsonResource):
    isLeaf = True

    def __init__(
        self,
        hs: "HomeServer",
        media_repo: "MediaRepository",
        media_storage: MediaStorage,
    ):
        super().__init__()

        self.store = hs.get_datastores().main
        self.media_repo = media_repo
        self.media_storage = media_storage
        self.dynamic_thumbnails = hs.config.media.dynamic_thumbnails
<<<<<<< HEAD
        self.server_name = hs.hostname
        self.prevent_media_downloads_from = hs.config.media.prevent_media_downloads_from
=======
        self._is_mine_server_name = hs.is_mine_server_name
>>>>>>> 6b7da312

    async def _async_render_GET(self, request: SynapseRequest) -> None:
        set_cors_headers(request)
        set_corp_headers(request)
        server_name, media_id, _ = parse_media_id(request)
        width = parse_integer(request, "width", required=True)
        height = parse_integer(request, "height", required=True)
        method = parse_string(request, "method", "scale")
        # TODO Parse the Accept header to get an prioritised list of thumbnail types.
        m_type = "image/png"

        if self._is_mine_server_name(server_name):
            if self.dynamic_thumbnails:
                await self._select_or_generate_local_thumbnail(
                    request, media_id, width, height, method, m_type
                )
            else:
                await self._respond_local_thumbnail(
                    request, media_id, width, height, method, m_type
                )
            self.media_repo.mark_recently_accessed(None, media_id)
        else:
            # Don't let users download media from configured domains, even if it
            # is already downloaded. This is Trust & Safety tooling to make some
            # media inaccessible to local users.
            # See `prevent_media_downloads_from` config docs for more info.
            if server_name in self.prevent_media_downloads_from:
                respond_404(request)
                return

            if self.dynamic_thumbnails:
                await self._select_or_generate_remote_thumbnail(
                    request, server_name, media_id, width, height, method, m_type
                )
            else:
                await self._respond_remote_thumbnail(
                    request, server_name, media_id, width, height, method, m_type
                )
            self.media_repo.mark_recently_accessed(server_name, media_id)

    async def _respond_local_thumbnail(
        self,
        request: SynapseRequest,
        media_id: str,
        width: int,
        height: int,
        method: str,
        m_type: str,
    ) -> None:
        media_info = await self.store.get_local_media(media_id)

        if not media_info:
            respond_404(request)
            return
        if media_info["quarantined_by"]:
            logger.info("Media is quarantined")
            respond_404(request)
            return

        thumbnail_infos = await self.store.get_local_media_thumbnails(media_id)
        await self._select_and_respond_with_thumbnail(
            request,
            width,
            height,
            method,
            m_type,
            thumbnail_infos,
            media_id,
            media_id,
            url_cache=bool(media_info["url_cache"]),
            server_name=None,
        )

    async def _select_or_generate_local_thumbnail(
        self,
        request: SynapseRequest,
        media_id: str,
        desired_width: int,
        desired_height: int,
        desired_method: str,
        desired_type: str,
    ) -> None:
        media_info = await self.store.get_local_media(media_id)

        if not media_info:
            respond_404(request)
            return
        if media_info["quarantined_by"]:
            logger.info("Media is quarantined")
            respond_404(request)
            return

        thumbnail_infos = await self.store.get_local_media_thumbnails(media_id)
        for info in thumbnail_infos:
            t_w = info["thumbnail_width"] == desired_width
            t_h = info["thumbnail_height"] == desired_height
            t_method = info["thumbnail_method"] == desired_method
            t_type = info["thumbnail_type"] == desired_type

            if t_w and t_h and t_method and t_type:
                file_info = FileInfo(
                    server_name=None,
                    file_id=media_id,
                    url_cache=media_info["url_cache"],
                    thumbnail=ThumbnailInfo(
                        width=info["thumbnail_width"],
                        height=info["thumbnail_height"],
                        type=info["thumbnail_type"],
                        method=info["thumbnail_method"],
                    ),
                )

                t_type = file_info.thumbnail_type
                t_length = info["thumbnail_length"]

                responder = await self.media_storage.fetch_media(file_info)
                if responder:
                    await respond_with_responder(request, responder, t_type, t_length)
                    return

        logger.debug("We don't have a thumbnail of that size. Generating")

        # Okay, so we generate one.
        file_path = await self.media_repo.generate_local_exact_thumbnail(
            media_id,
            desired_width,
            desired_height,
            desired_method,
            desired_type,
            url_cache=bool(media_info["url_cache"]),
        )

        if file_path:
            await respond_with_file(request, desired_type, file_path)
        else:
            logger.warning("Failed to generate thumbnail")
            raise SynapseError(400, "Failed to generate thumbnail.")

    async def _select_or_generate_remote_thumbnail(
        self,
        request: SynapseRequest,
        server_name: str,
        media_id: str,
        desired_width: int,
        desired_height: int,
        desired_method: str,
        desired_type: str,
    ) -> None:
        media_info = await self.media_repo.get_remote_media_info(server_name, media_id)

        thumbnail_infos = await self.store.get_remote_media_thumbnails(
            server_name, media_id
        )

        file_id = media_info["filesystem_id"]

        for info in thumbnail_infos:
            t_w = info["thumbnail_width"] == desired_width
            t_h = info["thumbnail_height"] == desired_height
            t_method = info["thumbnail_method"] == desired_method
            t_type = info["thumbnail_type"] == desired_type

            if t_w and t_h and t_method and t_type:
                file_info = FileInfo(
                    server_name=server_name,
                    file_id=media_info["filesystem_id"],
                    thumbnail=ThumbnailInfo(
                        width=info["thumbnail_width"],
                        height=info["thumbnail_height"],
                        type=info["thumbnail_type"],
                        method=info["thumbnail_method"],
                    ),
                )

                t_type = file_info.thumbnail_type
                t_length = info["thumbnail_length"]

                responder = await self.media_storage.fetch_media(file_info)
                if responder:
                    await respond_with_responder(request, responder, t_type, t_length)
                    return

        logger.debug("We don't have a thumbnail of that size. Generating")

        # Okay, so we generate one.
        file_path = await self.media_repo.generate_remote_exact_thumbnail(
            server_name,
            file_id,
            media_id,
            desired_width,
            desired_height,
            desired_method,
            desired_type,
        )

        if file_path:
            await respond_with_file(request, desired_type, file_path)
        else:
            logger.warning("Failed to generate thumbnail")
            raise SynapseError(400, "Failed to generate thumbnail.")

    async def _respond_remote_thumbnail(
        self,
        request: SynapseRequest,
        server_name: str,
        media_id: str,
        width: int,
        height: int,
        method: str,
        m_type: str,
    ) -> None:
        # TODO: Don't download the whole remote file
        # We should proxy the thumbnail from the remote server instead of
        # downloading the remote file and generating our own thumbnails.
        media_info = await self.media_repo.get_remote_media_info(server_name, media_id)

        thumbnail_infos = await self.store.get_remote_media_thumbnails(
            server_name, media_id
        )
        await self._select_and_respond_with_thumbnail(
            request,
            width,
            height,
            method,
            m_type,
            thumbnail_infos,
            media_id,
            media_info["filesystem_id"],
            url_cache=False,
            server_name=server_name,
        )

    async def _select_and_respond_with_thumbnail(
        self,
        request: SynapseRequest,
        desired_width: int,
        desired_height: int,
        desired_method: str,
        desired_type: str,
        thumbnail_infos: List[Dict[str, Any]],
        media_id: str,
        file_id: str,
        url_cache: bool,
        server_name: Optional[str] = None,
    ) -> None:
        """
        Respond to a request with an appropriate thumbnail from the previously generated thumbnails.

        Args:
            request: The incoming request.
            desired_width: The desired width, the returned thumbnail may be larger than this.
            desired_height: The desired height, the returned thumbnail may be larger than this.
            desired_method: The desired method used to generate the thumbnail.
            desired_type: The desired content-type of the thumbnail.
            thumbnail_infos: A list of dictionaries of candidate thumbnails.
            file_id: The ID of the media that a thumbnail is being requested for.
            url_cache: True if this is from a URL cache.
            server_name: The server name, if this is a remote thumbnail.
        """
        logger.debug(
            "_select_and_respond_with_thumbnail: media_id=%s desired=%sx%s (%s) thumbnail_infos=%s",
            media_id,
            desired_width,
            desired_height,
            desired_method,
            thumbnail_infos,
        )

        # If `dynamic_thumbnails` is enabled, we expect Synapse to go down a
        # different code path to handle it.
        assert not self.dynamic_thumbnails

        if thumbnail_infos:
            file_info = self._select_thumbnail(
                desired_width,
                desired_height,
                desired_method,
                desired_type,
                thumbnail_infos,
                file_id,
                url_cache,
                server_name,
            )
            if not file_info:
                logger.info("Couldn't find a thumbnail matching the desired inputs")
                respond_404(request)
                return

            # The thumbnail property must exist.
            assert file_info.thumbnail is not None

            responder = await self.media_storage.fetch_media(file_info)
            if responder:
                await respond_with_responder(
                    request,
                    responder,
                    file_info.thumbnail.type,
                    file_info.thumbnail.length,
                )
                return

            # If we can't find the thumbnail we regenerate it. This can happen
            # if e.g. we've deleted the thumbnails but still have the original
            # image somewhere.
            #
            # Since we have an entry for the thumbnail in the DB we a) know we
            # have have successfully generated the thumbnail in the past (so we
            # don't need to worry about repeatedly failing to generate
            # thumbnails), and b) have already calculated that appropriate
            # width/height/method so we can just call the "generate exact"
            # methods.

            # First let's check that we do actually have the original image
            # still. This will throw a 404 if we don't.
            # TODO: We should refetch the thumbnails for remote media.
            await self.media_storage.ensure_media_is_in_local_cache(
                FileInfo(server_name, file_id, url_cache=url_cache)
            )

            if server_name:
                await self.media_repo.generate_remote_exact_thumbnail(
                    server_name,
                    file_id=file_id,
                    media_id=media_id,
                    t_width=file_info.thumbnail.width,
                    t_height=file_info.thumbnail.height,
                    t_method=file_info.thumbnail.method,
                    t_type=file_info.thumbnail.type,
                )
            else:
                await self.media_repo.generate_local_exact_thumbnail(
                    media_id=media_id,
                    t_width=file_info.thumbnail.width,
                    t_height=file_info.thumbnail.height,
                    t_method=file_info.thumbnail.method,
                    t_type=file_info.thumbnail.type,
                    url_cache=url_cache,
                )

            responder = await self.media_storage.fetch_media(file_info)
            await respond_with_responder(
                request,
                responder,
                file_info.thumbnail.type,
                file_info.thumbnail.length,
            )
        else:
            # This might be because:
            # 1. We can't create thumbnails for the given media (corrupted or
            #    unsupported file type), or
            # 2. The thumbnailing process never ran or errored out initially
            #    when the media was first uploaded (these bugs should be
            #    reported and fixed).
            # Note that we don't attempt to generate a thumbnail now because
            # `dynamic_thumbnails` is disabled.
            logger.info("Failed to find any generated thumbnails")

            respond_with_json(
                request,
                400,
                cs_error(
                    "Cannot find any thumbnails for the requested media (%r). This might mean the media is not a supported_media_format=(%s) or that thumbnailing failed for some other reason. (Dynamic thumbnails are disabled on this server.)"
                    % (
                        request.postpath,
                        ", ".join(THUMBNAIL_SUPPORTED_MEDIA_FORMAT_MAP.keys()),
                    ),
                    code=Codes.UNKNOWN,
                ),
                send_cors=True,
            )

    def _select_thumbnail(
        self,
        desired_width: int,
        desired_height: int,
        desired_method: str,
        desired_type: str,
        thumbnail_infos: List[Dict[str, Any]],
        file_id: str,
        url_cache: bool,
        server_name: Optional[str],
    ) -> Optional[FileInfo]:
        """
        Choose an appropriate thumbnail from the previously generated thumbnails.

        Args:
            desired_width: The desired width, the returned thumbnail may be larger than this.
            desired_height: The desired height, the returned thumbnail may be larger than this.
            desired_method: The desired method used to generate the thumbnail.
            desired_type: The desired content-type of the thumbnail.
            thumbnail_infos: A list of dictionaries of candidate thumbnails.
            file_id: The ID of the media that a thumbnail is being requested for.
            url_cache: True if this is from a URL cache.
            server_name: The server name, if this is a remote thumbnail.

        Returns:
             The thumbnail which best matches the desired parameters.
        """
        desired_method = desired_method.lower()

        # The chosen thumbnail.
        thumbnail_info = None

        d_w = desired_width
        d_h = desired_height

        if desired_method == "crop":
            # Thumbnails that match equal or larger sizes of desired width/height.
            crop_info_list: List[Tuple[int, int, int, bool, int, Dict[str, Any]]] = []
            # Other thumbnails.
            crop_info_list2: List[Tuple[int, int, int, bool, int, Dict[str, Any]]] = []
            for info in thumbnail_infos:
                # Skip thumbnails generated with different methods.
                if info["thumbnail_method"] != "crop":
                    continue

                t_w = info["thumbnail_width"]
                t_h = info["thumbnail_height"]
                aspect_quality = abs(d_w * t_h - d_h * t_w)
                min_quality = 0 if d_w <= t_w and d_h <= t_h else 1
                size_quality = abs((d_w - t_w) * (d_h - t_h))
                type_quality = desired_type != info["thumbnail_type"]
                length_quality = info["thumbnail_length"]
                if t_w >= d_w or t_h >= d_h:
                    crop_info_list.append(
                        (
                            aspect_quality,
                            min_quality,
                            size_quality,
                            type_quality,
                            length_quality,
                            info,
                        )
                    )
                else:
                    crop_info_list2.append(
                        (
                            aspect_quality,
                            min_quality,
                            size_quality,
                            type_quality,
                            length_quality,
                            info,
                        )
                    )
            # Pick the most appropriate thumbnail. Some values of `desired_width` and
            # `desired_height` may result in a tie, in which case we avoid comparing on
            # the thumbnail info dictionary and pick the thumbnail that appears earlier
            # in the list of candidates.
            if crop_info_list:
                thumbnail_info = min(crop_info_list, key=lambda t: t[:-1])[-1]
            elif crop_info_list2:
                thumbnail_info = min(crop_info_list2, key=lambda t: t[:-1])[-1]
        elif desired_method == "scale":
            # Thumbnails that match equal or larger sizes of desired width/height.
            info_list: List[Tuple[int, bool, int, Dict[str, Any]]] = []
            # Other thumbnails.
            info_list2: List[Tuple[int, bool, int, Dict[str, Any]]] = []

            for info in thumbnail_infos:
                # Skip thumbnails generated with different methods.
                if info["thumbnail_method"] != "scale":
                    continue

                t_w = info["thumbnail_width"]
                t_h = info["thumbnail_height"]
                size_quality = abs((d_w - t_w) * (d_h - t_h))
                type_quality = desired_type != info["thumbnail_type"]
                length_quality = info["thumbnail_length"]
                if t_w >= d_w or t_h >= d_h:
                    info_list.append((size_quality, type_quality, length_quality, info))
                else:
                    info_list2.append(
                        (size_quality, type_quality, length_quality, info)
                    )
            # Pick the most appropriate thumbnail. Some values of `desired_width` and
            # `desired_height` may result in a tie, in which case we avoid comparing on
            # the thumbnail info dictionary and pick the thumbnail that appears earlier
            # in the list of candidates.
            if info_list:
                thumbnail_info = min(info_list, key=lambda t: t[:-1])[-1]
            elif info_list2:
                thumbnail_info = min(info_list2, key=lambda t: t[:-1])[-1]

        if thumbnail_info:
            return FileInfo(
                file_id=file_id,
                url_cache=url_cache,
                server_name=server_name,
                thumbnail=ThumbnailInfo(
                    width=thumbnail_info["thumbnail_width"],
                    height=thumbnail_info["thumbnail_height"],
                    type=thumbnail_info["thumbnail_type"],
                    method=thumbnail_info["thumbnail_method"],
                    length=thumbnail_info["thumbnail_length"],
                ),
            )

        # No matching thumbnail was found.
        return None<|MERGE_RESOLUTION|>--- conflicted
+++ resolved
@@ -59,12 +59,8 @@
         self.media_repo = media_repo
         self.media_storage = media_storage
         self.dynamic_thumbnails = hs.config.media.dynamic_thumbnails
-<<<<<<< HEAD
-        self.server_name = hs.hostname
+        self._is_mine_server_name = hs.is_mine_server_name
         self.prevent_media_downloads_from = hs.config.media.prevent_media_downloads_from
-=======
-        self._is_mine_server_name = hs.is_mine_server_name
->>>>>>> 6b7da312
 
     async def _async_render_GET(self, request: SynapseRequest) -> None:
         set_cors_headers(request)
