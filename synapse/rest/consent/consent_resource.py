--- conflicted
+++ resolved
@@ -26,15 +26,7 @@
 
 from synapse.api.errors import NotFoundError, StoreError, SynapseError
 from synapse.config import ConfigError
-<<<<<<< HEAD
-from synapse.http.server import DirectServeHtmlResource, finish_request
-=======
-from synapse.http.server import (
-    DirectServeResource,
-    respond_with_html,
-    wrap_html_request_handler,
-)
->>>>>>> f3e0f162
+from synapse.http.server import DirectServeHtmlResource, respond_with_html
 from synapse.http.servlet import parse_string
 from synapse.types import UserID
 
