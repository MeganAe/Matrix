# -*- coding: utf-8 -*-
# Copyright 2014-2016 OpenMarket Ltd
#
# Licensed under the Apache License, Version 2.0 (the "License");
# you may not use this file except in compliance with the License.
# You may obtain a copy of the License at
#
#     http://www.apache.org/licenses/LICENSE-2.0
#
# Unless required by applicable law or agreed to in writing, software
# distributed under the License is distributed on an "AS IS" BASIS,
# WITHOUT WARRANTIES OR CONDITIONS OF ANY KIND, either express or implied.
# See the License for the specific language governing permissions and
# limitations under the License.

<<<<<<< HEAD
from six import PY3

from synapse.rest.client import (
    versions,
)

from synapse.rest.client.v1 import (
    room,
    profile,
    presence,
    directory,
    voip,
    admin,
    pusher,
    push_rule,
    login as v1_login,
    logout,
)

=======
from synapse.http.server import JsonResource
from synapse.rest.client import versions
from synapse.rest.client.v1 import admin, directory, events, initial_sync
from synapse.rest.client.v1 import login as v1_login
from synapse.rest.client.v1 import logout, presence, profile, push_rule, pusher
from synapse.rest.client.v1 import register as v1_register
from synapse.rest.client.v1 import room, voip
>>>>>>> 395fa8d1
from synapse.rest.client.v2_alpha import (
    account,
    account_data,
    auth,
    devices,
    filter,
    groups,
    keys,
    notifications,
    openid,
    read_marker,
    receipts,
    register,
    report_event,
    sendtodevice,
    sync,
    tags,
    thirdparty,
    tokenrefresh,
    user_directory,
)


if not PY3:
    from synapse.rest.client.v1_only import (
        register as v1_register,
    )

    from synapse.rest.client.v1 import (
        events,
        initial_sync,
    )


class ClientRestResource(JsonResource):
    """A resource for version 1 of the matrix client API."""

    def __init__(self, hs):
        JsonResource.__init__(self, hs, canonical_json=False)
        self.register_servlets(self, hs)

    @staticmethod
    def register_servlets(client_resource, hs):
        versions.register_servlets(client_resource)

        if not PY3:
            # "v1" (Python 2 only)
            v1_register.register_servlets(hs, client_resource)

            # Deprecated in r0
            events.register_servlets(hs, client_resource)
            initial_sync.register_servlets(hs, client_resource)
            room.register_deprecated_servlets(hs, client_resource)

        # "v1" + "r0"
        room.register_servlets(hs, client_resource)
        events.register_servlets(hs, client_resource)
        v1_login.register_servlets(hs, client_resource)
        profile.register_servlets(hs, client_resource)
        presence.register_servlets(hs, client_resource)
        directory.register_servlets(hs, client_resource)
        voip.register_servlets(hs, client_resource)
        admin.register_servlets(hs, client_resource)
        pusher.register_servlets(hs, client_resource)
        push_rule.register_servlets(hs, client_resource)
        logout.register_servlets(hs, client_resource)

        # "v2"
        sync.register_servlets(hs, client_resource)
        filter.register_servlets(hs, client_resource)
        account.register_servlets(hs, client_resource)
        register.register_servlets(hs, client_resource)
        auth.register_servlets(hs, client_resource)
        receipts.register_servlets(hs, client_resource)
        read_marker.register_servlets(hs, client_resource)
        keys.register_servlets(hs, client_resource)
        tokenrefresh.register_servlets(hs, client_resource)
        tags.register_servlets(hs, client_resource)
        account_data.register_servlets(hs, client_resource)
        report_event.register_servlets(hs, client_resource)
        openid.register_servlets(hs, client_resource)
        notifications.register_servlets(hs, client_resource)
        devices.register_servlets(hs, client_resource)
        thirdparty.register_servlets(hs, client_resource)
        sendtodevice.register_servlets(hs, client_resource)
        user_directory.register_servlets(hs, client_resource)
        groups.register_servlets(hs, client_resource)<|MERGE_RESOLUTION|>--- conflicted
+++ resolved
@@ -13,7 +13,6 @@
 # See the License for the specific language governing permissions and
 # limitations under the License.
 
-<<<<<<< HEAD
 from six import PY3
 
 from synapse.rest.client import (
@@ -33,15 +32,6 @@
     logout,
 )
 
-=======
-from synapse.http.server import JsonResource
-from synapse.rest.client import versions
-from synapse.rest.client.v1 import admin, directory, events, initial_sync
-from synapse.rest.client.v1 import login as v1_login
-from synapse.rest.client.v1 import logout, presence, profile, push_rule, pusher
-from synapse.rest.client.v1 import register as v1_register
-from synapse.rest.client.v1 import room, voip
->>>>>>> 395fa8d1
 from synapse.rest.client.v2_alpha import (
     account,
     account_data,
