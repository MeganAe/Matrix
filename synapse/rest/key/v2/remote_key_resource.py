--- conflicted
+++ resolved
@@ -15,11 +15,6 @@
 import logging
 from typing import Dict, Set
 
-<<<<<<< HEAD
-from canonicaljson import encode_canonical_json
-=======
-from canonicaljson import json
->>>>>>> acfb7c3b
 from signedjson.sign import sign_json
 
 from synapse.api.errors import Codes, SynapseError
