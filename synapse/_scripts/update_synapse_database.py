--- conflicted
+++ resolved
@@ -99,16 +99,6 @@
     # Load, process and sanity-check the config.
     hs_config = yaml.safe_load(args.database_config)
 
-<<<<<<< HEAD
-=======
-    if "database" not in hs_config and "databases" not in hs_config:
-        sys.stderr.write(
-            "The configuration file must have a 'database' or 'databases' section. "
-            "See https://matrix-org.github.io/synapse/latest/usage/configuration/config_documentation.html#database"
-        )
-        sys.exit(4)
-
->>>>>>> 04d7f56f
     config = HomeServerConfig()
     config.parse_config_dict(hs_config, "", "")
 
