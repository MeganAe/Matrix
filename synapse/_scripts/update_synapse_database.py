--- conflicted
+++ resolved
@@ -102,12 +102,8 @@
 
     if "database" not in hs_config and "databases" not in hs_config:
         sys.stderr.write(
-<<<<<<< HEAD
-            "The configuration file must have a 'database' or 'databases' section.\n"
-=======
             "The configuration file must have a 'database' or 'databases' section. "
             "See https://matrix-org.github.io/synapse/latest/usage/configuration/config_documentation.html#database"
->>>>>>> 6b097a3e
         )
         sys.exit(4)
 
