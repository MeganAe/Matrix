--- conflicted
+++ resolved
@@ -1,6 +1,6 @@
 # Copyright 2015, 2016 OpenMarket Ltd
 # Copyright 2018 New Vector
-# Copyright 2021 The Matrix.org Foundation C.I.C.
+# Copyright 2021-22 The Matrix.org Foundation C.I.C.
 #
 # Licensed under the Apache License, Version 2.0 (the "License");
 # you may not use this file except in compliance with the License.
@@ -20,16 +20,11 @@
 import hmac
 import logging
 import sys
-<<<<<<< HEAD
-from typing import Any, Callable, Optional
-=======
 from typing import Any, Callable, Dict, Optional
->>>>>>> a2ce6144
 
 import requests
 import yaml
 
-<<<<<<< HEAD
 _CONFLICTING_SHARED_SECRET_OPTS_ERROR = """\
 Conflicting options 'registration_shared_secret' and 'registration_shared_secret_path'
 are both defined in config file.
@@ -38,9 +33,8 @@
 _NO_SHARED_SECRET_OPTS_ERROR = """\
 No 'registration_shared_secret' or 'registration_shared_secret_path' defined in config.
 """
-=======
+
 _DEFAULT_SERVER_URL = "http://localhost:8008"
->>>>>>> a2ce6144
 
 
 def request_registration(
@@ -230,7 +224,13 @@
 
     if "config" in args and args.config:
         config = yaml.safe_load(args.config)
-<<<<<<< HEAD
+
+    if args.shared_secret:
+        secret = args.shared_secret
+    else:
+        # argparse should check that we have either config or shared secret
+        assert config
+
         secret = config.get("registration_shared_secret")
         secret_file = config.get("registration_shared_secret_path")
         if secret_file:
@@ -238,17 +238,6 @@
                 print(_CONFLICTING_SHARED_SECRET_OPTS_ERROR, file=sys.stderr)
                 sys.exit(1)
             secret = _read_file(secret_file, "registration_shared_secret_path").strip()
-
-=======
-
-    if args.shared_secret:
-        secret = args.shared_secret
-    else:
-        # argparse should check that we have either config or shared secret
-        assert config
-
-        secret = config.get("registration_shared_secret", None)
->>>>>>> a2ce6144
         if not secret:
             print(_NO_SHARED_SECRET_OPTS_ERROR, file=sys.stderr)
             sys.exit(1)
@@ -280,7 +269,6 @@
     )
 
 
-<<<<<<< HEAD
 def _read_file(file_path: Any, config_path: str) -> str:
     """Check the given file exists, and read it into a string
 
@@ -303,7 +291,8 @@
     except OSError as e:
         print(f"Error accessing file {file_path}: {e}", file=sys.stderr)
         sys.exit(1)
-=======
+
+
 def _find_client_listener(config: Dict[str, Any]) -> Optional[str]:
     # try to find a listener in the config. Returns a host:port pair
     for listener in config.get("listeners", []):
@@ -322,7 +311,6 @@
 
     # no suitable listeners?
     return None
->>>>>>> a2ce6144
 
 
 if __name__ == "__main__":
