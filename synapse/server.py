# Copyright 2021 The Matrix.org Foundation C.I.C.
#
# Licensed under the Apache License, Version 2.0 (the "License");
# you may not use this file except in compliance with the License.
# You may obtain a copy of the License at
#
#     http://www.apache.org/licenses/LICENSE-2.0
#
# Unless required by applicable law or agreed to in writing, software
# distributed under the License is distributed on an "AS IS" BASIS,
# WITHOUT WARRANTIES OR CONDITIONS OF ANY KIND, either express or implied.
# See the License for the specific language governing permissions and
# limitations under the License.


# This file provides some classes for setting up (partially-populated)
# homeservers; either as a full homeserver as a real application, or a small
# partial one for unit test mocking.


import abc
import functools
import logging
from typing import TYPE_CHECKING, Callable, Dict, List, Optional, TypeVar, cast

from typing_extensions import TypeAlias

from twisted.internet.interfaces import IOpenSSLContextFactory
from twisted.internet.tcp import Port
from twisted.web.iweb import IPolicyForHTTPS
from twisted.web.resource import Resource

from synapse.api.auth import Auth
from synapse.api.auth.internal import InternalAuth
from synapse.api.auth_blocking import AuthBlocking
from synapse.api.filtering import Filtering
from synapse.api.ratelimiting import Ratelimiter, RequestRatelimiter
from synapse.appservice.api import ApplicationServiceApi
from synapse.appservice.scheduler import ApplicationServiceScheduler
from synapse.config.homeserver import HomeServerConfig
from synapse.crypto import context_factory
from synapse.crypto.context_factory import RegularPolicyForHTTPS
from synapse.crypto.keyring import Keyring
from synapse.events.builder import EventBuilderFactory
from synapse.events.presence_router import PresenceRouter
from synapse.events.utils import EventClientSerializer
from synapse.federation.federation_client import FederationClient
from synapse.federation.federation_server import (
    FederationHandlerRegistry,
    FederationServer,
)
from synapse.federation.send_queue import FederationRemoteSendQueue
from synapse.federation.sender import AbstractFederationSender, FederationSender
from synapse.federation.transport.client import TransportLayerClient
from synapse.handlers.account import AccountHandler
from synapse.handlers.account_data import AccountDataHandler
from synapse.handlers.account_validity import AccountValidityHandler
from synapse.handlers.admin import AdminHandler
from synapse.handlers.appservice import ApplicationServicesHandler
from synapse.handlers.auth import AuthHandler, PasswordAuthProvider
from synapse.handlers.cas import CasHandler
from synapse.handlers.deactivate_account import DeactivateAccountHandler
from synapse.handlers.device import DeviceHandler, DeviceWorkerHandler
from synapse.handlers.devicemessage import DeviceMessageHandler
from synapse.handlers.directory import DirectoryHandler
from synapse.handlers.e2e_keys import E2eKeysHandler
from synapse.handlers.e2e_room_keys import E2eRoomKeysHandler
from synapse.handlers.event_auth import EventAuthHandler
from synapse.handlers.events import EventHandler, EventStreamHandler
from synapse.handlers.federation import FederationHandler
from synapse.handlers.federation_event import FederationEventHandler
from synapse.handlers.identity import IdentityHandler
from synapse.handlers.initial_sync import InitialSyncHandler
from synapse.handlers.message import EventCreationHandler, MessageHandler
from synapse.handlers.pagination import PaginationHandler
from synapse.handlers.password_policy import PasswordPolicyHandler
from synapse.handlers.presence import (
    BasePresenceHandler,
    PresenceHandler,
    WorkerPresenceHandler,
)
from synapse.handlers.profile import ProfileHandler
from synapse.handlers.push_rules import PushRulesHandler
from synapse.handlers.read_marker import ReadMarkerHandler
from synapse.handlers.receipts import ReceiptsHandler
from synapse.handlers.register import RegistrationHandler
from synapse.handlers.relations import RelationsHandler
from synapse.handlers.room import (
    RoomContextHandler,
    RoomCreationHandler,
    RoomShutdownHandler,
    TimestampLookupHandler,
)
from synapse.handlers.room_list import RoomListHandler
from synapse.handlers.room_member import (
    RoomForgetterHandler,
    RoomMemberHandler,
    RoomMemberMasterHandler,
)
from synapse.handlers.room_member_worker import RoomMemberWorkerHandler
from synapse.handlers.room_summary import RoomSummaryHandler
from synapse.handlers.search import SearchHandler
from synapse.handlers.send_email import SendEmailHandler
from synapse.handlers.set_password import SetPasswordHandler
from synapse.handlers.sso import SsoHandler
from synapse.handlers.stats import StatsHandler
from synapse.handlers.sync import SyncHandler
from synapse.handlers.typing import FollowerTypingHandler, TypingWriterHandler
from synapse.handlers.user_directory import UserDirectoryHandler
from synapse.handlers.worker_lock import WorkerLocksHandler
from synapse.http.client import (
    InsecureInterceptableContextFactory,
    ReplicationClient,
    SimpleHttpClient,
)
from synapse.http.matrixfederationclient import MatrixFederationHttpClient
from synapse.media.media_repository import MediaRepository
from synapse.metrics.common_usage_metrics import CommonUsageMetricsManager
from synapse.module_api import ModuleApi
from synapse.module_api.callbacks import ModuleApiCallbacks
from synapse.notifier import Notifier, ReplicationNotifier
from synapse.push.bulk_push_rule_evaluator import BulkPushRuleEvaluator
from synapse.push.pusherpool import PusherPool
from synapse.replication.tcp.client import ReplicationDataHandler
from synapse.replication.tcp.external_cache import ExternalCache
from synapse.replication.tcp.handler import ReplicationCommandHandler
from synapse.replication.tcp.resource import ReplicationStreamer
from synapse.replication.tcp.streams import STREAMS_MAP, Stream
from synapse.rest.media.media_repository_resource import MediaRepositoryResource
from synapse.server_notices.server_notices_manager import ServerNoticesManager
from synapse.server_notices.server_notices_sender import ServerNoticesSender
from synapse.server_notices.worker_server_notices_sender import (
    WorkerServerNoticesSender,
)
from synapse.state import StateHandler, StateResolutionHandler
from synapse.storage import Databases
from synapse.storage.controllers import StorageControllers
from synapse.streams.events import EventSources
from synapse.types import DomainSpecificString, ISynapseReactor
from synapse.util import Clock
from synapse.util.distributor import Distributor
from synapse.util.macaroons import MacaroonGenerator
from synapse.util.ratelimitutils import FederationRateLimiter
from synapse.util.stringutils import random_string
from synapse.util.task_scheduler import TaskScheduler

logger = logging.getLogger(__name__)

if TYPE_CHECKING:
    from txredisapi import ConnectionHandler

    from synapse.handlers.jwt import JwtHandler
    from synapse.handlers.oidc import OidcHandler
    from synapse.handlers.saml import SamlHandler


# The annotation for `cache_in_self` used to be
#     def (builder: Callable[["HomeServer"],T]) -> Callable[["HomeServer"],T]
# which mypy was happy with.
#
# But PyCharm was confused by this. If `foo` was decorated by `@cache_in_self`, then
# an expression like `hs.foo()`
#
# - would erroneously warn that we hadn't provided a `hs` argument to foo (PyCharm
#   confused about boundmethods and unbound methods?), and
# - would be considered to have type `Any`, making for a poor autocomplete and
#   cross-referencing experience.
#
# Instead, use a typevar `F` to express that `@cache_in_self` returns exactly the
# same type it receives. This isn't strictly true [*], but it's more than good
# enough to keep PyCharm and mypy happy.
#
# [*]: (e.g. `builder` could be an object with a __call__ attribute rather than a
#      types.FunctionType instance, whereas the return value is always a
#      types.FunctionType instance.)

T: TypeAlias = object
F = TypeVar("F", bound=Callable[["HomeServer"], T])


def cache_in_self(builder: F) -> F:
    """Wraps a function called e.g. `get_foo`, checking if `self.foo` exists and
    returning if so. If not, calls the given function and sets `self.foo` to it.

    Also ensures that dependency cycles throw an exception correctly, rather
    than overflowing the stack.
    """

    if not builder.__name__.startswith("get_"):
        raise Exception(
            "@cache_in_self can only be used on functions starting with `get_`"
        )

    # get_attr -> _attr
    depname = builder.__name__[len("get") :]

    building = [False]

    @functools.wraps(builder)
    def _get(self: "HomeServer") -> T:
        try:
            return getattr(self, depname)
        except AttributeError:
            pass

        # Prevent cyclic dependencies from deadlocking
        if building[0]:
            raise ValueError("Cyclic dependency while building %s" % (depname,))

        building[0] = True
        try:
            dep = builder(self)
            setattr(self, depname, dep)
        finally:
            building[0] = False

        return dep

    return cast(F, _get)


class HomeServer(metaclass=abc.ABCMeta):
    """A basic homeserver object without lazy component builders.

    This will need all of the components it requires to either be passed as
    constructor arguments, or the relevant methods overriding to create them.
    Typically this would only be used for unit tests.

    Dependencies should be added by creating a `def get_<depname>(self)`
    function, wrapping it in `@cache_in_self`.

    Attributes:
        config (synapse.config.homeserver.HomeserverConfig):
        _listening_services (list[Port]): TCP ports that
            we are listening on to provide HTTP services.
    """

    REQUIRED_ON_BACKGROUND_TASK_STARTUP = [
        "account_validity",
        "auth",
        "deactivate_account",
        "message",
        "pagination",
        "profile",
        "room_forgetter",
        "stats",
    ]

    # This is overridden in derived application classes
    # (such as synapse.app.homeserver.SynapseHomeServer) and gives the class to be
    # instantiated during setup() for future return by get_datastores()
    DATASTORE_CLASS = abc.abstractproperty()

    def __init__(
        self,
        hostname: str,
        config: HomeServerConfig,
        reactor: Optional[ISynapseReactor] = None,
        version_string: str = "Synapse",
    ):
        """
        Args:
            hostname : The hostname for the server.
            config: The full config for the homeserver.
        """
        if not reactor:
            from twisted.internet import reactor as _reactor

            reactor = cast(ISynapseReactor, _reactor)

        self._reactor = reactor
        self.hostname = hostname
        # the key we use to sign events and requests
        self.signing_key = config.key.signing_key[0]
        self.config = config
        self._listening_services: List[Port] = []
        self.start_time: Optional[int] = None

        self._instance_id = random_string(5)
        self._instance_name = config.worker.instance_name

        self.version_string = version_string

        self.datastores: Optional[Databases] = None

        self._module_web_resources: Dict[str, Resource] = {}
        self._module_web_resources_consumed = False

        # This attribute is set by the free function `refresh_certificate`.
        self.tls_server_context_factory: Optional[IOpenSSLContextFactory] = None

    def register_module_web_resource(self, path: str, resource: Resource) -> None:
        """Allows a module to register a web resource to be served at the given path.

        If multiple modules register a resource for the same path, the module that
        appears the highest in the configuration file takes priority.

        Args:
            path: The path to register the resource for.
            resource: The resource to attach to this path.

        Raises:
            SynapseError(500): A module tried to register a web resource after the HTTP
                listeners have been started.
        """
        if self._module_web_resources_consumed:
            raise RuntimeError(
                "Tried to register a web resource from a module after startup",
            )

        # Don't register a resource that's already been registered.
        if path not in self._module_web_resources.keys():
            self._module_web_resources[path] = resource
        else:
            logger.warning(
                "Module tried to register a web resource for path %s but another module"
                " has already registered a resource for this path.",
                path,
            )

    def get_instance_id(self) -> str:
        """A unique ID for this synapse process instance.

        This is used to distinguish running instances in worker-based
        deployments.
        """
        return self._instance_id

    def get_instance_name(self) -> str:
        """A unique name for this synapse process.

        Used to identify the process over replication and in config. Does not
        change over restarts.
        """
        return self._instance_name

    def setup(self) -> None:
        logger.info("Setting up.")
        self.start_time = int(self.get_clock().time())
        self.datastores = Databases(self.DATASTORE_CLASS, self)
        logger.info("Finished setting up.")

        # Register background tasks required by this server. This must be done
        # somewhat manually due to the background tasks not being registered
        # unless handlers are instantiated.
        if self.config.worker.run_background_tasks:
            self.setup_background_tasks()

    def start_listening(self) -> None:  # noqa: B027 (no-op by design)
        """Start the HTTP, manhole, metrics, etc listeners

        Does nothing in this base class; overridden in derived classes to start the
        appropriate listeners.
        """

    def setup_background_tasks(self) -> None:
        """
        Some handlers have side effects on instantiation (like registering
        background updates). This function causes them to be fetched, and
        therefore instantiated, to run those side effects.
        """
        for i in self.REQUIRED_ON_BACKGROUND_TASK_STARTUP:
            getattr(self, "get_" + i + "_handler")()
        self.get_task_scheduler()

    def get_reactor(self) -> ISynapseReactor:
        """
        Fetch the Twisted reactor in use by this HomeServer.
        """
        return self._reactor

    def is_mine(self, domain_specific_string: DomainSpecificString) -> bool:
        return domain_specific_string.domain == self.hostname

    def is_mine_id(self, string: str) -> bool:
        """Determines whether a user ID or room alias originates from this homeserver.

        Returns:
            `True` if the hostname part of the user ID or room alias matches this
            homeserver.
            `False` otherwise, or if the user ID or room alias is malformed.
        """
        localpart_hostname = string.split(":", 1)
        if len(localpart_hostname) < 2:
            return False
        return localpart_hostname[1] == self.hostname

    def is_mine_server_name(self, server_name: str) -> bool:
        """Determines whether a server name refers to this homeserver."""
        return server_name == self.hostname

    @cache_in_self
    def get_clock(self) -> Clock:
        return Clock(self._reactor)

    def get_datastores(self) -> Databases:
        if not self.datastores:
            raise Exception("HomeServer.setup must be called before getting datastores")

        return self.datastores

    @cache_in_self
    def get_distributor(self) -> Distributor:
        return Distributor()

    @cache_in_self
    def get_registration_ratelimiter(self) -> Ratelimiter:
        return Ratelimiter(
            store=self.get_datastores().main,
            clock=self.get_clock(),
            rate_hz=self.config.ratelimiting.rc_registration.per_second,
            burst_count=self.config.ratelimiting.rc_registration.burst_count,
        )

    @cache_in_self
    def get_federation_client(self) -> FederationClient:
        return FederationClient(self)

    @cache_in_self
    def get_federation_server(self) -> FederationServer:
        return FederationServer(self)

    @cache_in_self
    def get_notifier(self) -> Notifier:
        return Notifier(self)

    @cache_in_self
    def get_replication_notifier(self) -> ReplicationNotifier:
        return ReplicationNotifier()

    @cache_in_self
    def get_auth(self) -> Auth:
        if self.config.experimental.msc3861.enabled:
            from synapse.api.auth.msc3861_delegated import MSC3861DelegatedAuth

            return MSC3861DelegatedAuth(self)
        return InternalAuth(self)

    @cache_in_self
    def get_auth_blocking(self) -> AuthBlocking:
        return AuthBlocking(self)

    @cache_in_self
    def get_http_client_context_factory(self) -> IPolicyForHTTPS:
        if self.config.tls.use_insecure_ssl_client_just_for_testing_do_not_use:
            return InsecureInterceptableContextFactory()
        return RegularPolicyForHTTPS()

    @cache_in_self
    def get_simple_http_client(self) -> SimpleHttpClient:
        """
        An HTTP client with no special configuration.
        """
        return SimpleHttpClient(self)

    @cache_in_self
    def get_proxied_http_client(self) -> SimpleHttpClient:
        """
        An HTTP client that uses configured HTTP(S) proxies.
        """
        return SimpleHttpClient(self, use_proxy=True)

    @cache_in_self
    def get_proxied_blocklisted_http_client(self) -> SimpleHttpClient:
        """
        An HTTP client that uses configured HTTP(S) proxies and blocks IPs
        based on the configured IP ranges.
        """
        return SimpleHttpClient(
            self,
            ip_allowlist=self.config.server.ip_range_allowlist,
            ip_blocklist=self.config.server.ip_range_blocklist,
            use_proxy=True,
        )

    @cache_in_self
    def get_federation_http_client(self) -> MatrixFederationHttpClient:
        """
        An HTTP client for federation.
        """
        tls_client_options_factory = context_factory.FederationPolicyForHTTPS(
            self.config
        )
        return MatrixFederationHttpClient(self, tls_client_options_factory)

    @cache_in_self
    def get_replication_client(self) -> ReplicationClient:
        """
        An HTTP client for HTTP replication.
        """
        return ReplicationClient(self)

    @cache_in_self
    def get_room_creation_handler(self) -> RoomCreationHandler:
        return RoomCreationHandler(self)

    @cache_in_self
    def get_room_shutdown_handler(self) -> RoomShutdownHandler:
        return RoomShutdownHandler(self)

    @cache_in_self
    def get_state_handler(self) -> StateHandler:
        return StateHandler(self)

    @cache_in_self
    def get_state_resolution_handler(self) -> StateResolutionHandler:
        return StateResolutionHandler(self)

    @cache_in_self
    def get_presence_handler(self) -> BasePresenceHandler:
        if self.get_instance_name() in self.config.worker.writers.presence:
            return PresenceHandler(self)
        else:
            return WorkerPresenceHandler(self)

    @cache_in_self
    def get_typing_writer_handler(self) -> TypingWriterHandler:
        if self.get_instance_name() in self.config.worker.writers.typing:
            return TypingWriterHandler(self)
        else:
            raise Exception("Workers cannot write typing")

    @cache_in_self
    def get_presence_router(self) -> PresenceRouter:
        return PresenceRouter(self)

    @cache_in_self
    def get_typing_handler(self) -> FollowerTypingHandler:
        if self.get_instance_name() in self.config.worker.writers.typing:
            # Use get_typing_writer_handler to ensure that we use the same
            # cached version.
            return self.get_typing_writer_handler()
        else:
            return FollowerTypingHandler(self)

    @cache_in_self
    def get_sso_handler(self) -> SsoHandler:
        return SsoHandler(self)

    @cache_in_self
    def get_jwt_handler(self) -> "JwtHandler":
        from synapse.handlers.jwt import JwtHandler

        return JwtHandler(self)

    @cache_in_self
    def get_sync_handler(self) -> SyncHandler:
        return SyncHandler(self)

    @cache_in_self
    def get_room_list_handler(self) -> RoomListHandler:
        return RoomListHandler(self)

    @cache_in_self
    def get_auth_handler(self) -> AuthHandler:
        return AuthHandler(self)

    @cache_in_self
    def get_macaroon_generator(self) -> MacaroonGenerator:
        return MacaroonGenerator(
            self.get_clock(), self.hostname, self.config.key.macaroon_secret_key
        )

    @cache_in_self
    def get_device_handler(self) -> DeviceWorkerHandler:
        if self.config.worker.worker_app:
            return DeviceWorkerHandler(self)
        else:
            return DeviceHandler(self)

    @cache_in_self
    def get_device_message_handler(self) -> DeviceMessageHandler:
        return DeviceMessageHandler(self)

    @cache_in_self
    def get_directory_handler(self) -> DirectoryHandler:
        return DirectoryHandler(self)

    @cache_in_self
    def get_e2e_keys_handler(self) -> E2eKeysHandler:
        return E2eKeysHandler(self)

    @cache_in_self
    def get_e2e_room_keys_handler(self) -> E2eRoomKeysHandler:
        return E2eRoomKeysHandler(self)

    @cache_in_self
    def get_admin_handler(self) -> AdminHandler:
        return AdminHandler(self)

    @cache_in_self
    def get_application_service_api(self) -> ApplicationServiceApi:
        return ApplicationServiceApi(self)

    @cache_in_self
    def get_application_service_scheduler(self) -> ApplicationServiceScheduler:
        return ApplicationServiceScheduler(self)

    @cache_in_self
    def get_application_service_handler(self) -> ApplicationServicesHandler:
        return ApplicationServicesHandler(self)

    @cache_in_self
    def get_event_handler(self) -> EventHandler:
        return EventHandler(self)

    @cache_in_self
    def get_event_stream_handler(self) -> EventStreamHandler:
        return EventStreamHandler(self)

    @cache_in_self
    def get_federation_handler(self) -> FederationHandler:
        return FederationHandler(self)

    @cache_in_self
    def get_federation_event_handler(self) -> FederationEventHandler:
        return FederationEventHandler(self)

    @cache_in_self
    def get_identity_handler(self) -> IdentityHandler:
        return IdentityHandler(self)

    @cache_in_self
    def get_initial_sync_handler(self) -> InitialSyncHandler:
        return InitialSyncHandler(self)

    @cache_in_self
    def get_profile_handler(self) -> ProfileHandler:
        return ProfileHandler(self)

    @cache_in_self
    def get_event_creation_handler(self) -> EventCreationHandler:
        return EventCreationHandler(self)

    @cache_in_self
    def get_deactivate_account_handler(self) -> DeactivateAccountHandler:
        return DeactivateAccountHandler(self)

    @cache_in_self
    def get_search_handler(self) -> SearchHandler:
        return SearchHandler(self)

    @cache_in_self
    def get_send_email_handler(self) -> SendEmailHandler:
        return SendEmailHandler(self)

    @cache_in_self
    def get_set_password_handler(self) -> SetPasswordHandler:
        return SetPasswordHandler(self)

    @cache_in_self
    def get_event_sources(self) -> EventSources:
        return EventSources(self)

    @cache_in_self
    def get_keyring(self) -> Keyring:
        return Keyring(self)

    @cache_in_self
    def get_event_builder_factory(self) -> EventBuilderFactory:
        return EventBuilderFactory(self)

    @cache_in_self
    def get_filtering(self) -> Filtering:
        return Filtering(self)

    @cache_in_self
    def get_pusherpool(self) -> PusherPool:
        return PusherPool(self)

    @cache_in_self
    def get_media_repository_resource(self) -> MediaRepositoryResource:
        # build the media repo resource. This indirects through the HomeServer
        # to ensure that we only have a single instance of
        return MediaRepositoryResource(self)

    @cache_in_self
    def get_media_repository(self) -> MediaRepository:
        return MediaRepository(self)

    @cache_in_self
    def get_federation_transport_client(self) -> TransportLayerClient:
        return TransportLayerClient(self)

    @cache_in_self
    def get_federation_sender(self) -> AbstractFederationSender:
        if self.should_send_federation():
            return FederationSender(self)
        elif not self.config.worker.worker_app:
            return FederationRemoteSendQueue(self)
        else:
            raise Exception("Workers cannot send federation traffic")

    @cache_in_self
    def get_receipts_handler(self) -> ReceiptsHandler:
        return ReceiptsHandler(self)

    @cache_in_self
    def get_read_marker_handler(self) -> ReadMarkerHandler:
        return ReadMarkerHandler(self)

    @cache_in_self
    def get_replication_command_handler(self) -> ReplicationCommandHandler:
        return ReplicationCommandHandler(self)

    @cache_in_self
    def get_bulk_push_rule_evaluator(self) -> BulkPushRuleEvaluator:
        return BulkPushRuleEvaluator(self)

    @cache_in_self
    def get_user_directory_handler(self) -> UserDirectoryHandler:
        return UserDirectoryHandler(self)

    @cache_in_self
    def get_stats_handler(self) -> StatsHandler:
        return StatsHandler(self)

    @cache_in_self
    def get_password_auth_provider(self) -> PasswordAuthProvider:
        return PasswordAuthProvider()

    @cache_in_self
    def get_room_member_handler(self) -> RoomMemberHandler:
        if self.config.worker.worker_app:
            return RoomMemberWorkerHandler(self)
        return RoomMemberMasterHandler(self)

    @cache_in_self
    def get_federation_registry(self) -> FederationHandlerRegistry:
        return FederationHandlerRegistry(self)

    @cache_in_self
    def get_server_notices_manager(self) -> ServerNoticesManager:
        if self.config.worker.worker_app:
            raise Exception("Workers cannot send server notices")
        return ServerNoticesManager(self)

    @cache_in_self
    def get_server_notices_sender(self) -> WorkerServerNoticesSender:
        if self.config.worker.worker_app:
            return WorkerServerNoticesSender(self)
        return ServerNoticesSender(self)

    @cache_in_self
    def get_message_handler(self) -> MessageHandler:
        return MessageHandler(self)

    @cache_in_self
    def get_pagination_handler(self) -> PaginationHandler:
        return PaginationHandler(self)

    @cache_in_self
    def get_relations_handler(self) -> RelationsHandler:
        return RelationsHandler(self)

    @cache_in_self
    def get_room_context_handler(self) -> RoomContextHandler:
        return RoomContextHandler(self)

    @cache_in_self
    def get_timestamp_lookup_handler(self) -> TimestampLookupHandler:
        return TimestampLookupHandler(self)

    @cache_in_self
    def get_registration_handler(self) -> RegistrationHandler:
        return RegistrationHandler(self)

    @cache_in_self
    def get_account_validity_handler(self) -> AccountValidityHandler:
        return AccountValidityHandler(self)

    @cache_in_self
    def get_cas_handler(self) -> CasHandler:
        return CasHandler(self)

    @cache_in_self
    def get_saml_handler(self) -> "SamlHandler":
        from synapse.handlers.saml import SamlHandler

        return SamlHandler(self)

    @cache_in_self
    def get_oidc_handler(self) -> "OidcHandler":
        from synapse.handlers.oidc import OidcHandler

        return OidcHandler(self)

    @cache_in_self
    def get_event_client_serializer(self) -> EventClientSerializer:
        return EventClientSerializer()

    @cache_in_self
    def get_password_policy_handler(self) -> PasswordPolicyHandler:
        return PasswordPolicyHandler(self)

    @cache_in_self
    def get_storage_controllers(self) -> StorageControllers:
        return StorageControllers(self, self.get_datastores())

    @cache_in_self
    def get_replication_streamer(self) -> ReplicationStreamer:
        return ReplicationStreamer(self)

    @cache_in_self
    def get_replication_data_handler(self) -> ReplicationDataHandler:
        return ReplicationDataHandler(self)

    @cache_in_self
    def get_replication_streams(self) -> Dict[str, Stream]:
        return {stream.NAME: stream(self) for stream in STREAMS_MAP.values()}

    @cache_in_self
    def get_federation_ratelimiter(self) -> FederationRateLimiter:
        return FederationRateLimiter(
            self.get_clock(),
            config=self.config.ratelimiting.rc_federation,
            metrics_name="federation_servlets",
        )

    @cache_in_self
    def get_module_api(self) -> ModuleApi:
        return ModuleApi(self, self.get_auth_handler())

    @cache_in_self
    def get_module_api_callbacks(self) -> ModuleApiCallbacks:
        return ModuleApiCallbacks(self)

    @cache_in_self
    def get_account_data_handler(self) -> AccountDataHandler:
        return AccountDataHandler(self)

    @cache_in_self
    def get_room_summary_handler(self) -> RoomSummaryHandler:
        return RoomSummaryHandler(self)

    @cache_in_self
    def get_event_auth_handler(self) -> EventAuthHandler:
        return EventAuthHandler(self)

    @cache_in_self
    def get_external_cache(self) -> ExternalCache:
        return ExternalCache(self)

    @cache_in_self
    def get_account_handler(self) -> AccountHandler:
        return AccountHandler(self)

    @cache_in_self
    def get_push_rules_handler(self) -> PushRulesHandler:
        return PushRulesHandler(self)

    @cache_in_self
    def get_room_forgetter_handler(self) -> RoomForgetterHandler:
        return RoomForgetterHandler(self)

    @cache_in_self
    def get_outbound_redis_connection(self) -> "ConnectionHandler":
        """
        The Redis connection used for replication.

        Raises:
            AssertionError: if Redis is not enabled in the homeserver config.
        """
        assert self.config.redis.redis_enabled

        # We only want to import redis module if we're using it, as we have
        # `txredisapi` as an optional dependency.
        from synapse.replication.tcp.redis import lazyConnection, lazyUnixConnection

        if self.config.redis.redis_path is None:
            logger.info(
                "Connecting to redis (host=%r port=%r) for external cache",
                self.config.redis.redis_host,
                self.config.redis.redis_port,
            )

            return lazyConnection(
                hs=self,
                host=self.config.redis.redis_host,
                port=self.config.redis.redis_port,
                dbid=self.config.redis.redis_dbid,
                password=self.config.redis.redis_password,
                reconnect=True,
            )
        else:
            logger.info(
                "Connecting to redis (path=%r) for external cache",
                self.config.redis.redis_path,
            )

            return lazyUnixConnection(
                hs=self,
                path=self.config.redis.redis_path,
                dbid=self.config.redis.redis_dbid,
                password=self.config.redis.redis_password,
                reconnect=True,
            )

    def should_send_federation(self) -> bool:
        "Should this server be sending federation traffic directly?"
        return self.config.worker.send_federation

    @cache_in_self
    def get_request_ratelimiter(self) -> RequestRatelimiter:
        return RequestRatelimiter(
            self.get_datastores().main,
            self.get_clock(),
            self.config.ratelimiting.rc_message,
            self.config.ratelimiting.rc_admin_redaction,
        )

    @cache_in_self
    def get_common_usage_metrics_manager(self) -> CommonUsageMetricsManager:
        """Usage metrics shared between phone home stats and the prometheus exporter."""
        return CommonUsageMetricsManager(self)

    @cache_in_self
<<<<<<< HEAD
    def get_task_scheduler(self) -> TaskScheduler:
        return TaskScheduler(self)
=======
    def get_worker_locks_handler(self) -> WorkerLocksHandler:
        return WorkerLocksHandler(self)
>>>>>>> 340f08c6
<|MERGE_RESOLUTION|>--- conflicted
+++ resolved
@@ -914,11 +914,9 @@
         """Usage metrics shared between phone home stats and the prometheus exporter."""
         return CommonUsageMetricsManager(self)
 
-    @cache_in_self
-<<<<<<< HEAD
-    def get_task_scheduler(self) -> TaskScheduler:
-        return TaskScheduler(self)
-=======
     def get_worker_locks_handler(self) -> WorkerLocksHandler:
         return WorkerLocksHandler(self)
->>>>>>> 340f08c6
+
+    @cache_in_self
+    def get_task_scheduler(self) -> TaskScheduler:
+        return TaskScheduler(self)