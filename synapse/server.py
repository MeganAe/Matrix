--- conflicted
+++ resolved
@@ -120,18 +120,6 @@
         'deactivate_account_handler',
         'set_password_handler',
         'notifier',
-<<<<<<< HEAD
-        'distributor',
-        'client_resource',
-        'resource_for_federation',
-        'resource_for_static_content',
-        'resource_for_content_repo',
-        'resource_for_server_key',
-        'resource_for_server_key_v2',
-        'resource_for_media_repository',
-        'resource_for_metrics',
-=======
->>>>>>> 1159abbd
         'event_sources',
         'keyring',
         'pusherpool',
