--- conflicted
+++ resolved
@@ -221,7 +221,6 @@
     )
     logging.info("Certificate loaded.")
 
-<<<<<<< HEAD
     if hs._listening_services:
         logging.info("Updating context factories...")
         for i in hs._listening_services:
@@ -233,9 +232,6 @@
                 )
         logging.info("Context factories updated.")
 
-=======
->>>>>>> 9cd33d2f
-
 def start(hs, listeners=None):
     """
     Start a Synapse server or worker.
