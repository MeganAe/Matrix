--- conflicted
+++ resolved
@@ -372,12 +372,9 @@
 
     load_legacy_spam_checkers(hs)
     load_legacy_third_party_event_rules(hs)
-<<<<<<< HEAD
+    load_legacy_presence_router(hs)
     for module, config in hs.config.password_providers:
         load_legacy_password_auth_provider(module=module, config=config, api=module_api)
-=======
-    load_legacy_presence_router(hs)
->>>>>>> 0c3565da
 
     # If we've configured an expiry time for caches, start the background job now.
     setup_expire_lru_cache_entries(hs)
