# -*- coding: utf-8 -*-
# Copyright 2017 New Vector Ltd
#
# Licensed under the Apache License, Version 2.0 (the "License");
# you may not use this file except in compliance with the License.
# You may obtain a copy of the License at
#
#     http://www.apache.org/licenses/LICENSE-2.0
#
# Unless required by applicable law or agreed to in writing, software
# distributed under the License is distributed on an "AS IS" BASIS,
# WITHOUT WARRANTIES OR CONDITIONS OF ANY KIND, either express or implied.
# See the License for the specific language governing permissions and
# limitations under the License.

import gc
import logging
import signal
import sys
import traceback

import psutil
from daemonize import Daemonize

from twisted.internet import error, reactor
from twisted.protocols.tls import TLSMemoryBIOFactory

<<<<<<< HEAD
from synapse.crypto import context_factory
=======
from synapse.app import check_bind_error
>>>>>>> 7615a8ce
from synapse.util import PreserveLoggingContext
from synapse.util.rlimit import change_resource_limit

logger = logging.getLogger(__name__)

_sighup_callbacks = []
register_sighup = _sighup_callbacks.append


def start_worker_reactor(appname, config):
    """ Run the reactor in the main process

    Daemonizes if necessary, and then configures some resources, before starting
    the reactor. Pulls configuration from the 'worker' settings in 'config'.

    Args:
        appname (str): application name which will be sent to syslog
        config (synapse.config.Config): config object
    """

    logger = logging.getLogger(config.worker_app)

    start_reactor(
        appname,
        config.soft_file_limit,
        config.gc_thresholds,
        config.worker_pid_file,
        config.worker_daemonize,
        config.worker_cpu_affinity,
        logger,
    )


def start_reactor(
        appname,
        soft_file_limit,
        gc_thresholds,
        pid_file,
        daemonize,
        cpu_affinity,
        logger,
):
    """ Run the reactor in the main process

    Daemonizes if necessary, and then configures some resources, before starting
    the reactor

    Args:
        appname (str): application name which will be sent to syslog
        soft_file_limit (int):
        gc_thresholds:
        pid_file (str): name of pid file to write to if daemonize is True
        daemonize (bool): true to run the reactor in a background process
        cpu_affinity (int|None): cpu affinity mask
        logger (logging.Logger): logger instance to pass to Daemonize
    """

    def run():
        # make sure that we run the reactor with the sentinel log context,
        # otherwise other PreserveLoggingContext instances will get confused
        # and complain when they see the logcontext arbitrarily swapping
        # between the sentinel and `run` logcontexts.
        with PreserveLoggingContext():
            logger.info("Running")
            if cpu_affinity is not None:
                # Turn the bitmask into bits, reverse it so we go from 0 up
                mask_to_bits = bin(cpu_affinity)[2:][::-1]

                cpus = []
                cpu_num = 0

                for i in mask_to_bits:
                    if i == "1":
                        cpus.append(cpu_num)
                    cpu_num += 1

                p = psutil.Process()
                p.cpu_affinity(cpus)

            change_resource_limit(soft_file_limit)
            if gc_thresholds:
                gc.set_threshold(*gc_thresholds)
            reactor.run()

    if daemonize:
        daemon = Daemonize(
            app=appname,
            pid=pid_file,
            action=run,
            auto_close_fds=False,
            verbose=True,
            logger=logger,
        )
        daemon.start()
    else:
        run()


def quit_with_error(error_string):
    message_lines = error_string.split("\n")
    line_length = max([len(l) for l in message_lines if len(l) < 80]) + 2
    sys.stderr.write("*" * line_length + '\n')
    for line in message_lines:
        sys.stderr.write(" %s\n" % (line.rstrip(),))
    sys.stderr.write("*" * line_length + '\n')
    sys.exit(1)


def listen_metrics(bind_addresses, port):
    """
    Start Prometheus metrics server.
    """
    from synapse.metrics import RegistryProxy
    from prometheus_client import start_http_server

    for host in bind_addresses:
        reactor.callInThread(start_http_server, int(port),
                             addr=host, registry=RegistryProxy)
        logger.info("Metrics now reporting on %s:%d", host, port)


def listen_tcp(bind_addresses, port, factory, reactor=reactor, backlog=50):
    """
    Create a TCP socket for a port and several addresses

    Returns:
        list (empty)
    """
    for address in bind_addresses:
        try:
            reactor.listenTCP(
                port,
                factory,
                backlog,
                address
            )
        except error.CannotListenError as e:
            check_bind_error(e, address, bind_addresses)

    logger.info("Synapse now listening on TCP port %d", port)
    return []


def listen_ssl(
    bind_addresses, port, factory, context_factory, reactor=reactor, backlog=50
):
    """
    Create an TLS-over-TCP socket for a port and several addresses

    Returns:
        list of twisted.internet.tcp.Port listening for TLS connections
    """
    r = []
    for address in bind_addresses:
        try:
            r.append(
                reactor.listenSSL(
                    port,
                    factory,
                    context_factory,
                    backlog,
                    address
                )
            )
        except error.CannotListenError as e:
            check_bind_error(e, address, bind_addresses)

    logger.info("Synapse now listening on port %d (TLS)", port)
<<<<<<< HEAD
    return r


def check_bind_error(e, address, bind_addresses):
    """
    This method checks an exception occurred while binding on 0.0.0.0.
    If :: is specified in the bind addresses a warning is shown.
    The exception is still raised otherwise.

    Binding on both 0.0.0.0 and :: causes an exception on Linux and macOS
    because :: binds on both IPv4 and IPv6 (as per RFC 3493).
    When binding on 0.0.0.0 after :: this can safely be ignored.

    Args:
        e (Exception): Exception that was caught.
        address (str): Address on which binding was attempted.
        bind_addresses (list): Addresses on which the service listens.
    """
    if address == '0.0.0.0' and '::' in bind_addresses:
        logger.warn('Failed to listen on 0.0.0.0, continuing because listening on [::]')
    else:
        raise e


def refresh_certificate(hs):
    """
    Refresh the TLS certificates that Synapse is using by re-reading them from
    disk and updating the TLS context factories to use them.
    """
    logging.info("Loading certificate from disk...")
    hs.config.read_certificate_from_disk()
    hs.tls_server_context_factory = context_factory.ServerContextFactory(hs.config)
    hs.tls_client_options_factory = context_factory.ClientTLSOptionsFactory(
        hs.config
    )
    logging.info("Certificate loaded.")

    if hs._listening_services:
        logging.info("Updating context factories...")
        for i in hs._listening_services:
            if isinstance(i.factory, TLSMemoryBIOFactory):
                i.factory = TLSMemoryBIOFactory(
                    hs.tls_server_context_factory,
                    False,
                    i.factory.wrappedFactory
                )
        logging.info("Context factories updated.")


def start(hs, listeners=None):
    """
    Start a Synapse server or worker.
    """
    try:
        # Set up the SIGHUP machinery.
        if hasattr(signal, "SIGHUP"):
            def handle_sighup(*args, **kwargs):
                for i in _sighup_callbacks:
                    i(hs)

            signal.signal(signal.SIGHUP, handle_sighup)

            register_sighup(refresh_certificate)

        # Load the certificate from disk.
        refresh_certificate(hs)

        # It is now safe to start your Synapse.
        hs.start_listening(listeners)
        hs.get_datastore().start_profiling()
    except Exception:
        traceback.print_exc(file=sys.stderr)
        reactor = hs.get_reactor()
        if reactor.running:
            reactor.stop()
        sys.exit(1)
=======
    return r
>>>>>>> 7615a8ce
<|MERGE_RESOLUTION|>--- conflicted
+++ resolved
@@ -25,11 +25,8 @@
 from twisted.internet import error, reactor
 from twisted.protocols.tls import TLSMemoryBIOFactory
 
-<<<<<<< HEAD
 from synapse.crypto import context_factory
-=======
 from synapse.app import check_bind_error
->>>>>>> 7615a8ce
 from synapse.util import PreserveLoggingContext
 from synapse.util.rlimit import change_resource_limit
 
@@ -198,29 +195,7 @@
             check_bind_error(e, address, bind_addresses)
 
     logger.info("Synapse now listening on port %d (TLS)", port)
-<<<<<<< HEAD
     return r
-
-
-def check_bind_error(e, address, bind_addresses):
-    """
-    This method checks an exception occurred while binding on 0.0.0.0.
-    If :: is specified in the bind addresses a warning is shown.
-    The exception is still raised otherwise.
-
-    Binding on both 0.0.0.0 and :: causes an exception on Linux and macOS
-    because :: binds on both IPv4 and IPv6 (as per RFC 3493).
-    When binding on 0.0.0.0 after :: this can safely be ignored.
-
-    Args:
-        e (Exception): Exception that was caught.
-        address (str): Address on which binding was attempted.
-        bind_addresses (list): Addresses on which the service listens.
-    """
-    if address == '0.0.0.0' and '::' in bind_addresses:
-        logger.warn('Failed to listen on 0.0.0.0, continuing because listening on [::]')
-    else:
-        raise e
 
 
 def refresh_certificate(hs):
@@ -274,7 +249,4 @@
         reactor = hs.get_reactor()
         if reactor.running:
             reactor.stop()
-        sys.exit(1)
-=======
-    return r
->>>>>>> 7615a8ce
+        sys.exit(1)