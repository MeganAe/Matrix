--- conflicted
+++ resolved
@@ -539,21 +539,14 @@
 
     @defer.inlineCallbacks
     def generate_monthly_active_users():
-<<<<<<< HEAD
-        count = 0
-        if hs.config.limit_usage_by_mau or hs.config.mau_stats_only:
-            count = yield hs.get_datastore().get_monthly_active_count()
-        current_mau_gauge.set(float(count))
-=======
         current_mau_count = 0
         reserved_count = 0
         store = hs.get_datastore()
-        if hs.config.limit_usage_by_mau:
+        if hs.config.limit_usage_by_mau or hs.config.mau_stats_only:
             current_mau_count = yield store.get_monthly_active_count()
             reserved_count = yield store.get_registered_reserved_users_count()
         current_mau_gauge.set(float(current_mau_count))
         registered_reserved_users_mau_gauge.set(float(reserved_count))
->>>>>>> a219ce87
         max_mau_gauge.set(float(hs.config.max_mau_value))
 
     hs.get_datastore().initialise_reserved_users(
