--- conflicted
+++ resolved
@@ -30,12 +30,8 @@
 from synapse.config.homeserver import HomeServerConfig
 from synapse.crypto import context_factory
 from synapse.federation.transport.server import TransportLayerServer
-<<<<<<< HEAD
-=======
 from synapse.module_api import ModuleApi
 from synapse.http.additional_resource import AdditionalResource
-from synapse.http.server import RootRedirect
->>>>>>> f851bc81
 from synapse.http.site import SynapseSite
 from synapse.metrics import register_memory_metrics
 from synapse.metrics.resource import METRICS_PREFIX, MetricsResource
@@ -83,7 +79,6 @@
         resources = {}
         for res in listener_config["resources"]:
             for name in res["names"]:
-<<<<<<< HEAD
                 if name == "client":
                     client_resource = ClientRestResource(self)
                     if res["compress"]:
@@ -127,7 +122,6 @@
 
                 if name == "metrics" and self.get_config().enable_metrics:
                     resources[METRICS_PREFIX] = MetricsResource(self)
-=======
                 resources.update(self._configure_named_resource(
                     name, res.get("compress", False),
                 ))
@@ -140,7 +134,6 @@
             handler_cls, config = load_module(resmodule)
             handler = handler_cls(config, module_api)
             resources[path] = AdditionalResource(self, handler.handle_request)
->>>>>>> f851bc81
 
         # TODO: which URL should be used=
         resources[WEB_CLIENT_PREFIX] = Redirect(
