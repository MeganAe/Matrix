--- conflicted
+++ resolved
@@ -237,11 +237,7 @@
 
         return resources
 
-<<<<<<< HEAD
-    def start_listening(self, ign):
-=======
     def start_listening(self, listeners):
->>>>>>> 9cd33d2f
         config = self.get_config()
 
         for listener in listeners:
@@ -368,7 +364,6 @@
 
     hs.setup()
 
-<<<<<<< HEAD
     @defer.inlineCallbacks
     def do_acme():
         """
@@ -410,8 +405,6 @@
         if reprovisioned:
             _base.refresh_certificate(hs)
 
-=======
->>>>>>> 9cd33d2f
     @defer.inlineCallbacks
     def start():
         try:
@@ -423,25 +416,13 @@
                 yield acme.start_listening()
                 yield do_acme()
 
-<<<<<<< HEAD
                 # Check if it needs to be reprovisioned every day.
                 hs.get_clock().looping_call(
                     reprovision_acme,
                     24 * 60 * 60 * 1000
                 )
 
-            _base.start(hs)
-=======
-                # We want to reprovision if cert_days_remaining is None (meaning no
-                # certificate exists), or the days remaining number it returns
-                # is less than our re-registration threshold.
-                if (cert_days_remaining is None) or (
-                    not cert_days_remaining > hs.config.acme_reprovision_threshold
-                ):
-                    yield acme.provision_certificate()
-
             _base.start(hs, config.listeners)
->>>>>>> 9cd33d2f
 
             hs.get_pusherpool().start()
             hs.get_datastore().start_doing_background_updates()
