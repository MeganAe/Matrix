--- conflicted
+++ resolved
@@ -26,12 +26,7 @@
 
 import synapse
 import synapse.events
-<<<<<<< HEAD
-from synapse.api.constants import EventTypes
 from synapse.api.errors import SynapseError
-=======
-from synapse.api.errors import HttpResponseException, SynapseError
->>>>>>> 5db2a59a
 from synapse.api.urls import (
     CLIENT_API_PREFIX,
     FEDERATION_PREFIX,
