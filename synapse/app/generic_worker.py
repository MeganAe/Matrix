#!/usr/bin/env python
# -*- coding: utf-8 -*-
# Copyright 2016 OpenMarket Ltd
# Copyright 2020 The Matrix.org Foundation C.I.C.
#
# Licensed under the Apache License, Version 2.0 (the "License");
# you may not use this file except in compliance with the License.
# You may obtain a copy of the License at
#
#     http://www.apache.org/licenses/LICENSE-2.0
#
# Unless required by applicable law or agreed to in writing, software
# distributed under the License is distributed on an "AS IS" BASIS,
# WITHOUT WARRANTIES OR CONDITIONS OF ANY KIND, either express or implied.
# See the License for the specific language governing permissions and
# limitations under the License.
import contextlib
import logging
import sys
from typing import Dict, Iterable

from typing_extensions import ContextManager

from twisted.internet import defer, reactor
from twisted.web.resource import NoResource

import synapse
import synapse.events
from synapse.api.constants import EventTypes
from synapse.api.errors import HttpResponseException, SynapseError
from synapse.api.urls import (
    CLIENT_API_PREFIX,
    FEDERATION_PREFIX,
    LEGACY_MEDIA_PREFIX,
    MEDIA_PREFIX,
    SERVER_KEY_V2_PREFIX,
)
from synapse.app import _base
from synapse.config._base import ConfigError
from synapse.config.homeserver import HomeServerConfig
from synapse.config.logger import setup_logging
from synapse.federation import send_queue
from synapse.federation.transport.server import TransportLayerServer
from synapse.handlers.presence import BasePresenceHandler, get_interested_parties
from synapse.http.server import JsonResource
from synapse.http.servlet import RestServlet, parse_json_object_from_request
from synapse.http.site import SynapseSite
from synapse.logging.context import LoggingContext
from synapse.metrics import METRICS_PREFIX, MetricsResource, RegistryProxy
from synapse.metrics.background_process_metrics import run_as_background_process
from synapse.replication.slave.storage._base import BaseSlavedStore
from synapse.replication.slave.storage.account_data import SlavedAccountDataStore
from synapse.replication.slave.storage.appservice import SlavedApplicationServiceStore
from synapse.replication.slave.storage.client_ips import SlavedClientIpStore
from synapse.replication.slave.storage.deviceinbox import SlavedDeviceInboxStore
from synapse.replication.slave.storage.devices import SlavedDeviceStore
from synapse.replication.slave.storage.directory import DirectoryStore
from synapse.replication.slave.storage.events import SlavedEventStore
from synapse.replication.slave.storage.filtering import SlavedFilteringStore
from synapse.replication.slave.storage.groups import SlavedGroupServerStore
from synapse.replication.slave.storage.keys import SlavedKeyStore
from synapse.replication.slave.storage.presence import SlavedPresenceStore
from synapse.replication.slave.storage.profile import SlavedProfileStore
from synapse.replication.slave.storage.push_rule import SlavedPushRuleStore
from synapse.replication.slave.storage.pushers import SlavedPusherStore
from synapse.replication.slave.storage.receipts import SlavedReceiptsStore
from synapse.replication.slave.storage.registration import SlavedRegistrationStore
from synapse.replication.slave.storage.room import RoomStore
from synapse.replication.slave.storage.transactions import SlavedTransactionStore
from synapse.replication.tcp.client import ReplicationDataHandler
from synapse.replication.tcp.commands import ClearUserSyncsCommand
from synapse.replication.tcp.streams import (
    AccountDataStream,
    DeviceListsStream,
    GroupServerStream,
    PresenceStream,
    PushersStream,
    PushRulesStream,
    ReceiptsStream,
    TagAccountDataStream,
    ToDeviceStream,
    TypingStream,
)
from synapse.replication.tcp.streams.events import (
    EventsStream,
    EventsStreamEventRow,
    EventsStreamRow,
)
from synapse.rest.admin import register_servlets_for_media_repo
from synapse.rest.client.v1 import events
from synapse.rest.client.v1.initial_sync import InitialSyncRestServlet
from synapse.rest.client.v1.login import LoginRestServlet
from synapse.rest.client.v1.profile import (
    ProfileAvatarURLRestServlet,
    ProfileDisplaynameRestServlet,
    ProfileRestServlet,
)
from synapse.rest.client.v1.push_rule import PushRuleRestServlet
from synapse.rest.client.v1.room import (
    JoinedRoomMemberListRestServlet,
    JoinRoomAliasServlet,
    PublicRoomListRestServlet,
    RoomEventContextServlet,
    RoomInitialSyncRestServlet,
    RoomMemberListRestServlet,
    RoomMembershipRestServlet,
    RoomMessageListRestServlet,
    RoomSendEventRestServlet,
    RoomStateEventRestServlet,
    RoomStateRestServlet,
)
from synapse.rest.client.v1.voip import VoipRestServlet
from synapse.rest.client.v2_alpha import groups, sync, user_directory
from synapse.rest.client.v2_alpha._base import client_patterns
from synapse.rest.client.v2_alpha.account import ThreepidRestServlet
from synapse.rest.client.v2_alpha.account_data import (
    AccountDataServlet,
    RoomAccountDataServlet,
)
from synapse.rest.client.v2_alpha.keys import KeyChangesServlet, KeyQueryServlet
from synapse.rest.client.v2_alpha.register import RegisterRestServlet
from synapse.rest.client.versions import VersionsRestServlet
from synapse.rest.key.v2 import KeyApiV2Resource
from synapse.server import HomeServer
from synapse.storage.data_stores.main.media_repository import MediaRepositoryStore
from synapse.storage.data_stores.main.monthly_active_users import (
    MonthlyActiveUsersWorkerStore,
)
from synapse.storage.data_stores.main.presence import UserPresenceState
from synapse.storage.data_stores.main.ui_auth import UIAuthWorkerStore
from synapse.storage.data_stores.main.user_directory import UserDirectoryStore
from synapse.types import ReadReceipt
from synapse.util.async_helpers import Linearizer
from synapse.util.httpresourcetree import create_resource_tree
from synapse.util.manhole import manhole
from synapse.util.versionstring import get_version_string

logger = logging.getLogger("synapse.app.generic_worker")


class PresenceStatusStubServlet(RestServlet):
    """If presence is disabled this servlet can be used to stub out setting
    presence status, while proxying the getters to the master instance.
    """

    PATTERNS = client_patterns("/presence/(?P<user_id>[^/]*)/status")

    def __init__(self, hs):
        super(PresenceStatusStubServlet, self).__init__()
        self.http_client = hs.get_simple_http_client()
        self.auth = hs.get_auth()
        self.main_uri = hs.config.worker_main_http_uri

    async def on_GET(self, request, user_id):
        # Pass through the auth headers, if any, in case the access token
        # is there.
        auth_headers = request.requestHeaders.getRawHeaders("Authorization", [])
        headers = {"Authorization": auth_headers}

        try:
            result = await self.http_client.get_json(
                self.main_uri + request.uri.decode("ascii"), headers=headers
            )
        except HttpResponseException as e:
            raise e.to_synapse_error()

        return 200, result

    async def on_PUT(self, request, user_id):
        await self.auth.get_user_by_req(request)
        return 200, {}


class KeyUploadServlet(RestServlet):
    """An implementation of the `KeyUploadServlet` that responds to read only
    requests, but otherwise proxies through to the master instance.
    """

    PATTERNS = client_patterns("/keys/upload(/(?P<device_id>[^/]+))?$")

    def __init__(self, hs):
        """
        Args:
            hs (synapse.server.HomeServer): server
        """
        super(KeyUploadServlet, self).__init__()
        self.auth = hs.get_auth()
        self.store = hs.get_datastore()
        self.http_client = hs.get_simple_http_client()
        self.main_uri = hs.config.worker_main_http_uri

    async def on_POST(self, request, device_id):
        requester = await self.auth.get_user_by_req(request, allow_guest=True)
        user_id = requester.user.to_string()
        body = parse_json_object_from_request(request)

        if device_id is not None:
            # passing the device_id here is deprecated; however, we allow it
            # for now for compatibility with older clients.
            if requester.device_id is not None and device_id != requester.device_id:
                logger.warning(
                    "Client uploading keys for a different device "
                    "(logged in as %s, uploading for %s)",
                    requester.device_id,
                    device_id,
                )
        else:
            device_id = requester.device_id

        if device_id is None:
            raise SynapseError(
                400, "To upload keys, you must pass device_id when authenticating"
            )

        if body:
            # They're actually trying to upload something, proxy to main synapse.
            # Pass through the auth headers, if any, in case the access token
            # is there.
            auth_headers = request.requestHeaders.getRawHeaders(b"Authorization", [])
            headers = {"Authorization": auth_headers}
            result = await self.http_client.post_json_get_json(
                self.main_uri + request.uri.decode("ascii"), body, headers=headers
            )

            return 200, result
        else:
            # Just interested in counts.
            result = await self.store.count_e2e_one_time_keys(user_id, device_id)
            return 200, {"one_time_key_counts": result}


class _NullContextManager(ContextManager[None]):
    """A context manager which does nothing."""

    def __exit__(self, exc_type, exc_val, exc_tb):
        pass


UPDATE_SYNCING_USERS_MS = 10 * 1000


class GenericWorkerPresence(BasePresenceHandler):
    def __init__(self, hs):
        super().__init__(hs)
        self.hs = hs
        self.is_mine_id = hs.is_mine_id
        self.http_client = hs.get_simple_http_client()

        self._presence_enabled = hs.config.use_presence

        # The number of ongoing syncs on this process, by user id.
        # Empty if _presence_enabled is false.
        self._user_to_num_current_syncs = {}  # type: Dict[str, int]

        self.notifier = hs.get_notifier()
        self.instance_id = hs.get_instance_id()

        # user_id -> last_sync_ms. Lists the users that have stopped syncing
        # but we haven't notified the master of that yet
        self.users_going_offline = {}

        self._send_stop_syncing_loop = self.clock.looping_call(
            self.send_stop_syncing, UPDATE_SYNCING_USERS_MS
        )

        hs.get_reactor().addSystemEventTrigger(
            "before",
            "shutdown",
            run_as_background_process,
            "generic_presence.on_shutdown",
            self._on_shutdown,
        )

    def _on_shutdown(self):
        if self._presence_enabled:
            self.hs.get_tcp_replication().send_command(
                ClearUserSyncsCommand(self.instance_id)
            )

    def send_user_sync(self, user_id, is_syncing, last_sync_ms):
        if self._presence_enabled:
            self.hs.get_tcp_replication().send_user_sync(
                self.instance_id, user_id, is_syncing, last_sync_ms
            )

    def mark_as_coming_online(self, user_id):
        """A user has started syncing. Send a UserSync to the master, unless they
        had recently stopped syncing.

        Args:
            user_id (str)
        """
        going_offline = self.users_going_offline.pop(user_id, None)
        if not going_offline:
            # Safe to skip because we haven't yet told the master they were offline
            self.send_user_sync(user_id, True, self.clock.time_msec())

    def mark_as_going_offline(self, user_id):
        """A user has stopped syncing. We wait before notifying the master as
        its likely they'll come back soon. This allows us to avoid sending
        a stopped syncing immediately followed by a started syncing notification
        to the master

        Args:
            user_id (str)
        """
        self.users_going_offline[user_id] = self.clock.time_msec()

    def send_stop_syncing(self):
        """Check if there are any users who have stopped syncing a while ago
        and haven't come back yet. If there are poke the master about them.
        """
        now = self.clock.time_msec()
        for user_id, last_sync_ms in list(self.users_going_offline.items()):
            if now - last_sync_ms > UPDATE_SYNCING_USERS_MS:
                self.users_going_offline.pop(user_id, None)
                self.send_user_sync(user_id, False, last_sync_ms)

    def set_state(self, user, state, ignore_status_msg=False):
        # TODO Hows this supposed to work?
        return defer.succeed(None)

    async def user_syncing(
        self, user_id: str, affect_presence: bool
    ) -> ContextManager[None]:
        """Record that a user is syncing.

        Called by the sync and events servlets to record that a user has connected to
        this worker and is waiting for some events.
        """
        if not affect_presence or not self._presence_enabled:
            return _NullContextManager()

        curr_sync = self._user_to_num_current_syncs.get(user_id, 0)
        self._user_to_num_current_syncs[user_id] = curr_sync + 1

        # If we went from no in flight sync to some, notify replication
        if self._user_to_num_current_syncs[user_id] == 1:
            self.mark_as_coming_online(user_id)

        def _end():
            # We check that the user_id is in user_to_num_current_syncs because
            # user_to_num_current_syncs may have been cleared if we are
            # shutting down.
            if user_id in self._user_to_num_current_syncs:
                self._user_to_num_current_syncs[user_id] -= 1

                # If we went from one in flight sync to non, notify replication
                if self._user_to_num_current_syncs[user_id] == 0:
                    self.mark_as_going_offline(user_id)

        @contextlib.contextmanager
        def _user_syncing():
            try:
                yield
            finally:
                _end()

        return _user_syncing()

    @defer.inlineCallbacks
    def notify_from_replication(self, states, stream_id):
        parties = yield get_interested_parties(self.store, states)
        room_ids_to_states, users_to_states = parties

        self.notifier.on_new_event(
            "presence_key",
            stream_id,
            rooms=room_ids_to_states.keys(),
            users=users_to_states.keys(),
        )

    @defer.inlineCallbacks
    def process_replication_rows(self, token, rows):
        states = [
            UserPresenceState(
                row.user_id,
                row.state,
                row.last_active_ts,
                row.last_federation_update_ts,
                row.last_user_sync_ts,
                row.status_msg,
                row.currently_active,
            )
            for row in rows
        ]

        for state in states:
            self.user_to_current_state[state.user_id] = state

        stream_id = token
        yield self.notify_from_replication(states, stream_id)

    def get_currently_syncing_users_for_replication(self) -> Iterable[str]:
        return [
            user_id
            for user_id, count in self._user_to_num_current_syncs.items()
            if count > 0
        ]


class GenericWorkerTyping(object):
    def __init__(self, hs):
        self._latest_room_serial = 0
        self._reset()

    def _reset(self):
        """
        Reset the typing handler's data caches.
        """
        # map room IDs to serial numbers
        self._room_serials = {}
        # map room IDs to sets of users currently typing
        self._room_typing = {}

    def process_replication_rows(self, token, rows):
        if self._latest_room_serial > token:
            # The master has gone backwards. To prevent inconsistent data, just
            # clear everything.
            self._reset()

        # Set the latest serial token to whatever the server gave us.
        self._latest_room_serial = token

        for row in rows:
            self._room_serials[row.room_id] = token
            self._room_typing[row.room_id] = row.user_ids

    def get_current_token(self) -> int:
        return self._latest_room_serial


class GenericWorkerSlavedStore(
    # FIXME(#3714): We need to add UserDirectoryStore as we write directly
    # rather than going via the correct worker.
    UserDirectoryStore,
    UIAuthWorkerStore,
    SlavedDeviceInboxStore,
    SlavedDeviceStore,
    SlavedReceiptsStore,
    SlavedPushRuleStore,
    SlavedGroupServerStore,
    SlavedAccountDataStore,
    SlavedPusherStore,
    SlavedEventStore,
    SlavedKeyStore,
    RoomStore,
    DirectoryStore,
    SlavedApplicationServiceStore,
    SlavedRegistrationStore,
    SlavedTransactionStore,
    SlavedProfileStore,
    SlavedClientIpStore,
    SlavedPresenceStore,
    SlavedFilteringStore,
    MonthlyActiveUsersWorkerStore,
    MediaRepositoryStore,
    BaseSlavedStore,
):
    def __init__(self, database, db_conn, hs):
        super(GenericWorkerSlavedStore, self).__init__(database, db_conn, hs)

        # We pull out the current federation stream position now so that we
        # always have a known value for the federation position in memory so
        # that we don't have to bounce via a deferred once when we start the
        # replication streams.
        self.federation_out_pos_startup = self._get_federation_out_pos(db_conn)

    def _get_federation_out_pos(self, db_conn):
        sql = "SELECT stream_id FROM federation_stream_position WHERE type = ?"
        sql = self.database_engine.convert_param_style(sql)

        txn = db_conn.cursor()
        txn.execute(sql, ("federation",))
        rows = txn.fetchall()
        txn.close()

        return rows[0][0] if rows else -1


class GenericWorkerServer(HomeServer):
    DATASTORE_CLASS = GenericWorkerSlavedStore

    def _listen_http(self, listener_config):
        port = listener_config["port"]
        bind_addresses = listener_config["bind_addresses"]
        site_tag = listener_config.get("tag", port)
        resources = {}
        for res in listener_config["resources"]:
            for name in res["names"]:
                if name == "metrics":
                    resources[METRICS_PREFIX] = MetricsResource(RegistryProxy)
                elif name == "client":
                    resource = JsonResource(self, canonical_json=False)

                    PublicRoomListRestServlet(self).register(resource)
                    RoomMemberListRestServlet(self).register(resource)
                    JoinedRoomMemberListRestServlet(self).register(resource)
                    RoomStateRestServlet(self).register(resource)
                    RoomEventContextServlet(self).register(resource)
                    RoomMessageListRestServlet(self).register(resource)
                    RegisterRestServlet(self).register(resource)
                    LoginRestServlet(self).register(resource)
                    ThreepidRestServlet(self).register(resource)
                    KeyQueryServlet(self).register(resource)
                    KeyChangesServlet(self).register(resource)
                    VoipRestServlet(self).register(resource)
                    PushRuleRestServlet(self).register(resource)
                    VersionsRestServlet(self).register(resource)
                    RoomSendEventRestServlet(self).register(resource)
                    RoomMembershipRestServlet(self).register(resource)
                    RoomStateEventRestServlet(self).register(resource)
                    JoinRoomAliasServlet(self).register(resource)
                    ProfileAvatarURLRestServlet(self).register(resource)
                    ProfileDisplaynameRestServlet(self).register(resource)
                    ProfileRestServlet(self).register(resource)
                    KeyUploadServlet(self).register(resource)
                    AccountDataServlet(self).register(resource)
                    RoomAccountDataServlet(self).register(resource)

                    sync.register_servlets(self, resource)
                    events.register_servlets(self, resource)
                    InitialSyncRestServlet(self).register(resource)
                    RoomInitialSyncRestServlet(self).register(resource)

                    user_directory.register_servlets(self, resource)

                    # If presence is disabled, use the stub servlet that does
                    # not allow sending presence
                    if not self.config.use_presence:
                        PresenceStatusStubServlet(self).register(resource)

                    groups.register_servlets(self, resource)

                    resources.update({CLIENT_API_PREFIX: resource})
                elif name == "federation":
                    resources.update({FEDERATION_PREFIX: TransportLayerServer(self)})
                elif name == "media":
                    if self.config.can_load_media_repo:
                        media_repo = self.get_media_repository_resource()

                        # We need to serve the admin servlets for media on the
                        # worker.
                        admin_resource = JsonResource(self, canonical_json=False)
                        register_servlets_for_media_repo(self, admin_resource)

                        resources.update(
                            {
                                MEDIA_PREFIX: media_repo,
                                LEGACY_MEDIA_PREFIX: media_repo,
                                "/_synapse/admin": admin_resource,
                            }
                        )
                    else:
                        logger.warning(
                            "A 'media' listener is configured but the media"
                            " repository is disabled. Ignoring."
                        )

                if name == "openid" and "federation" not in res["names"]:
                    # Only load the openid resource separately if federation resource
                    # is not specified since federation resource includes openid
                    # resource.
                    resources.update(
                        {
                            FEDERATION_PREFIX: TransportLayerServer(
                                self, servlet_groups=["openid"]
                            )
                        }
                    )

                if name in ["keys", "federation"]:
                    resources[SERVER_KEY_V2_PREFIX] = KeyApiV2Resource(self)

        root_resource = create_resource_tree(resources, NoResource())

        _base.listen_tcp(
            bind_addresses,
            port,
            SynapseSite(
                "synapse.access.http.%s" % (site_tag,),
                site_tag,
                listener_config,
                root_resource,
                self.version_string,
            ),
            reactor=self.get_reactor(),
        )

        logger.info("Synapse worker now listening on port %d", port)

    def start_listening(self, listeners):
        for listener in listeners:
            if listener["type"] == "http":
                self._listen_http(listener)
            elif listener["type"] == "manhole":
                _base.listen_tcp(
                    listener["bind_addresses"],
                    listener["port"],
                    manhole(
                        username="matrix", password="rabbithole", globals={"hs": self}
                    ),
                )
            elif listener["type"] == "metrics":
                if not self.get_config().enable_metrics:
                    logger.warning(
                        (
                            "Metrics listener configured, but "
                            "enable_metrics is not True!"
                        )
                    )
                else:
                    _base.listen_metrics(listener["bind_addresses"], listener["port"])
            else:
                logger.warning("Unrecognized listener type: %s", listener["type"])

        self.get_tcp_replication().start_replication(self)

    def remove_pusher(self, app_id, push_key, user_id):
        self.get_tcp_replication().send_remove_pusher(app_id, push_key, user_id)

    def build_replication_data_handler(self):
        return GenericWorkerReplicationHandler(self)

    def build_presence_handler(self):
        return GenericWorkerPresence(self)

    def build_typing_handler(self):
        return GenericWorkerTyping(self)


class GenericWorkerReplicationHandler(ReplicationDataHandler):
    def __init__(self, hs):
        super(GenericWorkerReplicationHandler, self).__init__(hs.get_datastore())

        self.store = hs.get_datastore()
        self.typing_handler = hs.get_typing_handler()
        self.presence_handler = hs.get_presence_handler()  # type: GenericWorkerPresence
        self.notifier = hs.get_notifier()

        self.notify_pushers = hs.config.start_pushers
        self.pusher_pool = hs.get_pusherpool()

        if hs.config.send_federation:
            self.send_handler = FederationSenderHandler(hs, self)
        else:
            self.send_handler = None

    async def on_rdata(self, stream_name, instance_name, token, rows):
        await super().on_rdata(stream_name, instance_name, token, rows)
        await self.process_and_notify(stream_name, instance_name, token, rows)

<<<<<<< HEAD
    def get_streams_to_replicate(self):
        args = super(GenericWorkerReplicationHandler, self).get_streams_to_replicate()
        args.update(self.typing_handler.stream_positions())
        if self.send_handler:
            args.update(self.send_handler.stream_positions())
        return args

    async def process_and_notify(self, stream_name, instance_name, token, rows):
=======
    async def process_and_notify(self, stream_name, token, rows):
>>>>>>> 3085cde5
        try:
            if self.send_handler:
                await self.send_handler.process_replication_rows(
                    stream_name, token, rows
                )

            if stream_name == EventsStream.NAME:
                # We shouldn't get multiple rows per token for events stream, so
                # we don't need to optimise this for multiple rows.
                for row in rows:
                    if row.type != EventsStreamEventRow.TypeId:
                        continue
                    assert isinstance(row, EventsStreamRow)

                    event = await self.store.get_event(
                        row.data.event_id, allow_rejected=True
                    )
                    if event.rejected_reason:
                        continue

                    extra_users = ()
                    if event.type == EventTypes.Member:
                        extra_users = (event.state_key,)
                    max_token = self.store.get_room_max_stream_ordering()
                    self.notifier.on_new_room_event(
                        event, token, max_token, extra_users
                    )

                await self.pusher_pool.on_new_notifications(token, token)
            elif stream_name == PushRulesStream.NAME:
                self.notifier.on_new_event(
                    "push_rules_key", token, users=[row.user_id for row in rows]
                )
            elif stream_name in (AccountDataStream.NAME, TagAccountDataStream.NAME):
                self.notifier.on_new_event(
                    "account_data_key", token, users=[row.user_id for row in rows]
                )
            elif stream_name == ReceiptsStream.NAME:
                self.notifier.on_new_event(
                    "receipt_key", token, rooms=[row.room_id for row in rows]
                )
                await self.pusher_pool.on_new_receipts(
                    token, token, {row.room_id for row in rows}
                )
            elif stream_name == TypingStream.NAME:
                self.typing_handler.process_replication_rows(token, rows)
                self.notifier.on_new_event(
                    "typing_key", token, rooms=[row.room_id for row in rows]
                )
            elif stream_name == ToDeviceStream.NAME:
                entities = [row.entity for row in rows if row.entity.startswith("@")]
                if entities:
                    self.notifier.on_new_event("to_device_key", token, users=entities)
            elif stream_name == DeviceListsStream.NAME:
                all_room_ids = set()
                for row in rows:
                    if row.entity.startswith("@"):
                        room_ids = await self.store.get_rooms_for_user(row.entity)
                        all_room_ids.update(room_ids)
                self.notifier.on_new_event("device_list_key", token, rooms=all_room_ids)
            elif stream_name == PresenceStream.NAME:
                await self.presence_handler.process_replication_rows(token, rows)
            elif stream_name == GroupServerStream.NAME:
                self.notifier.on_new_event(
                    "groups_key", token, users=[row.user_id for row in rows]
                )
            elif stream_name == PushersStream.NAME:
                for row in rows:
                    if row.deleted:
                        self.stop_pusher(row.user_id, row.app_id, row.pushkey)
                    else:
                        await self.start_pusher(row.user_id, row.app_id, row.pushkey)
        except Exception:
            logger.exception("Error processing replication")

    def stop_pusher(self, user_id, app_id, pushkey):
        if not self.notify_pushers:
            return

        key = "%s:%s" % (app_id, pushkey)
        pushers_for_user = self.pusher_pool.pushers.get(user_id, {})
        pusher = pushers_for_user.pop(key, None)
        if pusher is None:
            return
        logger.info("Stopping pusher %r / %r", user_id, key)
        pusher.on_stop()

    async def start_pusher(self, user_id, app_id, pushkey):
        if not self.notify_pushers:
            return

        key = "%s:%s" % (app_id, pushkey)
        logger.info("Starting pusher %r / %r", user_id, key)
        return await self.pusher_pool.start_pusher_by_id(app_id, pushkey, user_id)

    def on_remote_server_up(self, server: str):
        """Called when get a new REMOTE_SERVER_UP command."""

        # Let's wake up the transaction queue for the server in case we have
        # pending stuff to send to it.
        if self.send_handler:
            self.send_handler.wake_destination(server)


class FederationSenderHandler(object):
    """Processes the replication stream and forwards the appropriate entries
    to the federation sender.
    """

    def __init__(self, hs: GenericWorkerServer, replication_client):
        self.store = hs.get_datastore()
        self._is_mine_id = hs.is_mine_id
        self.federation_sender = hs.get_federation_sender()
        self.replication_client = replication_client

        self.federation_position = self.store.federation_out_pos_startup
        self._fed_position_linearizer = Linearizer(name="_fed_position_linearizer")

        self._last_ack = self.federation_position

        self._room_serials = {}
        self._room_typing = {}

    def on_start(self):
        # There may be some events that are persisted but haven't been sent,
        # so send them now.
        self.federation_sender.notify_new_events(
            self.store.get_room_max_stream_ordering()
        )

    def wake_destination(self, server: str):
        self.federation_sender.wake_destination(server)

    async def process_replication_rows(self, stream_name, token, rows):
        # The federation stream contains things that we want to send out, e.g.
        # presence, typing, etc.
        if stream_name == "federation":
            send_queue.process_rows_for_federation(self.federation_sender, rows)
            await self.update_token(token)

        # We also need to poke the federation sender when new events happen
        elif stream_name == "events":
            self.federation_sender.notify_new_events(token)

        # ... and when new receipts happen
        elif stream_name == ReceiptsStream.NAME:
            await self._on_new_receipts(rows)

        # ... as well as device updates and messages
        elif stream_name == DeviceListsStream.NAME:
            # The entities are either user IDs (starting with '@') whose devices
            # have changed, or remote servers that we need to tell about
            # changes.
            hosts = {row.entity for row in rows if not row.entity.startswith("@")}
            for host in hosts:
                self.federation_sender.send_device_messages(host)

        elif stream_name == ToDeviceStream.NAME:
            # The to_device stream includes stuff to be pushed to both local
            # clients and remote servers, so we ignore entities that start with
            # '@' (since they'll be local users rather than destinations).
            hosts = {row.entity for row in rows if not row.entity.startswith("@")}
            for host in hosts:
                self.federation_sender.send_device_messages(host)

    async def _on_new_receipts(self, rows):
        """
        Args:
            rows (Iterable[synapse.replication.tcp.streams.ReceiptsStream.ReceiptsStreamRow]):
                new receipts to be processed
        """
        for receipt in rows:
            # we only want to send on receipts for our own users
            if not self._is_mine_id(receipt.user_id):
                continue
            receipt_info = ReadReceipt(
                receipt.room_id,
                receipt.receipt_type,
                receipt.user_id,
                [receipt.event_id],
                receipt.data,
            )
            await self.federation_sender.send_read_receipt(receipt_info)

    async def update_token(self, token):
        try:
            self.federation_position = token

            # We linearize here to ensure we don't have races updating the token
            with (await self._fed_position_linearizer.queue(None)):
                if self._last_ack < self.federation_position:
                    await self.store.update_federation_out_pos(
                        "federation", self.federation_position
                    )

                    # We ACK this token over replication so that the master can drop
                    # its in memory queues
                    self.replication_client.send_federation_ack(
                        self.federation_position
                    )
                    self._last_ack = self.federation_position
        except Exception:
            logger.exception("Error updating federation stream position")


def start(config_options):
    try:
        config = HomeServerConfig.load_config("Synapse worker", config_options)
    except ConfigError as e:
        sys.stderr.write("\n" + str(e) + "\n")
        sys.exit(1)

    # For backwards compatibility let any of the old app names.
    assert config.worker_app in (
        "synapse.app.appservice",
        "synapse.app.client_reader",
        "synapse.app.event_creator",
        "synapse.app.federation_reader",
        "synapse.app.federation_sender",
        "synapse.app.frontend_proxy",
        "synapse.app.generic_worker",
        "synapse.app.media_repository",
        "synapse.app.pusher",
        "synapse.app.synchrotron",
        "synapse.app.user_dir",
    )

    if config.worker_app == "synapse.app.appservice":
        if config.notify_appservices:
            sys.stderr.write(
                "\nThe appservices must be disabled in the main synapse process"
                "\nbefore they can be run in a separate worker."
                "\nPlease add ``notify_appservices: false`` to the main config"
                "\n"
            )
            sys.exit(1)

        # Force the appservice to start since they will be disabled in the main config
        config.notify_appservices = True
    else:
        # For other worker types we force this to off.
        config.notify_appservices = False

    if config.worker_app == "synapse.app.pusher":
        if config.start_pushers:
            sys.stderr.write(
                "\nThe pushers must be disabled in the main synapse process"
                "\nbefore they can be run in a separate worker."
                "\nPlease add ``start_pushers: false`` to the main config"
                "\n"
            )
            sys.exit(1)

        # Force the pushers to start since they will be disabled in the main config
        config.start_pushers = True
    else:
        # For other worker types we force this to off.
        config.start_pushers = False

    if config.worker_app == "synapse.app.user_dir":
        if config.update_user_directory:
            sys.stderr.write(
                "\nThe update_user_directory must be disabled in the main synapse process"
                "\nbefore they can be run in a separate worker."
                "\nPlease add ``update_user_directory: false`` to the main config"
                "\n"
            )
            sys.exit(1)

        # Force the pushers to start since they will be disabled in the main config
        config.update_user_directory = True
    else:
        # For other worker types we force this to off.
        config.update_user_directory = False

    if config.worker_app == "synapse.app.federation_sender":
        if config.send_federation:
            sys.stderr.write(
                "\nThe send_federation must be disabled in the main synapse process"
                "\nbefore they can be run in a separate worker."
                "\nPlease add ``send_federation: false`` to the main config"
                "\n"
            )
            sys.exit(1)

        # Force the pushers to start since they will be disabled in the main config
        config.send_federation = True
    else:
        # For other worker types we force this to off.
        config.send_federation = False

    synapse.events.USE_FROZEN_DICTS = config.use_frozen_dicts

    hs = GenericWorkerServer(
        config.server_name,
        config=config,
        version_string="Synapse/" + get_version_string(synapse),
    )

    setup_logging(hs, config, use_worker_options=True)

    hs.setup()

    # Ensure the replication streamer is always started in case we write to any
    # streams. Will no-op if no streams can be written to by this worker.
    hs.get_replication_streamer()

    reactor.addSystemEventTrigger(
        "before", "startup", _base.start, hs, config.worker_listeners
    )

    _base.start_worker_reactor("synapse-generic-worker", config)


if __name__ == "__main__":
    with LoggingContext("main"):
        start(sys.argv[1:])<|MERGE_RESOLUTION|>--- conflicted
+++ resolved
@@ -650,18 +650,7 @@
         await super().on_rdata(stream_name, instance_name, token, rows)
         await self.process_and_notify(stream_name, instance_name, token, rows)
 
-<<<<<<< HEAD
-    def get_streams_to_replicate(self):
-        args = super(GenericWorkerReplicationHandler, self).get_streams_to_replicate()
-        args.update(self.typing_handler.stream_positions())
-        if self.send_handler:
-            args.update(self.send_handler.stream_positions())
-        return args
-
     async def process_and_notify(self, stream_name, instance_name, token, rows):
-=======
-    async def process_and_notify(self, stream_name, token, rows):
->>>>>>> 3085cde5
         try:
             if self.send_handler:
                 await self.send_handler.process_replication_rows(
