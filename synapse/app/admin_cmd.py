# Copyright 2019 Matrix.org Foundation C.I.C.
#
# Licensed under the Apache License, Version 2.0 (the "License");
# you may not use this file except in compliance with the License.
# You may obtain a copy of the License at
#
#     http://www.apache.org/licenses/LICENSE-2.0
#
# Unless required by applicable law or agreed to in writing, software
# distributed under the License is distributed on an "AS IS" BASIS,
# WITHOUT WARRANTIES OR CONDITIONS OF ANY KIND, either express or implied.
# See the License for the specific language governing permissions and
# limitations under the License.
import argparse
import json
import logging
import os
import sys
import tempfile
from typing import List, Mapping, Optional

from twisted.internet import defer, task

import synapse
from synapse.app import _base
from synapse.config._base import ConfigError
from synapse.config.homeserver import HomeServerConfig
from synapse.config.logger import setup_logging
from synapse.events import EventBase
from synapse.handlers.admin import ExfiltrationWriter
from synapse.server import HomeServer
from synapse.storage.database import DatabasePool, LoggingDatabaseConnection
from synapse.storage.databases.main.account_data import AccountDataWorkerStore
from synapse.storage.databases.main.appservice import (
    ApplicationServiceTransactionWorkerStore,
    ApplicationServiceWorkerStore,
)
from synapse.storage.databases.main.client_ips import ClientIpWorkerStore
from synapse.storage.databases.main.deviceinbox import DeviceInboxWorkerStore
from synapse.storage.databases.main.devices import DeviceWorkerStore
from synapse.storage.databases.main.event_federation import EventFederationWorkerStore
from synapse.storage.databases.main.event_push_actions import (
    EventPushActionsWorkerStore,
)
from synapse.storage.databases.main.events_worker import EventsWorkerStore
from synapse.storage.databases.main.filtering import FilteringWorkerStore
<<<<<<< HEAD
=======
from synapse.storage.databases.main.media_repository import MediaRepositoryStore
>>>>>>> 9f7d6c6b
from synapse.storage.databases.main.profile import ProfileWorkerStore
from synapse.storage.databases.main.push_rule import PushRulesWorkerStore
from synapse.storage.databases.main.receipts import ReceiptsWorkerStore
from synapse.storage.databases.main.registration import RegistrationWorkerStore
from synapse.storage.databases.main.relations import RelationsWorkerStore
from synapse.storage.databases.main.room import RoomWorkerStore
from synapse.storage.databases.main.roommember import RoomMemberWorkerStore
from synapse.storage.databases.main.signatures import SignatureWorkerStore
from synapse.storage.databases.main.state import StateGroupWorkerStore
from synapse.storage.databases.main.stream import StreamWorkerStore
from synapse.storage.databases.main.tags import TagsWorkerStore
from synapse.storage.databases.main.user_erasure_store import UserErasureWorkerStore
from synapse.types import JsonDict, StateMap
from synapse.util import SYNAPSE_VERSION
from synapse.util.logcontext import LoggingContext

logger = logging.getLogger("synapse.app.admin_cmd")


class AdminCmdSlavedStore(
    FilteringWorkerStore,
    ClientIpWorkerStore,
    DeviceWorkerStore,
    TagsWorkerStore,
    DeviceInboxWorkerStore,
    AccountDataWorkerStore,
    PushRulesWorkerStore,
    ApplicationServiceTransactionWorkerStore,
    ApplicationServiceWorkerStore,
    RoomMemberWorkerStore,
    RelationsWorkerStore,
    EventFederationWorkerStore,
    EventPushActionsWorkerStore,
    StateGroupWorkerStore,
    SignatureWorkerStore,
    UserErasureWorkerStore,
    ReceiptsWorkerStore,
    StreamWorkerStore,
    EventsWorkerStore,
    RegistrationWorkerStore,
    RoomWorkerStore,
    ProfileWorkerStore,
<<<<<<< HEAD
=======
    MediaRepositoryStore,
>>>>>>> 9f7d6c6b
):
    def __init__(
        self,
        database: DatabasePool,
        db_conn: LoggingDatabaseConnection,
        hs: "HomeServer",
    ):
        super().__init__(database, db_conn, hs)

        # Annoyingly `filter_events_for_client` assumes that this exists. We
        # should refactor it to take a `Clock` directly.
        self.clock = hs.get_clock()


class AdminCmdServer(HomeServer):
    DATASTORE_CLASS = AdminCmdSlavedStore  # type: ignore


async def export_data_command(hs: HomeServer, args: argparse.Namespace) -> None:
    """Export data for a user."""

    user_id = args.user_id
    directory = args.output_directory

    res = await hs.get_admin_handler().export_user_data(
        user_id, FileExfiltrationWriter(user_id, directory=directory)
    )
    print(res)


class FileExfiltrationWriter(ExfiltrationWriter):
    """An ExfiltrationWriter that writes the users data to a directory.
    Returns the directory location on completion.

    Note: This writes to disk on the main reactor thread.

    Args:
        user_id: The user whose data is being exfiltrated.
        directory: The directory to write the data to, if None then will write
            to a temporary directory.
    """

    def __init__(self, user_id: str, directory: Optional[str] = None):
        self.user_id = user_id

        if directory:
            self.base_directory = directory
        else:
            self.base_directory = tempfile.mkdtemp(
                prefix="synapse-exfiltrate__%s__" % (user_id,)
            )

        os.makedirs(self.base_directory, exist_ok=True)
        if list(os.listdir(self.base_directory)):
            raise Exception("Directory must be empty")

    def write_events(self, room_id: str, events: List[EventBase]) -> None:
        room_directory = os.path.join(self.base_directory, "rooms", room_id)
        os.makedirs(room_directory, exist_ok=True)
        events_file = os.path.join(room_directory, "events")

        with open(events_file, "a") as f:
            for event in events:
                json.dump(event.get_pdu_json(), fp=f)

    def write_state(
        self, room_id: str, event_id: str, state: StateMap[EventBase]
    ) -> None:
        room_directory = os.path.join(self.base_directory, "rooms", room_id)
        state_directory = os.path.join(room_directory, "state")
        os.makedirs(state_directory, exist_ok=True)

        event_file = os.path.join(state_directory, event_id)

        with open(event_file, "a") as f:
            for event in state.values():
                json.dump(event.get_pdu_json(), fp=f)

    def write_invite(
        self, room_id: str, event: EventBase, state: StateMap[EventBase]
    ) -> None:
        self.write_events(room_id, [event])

        # We write the invite state somewhere else as they aren't full events
        # and are only a subset of the state at the event.
        room_directory = os.path.join(self.base_directory, "rooms", room_id)
        os.makedirs(room_directory, exist_ok=True)

        invite_state = os.path.join(room_directory, "invite_state")

        with open(invite_state, "a") as f:
            for event in state.values():
                json.dump(event, fp=f)

    def write_knock(
        self, room_id: str, event: EventBase, state: StateMap[EventBase]
    ) -> None:
        self.write_events(room_id, [event])

        # We write the knock state somewhere else as they aren't full events
        # and are only a subset of the state at the event.
        room_directory = os.path.join(self.base_directory, "rooms", room_id)
        os.makedirs(room_directory, exist_ok=True)

        knock_state = os.path.join(room_directory, "knock_state")

        with open(knock_state, "a") as f:
            for event in state.values():
                json.dump(event, fp=f)

    def write_profile(self, profile: JsonDict) -> None:
        user_directory = os.path.join(self.base_directory, "user_data")
        os.makedirs(user_directory, exist_ok=True)
        profile_file = os.path.join(user_directory, "profile")

        with open(profile_file, "a") as f:
            json.dump(profile, fp=f)

    def write_devices(self, devices: List[JsonDict]) -> None:
        user_directory = os.path.join(self.base_directory, "user_data")
        os.makedirs(user_directory, exist_ok=True)
        device_file = os.path.join(user_directory, "devices")

        for device in devices:
            with open(device_file, "a") as f:
                json.dump(device, fp=f)

    def write_connections(self, connections: List[JsonDict]) -> None:
        user_directory = os.path.join(self.base_directory, "user_data")
        os.makedirs(user_directory, exist_ok=True)
        connection_file = os.path.join(user_directory, "connections")

        for connection in connections:
            with open(connection_file, "a") as f:
                json.dump(connection, fp=f)

    def write_account_data(
        self, file_name: str, account_data: Mapping[str, JsonDict]
    ) -> None:
        account_data_directory = os.path.join(
            self.base_directory, "user_data", "account_data"
        )
        os.makedirs(account_data_directory, exist_ok=True)

        account_data_file = os.path.join(account_data_directory, file_name)

        with open(account_data_file, "a") as f:
            json.dump(account_data, fp=f)

    def write_media_id(self, media_id: str, media_metadata: JsonDict) -> None:
        file_directory = os.path.join(self.base_directory, "media_ids")
        os.makedirs(file_directory, exist_ok=True)
        media_id_file = os.path.join(file_directory, media_id)

        with open(media_id_file, "w") as f:
            json.dump(media_metadata, fp=f)

    def write_profile(self, profile: JsonDict) -> None:
        user_directory = os.path.join(self.base_directory, "user_data")
        os.makedirs(user_directory, exist_ok=True)
        profile_file = os.path.join(user_directory, "profile")

        with open(profile_file, "a") as f:
            print(json.dumps(profile), file=f)

    def write_devices(self, devices: List[JsonDict]) -> None:
        user_directory = os.path.join(self.base_directory, "user_data")
        os.makedirs(user_directory, exist_ok=True)
        device_file = os.path.join(user_directory, "devices")

        for device in devices:
            with open(device_file, "a") as f:
                print(json.dumps(device), file=f)

    def write_connections(self, connections: List[JsonDict]) -> None:
        user_directory = os.path.join(self.base_directory, "user_data")
        os.makedirs(user_directory, exist_ok=True)
        connection_file = os.path.join(user_directory, "connections")

        for connection in connections:
            with open(connection_file, "a") as f:
                print(json.dumps(connection), file=f)

    def finished(self) -> str:
        return self.base_directory


def start(config_options: List[str]) -> None:
    parser = argparse.ArgumentParser(description="Synapse Admin Command")
    HomeServerConfig.add_arguments_to_parser(parser)

    subparser = parser.add_subparsers(
        title="Admin Commands",
        required=True,
        dest="command",
        metavar="<admin_command>",
        help="The admin command to perform.",
    )
    export_data_parser = subparser.add_parser(
        "export-data", help="Export all data for a user"
    )
    export_data_parser.add_argument("user_id", help="User to extra data from")
    export_data_parser.add_argument(
        "--output-directory",
        action="store",
        metavar="DIRECTORY",
        required=False,
        help="The directory to store the exported data in. Must be empty. Defaults"
        " to creating a temp directory.",
    )
    export_data_parser.set_defaults(func=export_data_command)

    try:
        config, args = HomeServerConfig.load_config_with_parser(parser, config_options)
    except ConfigError as e:
        sys.stderr.write("\n" + str(e) + "\n")
        sys.exit(1)

    if config.worker.worker_app is not None:
        assert config.worker.worker_app == "synapse.app.admin_cmd"

    # Update the config with some basic overrides so that don't have to specify
    # a full worker config.
    config.worker.worker_app = "synapse.app.admin_cmd"

    if not config.worker.worker_daemonize and not config.worker.worker_log_config:
        # Since we're meant to be run as a "command" let's not redirect stdio
        # unless we've actually set log config.
        config.logging.no_redirect_stdio = True

    # Explicitly disable background processes
    config.worker.should_update_user_directory = False
    config.worker.run_background_tasks = False
    config.worker.start_pushers = False
    config.worker.pusher_shard_config.instances = []
    config.worker.send_federation = False
    config.worker.federation_shard_config.instances = []

    synapse.events.USE_FROZEN_DICTS = config.server.use_frozen_dicts

    ss = AdminCmdServer(
        config.server.server_name,
        config=config,
        version_string=f"Synapse/{SYNAPSE_VERSION}",
    )

    setup_logging(ss, config, use_worker_options=True)

    ss.setup()

    # We use task.react as the basic run command as it correctly handles tearing
    # down the reactor when the deferreds resolve and setting the return value.
    # We also make sure that `_base.start` gets run before we actually run the
    # command.

    async def run() -> None:
        with LoggingContext("command"):
            await _base.start(ss)
            await args.func(ss, args)

    _base.start_worker_reactor(
        "synapse-admin-cmd",
        config,
        run_command=lambda: task.react(lambda _reactor: defer.ensureDeferred(run())),
    )


if __name__ == "__main__":
    with LoggingContext("main"):
        start(sys.argv[1:])<|MERGE_RESOLUTION|>--- conflicted
+++ resolved
@@ -44,10 +44,7 @@
 )
 from synapse.storage.databases.main.events_worker import EventsWorkerStore
 from synapse.storage.databases.main.filtering import FilteringWorkerStore
-<<<<<<< HEAD
-=======
 from synapse.storage.databases.main.media_repository import MediaRepositoryStore
->>>>>>> 9f7d6c6b
 from synapse.storage.databases.main.profile import ProfileWorkerStore
 from synapse.storage.databases.main.push_rule import PushRulesWorkerStore
 from synapse.storage.databases.main.receipts import ReceiptsWorkerStore
@@ -90,10 +87,7 @@
     RegistrationWorkerStore,
     RoomWorkerStore,
     ProfileWorkerStore,
-<<<<<<< HEAD
-=======
     MediaRepositoryStore,
->>>>>>> 9f7d6c6b
 ):
     def __init__(
         self,
@@ -251,32 +245,6 @@
         with open(media_id_file, "w") as f:
             json.dump(media_metadata, fp=f)
 
-    def write_profile(self, profile: JsonDict) -> None:
-        user_directory = os.path.join(self.base_directory, "user_data")
-        os.makedirs(user_directory, exist_ok=True)
-        profile_file = os.path.join(user_directory, "profile")
-
-        with open(profile_file, "a") as f:
-            print(json.dumps(profile), file=f)
-
-    def write_devices(self, devices: List[JsonDict]) -> None:
-        user_directory = os.path.join(self.base_directory, "user_data")
-        os.makedirs(user_directory, exist_ok=True)
-        device_file = os.path.join(user_directory, "devices")
-
-        for device in devices:
-            with open(device_file, "a") as f:
-                print(json.dumps(device), file=f)
-
-    def write_connections(self, connections: List[JsonDict]) -> None:
-        user_directory = os.path.join(self.base_directory, "user_data")
-        os.makedirs(user_directory, exist_ok=True)
-        connection_file = os.path.join(user_directory, "connections")
-
-        for connection in connections:
-            with open(connection_file, "a") as f:
-                print(json.dumps(connection), file=f)
-
     def finished(self) -> str:
         return self.base_directory
 
