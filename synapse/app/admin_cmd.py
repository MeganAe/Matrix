# Copyright 2019 Matrix.org Foundation C.I.C.
#
# Licensed under the Apache License, Version 2.0 (the "License");
# you may not use this file except in compliance with the License.
# You may obtain a copy of the License at
#
#     http://www.apache.org/licenses/LICENSE-2.0
#
# Unless required by applicable law or agreed to in writing, software
# distributed under the License is distributed on an "AS IS" BASIS,
# WITHOUT WARRANTIES OR CONDITIONS OF ANY KIND, either express or implied.
# See the License for the specific language governing permissions and
# limitations under the License.
import argparse
import json
import logging
import os
import sys
import tempfile
from typing import List, Mapping, Optional

from twisted.internet import defer, task

import synapse
from synapse.app import _base
from synapse.config._base import ConfigError
from synapse.config.homeserver import HomeServerConfig
from synapse.config.logger import setup_logging
from synapse.events import EventBase
from synapse.handlers.admin import ExfiltrationWriter
from synapse.server import HomeServer
from synapse.storage.database import DatabasePool, LoggingDatabaseConnection
from synapse.storage.databases.main.account_data import AccountDataWorkerStore
from synapse.storage.databases.main.appservice import (
    ApplicationServiceTransactionWorkerStore,
    ApplicationServiceWorkerStore,
)
from synapse.storage.databases.main.client_ips import ClientIpWorkerStore
from synapse.storage.databases.main.deviceinbox import DeviceInboxWorkerStore
from synapse.storage.databases.main.devices import DeviceWorkerStore
from synapse.storage.databases.main.event_federation import EventFederationWorkerStore
from synapse.storage.databases.main.event_push_actions import (
    EventPushActionsWorkerStore,
)
from synapse.storage.databases.main.events_worker import EventsWorkerStore
from synapse.storage.databases.main.filtering import FilteringWorkerStore
from synapse.storage.databases.main.media_repository import MediaRepositoryStore
from synapse.storage.databases.main.profile import ProfileWorkerStore
from synapse.storage.databases.main.push_rule import PushRulesWorkerStore
from synapse.storage.databases.main.receipts import ReceiptsWorkerStore
from synapse.storage.databases.main.registration import RegistrationWorkerStore
from synapse.storage.databases.main.relations import RelationsWorkerStore
from synapse.storage.databases.main.room import RoomWorkerStore
from synapse.storage.databases.main.roommember import RoomMemberWorkerStore
from synapse.storage.databases.main.signatures import SignatureWorkerStore
from synapse.storage.databases.main.state import StateGroupWorkerStore
from synapse.storage.databases.main.stream import StreamWorkerStore
from synapse.storage.databases.main.tags import TagsWorkerStore
from synapse.storage.databases.main.user_erasure_store import UserErasureWorkerStore
from synapse.types import JsonDict, StateMap
from synapse.util import SYNAPSE_VERSION
from synapse.util.logcontext import LoggingContext

logger = logging.getLogger("synapse.app.admin_cmd")


class AdminCmdSlavedStore(
    FilteringWorkerStore,
    ClientIpWorkerStore,
    DeviceWorkerStore,
    TagsWorkerStore,
    DeviceInboxWorkerStore,
    AccountDataWorkerStore,
    PushRulesWorkerStore,
    ApplicationServiceTransactionWorkerStore,
    ApplicationServiceWorkerStore,
    RoomMemberWorkerStore,
    RelationsWorkerStore,
    EventFederationWorkerStore,
    EventPushActionsWorkerStore,
    StateGroupWorkerStore,
    SignatureWorkerStore,
    UserErasureWorkerStore,
    ReceiptsWorkerStore,
    StreamWorkerStore,
    EventsWorkerStore,
    RegistrationWorkerStore,
    RoomWorkerStore,
    ProfileWorkerStore,
    MediaRepositoryStore,
):
    def __init__(
        self,
        database: DatabasePool,
        db_conn: LoggingDatabaseConnection,
        hs: "HomeServer",
    ):
        super().__init__(database, db_conn, hs)

        # Annoyingly `filter_events_for_client` assumes that this exists. We
        # should refactor it to take a `Clock` directly.
        self.clock = hs.get_clock()


class AdminCmdServer(HomeServer):
    DATASTORE_CLASS = AdminCmdSlavedStore  # type: ignore


async def export_data_command(hs: HomeServer, args: argparse.Namespace) -> None:
    """Export data for a user."""

    user_id = args.user_id
    directory = args.output_directory

    res = await hs.get_admin_handler().export_user_data(
        user_id, FileExfiltrationWriter(user_id, directory=directory)
    )
    print(res)


class FileExfiltrationWriter(ExfiltrationWriter):
    """An ExfiltrationWriter that writes the users data to a directory.
    Returns the directory location on completion.

    Note: This writes to disk on the main reactor thread.

    Args:
        user_id: The user whose data is being exfiltrated.
        directory: The directory to write the data to, if None then will write
            to a temporary directory.
    """

    def __init__(self, user_id: str, directory: Optional[str] = None):
        self.user_id = user_id

        if directory:
            self.base_directory = directory
        else:
            self.base_directory = tempfile.mkdtemp(
                prefix="synapse-exfiltrate__%s__" % (user_id,)
            )

        os.makedirs(self.base_directory, exist_ok=True)
        if list(os.listdir(self.base_directory)):
            raise Exception("Directory must be empty")

    def write_events(self, room_id: str, events: List[EventBase]) -> None:
        room_directory = os.path.join(self.base_directory, "rooms", room_id)
        os.makedirs(room_directory, exist_ok=True)
        events_file = os.path.join(room_directory, "events")

        with open(events_file, "a") as f:
            for event in events:
                print(json.dumps(event.get_pdu_json()), file=f)

    def write_state(
        self, room_id: str, event_id: str, state: StateMap[EventBase]
    ) -> None:
        room_directory = os.path.join(self.base_directory, "rooms", room_id)
        state_directory = os.path.join(room_directory, "state")
        os.makedirs(state_directory, exist_ok=True)

        event_file = os.path.join(state_directory, event_id)

        with open(event_file, "a") as f:
            for event in state.values():
                print(json.dumps(event.get_pdu_json()), file=f)

    def write_invite(
        self, room_id: str, event: EventBase, state: StateMap[EventBase]
    ) -> None:
        self.write_events(room_id, [event])

        # We write the invite state somewhere else as they aren't full events
        # and are only a subset of the state at the event.
        room_directory = os.path.join(self.base_directory, "rooms", room_id)
        os.makedirs(room_directory, exist_ok=True)

        invite_state = os.path.join(room_directory, "invite_state")

        with open(invite_state, "a") as f:
            for event in state.values():
                print(json.dumps(event), file=f)

    def write_knock(
        self, room_id: str, event: EventBase, state: StateMap[EventBase]
    ) -> None:
        self.write_events(room_id, [event])

        # We write the knock state somewhere else as they aren't full events
        # and are only a subset of the state at the event.
        room_directory = os.path.join(self.base_directory, "rooms", room_id)
        os.makedirs(room_directory, exist_ok=True)

        knock_state = os.path.join(room_directory, "knock_state")

        with open(knock_state, "a") as f:
            for event in state.values():
                print(json.dumps(event), file=f)

    def write_profile(self, profile: JsonDict) -> None:
        user_directory = os.path.join(self.base_directory, "user_data")
        os.makedirs(user_directory, exist_ok=True)
        profile_file = os.path.join(user_directory, "profile")

        with open(profile_file, "a") as f:
            print(json.dumps(profile), file=f)

    def write_devices(self, devices: List[JsonDict]) -> None:
        user_directory = os.path.join(self.base_directory, "user_data")
        os.makedirs(user_directory, exist_ok=True)
        device_file = os.path.join(user_directory, "devices")

        for device in devices:
            with open(device_file, "a") as f:
                print(json.dumps(device), file=f)

    def write_connections(self, connections: List[JsonDict]) -> None:
        user_directory = os.path.join(self.base_directory, "user_data")
        os.makedirs(user_directory, exist_ok=True)
        connection_file = os.path.join(user_directory, "connections")

        for connection in connections:
            with open(connection_file, "a") as f:
                print(json.dumps(connection), file=f)

<<<<<<< HEAD
    def write_media_id(self, media_id: str, media_metadata: JsonDict) -> None:
        file_directory = os.path.join(self.base_directory, "media_ids")
        os.makedirs(file_directory, exist_ok=True)
        media_id_file = os.path.join(file_directory, media_id)

        with open(media_id_file, "w") as f:
            json.dumps(media_metadata, fp=f)
=======
    def write_account_data(
        self, file_name: str, account_data: Mapping[str, JsonDict]
    ) -> None:
        account_data_directory = os.path.join(
            self.base_directory, "user_data", "account_data"
        )
        os.makedirs(account_data_directory, exist_ok=True)

        account_data_file = os.path.join(account_data_directory, file_name)

        with open(account_data_file, "a") as f:
            print(json.dumps(account_data), file=f)
>>>>>>> 7ee7f493

    def finished(self) -> str:
        return self.base_directory


def start(config_options: List[str]) -> None:
    parser = argparse.ArgumentParser(description="Synapse Admin Command")
    HomeServerConfig.add_arguments_to_parser(parser)

    subparser = parser.add_subparsers(
        title="Admin Commands",
        required=True,
        dest="command",
        metavar="<admin_command>",
        help="The admin command to perform.",
    )
    export_data_parser = subparser.add_parser(
        "export-data", help="Export all data for a user"
    )
    export_data_parser.add_argument("user_id", help="User to extra data from")
    export_data_parser.add_argument(
        "--output-directory",
        action="store",
        metavar="DIRECTORY",
        required=False,
        help="The directory to store the exported data in. Must be empty. Defaults"
        " to creating a temp directory.",
    )
    export_data_parser.set_defaults(func=export_data_command)

    try:
        config, args = HomeServerConfig.load_config_with_parser(parser, config_options)
    except ConfigError as e:
        sys.stderr.write("\n" + str(e) + "\n")
        sys.exit(1)

    if config.worker.worker_app is not None:
        assert config.worker.worker_app == "synapse.app.admin_cmd"

    # Update the config with some basic overrides so that don't have to specify
    # a full worker config.
    config.worker.worker_app = "synapse.app.admin_cmd"

    if not config.worker.worker_daemonize and not config.worker.worker_log_config:
        # Since we're meant to be run as a "command" let's not redirect stdio
        # unless we've actually set log config.
        config.logging.no_redirect_stdio = True

    # Explicitly disable background processes
    config.worker.should_update_user_directory = False
    config.worker.run_background_tasks = False
    config.worker.start_pushers = False
    config.worker.pusher_shard_config.instances = []
    config.worker.send_federation = False
    config.worker.federation_shard_config.instances = []

    synapse.events.USE_FROZEN_DICTS = config.server.use_frozen_dicts

    ss = AdminCmdServer(
        config.server.server_name,
        config=config,
        version_string=f"Synapse/{SYNAPSE_VERSION}",
    )

    setup_logging(ss, config, use_worker_options=True)

    ss.setup()

    # We use task.react as the basic run command as it correctly handles tearing
    # down the reactor when the deferreds resolve and setting the return value.
    # We also make sure that `_base.start` gets run before we actually run the
    # command.

    async def run() -> None:
        with LoggingContext("command"):
            await _base.start(ss)
            await args.func(ss, args)

    _base.start_worker_reactor(
        "synapse-admin-cmd",
        config,
        run_command=lambda: task.react(lambda _reactor: defer.ensureDeferred(run())),
    )


if __name__ == "__main__":
    with LoggingContext("main"):
        start(sys.argv[1:])<|MERGE_RESOLUTION|>--- conflicted
+++ resolved
@@ -224,15 +224,6 @@
             with open(connection_file, "a") as f:
                 print(json.dumps(connection), file=f)
 
-<<<<<<< HEAD
-    def write_media_id(self, media_id: str, media_metadata: JsonDict) -> None:
-        file_directory = os.path.join(self.base_directory, "media_ids")
-        os.makedirs(file_directory, exist_ok=True)
-        media_id_file = os.path.join(file_directory, media_id)
-
-        with open(media_id_file, "w") as f:
-            json.dumps(media_metadata, fp=f)
-=======
     def write_account_data(
         self, file_name: str, account_data: Mapping[str, JsonDict]
     ) -> None:
@@ -245,7 +236,14 @@
 
         with open(account_data_file, "a") as f:
             print(json.dumps(account_data), file=f)
->>>>>>> 7ee7f493
+
+    def write_media_id(self, media_id: str, media_metadata: JsonDict) -> None:
+        file_directory = os.path.join(self.base_directory, "media_ids")
+        os.makedirs(file_directory, exist_ok=True)
+        media_id_file = os.path.join(file_directory, media_id)
+
+        with open(media_id_file, "w") as f:
+            json.dumps(media_metadata, fp=f)
 
     def finished(self) -> str:
         return self.base_directory
