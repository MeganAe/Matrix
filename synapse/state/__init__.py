# Copyright 2014-2016 OpenMarket Ltd
# Copyright 2018 New Vector Ltd
#
# Licensed under the Apache License, Version 2.0 (the "License");
# you may not use this file except in compliance with the License.
# You may obtain a copy of the License at
#
#     http://www.apache.org/licenses/LICENSE-2.0
#
# Unless required by applicable law or agreed to in writing, software
# distributed under the License is distributed on an "AS IS" BASIS,
# WITHOUT WARRANTIES OR CONDITIONS OF ANY KIND, either express or implied.
# See the License for the specific language governing permissions and
# limitations under the License.
import heapq
import logging
from collections import defaultdict
from typing import (
    TYPE_CHECKING,
    Any,
    Awaitable,
    Callable,
    Collection,
    DefaultDict,
    Dict,
    FrozenSet,
    Iterable,
    List,
    Mapping,
    Optional,
    Sequence,
    Set,
    Tuple,
)

import attr
from frozendict import frozendict
from prometheus_client import Counter, Histogram

from synapse.api.constants import EventTypes
from synapse.api.room_versions import KNOWN_ROOM_VERSIONS, StateResolutionVersions
from synapse.events import EventBase
from synapse.events.snapshot import EventContext
from synapse.logging.context import ContextResourceUsage
from synapse.replication.http.state import ReplicationUpdateCurrentStateRestServlet
from synapse.state import v1, v2
from synapse.storage.databases.main.events_worker import EventRedactBehaviour
from synapse.storage.roommember import ProfileInfo
from synapse.storage.state import StateFilter
from synapse.types import StateMap
from synapse.util.async_helpers import Linearizer
from synapse.util.caches.expiringcache import ExpiringCache
from synapse.util.metrics import Measure, measure_func

if TYPE_CHECKING:
    from synapse.server import HomeServer
    from synapse.storage.controllers import StateStorageController
    from synapse.storage.databases.main import DataStore

logger = logging.getLogger(__name__)
metrics_logger = logging.getLogger("synapse.state.metrics")

# Metrics for number of state groups involved in a resolution.
state_groups_histogram = Histogram(
    "synapse_state_number_state_groups_in_resolution",
    "Number of state groups used when performing a state resolution",
    buckets=(1, 2, 3, 5, 7, 10, 15, 20, 50, 100, 200, 500, "+Inf"),
)


EVICTION_TIMEOUT_SECONDS = 60 * 60


_NEXT_STATE_ID = 1

POWER_KEY = (EventTypes.PowerLevels, "")


def _gen_state_id() -> str:
    global _NEXT_STATE_ID
    s = "X%d" % (_NEXT_STATE_ID,)
    _NEXT_STATE_ID += 1
    return s


class _StateCacheEntry:
    __slots__ = ["state", "state_group", "prev_group", "delta_ids"]

    def __init__(
        self,
        state: Optional[StateMap[str]],
        state_group: Optional[int],
        prev_group: Optional[int] = None,
        delta_ids: Optional[StateMap[str]] = None,
    ):
        if state is None and state_group is None:
            raise Exception("Either state or state group must be not None")

        # A map from (type, state_key) to event_id.
        self.state = frozendict(state) if state is not None else None

        # the ID of a state group if one and only one is involved.
        # otherwise, None otherwise?
        self.state_group = state_group

        self.prev_group = prev_group
        self.delta_ids = frozendict(delta_ids) if delta_ids is not None else None

    async def get_state(
        self,
        state_storage: "StateStorageController",
        state_filter: Optional["StateFilter"] = None,
    ) -> StateMap[str]:
        """Get the state map for this entry, either from the in-memory state or
        looking up the state group in the DB.
        """

        if self.state is not None:
            return self.state

        assert self.state_group is not None

        return await state_storage.get_state_ids_for_group(
            self.state_group, state_filter
        )

    def __len__(self) -> int:
        # The len should is used to estimate how large this cache entry is, for
        # cache eviction purposes. This is why if `self.state` is None it's fine
        # to return 1.

        return len(self.state) if self.state else 1


class StateHandler:
    """Fetches bits of state from the stores, and does state resolution
    where necessary
    """

    def __init__(self, hs: "HomeServer"):
        self.clock = hs.get_clock()
        self.store = hs.get_datastores().main
        self._state_storage_controller = hs.get_storage_controllers().state
        self.hs = hs
        self._state_resolution_handler = hs.get_state_resolution_handler()
        self._storage_controllers = hs.get_storage_controllers()
        self._events_shard_config = hs.config.worker.events_shard_config
        self._instance_name = hs.get_instance_name()

        self._update_current_state_client = (
            ReplicationUpdateCurrentStateRestServlet.make_client(hs)
        )

    async def compute_state_after_events(
        self,
        room_id: str,
        event_ids: Collection[str],
    ) -> StateMap[str]:
        """Fetch the state after each of the given event IDs. Resolve them and return.

        This is typically used where `event_ids` is a collection of forward extremities
        in a room, intended to become the `prev_events` of a new event E. If so, the
        return value of this function represents the state before E.

        Args:
            room_id: the room_id containing the given events.
            event_ids: the events whose state should be fetched and resolved.

        Returns:
            the state dict (a mapping from (event_type, state_key) -> event_id) which
            holds the resolution of the state dicts after the given event IDs.
        """
        logger.debug("calling resolve_state_groups from get_current_state_ids")
<<<<<<< HEAD
        ret = await self.resolve_state_groups_for_events(room_id, event_ids)
        return ret.state
=======
        ret = await self.resolve_state_groups_for_events(room_id, latest_event_ids)
        return await ret.get_state(self._state_storage_controller, StateFilter.all())
>>>>>>> 0ca4172b

    async def get_current_users_in_room(
        self, room_id: str, latest_event_ids: List[str]
    ) -> Dict[str, ProfileInfo]:
        """
        Get the users who are currently in a room.

        Note: This is much slower than using the equivalent method
        `DataStore.get_users_in_room` or `DataStore.get_users_in_room_with_profiles`,
        so this should only be used when wanting the users at a particular point
        in the room.

        Args:
            room_id: The ID of the room.
            latest_event_ids: Precomputed list of latest event IDs. Will be computed if None.
        Returns:
            Dictionary of user IDs to their profileinfo.
        """

        assert latest_event_ids is not None

        logger.debug("calling resolve_state_groups from get_current_users_in_room")
        entry = await self.resolve_state_groups_for_events(room_id, latest_event_ids)
        state = await entry.get_state(self._state_storage_controller, StateFilter.all())
        return await self.store.get_joined_users_from_state(room_id, state, entry)

    async def get_hosts_in_room_at_events(
        self, room_id: str, event_ids: Collection[str]
    ) -> FrozenSet[str]:
        """Get the hosts that were in a room at the given event ids

        Args:
            room_id:
            event_ids:

        Returns:
            The hosts in the room at the given events
        """
        entry = await self.resolve_state_groups_for_events(room_id, event_ids)
        state = await entry.get_state(self._state_storage_controller, StateFilter.all())
        return await self.store.get_joined_hosts(room_id, state, entry)

    async def compute_event_context(
        self,
        event: EventBase,
        state_ids_before_event: Optional[StateMap[str]] = None,
        partial_state: bool = False,
    ) -> EventContext:
        """Build an EventContext structure for a non-outlier event.

        (for an outlier, call EventContext.for_outlier directly)

        This works out what the current state should be for the event, and
        generates a new state group if necessary.

        Args:
            event:
            state_ids_before_event: The event ids of the state before the event if
                it can't be calculated from existing events. This is normally
                only specified when receiving an event from federation where we
                don't have the prev events, e.g. when backfilling.
            partial_state: True if `state_ids_before_event` is partial and omits
                non-critical membership events
        Returns:
            The event context.
        """

        assert not event.internal_metadata.is_outlier()

        #
        # first of all, figure out the state before the event, unless we
        # already have it.
        #
        if state_ids_before_event:
            # if we're given the state before the event, then we use that
            state_group_before_event_prev_group = None
            deltas_to_state_group_before_event = None

            # .. though we need to get a state group for it.
            state_group_before_event = (
                await self._state_storage_controller.store_state_group(
                    event.event_id,
                    event.room_id,
                    prev_group=None,
                    delta_ids=None,
                    current_state_ids=state_ids_before_event,
                )
            )

        else:
            # otherwise, we'll need to resolve the state across the prev_events.

            # partial_state should not be set explicitly in this case:
            # we work it out dynamically
            assert not partial_state

            # if any of the prev-events have partial state, so do we.
            # (This is slightly racy - the prev-events might get fixed up before we use
            # their states - but I don't think that really matters; it just means we
            # might redundantly recalculate the state for this event later.)
            prev_event_ids = event.prev_event_ids()
            incomplete_prev_events = await self.store.get_partial_state_events(
                prev_event_ids
            )
            if any(incomplete_prev_events.values()):
                logger.debug(
                    "New/incoming event %s refers to prev_events %s with partial state",
                    event.event_id,
                    [k for (k, v) in incomplete_prev_events.items() if v],
                )
                partial_state = True

            logger.debug("calling resolve_state_groups from compute_event_context")
            # we've already taken into account partial state, so no need to wait for
            # complete state here.
            entry = await self.resolve_state_groups_for_events(
                event.room_id,
                event.prev_event_ids(),
                await_full_state=False,
            )

            state_group_before_event_prev_group = entry.prev_group
            deltas_to_state_group_before_event = entry.delta_ids

            # We make sure that we have a state group assigned to the state.
            if entry.state_group is None:
                state_ids_before_event = await entry.get_state(
                    self._state_storage_controller, StateFilter.all()
                )
                state_group_before_event = (
                    await self._state_storage_controller.store_state_group(
                        event.event_id,
                        event.room_id,
                        prev_group=state_group_before_event_prev_group,
                        delta_ids=deltas_to_state_group_before_event,
                        current_state_ids=state_ids_before_event,
                    )
                )
                entry.state_group = state_group_before_event
            else:
                state_group_before_event = entry.state_group
                state_ids_before_event = None

        #
        # now if it's not a state event, we're done
        #

        if not event.is_state():
            return EventContext.with_state(
                storage=self._storage_controllers,
                state_group_before_event=state_group_before_event,
                state_group=state_group_before_event,
                state_delta_due_to_event={},
                prev_group=state_group_before_event_prev_group,
                delta_ids=deltas_to_state_group_before_event,
                partial_state=partial_state,
            )

        #
        # otherwise, we'll need to create a new state group for after the event
        #
        if state_ids_before_event is None:
            state_ids_before_event = await entry.get_state(
                self._state_storage_controller, StateFilter.all()
            )

        key = (event.type, event.state_key)
        if key in state_ids_before_event:
            replaces = state_ids_before_event[key]
            if replaces != event.event_id:
                event.unsigned["replaces_state"] = replaces

        state_ids_after_event = dict(state_ids_before_event)
        state_ids_after_event[key] = event.event_id
        delta_ids = {key: event.event_id}

        state_group_after_event = (
            await self._state_storage_controller.store_state_group(
                event.event_id,
                event.room_id,
                prev_group=state_group_before_event,
                delta_ids=delta_ids,
                current_state_ids=state_ids_after_event,
            )
        )

        return EventContext.with_state(
            storage=self._storage_controllers,
            state_group=state_group_after_event,
            state_group_before_event=state_group_before_event,
            state_delta_due_to_event=delta_ids,
            prev_group=state_group_before_event,
            delta_ids=delta_ids,
            partial_state=partial_state,
        )

    @measure_func()
    async def resolve_state_groups_for_events(
        self, room_id: str, event_ids: Collection[str], await_full_state: bool = True
    ) -> _StateCacheEntry:
        """Given a list of event_ids this method fetches the state at each
        event, resolves conflicts between them and returns them.

        Args:
            room_id
            event_ids
            await_full_state: if true, will block if we do not yet have complete
               state at these events.

        Returns:
            The resolved state
        """
        logger.debug("resolve_state_groups event_ids %s", event_ids)

        state_groups = await self._state_storage_controller.get_state_group_for_events(
            event_ids, await_full_state=await_full_state
        )

        state_group_ids = state_groups.values()

        # check if each event has same state group id, if so there's no state to resolve
        state_group_ids_set = set(state_group_ids)
        if len(state_group_ids_set) == 1:
            (state_group_id,) = state_group_ids_set
            (
                prev_group,
                delta_ids,
            ) = await self._state_storage_controller.get_state_group_delta(
                state_group_id
            )
            return _StateCacheEntry(
                state=None,
                state_group=state_group_id,
                prev_group=prev_group,
                delta_ids=delta_ids,
            )
        elif len(state_group_ids_set) == 0:
            return _StateCacheEntry(state={}, state_group=None)

        room_version = await self.store.get_room_version_id(room_id)

        state_to_resolve = await self._state_storage_controller.get_state_for_groups(
            state_group_ids_set
        )

        result = await self._state_resolution_handler.resolve_state_groups(
            room_id,
            room_version,
            state_to_resolve,
            None,
            state_res_store=StateResolutionStore(self.store),
        )
        return result

    async def resolve_events(
        self,
        room_version: str,
        state_sets: Collection[Iterable[EventBase]],
        event: EventBase,
    ) -> StateMap[EventBase]:
        logger.info(
            "Resolving state for %s with %d groups", event.room_id, len(state_sets)
        )
        state_set_ids = [
            {(ev.type, ev.state_key): ev.event_id for ev in st} for st in state_sets
        ]

        state_map = {ev.event_id: ev for st in state_sets for ev in st}

        new_state = await self._state_resolution_handler.resolve_events_with_store(
            event.room_id,
            room_version,
            state_set_ids,
            event_map=state_map,
            state_res_store=StateResolutionStore(self.store),
        )

        return {key: state_map[ev_id] for key, ev_id in new_state.items()}

    async def update_current_state(self, room_id: str) -> None:
        """Recalculates the current state for a room, and persists it.

        Raises:
            SynapseError(502): if all attempts to connect to the event persister worker
                fail
        """
        writer_instance = self._events_shard_config.get_instance(room_id)
        if writer_instance != self._instance_name:
            await self._update_current_state_client(
                instance_name=writer_instance,
                room_id=room_id,
            )
            return

        assert self._storage_controllers.persistence is not None
        await self._storage_controllers.persistence.update_current_state(room_id)


@attr.s(slots=True, auto_attribs=True)
class _StateResMetrics:
    """Keeps track of some usage metrics about state res."""

    # System and User CPU time, in seconds
    cpu_time: float = 0.0

    # time spent on database transactions (excluding scheduling time). This roughly
    # corresponds to the amount of work done on the db server, excluding event fetches.
    db_time: float = 0.0

    # number of events fetched from the db.
    db_events: int = 0


_biggest_room_by_cpu_counter = Counter(
    "synapse_state_res_cpu_for_biggest_room_seconds",
    "CPU time spent performing state resolution for the single most expensive "
    "room for state resolution",
)
_biggest_room_by_db_counter = Counter(
    "synapse_state_res_db_for_biggest_room_seconds",
    "Database time spent performing state resolution for the single most "
    "expensive room for state resolution",
)

_cpu_times = Histogram(
    "synapse_state_res_cpu_for_all_rooms_seconds",
    "CPU time (utime+stime) spent computing a single state resolution",
)
_db_times = Histogram(
    "synapse_state_res_db_for_all_rooms_seconds",
    "Database time spent computing a single state resolution",
)


class StateResolutionHandler:
    """Responsible for doing state conflict resolution.

    Note that the storage layer depends on this handler, so all functions must
    be storage-independent.
    """

    def __init__(self, hs: "HomeServer"):
        self.clock = hs.get_clock()

        self.resolve_linearizer = Linearizer(name="state_resolve_lock")

        # dict of set of event_ids -> _StateCacheEntry.
        self._state_cache: ExpiringCache[
            FrozenSet[int], _StateCacheEntry
        ] = ExpiringCache(
            cache_name="state_cache",
            clock=self.clock,
            max_len=100000,
            expiry_ms=EVICTION_TIMEOUT_SECONDS * 1000,
            iterable=True,
            reset_expiry_on_get=True,
        )

        #
        # stuff for tracking time spent on state-res by room
        #

        # tracks the amount of work done on state res per room
        self._state_res_metrics: DefaultDict[str, _StateResMetrics] = defaultdict(
            _StateResMetrics
        )

        self.clock.looping_call(self._report_metrics, 120 * 1000)

    async def resolve_state_groups(
        self,
        room_id: str,
        room_version: str,
        state_groups_ids: Mapping[int, StateMap[str]],
        event_map: Optional[Dict[str, EventBase]],
        state_res_store: "StateResolutionStore",
    ) -> _StateCacheEntry:
        """Resolves conflicts between a set of state groups

        Always generates a new state group (unless we hit the cache), so should
        not be called for a single state group

        Args:
            room_id: room we are resolving for (used for logging and sanity checks)
            room_version: version of the room
            state_groups_ids:
                A map from state group id to the state in that state group
                (where 'state' is a map from state key to event id)

            event_map:
                a dict from event_id to event, for any events that we happen to
                have in flight (eg, those currently being persisted). This will be
                used as a starting point for finding the state we need; any missing
                events will be requested via state_res_store.

                If None, all events will be fetched via state_res_store.

            state_res_store

        Returns:
            The resolved state
        """
        group_names = frozenset(state_groups_ids.keys())

        async with self.resolve_linearizer.queue(group_names):
            cache = self._state_cache.get(group_names, None)
            if cache:
                return cache

            logger.info(
                "Resolving state for %s with groups %s",
                room_id,
                list(group_names),
            )

            state_groups_histogram.observe(len(state_groups_ids))

            new_state = await self.resolve_events_with_store(
                room_id,
                room_version,
                list(state_groups_ids.values()),
                event_map=event_map,
                state_res_store=state_res_store,
            )

            # if the new state matches any of the input state groups, we can
            # use that state group again. Otherwise we will generate a state_id
            # which will be used as a cache key for future resolutions, but
            # not get persisted.

            with Measure(self.clock, "state.create_group_ids"):
                cache = _make_state_cache_entry(new_state, state_groups_ids)

            self._state_cache[group_names] = cache

            return cache

    async def resolve_events_with_store(
        self,
        room_id: str,
        room_version: str,
        state_sets: Sequence[StateMap[str]],
        event_map: Optional[Dict[str, EventBase]],
        state_res_store: "StateResolutionStore",
    ) -> StateMap[str]:
        """
        Args:
            room_id: the room we are working in

            room_version: Version of the room

            state_sets: List of dicts of (type, state_key) -> event_id,
                which are the different state groups to resolve.

            event_map:
                a dict from event_id to event, for any events that we happen to
                have in flight (eg, those currently being persisted). This will be
                used as a starting point for finding the state we need; any missing
                events will be requested via state_map_factory.

                If None, all events will be fetched via state_res_store.

            state_res_store: a place to fetch events from

        Returns:
            a map from (type, state_key) to event_id.
        """
        try:
            with Measure(self.clock, "state._resolve_events") as m:
                room_version_obj = KNOWN_ROOM_VERSIONS[room_version]
                if room_version_obj.state_res == StateResolutionVersions.V1:
                    return await v1.resolve_events_with_store(
                        room_id,
                        room_version_obj,
                        state_sets,
                        event_map,
                        state_res_store.get_events,
                    )
                else:
                    return await v2.resolve_events_with_store(
                        self.clock,
                        room_id,
                        room_version_obj,
                        state_sets,
                        event_map,
                        state_res_store,
                    )
        finally:
            self._record_state_res_metrics(room_id, m.get_resource_usage())

    def _record_state_res_metrics(
        self, room_id: str, rusage: ContextResourceUsage
    ) -> None:
        room_metrics = self._state_res_metrics[room_id]
        room_metrics.cpu_time += rusage.ru_utime + rusage.ru_stime
        room_metrics.db_time += rusage.db_txn_duration_sec
        room_metrics.db_events += rusage.evt_db_fetch_count

        _cpu_times.observe(rusage.ru_utime + rusage.ru_stime)
        _db_times.observe(rusage.db_txn_duration_sec)

    def _report_metrics(self) -> None:
        if not self._state_res_metrics:
            # no state res has happened since the last iteration: don't bother logging.
            return

        self._report_biggest(
            lambda i: i.cpu_time,
            "CPU time",
            _biggest_room_by_cpu_counter,
        )

        self._report_biggest(
            lambda i: i.db_time,
            "DB time",
            _biggest_room_by_db_counter,
        )

        self._state_res_metrics.clear()

    def _report_biggest(
        self,
        extract_key: Callable[[_StateResMetrics], Any],
        metric_name: str,
        prometheus_counter_metric: Counter,
    ) -> None:
        """Report metrics on the biggest rooms for state res

        Args:
            extract_key: a callable which, given a _StateResMetrics, extracts a single
                metric to sort by.
            metric_name: the name of the metric we have extracted, for the log line
            prometheus_counter_metric: a prometheus metric recording the sum of the
                the extracted metric
        """
        n_to_log = 10
        if not metrics_logger.isEnabledFor(logging.DEBUG):
            # only need the most expensive if we don't have debug logging, which
            # allows nlargest() to degrade to max()
            n_to_log = 1

        items = self._state_res_metrics.items()

        # log the N biggest rooms
        biggest: List[Tuple[str, _StateResMetrics]] = heapq.nlargest(
            n_to_log, items, key=lambda i: extract_key(i[1])
        )
        metrics_logger.debug(
            "%i biggest rooms for state-res by %s: %s",
            len(biggest),
            metric_name,
            ["%s (%gs)" % (r, extract_key(m)) for (r, m) in biggest],
        )

        # report info on the single biggest to prometheus
        _, biggest_metrics = biggest[0]
        prometheus_counter_metric.inc(extract_key(biggest_metrics))


def _make_state_cache_entry(
    new_state: StateMap[str], state_groups_ids: Mapping[int, StateMap[str]]
) -> _StateCacheEntry:
    """Given a resolved state, and a set of input state groups, pick one to base
    a new state group on (if any), and return an appropriately-constructed
    _StateCacheEntry.

    Args:
        new_state: resolved state map (mapping from (type, state_key) to event_id)

        state_groups_ids:
            map from state group id to the state in that state group (where
            'state' is a map from state key to event id)

    Returns:
        The cache entry.
    """
    # if the new state matches any of the input state groups, we can
    # use that state group again. Otherwise we will generate a state_id
    # which will be used as a cache key for future resolutions, but
    # not get persisted.

    # first look for exact matches
    new_state_event_ids = set(new_state.values())
    for sg, state in state_groups_ids.items():
        if len(new_state_event_ids) != len(state):
            continue

        old_state_event_ids = set(state.values())
        if new_state_event_ids == old_state_event_ids:
            # got an exact match.
            return _StateCacheEntry(state=new_state, state_group=sg)

    # TODO: We want to create a state group for this set of events, to
    # increase cache hits, but we need to make sure that it doesn't
    # end up as a prev_group without being added to the database

    # failing that, look for the closest match.
    prev_group = None
    delta_ids: Optional[StateMap[str]] = None

    for old_group, old_state in state_groups_ids.items():
        n_delta_ids = {k: v for k, v in new_state.items() if old_state.get(k) != v}
        if not delta_ids or len(n_delta_ids) < len(delta_ids):
            prev_group = old_group
            delta_ids = n_delta_ids

    return _StateCacheEntry(
        state=new_state, state_group=None, prev_group=prev_group, delta_ids=delta_ids
    )


@attr.s(slots=True, auto_attribs=True)
class StateResolutionStore:
    """Interface that allows state resolution algorithms to access the database
    in well defined way.
    """

    store: "DataStore"

    def get_events(
        self, event_ids: Collection[str], allow_rejected: bool = False
    ) -> Awaitable[Dict[str, EventBase]]:
        """Get events from the database

        Args:
            event_ids: The event_ids of the events to fetch
            allow_rejected: If True return rejected events.

        Returns:
            An awaitable which resolves to a dict from event_id to event.
        """

        return self.store.get_events(
            event_ids,
            redact_behaviour=EventRedactBehaviour.as_is,
            get_prev_content=False,
            allow_rejected=allow_rejected,
        )

    def get_auth_chain_difference(
        self, room_id: str, state_sets: List[Set[str]]
    ) -> Awaitable[Set[str]]:
        """Given sets of state events figure out the auth chain difference (as
        per state res v2 algorithm).

        This equivalent to fetching the full auth chain for each set of state
        and returning the events that don't appear in each and every auth
        chain.

        Returns:
            An awaitable that resolves to a set of event IDs.
        """

        return self.store.get_auth_chain_difference(room_id, state_sets)<|MERGE_RESOLUTION|>--- conflicted
+++ resolved
@@ -171,13 +171,8 @@
             holds the resolution of the state dicts after the given event IDs.
         """
         logger.debug("calling resolve_state_groups from get_current_state_ids")
-<<<<<<< HEAD
         ret = await self.resolve_state_groups_for_events(room_id, event_ids)
-        return ret.state
-=======
-        ret = await self.resolve_state_groups_for_events(room_id, latest_event_ids)
         return await ret.get_state(self._state_storage_controller, StateFilter.all())
->>>>>>> 0ca4172b
 
     async def get_current_users_in_room(
         self, room_id: str, latest_event_ids: List[str]
