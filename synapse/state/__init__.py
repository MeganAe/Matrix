# Copyright 2014-2016 OpenMarket Ltd
# Copyright 2018 New Vector Ltd
#
# Licensed under the Apache License, Version 2.0 (the "License");
# you may not use this file except in compliance with the License.
# You may obtain a copy of the License at
#
#     http://www.apache.org/licenses/LICENSE-2.0
#
# Unless required by applicable law or agreed to in writing, software
# distributed under the License is distributed on an "AS IS" BASIS,
# WITHOUT WARRANTIES OR CONDITIONS OF ANY KIND, either express or implied.
# See the License for the specific language governing permissions and
# limitations under the License.
import heapq
import logging
from collections import defaultdict
from typing import (
    TYPE_CHECKING,
    Any,
    Awaitable,
    Callable,
    Collection,
    DefaultDict,
    Dict,
    FrozenSet,
    List,
    Mapping,
    Optional,
    Sequence,
    Set,
    Tuple,
)

import attr
from frozendict import frozendict
from prometheus_client import Counter, Histogram

from synapse.api.constants import EventTypes
from synapse.api.room_versions import KNOWN_ROOM_VERSIONS, StateResolutionVersions
from synapse.events import EventBase
from synapse.events.snapshot import EventContext
from synapse.logging.context import ContextResourceUsage
from synapse.replication.http.state import ReplicationUpdateCurrentStateRestServlet
from synapse.state import v1, v2
from synapse.storage.databases.main.events_worker import EventRedactBehaviour
from synapse.storage.roommember import ProfileInfo
from synapse.storage.state import StateFilter
from synapse.types import StateMap
from synapse.util.async_helpers import Linearizer
from synapse.util.caches.expiringcache import ExpiringCache
from synapse.util.metrics import Measure, measure_func

if TYPE_CHECKING:
    from synapse.server import HomeServer
    from synapse.storage.controllers import StateStorageController
    from synapse.storage.databases.main import DataStore

logger = logging.getLogger(__name__)
metrics_logger = logging.getLogger("synapse.state.metrics")

# Metrics for number of state groups involved in a resolution.
state_groups_histogram = Histogram(
    "synapse_state_number_state_groups_in_resolution",
    "Number of state groups used when performing a state resolution",
    buckets=(1, 2, 3, 5, 7, 10, 15, 20, 50, 100, 200, 500, "+Inf"),
)


EVICTION_TIMEOUT_SECONDS = 60 * 60


_NEXT_STATE_ID = 1

POWER_KEY = (EventTypes.PowerLevels, "")


def _gen_state_id() -> str:
    global _NEXT_STATE_ID
    s = "X%d" % (_NEXT_STATE_ID,)
    _NEXT_STATE_ID += 1
    return s


class _StateCacheEntry:
    __slots__ = ["_state", "state_group", "prev_group", "delta_ids"]

    def __init__(
        self,
        state: Optional[StateMap[str]],
        state_group: Optional[int],
        prev_group: Optional[int] = None,
        delta_ids: Optional[StateMap[str]] = None,
    ):
        if state is None and state_group is None:
            raise Exception("Either state or state group must be not None")

        # A map from (type, state_key) to event_id.
        #
        # This can be None if we have a `state_group` (as then we can fetch the
        # state from the DB.)
        self._state = frozendict(state) if state is not None else None

        # the ID of a state group if one and only one is involved.
        # otherwise, None otherwise?
        self.state_group = state_group

        self.prev_group = prev_group
        self.delta_ids = frozendict(delta_ids) if delta_ids is not None else None

    async def get_state(
        self,
        state_storage: "StateStorageController",
        state_filter: Optional["StateFilter"] = None,
    ) -> StateMap[str]:
        """Get the state map for this entry, either from the in-memory state or
        looking up the state group in the DB.
        """

        if self._state is not None:
            return self._state

        assert self.state_group is not None

        return await state_storage.get_state_ids_for_group(
            self.state_group, state_filter
        )

    def __len__(self) -> int:
        # The len should is used to estimate how large this cache entry is, for
        # cache eviction purposes. This is why if `self.state` is None it's fine
        # to return 1.

        return len(self._state) if self._state else 1


class StateHandler:
    """Fetches bits of state from the stores, and does state resolution
    where necessary
    """

    def __init__(self, hs: "HomeServer"):
        self.clock = hs.get_clock()
        self.store = hs.get_datastores().main
        self._state_storage_controller = hs.get_storage_controllers().state
        self.hs = hs
        self._state_resolution_handler = hs.get_state_resolution_handler()
        self._storage_controllers = hs.get_storage_controllers()
        self._events_shard_config = hs.config.worker.events_shard_config
        self._instance_name = hs.get_instance_name()

        self._update_current_state_client = (
            ReplicationUpdateCurrentStateRestServlet.make_client(hs)
        )

    async def compute_state_after_events(
        self,
        room_id: str,
        event_ids: Collection[str],
    ) -> StateMap[str]:
        """Fetch the state after each of the given event IDs. Resolve them and return.

        This is typically used where `event_ids` is a collection of forward extremities
        in a room, intended to become the `prev_events` of a new event E. If so, the
        return value of this function represents the state before E.

        Args:
            room_id: the room_id containing the given events.
            event_ids: the events whose state should be fetched and resolved.

        Returns:
            the state dict (a mapping from (event_type, state_key) -> event_id) which
            holds the resolution of the states after the given event IDs.
        """
        logger.debug("calling resolve_state_groups from compute_state_after_events")
        ret = await self.resolve_state_groups_for_events(room_id, event_ids)
        return await ret.get_state(self._state_storage_controller, StateFilter.all())

    async def get_current_users_in_room(
        self, room_id: str, latest_event_ids: List[str]
    ) -> Dict[str, ProfileInfo]:
        """
        Get the users who are currently in a room.

        Note: This is much slower than using the equivalent method
        `DataStore.get_users_in_room` or `DataStore.get_users_in_room_with_profiles`,
        so this should only be used when wanting the users at a particular point
        in the room.

        Args:
            room_id: The ID of the room.
            latest_event_ids: Precomputed list of latest event IDs. Will be computed if None.
        Returns:
            Dictionary of user IDs to their profileinfo.
        """

        assert latest_event_ids is not None

        logger.debug("calling resolve_state_groups from get_current_users_in_room")
        entry = await self.resolve_state_groups_for_events(room_id, latest_event_ids)
        state = await entry.get_state(self._state_storage_controller, StateFilter.all())
        return await self.store.get_joined_users_from_state(room_id, state, entry)

    async def get_hosts_in_room_at_events(
        self, room_id: str, event_ids: Collection[str]
    ) -> FrozenSet[str]:
        """Get the hosts that were in a room at the given event ids

        Args:
            room_id:
            event_ids:

        Returns:
            The hosts in the room at the given events
        """
        entry = await self.resolve_state_groups_for_events(room_id, event_ids)
        state = await entry.get_state(self._state_storage_controller, StateFilter.all())
        return await self.store.get_joined_hosts(room_id, state, entry)

    async def compute_event_context(
        self,
        event: EventBase,
        state_ids_before_event: Optional[StateMap[str]] = None,
        partial_state: bool = False,
    ) -> EventContext:
        """Build an EventContext structure for a non-outlier event.

        (for an outlier, call EventContext.for_outlier directly)

        This works out what the current state should be for the event, and
        generates a new state group if necessary.

        Args:
            event:
            state_ids_before_event: The event ids of the state before the event if
                it can't be calculated from existing events. This is normally
                only specified when receiving an event from federation where we
                don't have the prev events, e.g. when backfilling.
            partial_state: True if `state_ids_before_event` is partial and omits
                non-critical membership events
        Returns:
            The event context.
        """

        assert not event.internal_metadata.is_outlier()

        #
        # first of all, figure out the state before the event, unless we
        # already have it.
        #
        if state_ids_before_event:
            # if we're given the state before the event, then we use that
            state_group_before_event_prev_group = None
            deltas_to_state_group_before_event = None

            # .. though we need to get a state group for it.
            state_group_before_event = (
                await self._state_storage_controller.store_state_group(
                    event.event_id,
                    event.room_id,
                    prev_group=None,
                    delta_ids=None,
                    current_state_ids=state_ids_before_event,
                )
            )

        else:
            # otherwise, we'll need to resolve the state across the prev_events.

            # partial_state should not be set explicitly in this case:
            # we work it out dynamically
            assert not partial_state

            # if any of the prev-events have partial state, so do we.
            # (This is slightly racy - the prev-events might get fixed up before we use
            # their states - but I don't think that really matters; it just means we
            # might redundantly recalculate the state for this event later.)
            prev_event_ids = event.prev_event_ids()
            incomplete_prev_events = await self.store.get_partial_state_events(
                prev_event_ids
            )
            if any(incomplete_prev_events.values()):
                logger.debug(
                    "New/incoming event %s refers to prev_events %s with partial state",
                    event.event_id,
                    [k for (k, v) in incomplete_prev_events.items() if v],
                )
                partial_state = True

            logger.debug("calling resolve_state_groups from compute_event_context")
            # we've already taken into account partial state, so no need to wait for
            # complete state here.
            entry = await self.resolve_state_groups_for_events(
                event.room_id,
                event.prev_event_ids(),
                await_full_state=False,
            )

            state_group_before_event_prev_group = entry.prev_group
            deltas_to_state_group_before_event = entry.delta_ids
            state_ids_before_event = None

            # We make sure that we have a state group assigned to the state.
            if entry.state_group is None:
                # store_state_group requires us to have either a previous state group
                # (with deltas) or the complete state map. So, if we don't have a
                # previous state group, load the complete state map now.
                if state_group_before_event_prev_group is None:
                    state_ids_before_event = await entry.get_state(
                        self._state_storage_controller, StateFilter.all()
                    )

                state_group_before_event = (
                    await self._state_storage_controller.store_state_group(
                        event.event_id,
                        event.room_id,
                        prev_group=state_group_before_event_prev_group,
                        delta_ids=deltas_to_state_group_before_event,
                        current_state_ids=state_ids_before_event,
                    )
                )
                entry.state_group = state_group_before_event
            else:
                state_group_before_event = entry.state_group

        #
        # now if it's not a state event, we're done
        #

        if not event.is_state():
            return EventContext.with_state(
                storage=self._storage_controllers,
                state_group_before_event=state_group_before_event,
                state_group=state_group_before_event,
                state_delta_due_to_event={},
                prev_group=state_group_before_event_prev_group,
                delta_ids=deltas_to_state_group_before_event,
                partial_state=partial_state,
            )

        #
        # otherwise, we'll need to create a new state group for after the event
        #

        key = (event.type, event.state_key)

        if state_ids_before_event is not None:
            replaces = state_ids_before_event.get(key)
        else:
            replaces_state_map = await entry.get_state(
                self._state_storage_controller, StateFilter.from_types([key])
            )
            replaces = replaces_state_map.get(key)

        if replaces and replaces != event.event_id:
            event.unsigned["replaces_state"] = replaces

        delta_ids = {key: event.event_id}

        state_group_after_event = (
            await self._state_storage_controller.store_state_group(
                event.event_id,
                event.room_id,
                prev_group=state_group_before_event,
                delta_ids=delta_ids,
                current_state_ids=None,
            )
        )

        return EventContext.with_state(
            storage=self._storage_controllers,
            state_group=state_group_after_event,
            state_group_before_event=state_group_before_event,
            state_delta_due_to_event=delta_ids,
            prev_group=state_group_before_event,
            delta_ids=delta_ids,
            partial_state=partial_state,
        )

    @measure_func()
    async def resolve_state_groups_for_events(
        self, room_id: str, event_ids: Collection[str], await_full_state: bool = True
    ) -> _StateCacheEntry:
        """Given a list of event_ids this method fetches the state at each
        event, resolves conflicts between them and returns them.

        Args:
            room_id
            event_ids
            await_full_state: if true, will block if we do not yet have complete
               state at these events.

        Returns:
            The resolved state
        """
        logger.debug("resolve_state_groups event_ids %s", event_ids)

        state_groups = await self._state_storage_controller.get_state_group_for_events(
            event_ids, await_full_state=await_full_state
        )

        state_group_ids = state_groups.values()

        # check if each event has same state group id, if so there's no state to resolve
        state_group_ids_set = set(state_group_ids)
        if len(state_group_ids_set) == 1:
            (state_group_id,) = state_group_ids_set
            (
                prev_group,
                delta_ids,
            ) = await self._state_storage_controller.get_state_group_delta(
                state_group_id
            )
            return _StateCacheEntry(
                state=None,
                state_group=state_group_id,
                prev_group=prev_group,
                delta_ids=delta_ids,
            )
        elif len(state_group_ids_set) == 0:
            return _StateCacheEntry(state={}, state_group=None)

        room_version = await self.store.get_room_version_id(room_id)

        state_to_resolve = await self._state_storage_controller.get_state_for_groups(
            state_group_ids_set
        )

        result = await self._state_resolution_handler.resolve_state_groups(
            room_id,
            room_version,
            state_to_resolve,
            None,
            state_res_store=StateResolutionStore(self.store),
        )
        return result

    async def update_current_state(self, room_id: str) -> None:
        """Recalculates the current state for a room, and persists it.

        Raises:
            SynapseError(502): if all attempts to connect to the event persister worker
                fail
        """
        writer_instance = self._events_shard_config.get_instance(room_id)
        if writer_instance != self._instance_name:
            await self._update_current_state_client(
                instance_name=writer_instance,
                room_id=room_id,
            )
            return

        assert self._storage_controllers.persistence is not None
        await self._storage_controllers.persistence.update_current_state(room_id)


@attr.s(slots=True, auto_attribs=True)
class _StateResMetrics:
    """Keeps track of some usage metrics about state res."""

    # System and User CPU time, in seconds
    cpu_time: float = 0.0

    # time spent on database transactions (excluding scheduling time). This roughly
    # corresponds to the amount of work done on the db server, excluding event fetches.
    db_time: float = 0.0

    # number of events fetched from the db.
    db_events: int = 0


_biggest_room_by_cpu_counter = Counter(
    "synapse_state_res_cpu_for_biggest_room_seconds",
    "CPU time spent performing state resolution for the single most expensive "
    "room for state resolution",
)
_biggest_room_by_db_counter = Counter(
    "synapse_state_res_db_for_biggest_room_seconds",
    "Database time spent performing state resolution for the single most "
    "expensive room for state resolution",
)

_cpu_times = Histogram(
    "synapse_state_res_cpu_for_all_rooms_seconds",
    "CPU time (utime+stime) spent computing a single state resolution",
)
_db_times = Histogram(
    "synapse_state_res_db_for_all_rooms_seconds",
    "Database time spent computing a single state resolution",
)


class StateResolutionHandler:
    """Responsible for doing state conflict resolution.

    Note that the storage layer depends on this handler, so all functions must
    be storage-independent.
    """

    def __init__(self, hs: "HomeServer"):
        self.clock = hs.get_clock()

        self.resolve_linearizer = Linearizer(name="state_resolve_lock")

        # dict of set of event_ids -> _StateCacheEntry.
        self._state_cache: ExpiringCache[
            FrozenSet[int], _StateCacheEntry
        ] = ExpiringCache(
            cache_name="state_cache",
            clock=self.clock,
            max_len=100000,
            expiry_ms=EVICTION_TIMEOUT_SECONDS * 1000,
            iterable=True,
            reset_expiry_on_get=True,
        )

        #
        # stuff for tracking time spent on state-res by room
        #

        # tracks the amount of work done on state res per room
        self._state_res_metrics: DefaultDict[str, _StateResMetrics] = defaultdict(
            _StateResMetrics
        )

        self.clock.looping_call(self._report_metrics, 120 * 1000)

    async def resolve_state_groups(
        self,
        room_id: str,
        room_version: str,
        state_groups_ids: Mapping[int, StateMap[str]],
        event_map: Optional[Dict[str, EventBase]],
        state_res_store: "StateResolutionStore",
    ) -> _StateCacheEntry:
        """Resolves conflicts between a set of state groups

        Always generates a new state group (unless we hit the cache), so should
        not be called for a single state group

        Args:
            room_id: room we are resolving for (used for logging and sanity checks)
            room_version: version of the room
            state_groups_ids:
                A map from state group id to the state in that state group
                (where 'state' is a map from state key to event id)

            event_map:
                a dict from event_id to event, for any events that we happen to
                have in flight (eg, those currently being persisted). This will be
                used as a starting point for finding the state we need; any missing
                events will be requested via state_res_store.

                If None, all events will be fetched via state_res_store.

            state_res_store

        Returns:
            The resolved state
        """
        group_names = frozenset(state_groups_ids.keys())

        async with self.resolve_linearizer.queue(group_names):
            cache = self._state_cache.get(group_names, None)
            if cache:
                return cache

            logger.info(
                "Resolving state for %s with groups %s",
                room_id,
                list(group_names),
            )

            state_groups_histogram.observe(len(state_groups_ids))

            new_state = await self.resolve_events_with_store(
                room_id,
                room_version,
                list(state_groups_ids.values()),
                event_map=event_map,
                state_res_store=state_res_store,
            )

            # if the new state matches any of the input state groups, we can
            # use that state group again. Otherwise we will generate a state_id
            # which will be used as a cache key for future resolutions, but
            # not get persisted.

            with Measure(self.clock, "state.create_group_ids"):
                cache = _make_state_cache_entry(new_state, state_groups_ids)

            self._state_cache[group_names] = cache

            return cache

    async def resolve_events_with_store(
        self,
        room_id: str,
        room_version: str,
        state_sets: Sequence[StateMap[str]],
        event_map: Optional[Dict[str, EventBase]],
        state_res_store: "StateResolutionStore",
    ) -> StateMap[str]:
        """
        Args:
            room_id: the room we are working in

            room_version: Version of the room

            state_sets: List of dicts of (type, state_key) -> event_id,
                which are the different state groups to resolve.

            event_map:
                a dict from event_id to event, for any events that we happen to
                have in flight (eg, those currently being persisted). This will be
                used as a starting point for finding the state we need; any missing
                events will be requested via state_map_factory.

                If None, all events will be fetched via state_res_store.

            state_res_store: a place to fetch events from

        Returns:
            a map from (type, state_key) to event_id.
        """
        try:
            with Measure(self.clock, "state._resolve_events") as m:
                room_version_obj = KNOWN_ROOM_VERSIONS[room_version]
                if room_version_obj.state_res == StateResolutionVersions.V1:
                    return await v1.resolve_events_with_store(
                        room_id,
                        room_version_obj,
                        state_sets,
                        event_map,
                        state_res_store.get_events,
                    )
                else:
                    return await v2.resolve_events_with_store(
                        self.clock,
                        room_id,
                        room_version_obj,
                        state_sets,
                        event_map,
                        state_res_store,
                    )
        finally:
            self._record_state_res_metrics(room_id, m.get_resource_usage())

    def _record_state_res_metrics(
        self, room_id: str, rusage: ContextResourceUsage
    ) -> None:
        room_metrics = self._state_res_metrics[room_id]
        room_metrics.cpu_time += rusage.ru_utime + rusage.ru_stime
        room_metrics.db_time += rusage.db_txn_duration_sec
        room_metrics.db_events += rusage.evt_db_fetch_count

        _cpu_times.observe(rusage.ru_utime + rusage.ru_stime)
        _db_times.observe(rusage.db_txn_duration_sec)

    def _report_metrics(self) -> None:
        if not self._state_res_metrics:
            # no state res has happened since the last iteration: don't bother logging.
            return

        self._report_biggest(
            lambda i: i.cpu_time,
            "CPU time",
            _biggest_room_by_cpu_counter,
        )

        self._report_biggest(
            lambda i: i.db_time,
            "DB time",
            _biggest_room_by_db_counter,
        )

        self._state_res_metrics.clear()

    def _report_biggest(
        self,
        extract_key: Callable[[_StateResMetrics], Any],
        metric_name: str,
        prometheus_counter_metric: Counter,
    ) -> None:
        """Report metrics on the biggest rooms for state res

        Args:
            extract_key: a callable which, given a _StateResMetrics, extracts a single
                metric to sort by.
            metric_name: the name of the metric we have extracted, for the log line
            prometheus_counter_metric: a prometheus metric recording the sum of the
                the extracted metric
        """
        n_to_log = 10
        if not metrics_logger.isEnabledFor(logging.DEBUG):
            # only need the most expensive if we don't have debug logging, which
            # allows nlargest() to degrade to max()
            n_to_log = 1

        items = self._state_res_metrics.items()

        # log the N biggest rooms
        biggest: List[Tuple[str, _StateResMetrics]] = heapq.nlargest(
            n_to_log, items, key=lambda i: extract_key(i[1])
        )
        metrics_logger.debug(
            "%i biggest rooms for state-res by %s: %s",
            len(biggest),
            metric_name,
            ["%s (%gs)" % (r, extract_key(m)) for (r, m) in biggest],
        )

        # report info on the single biggest to prometheus
        _, biggest_metrics = biggest[0]
        prometheus_counter_metric.inc(extract_key(biggest_metrics))


def _make_state_cache_entry(
    new_state: StateMap[str], state_groups_ids: Mapping[int, StateMap[str]]
) -> _StateCacheEntry:
    """Given a resolved state, and a set of input state groups, pick one to base
    a new state group on (if any), and return an appropriately-constructed
    _StateCacheEntry.

    Args:
        new_state: resolved state map (mapping from (type, state_key) to event_id)

        state_groups_ids:
            map from state group id to the state in that state group (where
            'state' is a map from state key to event id)

    Returns:
        The cache entry.
    """
    # if the new state matches any of the input state groups, we can
    # use that state group again. Otherwise we will generate a state_id
    # which will be used as a cache key for future resolutions, but
    # not get persisted.

    # first look for exact matches
    new_state_event_ids = set(new_state.values())
    for sg, state in state_groups_ids.items():
        if len(new_state_event_ids) != len(state):
            continue

        old_state_event_ids = set(state.values())
        if new_state_event_ids == old_state_event_ids:
            # got an exact match.
            return _StateCacheEntry(state=new_state, state_group=sg)

    # TODO: We want to create a state group for this set of events, to
    # increase cache hits, but we need to make sure that it doesn't
    # end up as a prev_group without being added to the database

    # failing that, look for the closest match.
    prev_group = None
    delta_ids: Optional[StateMap[str]] = None

    for old_group, old_state in state_groups_ids.items():
        if old_state.keys() - new_state.keys():
            # Currently we don't support deltas that remove keys from the state
<<<<<<< HEAD
            # map.
=======
            # map, so we have to ignore this group as a candidate to base the
            # new group on.
>>>>>>> 3343035a
            continue

        n_delta_ids = {k: v for k, v in new_state.items() if old_state.get(k) != v}
        if not delta_ids or len(n_delta_ids) < len(delta_ids):
            prev_group = old_group
            delta_ids = n_delta_ids

    return _StateCacheEntry(
        state=new_state, state_group=None, prev_group=prev_group, delta_ids=delta_ids
    )


@attr.s(slots=True, auto_attribs=True)
class StateResolutionStore:
    """Interface that allows state resolution algorithms to access the database
    in well defined way.
    """

    store: "DataStore"

    def get_events(
        self, event_ids: Collection[str], allow_rejected: bool = False
    ) -> Awaitable[Dict[str, EventBase]]:
        """Get events from the database

        Args:
            event_ids: The event_ids of the events to fetch
            allow_rejected: If True return rejected events.

        Returns:
            An awaitable which resolves to a dict from event_id to event.
        """

        return self.store.get_events(
            event_ids,
            redact_behaviour=EventRedactBehaviour.as_is,
            get_prev_content=False,
            allow_rejected=allow_rejected,
        )

    def get_auth_chain_difference(
        self, room_id: str, state_sets: List[Set[str]]
    ) -> Awaitable[Set[str]]:
        """Given sets of state events figure out the auth chain difference (as
        per state res v2 algorithm).

        This equivalent to fetching the full auth chain for each set of state
        and returning the events that don't appear in each and every auth
        chain.

        Returns:
            An awaitable that resolves to a set of event IDs.
        """

        return self.store.get_auth_chain_difference(room_id, state_sets)<|MERGE_RESOLUTION|>--- conflicted
+++ resolved
@@ -759,12 +759,8 @@
     for old_group, old_state in state_groups_ids.items():
         if old_state.keys() - new_state.keys():
             # Currently we don't support deltas that remove keys from the state
-<<<<<<< HEAD
-            # map.
-=======
             # map, so we have to ignore this group as a candidate to base the
             # new group on.
->>>>>>> 3343035a
             continue
 
         n_delta_ids = {k: v for k, v in new_state.items() if old_state.get(k) != v}
