# Copyright 2014-2016 OpenMarket Ltd
# Copyright 2018 New Vector Ltd
#
# Licensed under the Apache License, Version 2.0 (the "License");
# you may not use this file except in compliance with the License.
# You may obtain a copy of the License at
#
#     http://www.apache.org/licenses/LICENSE-2.0
#
# Unless required by applicable law or agreed to in writing, software
# distributed under the License is distributed on an "AS IS" BASIS,
# WITHOUT WARRANTIES OR CONDITIONS OF ANY KIND, either express or implied.
# See the License for the specific language governing permissions and
# limitations under the License.
import heapq
import logging
from collections import defaultdict
from typing import (
    TYPE_CHECKING,
    Any,
    Awaitable,
    Callable,
    Collection,
    DefaultDict,
    Dict,
    FrozenSet,
    List,
    Mapping,
    Optional,
    Sequence,
    Set,
    Tuple,
    Union,
)

import attr
from frozendict import frozendict
from prometheus_client import Counter, Histogram

from synapse.api.constants import EventTypes
from synapse.api.room_versions import KNOWN_ROOM_VERSIONS, StateResolutionVersions
from synapse.events import EventBase
from synapse.events.snapshot import EventContext
from synapse.logging.context import ContextResourceUsage
from synapse.replication.http.state import ReplicationUpdateCurrentStateRestServlet
from synapse.state import v1, v2
from synapse.storage.databases.main.events_worker import EventRedactBehaviour
from synapse.storage.roommember import ProfileInfo
from synapse.types import StateMap
from synapse.util.async_helpers import Linearizer
from synapse.util.caches.expiringcache import ExpiringCache
from synapse.util.metrics import Measure, measure_func

if TYPE_CHECKING:
    from synapse.server import HomeServer
    from synapse.storage.databases.main import DataStore

logger = logging.getLogger(__name__)
metrics_logger = logging.getLogger("synapse.state.metrics")

# Metrics for number of state groups involved in a resolution.
state_groups_histogram = Histogram(
    "synapse_state_number_state_groups_in_resolution",
    "Number of state groups used when performing a state resolution",
    buckets=(1, 2, 3, 5, 7, 10, 15, 20, 50, 100, 200, 500, "+Inf"),
)


EVICTION_TIMEOUT_SECONDS = 60 * 60


_NEXT_STATE_ID = 1

POWER_KEY = (EventTypes.PowerLevels, "")


def _gen_state_id() -> str:
    global _NEXT_STATE_ID
    s = "X%d" % (_NEXT_STATE_ID,)
    _NEXT_STATE_ID += 1
    return s


class _StateCacheEntry:
    __slots__ = ["state", "state_group", "state_id", "prev_group", "delta_ids"]

    def __init__(
        self,
        state: StateMap[str],
        state_group: Optional[int],
        prev_group: Optional[int] = None,
        delta_ids: Optional[StateMap[str]] = None,
    ):
        # A map from (type, state_key) to event_id.
        self.state = frozendict(state)

        # the ID of a state group if one and only one is involved.
        # otherwise, None otherwise?
        self.state_group = state_group

        self.prev_group = prev_group
        self.delta_ids = frozendict(delta_ids) if delta_ids is not None else None

        # The `state_id` is a unique ID we generate that can be used as ID for
        # this collection of state. Usually this would be the same as the
        # state group, but on worker instances we can't generate a new state
        # group each time we resolve state, so we generate a separate one that
        # isn't persisted and is used solely for caches.
        # `state_id` is either a state_group (and so an int) or a string. This
        # ensures we don't accidentally persist a state_id as a stateg_group
        if state_group:
            self.state_id: Union[str, int] = state_group
        else:
            self.state_id = _gen_state_id()

    def __len__(self) -> int:
        return len(self.state)


class StateHandler:
    """Fetches bits of state from the stores, and does state resolution
    where necessary
    """

    def __init__(self, hs: "HomeServer"):
        self.clock = hs.get_clock()
        self.store = hs.get_datastores().main
        self._state_storage_controller = hs.get_storage_controllers().state
        self.hs = hs
        self._state_resolution_handler = hs.get_state_resolution_handler()
        self._storage_controllers = hs.get_storage_controllers()
        self._events_shard_config = hs.config.worker.events_shard_config
        self._instance_name = hs.get_instance_name()

        self._update_current_state_client = (
            ReplicationUpdateCurrentStateRestServlet.make_client(hs)
        )

    async def get_current_state_ids(
        self,
        room_id: str,
        latest_event_ids: Collection[str],
    ) -> StateMap[str]:
        """Get the current state, or the state at a set of events, for a room

        Args:
            room_id:
            latest_event_ids: The forward extremities to resolve.

        Returns:
            the state dict, mapping from (event_type, state_key) -> event_id
        """
        logger.debug("calling resolve_state_groups from get_current_state_ids")
        ret = await self.resolve_state_groups_for_events(room_id, latest_event_ids)
        return ret.state

    async def get_current_users_in_room(
        self, room_id: str, latest_event_ids: List[str]
    ) -> Dict[str, ProfileInfo]:
        """
        Get the users who are currently in a room.

        Note: This is much slower than using the equivalent method
        `DataStore.get_users_in_room` or `DataStore.get_users_in_room_with_profiles`,
        so this should only be used when wanting the users at a particular point
        in the room.

        Args:
            room_id: The ID of the room.
            latest_event_ids: Precomputed list of latest event IDs. Will be computed if None.
        Returns:
            Dictionary of user IDs to their profileinfo.
        """

        assert latest_event_ids is not None

        logger.debug("calling resolve_state_groups from get_current_users_in_room")
        entry = await self.resolve_state_groups_for_events(room_id, latest_event_ids)
        return await self.store.get_joined_users_from_state(room_id, entry)

    async def get_hosts_in_room_at_events(
        self, room_id: str, event_ids: Collection[str]
    ) -> FrozenSet[str]:
        """Get the hosts that were in a room at the given event ids

        Args:
            room_id:
            event_ids:

        Returns:
            The hosts in the room at the given events
        """
        entry = await self.resolve_state_groups_for_events(room_id, event_ids)
        return await self.store.get_joined_hosts(room_id, entry)

    async def compute_event_context(
        self,
        event: EventBase,
        state_ids_before_event: Optional[StateMap[str]] = None,
        partial_state: bool = False,
    ) -> EventContext:
        """Build an EventContext structure for a non-outlier event.

        (for an outlier, call EventContext.for_outlier directly)

        This works out what the current state should be for the event, and
        generates a new state group if necessary.

        Args:
            event:
            state_ids_before_event: The event ids of the state before the event if
                it can't be calculated from existing events. This is normally
                only specified when receiving an event from federation where we
                don't have the prev events, e.g. when backfilling.
            partial_state: True if `state_ids_before_event` is partial and omits
                non-critical membership events
        Returns:
            The event context.
        """

        assert not event.internal_metadata.is_outlier()

        #
        # first of all, figure out the state before the event, unless we
        # already have it.
        #
        if state_ids_before_event:
            # if we're given the state before the event, then we use that
            state_group_before_event = None
            state_group_before_event_prev_group = None
            deltas_to_state_group_before_event = None
            entry = None

        else:
            # otherwise, we'll need to resolve the state across the prev_events.

            # partial_state should not be set explicitly in this case:
            # we work it out dynamically
            assert not partial_state

            # if any of the prev-events have partial state, so do we.
            # (This is slightly racy - the prev-events might get fixed up before we use
            # their states - but I don't think that really matters; it just means we
            # might redundantly recalculate the state for this event later.)
            prev_event_ids = event.prev_event_ids()
            incomplete_prev_events = await self.store.get_partial_state_events(
                prev_event_ids
            )
            if any(incomplete_prev_events.values()):
                logger.debug(
                    "New/incoming event %s refers to prev_events %s with partial state",
                    event.event_id,
                    [k for (k, v) in incomplete_prev_events.items() if v],
                )
                partial_state = True

            logger.debug("calling resolve_state_groups from compute_event_context")
            # we've already taken into account partial state, so no need to wait for
            # complete state here.
            entry = await self.resolve_state_groups_for_events(
                event.room_id,
                event.prev_event_ids(),
                await_full_state=False,
            )

            state_ids_before_event = entry.state
            state_group_before_event = entry.state_group
            state_group_before_event_prev_group = entry.prev_group
            deltas_to_state_group_before_event = entry.delta_ids

        #
        # make sure that we have a state group at that point. If it's not a state event,
        # that will be the state group for the new event. If it *is* a state event,
        # it might get rejected (in which case we'll need to persist it with the
        # previous state group)
        #

        if not state_group_before_event:
            state_group_before_event = (
                await self._state_storage_controller.store_state_group(
                    event.event_id,
                    event.room_id,
                    prev_group=state_group_before_event_prev_group,
                    delta_ids=deltas_to_state_group_before_event,
                    current_state_ids=state_ids_before_event,
                )
            )

            # Assign the new state group to the cached state entry.
            #
            # Note that this can race in that we could generate multiple state
            # groups for the same state entry, but that is just inefficient
            # rather than dangerous.
            if entry and entry.state_group is None:
                entry.state_group = state_group_before_event

        #
        # now if it's not a state event, we're done
        #

        if not event.is_state():
            return EventContext.with_state(
                storage=self._storage_controllers,
                state_group_before_event=state_group_before_event,
                state_group=state_group_before_event,
                state_delta_due_to_event={},
                prev_group=state_group_before_event_prev_group,
                delta_ids=deltas_to_state_group_before_event,
                partial_state=partial_state,
            )

        #
        # otherwise, we'll need to create a new state group for after the event
        #

        key = (event.type, event.state_key)
        if key in state_ids_before_event:
            replaces = state_ids_before_event[key]
            if replaces != event.event_id:
                event.unsigned["replaces_state"] = replaces

        state_ids_after_event = dict(state_ids_before_event)
        state_ids_after_event[key] = event.event_id
        delta_ids = {key: event.event_id}

        state_group_after_event = (
            await self._state_storage_controller.store_state_group(
                event.event_id,
                event.room_id,
                prev_group=state_group_before_event,
                delta_ids=delta_ids,
                current_state_ids=state_ids_after_event,
            )
        )

        return EventContext.with_state(
            storage=self._storage_controllers,
            state_group=state_group_after_event,
            state_group_before_event=state_group_before_event,
            state_delta_due_to_event=delta_ids,
            prev_group=state_group_before_event,
            delta_ids=delta_ids,
            partial_state=partial_state,
        )

    @measure_func()
    async def resolve_state_groups_for_events(
        self, room_id: str, event_ids: Collection[str], await_full_state: bool = True
    ) -> _StateCacheEntry:
        """Given a list of event_ids this method fetches the state at each
        event, resolves conflicts between them and returns them.

        Args:
            room_id
            event_ids
            await_full_state: if true, will block if we do not yet have complete
               state at these events.

        Returns:
            The resolved state
        """
        logger.debug("resolve_state_groups event_ids %s", event_ids)

        state_groups = await self._state_storage_controller.get_state_group_for_events(
            event_ids, await_full_state=await_full_state
        )

        state_group_ids = state_groups.values()

        # check if each event has same state group id, if so there's no state to resolve
        state_group_ids_set = set(state_group_ids)
        if len(state_group_ids_set) == 1:
            (state_group_id,) = state_group_ids_set
            state = await self._state_storage_controller.get_state_for_groups(
                state_group_ids_set
            )
            (
                prev_group,
                delta_ids,
            ) = await self._state_storage_controller.get_state_group_delta(
                state_group_id
            )
            return _StateCacheEntry(
                state=state[state_group_id],
                state_group=state_group_id,
                prev_group=prev_group,
                delta_ids=delta_ids,
            )
        elif len(state_group_ids_set) == 0:
            return _StateCacheEntry(state={}, state_group=None)

        room_version = await self.store.get_room_version_id(room_id)

        state_to_resolve = await self._state_storage_controller.get_state_for_groups(
            state_group_ids_set
        )

        result = await self._state_resolution_handler.resolve_state_groups(
            room_id,
            room_version,
            state_to_resolve,
            None,
            state_res_store=StateResolutionStore(self.store),
        )
        return result

<<<<<<< HEAD
=======
    async def resolve_events(
        self,
        room_version: str,
        state_sets: Collection[Iterable[EventBase]],
        event: EventBase,
    ) -> StateMap[EventBase]:
        logger.info(
            "Resolving state for %s with %d groups", event.room_id, len(state_sets)
        )
        state_set_ids = [
            {(ev.type, ev.state_key): ev.event_id for ev in st} for st in state_sets
        ]

        state_map = {ev.event_id: ev for st in state_sets for ev in st}

        new_state = await self._state_resolution_handler.resolve_events_with_store(
            event.room_id,
            room_version,
            state_set_ids,
            event_map=state_map,
            state_res_store=StateResolutionStore(self.store),
        )

        return {key: state_map[ev_id] for key, ev_id in new_state.items()}

    async def update_current_state(self, room_id: str) -> None:
        """Recalculates the current state for a room, and persists it.

        Raises:
            SynapseError(502): if all attempts to connect to the event persister worker
                fail
        """
        writer_instance = self._events_shard_config.get_instance(room_id)
        if writer_instance != self._instance_name:
            await self._update_current_state_client(
                instance_name=writer_instance,
                room_id=room_id,
            )
            return

        assert self._storage_controllers.persistence is not None
        await self._storage_controllers.persistence.update_current_state(room_id)

>>>>>>> 0312ff44

@attr.s(slots=True, auto_attribs=True)
class _StateResMetrics:
    """Keeps track of some usage metrics about state res."""

    # System and User CPU time, in seconds
    cpu_time: float = 0.0

    # time spent on database transactions (excluding scheduling time). This roughly
    # corresponds to the amount of work done on the db server, excluding event fetches.
    db_time: float = 0.0

    # number of events fetched from the db.
    db_events: int = 0


_biggest_room_by_cpu_counter = Counter(
    "synapse_state_res_cpu_for_biggest_room_seconds",
    "CPU time spent performing state resolution for the single most expensive "
    "room for state resolution",
)
_biggest_room_by_db_counter = Counter(
    "synapse_state_res_db_for_biggest_room_seconds",
    "Database time spent performing state resolution for the single most "
    "expensive room for state resolution",
)

_cpu_times = Histogram(
    "synapse_state_res_cpu_for_all_rooms_seconds",
    "CPU time (utime+stime) spent computing a single state resolution",
)
_db_times = Histogram(
    "synapse_state_res_db_for_all_rooms_seconds",
    "Database time spent computing a single state resolution",
)


class StateResolutionHandler:
    """Responsible for doing state conflict resolution.

    Note that the storage layer depends on this handler, so all functions must
    be storage-independent.
    """

    def __init__(self, hs: "HomeServer"):
        self.clock = hs.get_clock()

        self.resolve_linearizer = Linearizer(name="state_resolve_lock")

        # dict of set of event_ids -> _StateCacheEntry.
        self._state_cache: ExpiringCache[
            FrozenSet[int], _StateCacheEntry
        ] = ExpiringCache(
            cache_name="state_cache",
            clock=self.clock,
            max_len=100000,
            expiry_ms=EVICTION_TIMEOUT_SECONDS * 1000,
            iterable=True,
            reset_expiry_on_get=True,
        )

        #
        # stuff for tracking time spent on state-res by room
        #

        # tracks the amount of work done on state res per room
        self._state_res_metrics: DefaultDict[str, _StateResMetrics] = defaultdict(
            _StateResMetrics
        )

        self.clock.looping_call(self._report_metrics, 120 * 1000)

    async def resolve_state_groups(
        self,
        room_id: str,
        room_version: str,
        state_groups_ids: Mapping[int, StateMap[str]],
        event_map: Optional[Dict[str, EventBase]],
        state_res_store: "StateResolutionStore",
    ) -> _StateCacheEntry:
        """Resolves conflicts between a set of state groups

        Always generates a new state group (unless we hit the cache), so should
        not be called for a single state group

        Args:
            room_id: room we are resolving for (used for logging and sanity checks)
            room_version: version of the room
            state_groups_ids:
                A map from state group id to the state in that state group
                (where 'state' is a map from state key to event id)

            event_map:
                a dict from event_id to event, for any events that we happen to
                have in flight (eg, those currently being persisted). This will be
                used as a starting point for finding the state we need; any missing
                events will be requested via state_res_store.

                If None, all events will be fetched via state_res_store.

            state_res_store

        Returns:
            The resolved state
        """
        group_names = frozenset(state_groups_ids.keys())

        async with self.resolve_linearizer.queue(group_names):
            cache = self._state_cache.get(group_names, None)
            if cache:
                return cache

            logger.info(
                "Resolving state for %s with groups %s",
                room_id,
                list(group_names),
            )

            state_groups_histogram.observe(len(state_groups_ids))

            new_state = await self.resolve_events_with_store(
                room_id,
                room_version,
                list(state_groups_ids.values()),
                event_map=event_map,
                state_res_store=state_res_store,
            )

            # if the new state matches any of the input state groups, we can
            # use that state group again. Otherwise we will generate a state_id
            # which will be used as a cache key for future resolutions, but
            # not get persisted.

            with Measure(self.clock, "state.create_group_ids"):
                cache = _make_state_cache_entry(new_state, state_groups_ids)

            self._state_cache[group_names] = cache

            return cache

    async def resolve_events_with_store(
        self,
        room_id: str,
        room_version: str,
        state_sets: Sequence[StateMap[str]],
        event_map: Optional[Dict[str, EventBase]],
        state_res_store: "StateResolutionStore",
    ) -> StateMap[str]:
        """
        Args:
            room_id: the room we are working in

            room_version: Version of the room

            state_sets: List of dicts of (type, state_key) -> event_id,
                which are the different state groups to resolve.

            event_map:
                a dict from event_id to event, for any events that we happen to
                have in flight (eg, those currently being persisted). This will be
                used as a starting point for finding the state we need; any missing
                events will be requested via state_map_factory.

                If None, all events will be fetched via state_res_store.

            state_res_store: a place to fetch events from

        Returns:
            a map from (type, state_key) to event_id.
        """
        try:
            with Measure(self.clock, "state._resolve_events") as m:
                room_version_obj = KNOWN_ROOM_VERSIONS[room_version]
                if room_version_obj.state_res == StateResolutionVersions.V1:
                    return await v1.resolve_events_with_store(
                        room_id,
                        room_version_obj,
                        state_sets,
                        event_map,
                        state_res_store.get_events,
                    )
                else:
                    return await v2.resolve_events_with_store(
                        self.clock,
                        room_id,
                        room_version_obj,
                        state_sets,
                        event_map,
                        state_res_store,
                    )
        finally:
            self._record_state_res_metrics(room_id, m.get_resource_usage())

    def _record_state_res_metrics(
        self, room_id: str, rusage: ContextResourceUsage
    ) -> None:
        room_metrics = self._state_res_metrics[room_id]
        room_metrics.cpu_time += rusage.ru_utime + rusage.ru_stime
        room_metrics.db_time += rusage.db_txn_duration_sec
        room_metrics.db_events += rusage.evt_db_fetch_count

        _cpu_times.observe(rusage.ru_utime + rusage.ru_stime)
        _db_times.observe(rusage.db_txn_duration_sec)

    def _report_metrics(self) -> None:
        if not self._state_res_metrics:
            # no state res has happened since the last iteration: don't bother logging.
            return

        self._report_biggest(
            lambda i: i.cpu_time,
            "CPU time",
            _biggest_room_by_cpu_counter,
        )

        self._report_biggest(
            lambda i: i.db_time,
            "DB time",
            _biggest_room_by_db_counter,
        )

        self._state_res_metrics.clear()

    def _report_biggest(
        self,
        extract_key: Callable[[_StateResMetrics], Any],
        metric_name: str,
        prometheus_counter_metric: Counter,
    ) -> None:
        """Report metrics on the biggest rooms for state res

        Args:
            extract_key: a callable which, given a _StateResMetrics, extracts a single
                metric to sort by.
            metric_name: the name of the metric we have extracted, for the log line
            prometheus_counter_metric: a prometheus metric recording the sum of the
                the extracted metric
        """
        n_to_log = 10
        if not metrics_logger.isEnabledFor(logging.DEBUG):
            # only need the most expensive if we don't have debug logging, which
            # allows nlargest() to degrade to max()
            n_to_log = 1

        items = self._state_res_metrics.items()

        # log the N biggest rooms
        biggest: List[Tuple[str, _StateResMetrics]] = heapq.nlargest(
            n_to_log, items, key=lambda i: extract_key(i[1])
        )
        metrics_logger.debug(
            "%i biggest rooms for state-res by %s: %s",
            len(biggest),
            metric_name,
            ["%s (%gs)" % (r, extract_key(m)) for (r, m) in biggest],
        )

        # report info on the single biggest to prometheus
        _, biggest_metrics = biggest[0]
        prometheus_counter_metric.inc(extract_key(biggest_metrics))


def _make_state_cache_entry(
    new_state: StateMap[str], state_groups_ids: Mapping[int, StateMap[str]]
) -> _StateCacheEntry:
    """Given a resolved state, and a set of input state groups, pick one to base
    a new state group on (if any), and return an appropriately-constructed
    _StateCacheEntry.

    Args:
        new_state: resolved state map (mapping from (type, state_key) to event_id)

        state_groups_ids:
            map from state group id to the state in that state group (where
            'state' is a map from state key to event id)

    Returns:
        The cache entry.
    """
    # if the new state matches any of the input state groups, we can
    # use that state group again. Otherwise we will generate a state_id
    # which will be used as a cache key for future resolutions, but
    # not get persisted.

    # first look for exact matches
    new_state_event_ids = set(new_state.values())
    for sg, state in state_groups_ids.items():
        if len(new_state_event_ids) != len(state):
            continue

        old_state_event_ids = set(state.values())
        if new_state_event_ids == old_state_event_ids:
            # got an exact match.
            return _StateCacheEntry(state=new_state, state_group=sg)

    # TODO: We want to create a state group for this set of events, to
    # increase cache hits, but we need to make sure that it doesn't
    # end up as a prev_group without being added to the database

    # failing that, look for the closest match.
    prev_group = None
    delta_ids: Optional[StateMap[str]] = None

    for old_group, old_state in state_groups_ids.items():
        n_delta_ids = {k: v for k, v in new_state.items() if old_state.get(k) != v}
        if not delta_ids or len(n_delta_ids) < len(delta_ids):
            prev_group = old_group
            delta_ids = n_delta_ids

    return _StateCacheEntry(
        state=new_state, state_group=None, prev_group=prev_group, delta_ids=delta_ids
    )


@attr.s(slots=True, auto_attribs=True)
class StateResolutionStore:
    """Interface that allows state resolution algorithms to access the database
    in well defined way.
    """

    store: "DataStore"

    def get_events(
        self, event_ids: Collection[str], allow_rejected: bool = False
    ) -> Awaitable[Dict[str, EventBase]]:
        """Get events from the database

        Args:
            event_ids: The event_ids of the events to fetch
            allow_rejected: If True return rejected events.

        Returns:
            An awaitable which resolves to a dict from event_id to event.
        """

        return self.store.get_events(
            event_ids,
            redact_behaviour=EventRedactBehaviour.as_is,
            get_prev_content=False,
            allow_rejected=allow_rejected,
        )

    def get_auth_chain_difference(
        self, room_id: str, state_sets: List[Set[str]]
    ) -> Awaitable[Set[str]]:
        """Given sets of state events figure out the auth chain difference (as
        per state res v2 algorithm).

        This equivalent to fetching the full auth chain for each set of state
        and returning the events that don't appear in each and every auth
        chain.

        Returns:
            An awaitable that resolves to a set of event IDs.
        """

        return self.store.get_auth_chain_difference(room_id, state_sets)<|MERGE_RESOLUTION|>--- conflicted
+++ resolved
@@ -404,33 +404,6 @@
         )
         return result
 
-<<<<<<< HEAD
-=======
-    async def resolve_events(
-        self,
-        room_version: str,
-        state_sets: Collection[Iterable[EventBase]],
-        event: EventBase,
-    ) -> StateMap[EventBase]:
-        logger.info(
-            "Resolving state for %s with %d groups", event.room_id, len(state_sets)
-        )
-        state_set_ids = [
-            {(ev.type, ev.state_key): ev.event_id for ev in st} for st in state_sets
-        ]
-
-        state_map = {ev.event_id: ev for st in state_sets for ev in st}
-
-        new_state = await self._state_resolution_handler.resolve_events_with_store(
-            event.room_id,
-            room_version,
-            state_set_ids,
-            event_map=state_map,
-            state_res_store=StateResolutionStore(self.store),
-        )
-
-        return {key: state_map[ev_id] for key, ev_id in new_state.items()}
-
     async def update_current_state(self, room_id: str) -> None:
         """Recalculates the current state for a room, and persists it.
 
@@ -449,7 +422,6 @@
         assert self._storage_controllers.persistence is not None
         await self._storage_controllers.persistence.update_current_state(room_id)
 
->>>>>>> 0312ff44
 
 @attr.s(slots=True, auto_attribs=True)
 class _StateResMetrics:
