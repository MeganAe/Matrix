from typing import Any, Iterable, List, Optional

from synapse.config import (
    account_validity,
    api,
    appservice,
    auth,
    cache,
    captcha,
    cas,
    consent,
    database,
    emailconfig,
    experimental,
    federation,
    groups,
    jwt,
    key,
    logger,
    metrics,
    modules,
    oidc,
    password_auth_providers,
    push,
    ratelimiting,
    redis,
    registration,
    repository,
    room_directory,
    saml2,
    server,
    server_notices,
    spam_checker,
    sso,
    stats,
    third_party_event_rules,
    tls,
    tracer,
    user_directory,
    voip,
    workers,
)

class ConfigError(Exception):
    def __init__(self, msg: str, path: Optional[Iterable[str]] = None):
        self.msg = msg
        self.path = path

MISSING_REPORT_STATS_CONFIG_INSTRUCTIONS: str
MISSING_REPORT_STATS_SPIEL: str
MISSING_SERVER_NAME: str

def path_exists(file_path: str): ...

class RootConfig:
    server: server.ServerConfig
    experimental: experimental.ExperimentalConfig
    tls: tls.TlsConfig
    database: database.DatabaseConfig
    logging: logger.LoggingConfig
    ratelimiting: ratelimiting.RatelimitConfig
    media: repository.ContentRepositoryConfig
    captcha: captcha.CaptchaConfig
    voip: voip.VoipConfig
    registration: registration.RegistrationConfig
    account_validity: account_validity.AccountValidityConfig
    metrics: metrics.MetricsConfig
    api: api.ApiConfig
    appservice: appservice.AppServiceConfig
    key: key.KeyConfig
    saml2: saml2.SAML2Config
    cas: cas.CasConfig
    sso: sso.SSOConfig
    oidc: oidc.OIDCConfig
    jwt: jwt.JWTConfig
    auth: auth.AuthConfig
    email: emailconfig.EmailConfig
    worker: workers.WorkerConfig
    authproviders: password_auth_providers.PasswordAuthProviderConfig
    push: push.PushConfig
    spamchecker: spam_checker.SpamCheckerConfig
    groups: groups.GroupsConfig
    userdirectory: user_directory.UserDirectoryConfig
    consent: consent.ConsentConfig
    stats: stats.StatsConfig
    servernotices: server_notices.ServerNoticesConfig
    roomdirectory: room_directory.RoomDirectoryConfig
    thirdpartyrules: third_party_event_rules.ThirdPartyRulesConfig
    tracer: tracer.TracerConfig
    redis: redis.RedisConfig
    modules: modules.ModulesConfig
<<<<<<< HEAD
    caches: cache.CacheConfig
=======
    federation: federation.FederationConfig
>>>>>>> a5cd05be

    config_classes: List = ...
    def __init__(self) -> None: ...
    def invoke_all(self, func_name: str, *args: Any, **kwargs: Any): ...
    @classmethod
    def invoke_all_static(cls, func_name: str, *args: Any, **kwargs: Any) -> None: ...
    def __getattr__(self, item: str): ...
    def parse_config_dict(
        self,
        config_dict: Any,
        config_dir_path: Optional[Any] = ...,
        data_dir_path: Optional[Any] = ...,
    ) -> None: ...
    read_config: Any = ...
    def generate_config(
        self,
        config_dir_path: str,
        data_dir_path: str,
        server_name: str,
        generate_secrets: bool = ...,
        report_stats: Optional[str] = ...,
        open_private_ports: bool = ...,
        listeners: Optional[Any] = ...,
        database_conf: Optional[Any] = ...,
        tls_certificate_path: Optional[str] = ...,
        tls_private_key_path: Optional[str] = ...,
    ): ...
    @classmethod
    def load_or_generate_config(cls, description: Any, argv: Any): ...
    @classmethod
    def load_config(cls, description: Any, argv: Any): ...
    @classmethod
    def add_arguments_to_parser(cls, config_parser: Any) -> None: ...
    @classmethod
    def load_config_with_parser(cls, parser: Any, argv: Any): ...
    def generate_missing_files(
        self, config_dict: dict, config_dir_path: str
    ) -> None: ...

class Config:
    root: RootConfig
    def __init__(self, root_config: Optional[RootConfig] = ...) -> None: ...
    def __getattr__(self, item: str, from_root: bool = ...): ...
    @staticmethod
    def parse_size(value: Any): ...
    @staticmethod
    def parse_duration(value: Any): ...
    @staticmethod
    def abspath(file_path: Optional[str]): ...
    @classmethod
    def path_exists(cls, file_path: str): ...
    @classmethod
    def check_file(cls, file_path: str, config_name: str): ...
    @classmethod
    def ensure_directory(cls, dir_path: str): ...
    @classmethod
    def read_file(cls, file_path: str, config_name: str): ...

def read_config_files(config_files: List[str]): ...
def find_config_files(search_paths: List[str]): ...

class ShardedWorkerHandlingConfig:
    instances: List[str]
    def __init__(self, instances: List[str]) -> None: ...
    def should_handle(self, instance_name: str, key: str) -> bool: ...

class RoutableShardedWorkerHandlingConfig(ShardedWorkerHandlingConfig):
    def get_instance(self, key: str) -> str: ...

def read_file(file_path: Any, config_path: Iterable[str]) -> str: ...<|MERGE_RESOLUTION|>--- conflicted
+++ resolved
@@ -89,11 +89,8 @@
     tracer: tracer.TracerConfig
     redis: redis.RedisConfig
     modules: modules.ModulesConfig
-<<<<<<< HEAD
     caches: cache.CacheConfig
-=======
     federation: federation.FederationConfig
->>>>>>> a5cd05be
 
     config_classes: List = ...
     def __init__(self) -> None: ...
