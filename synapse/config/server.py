--- conflicted
+++ resolved
@@ -16,7 +16,6 @@
 import logging
 import os.path
 import re
-import urllib.parse
 from textwrap import indent
 from typing import Any, Dict, Iterable, List, Optional, Set, Tuple, Union
 
@@ -265,52 +264,11 @@
         self.use_frozen_dicts = config.get("use_frozen_dicts", False)
         self.serve_server_wellknown = config.get("serve_server_wellknown", False)
 
-        # Whether we should serve a "client well-known":
-        #  (a) at .well-known/matrix/client on our client HTTP listener
-        #  (b) in the response to /login
-        #
-        # ... which together help ensure that clients use our public_baseurl instead of
-        # whatever they were told by the user.
-        #
-        # For the sake of backwards compatibility with existing installations, this is
-        # True if public_baseurl is specified explicitly, and otherwise False. (The
-        # reasoning here is that we have no way of knowing that the default
-        # public_baseurl is actually correct for existing installations - many things
-        # will not work correctly, but that's (probably?) better than sending clients
-        # to a completely broken URL.
-        self.serve_client_wellknown = False
-
-        public_baseurl = config.get("public_baseurl")
-        if public_baseurl is None:
-            public_baseurl = f"https://{self.server_name}/"
-            logger.info("Using default public_baseurl %s", public_baseurl)
-        else:
-            self.serve_client_wellknown = True
-            if public_baseurl[-1] != "/":
-                public_baseurl += "/"
-        self.public_baseurl = public_baseurl
-
-<<<<<<< HEAD
         self.public_baseurl = config.get("public_baseurl")
         # Commented out due to https://github.com/matrix-org/synapse/issues/8308
         # if self.public_baseurl is not None:
         #     if self.public_baseurl[-1] != "/":
         #         self.public_baseurl += "/"
-=======
-        # check that public_baseurl is valid
-        try:
-            splits = urllib.parse.urlsplit(self.public_baseurl)
-        except Exception as e:
-            raise ConfigError(f"Unable to parse URL: {e}", ("public_baseurl",))
-        if splits.scheme not in ("https", "http"):
-            raise ConfigError(
-                f"Invalid scheme '{splits.scheme}': only https and http are supported"
-            )
-        if splits.query or splits.fragment:
-            raise ConfigError(
-                "public_baseurl cannot contain query parameters or a #-fragment"
-            )
->>>>>>> ea209370
 
         # Whether to enable user presence.
         presence_config = config.get("presence") or {}
@@ -816,27 +774,7 @@
         # Otherwise, it should be the URL to reach Synapse's client HTTP listener (see
         # 'listeners' below).
         #
-        # Defaults to 'https://<server_name>/'.
-        #
         #public_baseurl: https://example.com/
-
-        # Uncomment the following to tell other servers to send federation traffic on
-        # port 443.
-        #
-        # By default, other servers will try to reach our server on port 8448, which can
-        # be inconvenient in some environments.
-        #
-        # Provided 'https://<server_name>/' on port 443 is routed to Synapse, this
-        # option configures Synapse to serve a file at
-        # 'https://<server_name>/.well-known/matrix/server'. This will tell other
-        # servers to send traffic to port 443 instead.
-        #
-        # See https://matrix-org.github.io/synapse/latest/delegate.html for more
-        # information.
-        #
-        # Defaults to 'false'.
-        #
-        #serve_server_wellknown: true
 
         # Set the soft limit on the number of file descriptors synapse can use
         # Zero is used to indicate synapse should set the soft limit to the
