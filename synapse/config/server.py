--- conflicted
+++ resolved
@@ -343,13 +343,15 @@
         #       docs/consent_tracking.md.
         #
         #   federation: the server-server API (/_matrix/federation). Also implies
-        #       'media', 'keys'.
+        #       'media', 'keys', 'openid'
         #
         #   keys: the key discovery API (/_matrix/keys).
         #
         #   media: the media API (/_matrix/media).
         #
         #   metrics: the metrics interface. See docs/metrics-howto.rst.
+        #
+        #   openid: OpenID authentication.
         #
         #   replication: the HTTP replication API (/_synapse/replication). See
         #       docs/workers.rst.
@@ -373,18 +375,8 @@
               - names: [federation]
                 compress: false
 
-<<<<<<< HEAD
             # example addional_resources:
             #
-=======
-              # # If federation is disabled synapse can still expose the open ID endpoint
-              # # to allow integrations to authenticate users
-              # - names: [openid]
-              #   compress: false
-
-            # optional list of additional endpoints which can be loaded via
-            # dynamic modules
->>>>>>> 4ffd10f4
             # additional_resources:
             #   "/_matrix/my/custom/endpoint":
             #     module: my_module.CustomRequestHandler
@@ -403,10 +395,6 @@
                 compress: true
               - names: [federation]
                 compress: false
-              # # If federation is disabled synapse can still expose the open ID endpoint
-              # # to allow integrations to authenticate users
-              # - names: [openid]
-              #   compress: false
 
           # Turn on the twisted ssh manhole service on localhost on the given
           # port.
