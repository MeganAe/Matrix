--- conflicted
+++ resolved
@@ -680,17 +680,16 @@
             config.get("use_account_validity_in_account_status") or False
         )
 
-<<<<<<< HEAD
         # This is a temporary option that enables fully using the new
         # `device_lists_changes_in_room` without the backwards compat code. This
         # is primarily for testing. If enabled the server should *not* be
         # downgraded, as it may lead to missing device list updates.
         self.use_new_device_lists_changes_in_room = (
             config.get("use_new_device_lists_changes_in_room") or False
-=======
+        )
+
         self.rooms_to_exclude_from_sync: List[str] = (
             config.get("exclude_rooms_from_sync") or []
->>>>>>> 34a8370d
         )
 
     def has_tls_listener(self) -> bool:
