--- conflicted
+++ resolved
@@ -66,11 +66,7 @@
                 "sso_auth_success.html",
                 "sso_auth_bad_user.html",
             ],
-<<<<<<< HEAD
-            [custom_template_directory, self.sso_template_dir],
-=======
-            (td for td in (self.sso_template_dir,) if td),
->>>>>>> 9d902354
+            (td for td in (custom_template_directory, self.sso_template_dir,) if td),
         )
 
         # These templates have no placeholders, so render them here
