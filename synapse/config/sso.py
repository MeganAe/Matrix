# Copyright 2020 The Matrix.org Foundation C.I.C.
#
# Licensed under the Apache License, Version 2.0 (the "License");
# you may not use this file except in compliance with the License.
# You may obtain a copy of the License at
#
#     http://www.apache.org/licenses/LICENSE-2.0
#
# Unless required by applicable law or agreed to in writing, software
# distributed under the License is distributed on an "AS IS" BASIS,
# WITHOUT WARRANTIES OR CONDITIONS OF ANY KIND, either express or implied.
# See the License for the specific language governing permissions and
# limitations under the License.
import logging
from typing import Any, Dict, Optional

import attr

from ._base import Config

logger = logging.getLogger(__name__)

LEGACY_TEMPLATE_DIR_WARNING = """
This server's configuration file is using the deprecated 'template_dir' setting in the
'sso' section. Support for this setting has been deprecated and will be removed in a
future version of Synapse. Server admins should instead use the new
'custom_templates_directory' setting documented here:
https://matrix-org.github.io/synapse/latest/templates.html
---------------------------------------------------------------------------------------"""


@attr.s(frozen=True)
class SsoAttributeRequirement:
    """Object describing a single requirement for SSO attributes."""

    attribute = attr.ib(type=str)
    # If a value is not given, than the attribute must simply exist.
    value = attr.ib(type=Optional[str])

    JSON_SCHEMA = {
        "type": "object",
        "properties": {"attribute": {"type": "string"}, "value": {"type": "string"}},
        "required": ["attribute", "value"],
    }


class SSOConfig(Config):
    """SSO Configuration"""

    section = "sso"

    def read_config(self, config, **kwargs):
        sso_config: Dict[str, Any] = config.get("sso") or {}

        # The sso-specific template_dir
        self.sso_template_dir = sso_config.get("template_dir")
        if self.sso_template_dir is not None:
            logger.warning(LEGACY_TEMPLATE_DIR_WARNING)

        # Read templates from disk
        custom_template_directories = (
            self.root.server.custom_template_directory,
            self.sso_template_dir,
        )

        (
            self.sso_login_idp_picker_template,
            self.sso_redirect_confirm_template,
            self.sso_auth_confirm_template,
            self.sso_error_template,
            sso_account_deactivated_template,
            sso_auth_success_template,
            self.sso_auth_bad_user_template,
        ) = self.read_templates(
            [
                "sso_login_idp_picker.html",
                "sso_redirect_confirm.html",
                "sso_auth_confirm.html",
                "sso_error.html",
                "sso_account_deactivated.html",
                "sso_auth_success.html",
                "sso_auth_bad_user.html",
            ],
            (td for td in custom_template_directories if td),
        )

        # These templates have no placeholders, so render them here
        self.sso_account_deactivated_template = (
            sso_account_deactivated_template.render()
        )
        self.sso_auth_success_template = sso_auth_success_template.render()

        self.sso_client_whitelist = sso_config.get("client_whitelist") or []

        self.sso_update_profile_information = (
            sso_config.get("update_profile_information") or False
        )

        # Attempt to also whitelist the server's login fallback, since that fallback sets
        # the redirect URL to itself (so it can process the login token then return
        # gracefully to the client). This would make it pointless to ask the user for
        # confirmation, since the URL the confirmation page would be showing wouldn't be
        # the client's.
<<<<<<< HEAD
        # public_baseurl is an optional setting, so we only add the fallback's URL to the
        # list if it's provided (because we can't figure out what that URL is otherwise).
        if self.root.server.public_baseurl:
            _b_url = self.root.server.public_baseurl
            if not _b_url.endswith("/"):
                _b_url = _b_url + "/"
            login_fallback_url = (
                _b_url + "_matrix/static/client/login"
            )
            self.sso_client_whitelist.append(login_fallback_url)
=======
        login_fallback_url = (
            self.root.server.public_baseurl + "_matrix/static/client/login"
        )
        self.sso_client_whitelist.append(login_fallback_url)
>>>>>>> ea209370

    def generate_config_section(self, **kwargs):
        return """\
        # Additional settings to use with single-sign on systems such as OpenID Connect,
        # SAML2 and CAS.
        #
        # Server admins can configure custom templates for pages related to SSO. See
        # https://matrix-org.github.io/synapse/latest/templates.html for more information.
        #
        sso:
            # A list of client URLs which are whitelisted so that the user does not
            # have to confirm giving access to their account to the URL. Any client
            # whose URL starts with an entry in the following list will not be subject
            # to an additional confirmation step after the SSO login is completed.
            #
            # WARNING: An entry such as "https://my.client" is insecure, because it
            # will also match "https://my.client.evil.site", exposing your users to
            # phishing attacks from evil.site. To avoid this, include a slash after the
            # hostname: "https://my.client/".
            #
            # The login fallback page (used by clients that don't natively support the
            # required login flows) is whitelisted in addition to any URLs in this list.
            #
            # By default, this list contains only the login fallback page.
            #
            #client_whitelist:
            #  - https://riot.im/develop
            #  - https://my.custom.client/

            # Uncomment to keep a user's profile fields in sync with information from
            # the identity provider. Currently only syncing the displayname is
            # supported. Fields are checked on every SSO login, and are updated
            # if necessary.
            #
            # Note that enabling this option will override user profile information,
            # regardless of whether users have opted-out of syncing that
            # information when first signing in. Defaults to false.
            #
            #update_profile_information: true
        """<|MERGE_RESOLUTION|>--- conflicted
+++ resolved
@@ -101,23 +101,14 @@
         # gracefully to the client). This would make it pointless to ask the user for
         # confirmation, since the URL the confirmation page would be showing wouldn't be
         # the client's.
-<<<<<<< HEAD
-        # public_baseurl is an optional setting, so we only add the fallback's URL to the
-        # list if it's provided (because we can't figure out what that URL is otherwise).
-        if self.root.server.public_baseurl:
-            _b_url = self.root.server.public_baseurl
-            if not _b_url.endswith("/"):
-                _b_url = _b_url + "/"
-            login_fallback_url = (
-                _b_url + "_matrix/static/client/login"
-            )
-            self.sso_client_whitelist.append(login_fallback_url)
-=======
+
+	_b_url = self.root.server.public_baseurl
+        if not _b_url.endswith("/"):
+            _b_url = _b_url + "/"
         login_fallback_url = (
-            self.root.server.public_baseurl + "_matrix/static/client/login"
+            _b_url + "_matrix/static/client/login"
         )
         self.sso_client_whitelist.append(login_fallback_url)
->>>>>>> ea209370
 
     def generate_config_section(self, **kwargs):
         return """\
