--- conflicted
+++ resolved
@@ -15,11 +15,7 @@
 # limitations under the License.
 
 import string
-<<<<<<< HEAD
 from typing import Iterable, Optional, Type
-=======
-from typing import Optional, Type
->>>>>>> 4575ad0b
 
 import attr
 
@@ -37,21 +33,8 @@
     section = "oidc"
 
     def read_config(self, config, **kwargs):
-<<<<<<< HEAD
         self.oidc_providers = tuple(_parse_oidc_provider_configs(config))
         if not self.oidc_providers:
-=======
-        validate_config(MAIN_CONFIG_SCHEMA, config, ())
-
-        self.oidc_provider = None  # type: Optional[OidcProviderConfig]
-
-        oidc_config = config.get("oidc_config")
-        if oidc_config and oidc_config.get("enabled", False):
-            validate_config(OIDC_PROVIDER_CONFIG_SCHEMA, oidc_config, ("oidc_config",))
-            self.oidc_provider = _parse_oidc_config_dict(oidc_config)
-
-        if not self.oidc_provider:
->>>>>>> 4575ad0b
             return
 
         try:
@@ -224,11 +207,7 @@
     "type": "object",
     "required": ["issuer", "client_id", "client_secret"],
     "properties": {
-<<<<<<< HEAD
-        "idp_id": {"type": "string"},
-=======
         "idp_id": {"type": "string", "minLength": 1, "maxLength": 128},
->>>>>>> 4575ad0b
         "idp_name": {"type": "string"},
         "discover": {"type": "boolean"},
         "issuer": {"type": "string"},
@@ -346,13 +325,6 @@
 
     if any(c not in valid_idp_chars for c in idp_id):
         raise ConfigError('idp_id may only contain A-Z, a-z, 0-9, "-", ".", "_", "~"')
-<<<<<<< HEAD
-    if len(idp_id) < 0:
-        raise ConfigError("idp_id must have at least one character")
-    if len(idp_id) > 128:
-        raise ConfigError("idp_id may not be more than 128 characters")
-=======
->>>>>>> 4575ad0b
 
     return OidcProviderConfig(
         idp_id=idp_id,
