--- conflicted
+++ resolved
@@ -94,43 +94,6 @@
         # See https://github.com/matrix-org/synapse/blob/master/docs/openid.md.
         #
         oidc_config:
-<<<<<<< HEAD
-            # enable OpenID Connect. Defaults to false.
-            #
-            #enabled: true
-
-            # use the OIDC discovery mechanism to discover endpoints. Defaults to true.
-            #
-            #discover: true
-
-            # the OIDC issuer. Used to validate tokens and discover the providers endpoints. Required.
-            #
-            #issuer: "https://accounts.example.com/"
-
-            # oauth2 client id to use. Required.
-            #
-            #client_id: "provided-by-your-issuer"
-
-            # oauth2 client secret to use. Required.
-            #
-            #client_secret: "provided-by-your-issuer"
-
-            # auth method to use when exchanging the token.
-            # Valid values are "client_secret_basic" (default), "client_secret_post" and "none".
-            #
-            #client_auth_method: "client_secret_basic"
-
-            # list of scopes to ask. This should include the "openid" scope. Defaults to ["openid"].
-            #
-            #scopes: ["openid"]
-
-            # always use userinfo endpoint. This is required for providers that don't include user
-            # information in the token response, e.g. Gitlab.
-            #
-            #uses_userinfo: false
-
-            # the oauth2 authorization endpoint. Required if provider discovery is disabled.
-=======
           # Uncomment the following to enable authorization against an OpenID Connect
           # server. Defaults to false.
           #
@@ -174,6 +137,11 @@
           # the oauth2 authorization endpoint. Required if provider discovery is disabled.
           #
           #authorization_endpoint: "https://accounts.example.com/oauth2/auth"
+          
+          # always use userinfo endpoint. This is required for providers that don't include user
+          # information in the token response, e.g. Gitlab.
+          #
+          #uses_userinfo: false
 
           # the oauth2 token endpoint. Required if provider discovery is disabled.
           #
@@ -197,13 +165,17 @@
           #
           #skip_verification: true
 
+          # if user already exists, add oidc token to that account instead of failing. Defaults to false.
+          #
+          #merge_with_existing_users: false
+
+
           # An external module can be provided here as a custom solution to mapping
           # attributes returned from a OIDC provider onto a matrix user.
           #
           user_mapping_provider:
             # The custom module's class. Uncomment to use a custom module.
             # Default is {mapping_provider!r}.
->>>>>>> e0d6244b
             #
             # See https://github.com/matrix-org/synapse/blob/master/docs/sso_mapping_providers.md#openid-mapping-providers
             # for information on implementing a custom mapping provider.
@@ -213,24 +185,15 @@
             # Custom configuration values for the module. This section will be passed as
             # a Python dictionary to the user mapping provider module's `parse_config`
             # method.
-            #
+
             # The examples below are intended for the default provider: they should be
             # changed if using a custom provider.
             #
-<<<<<<< HEAD
-            #skip_verification: false
-
-            # if user already exists, add oidc token to that account instead of failing. Defaults to false.
-            #
-            #merge_with_existing_users: false
-
-=======
             config:
               # name of the claim containing a unique identifier for the user.
               # Defaults to `sub`, which OpenID Connect compliant providers should provide.
               #
               #subject_claim: "sub"
->>>>>>> e0d6244b
 
               # Jinja2 template for the localpart of the MXID.
               #
