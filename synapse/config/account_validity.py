# Copyright 2020 The Matrix.org Foundation C.I.C.
#
# Licensed under the Apache License, Version 2.0 (the "License");
# you may not use this file except in compliance with the License.
# You may obtain a copy of the License at
#
#     http://www.apache.org/licenses/LICENSE-2.0
#
# Unless required by applicable law or agreed to in writing, software
# distributed under the License is distributed on an "AS IS" BASIS,
# WITHOUT WARRANTIES OR CONDITIONS OF ANY KIND, either express or implied.
# See the License for the specific language governing permissions and
# limitations under the License.
from synapse.config._base import Config, ConfigError


class AccountValidityConfig(Config):
    section = "account_validity"

    def read_config(self, config, **kwargs):
        """Parses the old account validity config. The config format looks like this:

        account_validity:
            enabled: true
            period: 6w
            renew_at: 1w
            renew_email_subject: "Renew your %(app)s account"
            template_dir: "res/templates"
            account_renewed_html_path: "account_renewed.html"
            invalid_token_html_path: "invalid_token.html"

        We expect admins to use modules for this feature (which is why it doesn't appear
        in the sample config file), but we want to keep support for it around for a bit
        for backwards compatibility.
        """
        account_validity_config = config.get("account_validity") or {}
        self.account_validity_enabled = account_validity_config.get("enabled", False)
        self.account_validity_renew_by_email_enabled = (
            "renew_at" in account_validity_config
        )

        if self.account_validity_enabled:
            if "period" in account_validity_config:
                self.account_validity_period = self.parse_duration(
                    account_validity_config["period"]
                )
            else:
                raise ConfigError("'period' is required when using account validity")

            if "renew_at" in account_validity_config:
                self.account_validity_renew_at = self.parse_duration(
                    account_validity_config["renew_at"]
                )

            if "renew_email_subject" in account_validity_config:
                self.account_validity_renew_email_subject = account_validity_config[
                    "renew_email_subject"
                ]
            else:
                self.account_validity_renew_email_subject = "Renew your %(app)s account"

            self.account_validity_startup_job_max_delta = (
                self.account_validity_period * 10.0 / 100.0
            )

        if self.account_validity_renew_by_email_enabled:
            if not self.public_baseurl:
                raise ConfigError("Can't send renewal emails without 'public_baseurl'")

        # Load account validity templates.
        account_validity_template_dir = account_validity_config.get("template_dir")

        account_renewed_template_filename = account_validity_config.get(
            "account_renewed_html_path", "account_renewed.html"
        )
        invalid_token_template_filename = account_validity_config.get(
            "invalid_token_html_path", "invalid_token.html"
        )

        # Read and store template content
        templates_config = config.get("templates") or {}
        custom_template_directory = templates_config.get("custom_template_directory")
        (
            self.account_validity_account_renewed_template,
            self.account_validity_account_previously_renewed_template,
            self.account_validity_invalid_token_template,
        ) = self.read_templates(
            [
                account_renewed_template_filename,
                "account_previously_renewed.html",
                invalid_token_template_filename,
            ],
<<<<<<< HEAD
            [custom_template_directory, account_validity_template_dir],
=======
            (td for td in (account_validity_template_dir,) if td),
>>>>>>> 9d902354
        )<|MERGE_RESOLUTION|>--- conflicted
+++ resolved
@@ -90,9 +90,9 @@
                 "account_previously_renewed.html",
                 invalid_token_template_filename,
             ],
-<<<<<<< HEAD
-            [custom_template_directory, account_validity_template_dir],
-=======
-            (td for td in (account_validity_template_dir,) if td),
->>>>>>> 9d902354
+            (
+                td
+                for td in (custom_template_directory, account_validity_template_dir,)
+                if td
+            ),
         )