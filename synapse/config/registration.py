--- conflicted
+++ resolved
@@ -122,10 +122,6 @@
             session_lifetime = self.parse_duration(session_lifetime)
         self.session_lifetime = session_lifetime
 
-<<<<<<< HEAD
-        # The fallback template used for authenticating using a registration token
-        self.registration_token_template = self.read_template("registration_token.html")
-=======
         # The `access_token_lifetime` applies for tokens that can be renewed
         # using a refresh token, as per MSC2918. If it is `None`, the refresh
         # token mechanism is disabled.
@@ -147,7 +143,9 @@
                 "mechanism by removing the `access_token_lifetime` option."
             )
 
->>>>>>> b5fef605
+        # The fallback template used for authenticating using a registration token
+        self.registration_token_template = self.read_template("registration_token.html")
+
         # The success template used during fallback auth.
         self.fallback_success_template = self.read_template("auth_success.html")
 
