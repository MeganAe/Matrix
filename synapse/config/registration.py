# -*- coding: utf-8 -*-
# Copyright 2015, 2016 OpenMarket Ltd
#
# Licensed under the Apache License, Version 2.0 (the "License");
# you may not use this file except in compliance with the License.
# You may obtain a copy of the License at
#
#     http://www.apache.org/licenses/LICENSE-2.0
#
# Unless required by applicable law or agreed to in writing, software
# distributed under the License is distributed on an "AS IS" BASIS,
# WITHOUT WARRANTIES OR CONDITIONS OF ANY KIND, either express or implied.
# See the License for the specific language governing permissions and
# limitations under the License.

import os
from distutils.util import strtobool

import pkg_resources

from synapse.config._base import Config, ConfigError
from synapse.types import RoomAlias
from synapse.util.stringutils import random_string_with_symbols


class AccountValidityConfig(Config):
    def __init__(self, config, synapse_config):
        self.enabled = config.get("enabled", False)
        self.renew_by_email_enabled = "renew_at" in config

        if self.enabled:
            if "period" in config:
                self.period = self.parse_duration(config["period"])
            else:
                raise ConfigError("'period' is required when using account validity")

            if "renew_at" in config:
                self.renew_at = self.parse_duration(config["renew_at"])

            if "renew_email_subject" in config:
                self.renew_email_subject = config["renew_email_subject"]
            else:
                self.renew_email_subject = "Renew your %(app)s account"

            self.startup_job_max_delta = self.period * 10.0 / 100.0

        if self.renew_by_email_enabled:
            if "public_baseurl" not in synapse_config:
                raise ConfigError("Can't send renewal emails without 'public_baseurl'")

        template_dir = config.get("template_dir")

        if not template_dir:
            template_dir = pkg_resources.resource_filename("synapse", "res/templates")

        if "account_renewed_html_path" in config:
            file_path = os.path.join(template_dir, config["account_renewed_html_path"])

            self.account_renewed_html_content = self.read_file(
                file_path, "account_validity.account_renewed_html_path"
            )
        else:
            self.account_renewed_html_content = (
                "<html><body>Your account has been successfully renewed.</body><html>"
            )

        if "invalid_token_html_path" in config:
            file_path = os.path.join(template_dir, config["invalid_token_html_path"])

            self.invalid_token_html_content = self.read_file(
                file_path, "account_validity.invalid_token_html_path"
            )
        else:
            self.invalid_token_html_content = (
                "<html><body>Invalid renewal token.</body><html>"
            )


class RegistrationConfig(Config):
    def read_config(self, config, **kwargs):
        self.enable_registration = bool(
            strtobool(str(config.get("enable_registration", False)))
        )
        if "disable_registration" in config:
            self.enable_registration = not bool(
                strtobool(str(config["disable_registration"]))
            )

        self.account_validity = AccountValidityConfig(
            config.get("account_validity", {}), config
        )

        self.registrations_require_3pid = config.get("registrations_require_3pid", [])
        self.allowed_local_3pids = config.get("allowed_local_3pids", [])
        self.enable_3pid_lookup = config.get("enable_3pid_lookup", True)
        self.registration_shared_secret = config.get("registration_shared_secret")

        self.bcrypt_rounds = config.get("bcrypt_rounds", 12)
        self.trusted_third_party_id_servers = config.get(
            "trusted_third_party_id_servers", ["matrix.org", "vector.im"]
        )
        account_threepid_delegates = config.get("account_threepid_delegates") or {}
        self.account_threepid_delegate_email = account_threepid_delegates.get("email")
        self.account_threepid_delegate_msisdn = account_threepid_delegates.get("msisdn")

        self.default_identity_server = config.get("default_identity_server")
        self.allow_guest_access = config.get("allow_guest_access", False)

        if config.get("invite_3pid_guest", False):
            raise ConfigError("invite_3pid_guest is no longer supported")

        self.auto_join_rooms = config.get("auto_join_rooms", [])
        for room_alias in self.auto_join_rooms:
            if not RoomAlias.is_valid(room_alias):
                raise ConfigError("Invalid auto_join_rooms entry %s" % (room_alias,))
        self.autocreate_auto_join_rooms = config.get("autocreate_auto_join_rooms", True)

        self.disable_msisdn_registration = config.get(
            "disable_msisdn_registration", False
        )

        session_lifetime = config.get("session_lifetime")
        if session_lifetime is not None:
            session_lifetime = self.parse_duration(session_lifetime)
        self.session_lifetime = session_lifetime

    def generate_config_section(self, generate_secrets=False, **kwargs):
        if generate_secrets:
            registration_shared_secret = 'registration_shared_secret: "%s"' % (
                random_string_with_symbols(50),
            )
        else:
            registration_shared_secret = (
                "# registration_shared_secret: <PRIVATE STRING>"
            )

        return (
            """\
        ## Registration ##
        #
        # Registration can be rate-limited using the parameters in the "Ratelimiting"
        # section of this file.

        # Enable registration for new users.
        #
        #enable_registration: false

        # Optional account validity configuration. This allows for accounts to be denied
        # any request after a given period.
        #
        # ``enabled`` defines whether the account validity feature is enabled. Defaults
        # to False.
        #
        # ``period`` allows setting the period after which an account is valid
        # after its registration. When renewing the account, its validity period
        # will be extended by this amount of time. This parameter is required when using
        # the account validity feature.
        #
        # ``renew_at`` is the amount of time before an account's expiry date at which
        # Synapse will send an email to the account's email address with a renewal link.
        # This needs the ``email`` and ``public_baseurl`` configuration sections to be
        # filled.
        #
        # ``renew_email_subject`` is the subject of the email sent out with the renewal
        # link. ``%%(app)s`` can be used as a placeholder for the ``app_name`` parameter
        # from the ``email`` section.
        #
        # Once this feature is enabled, Synapse will look for registered users without an
        # expiration date at startup and will add one to every account it found using the
        # current settings at that time.
        # This means that, if a validity period is set, and Synapse is restarted (it will
        # then derive an expiration date from the current validity period), and some time
        # after that the validity period changes and Synapse is restarted, the users'
        # expiration dates won't be updated unless their account is manually renewed. This
        # date will be randomly selected within a range [now + period - d ; now + period],
        # where d is equal to 10%% of the validity period.
        #
        #account_validity:
        #  enabled: True
        #  period: 6w
        #  renew_at: 1w
        #  renew_email_subject: "Renew your %%(app)s account"
        #  # Directory in which Synapse will try to find the HTML files to serve to the
        #  # user when trying to renew an account. Optional, defaults to
        #  # synapse/res/templates.
        #  template_dir: "res/templates"
        #  # HTML to be displayed to the user after they successfully renewed their
        #  # account. Optional.
        #  account_renewed_html_path: "account_renewed.html"
        #  # HTML to be displayed when the user tries to renew an account with an invalid
        #  # renewal token. Optional.
        #  invalid_token_html_path: "invalid_token.html"

        # Time that a user's session remains valid for, after they log in.
        #
        # Note that this is not currently compatible with guest logins.
        #
        # Note also that this is calculated at login time: changes are not applied
        # retrospectively to users who have already logged in.
        #
        # By default, this is infinite.
        #
        #session_lifetime: 24h

        # The user must provide all of the below types of 3PID when registering.
        #
        #registrations_require_3pid:
        #  - email
        #  - msisdn

        # Explicitly disable asking for MSISDNs from the registration
        # flow (overrides registrations_require_3pid if MSISDNs are set as required)
        #
        #disable_msisdn_registration: true

        # Mandate that users are only allowed to associate certain formats of
        # 3PIDs with accounts on this server.
        #
        #allowed_local_3pids:
        #  - medium: email
        #    pattern: '.*@matrix\\.org'
        #  - medium: email
        #    pattern: '.*@vector\\.im'
        #  - medium: msisdn
        #    pattern: '\\+44'

        # Enable 3PIDs lookup requests to identity servers from this server.
        #
        #enable_3pid_lookup: true

        # If set, allows registration of standard or admin accounts by anyone who
        # has the shared secret, even if registration is otherwise disabled.
        #
        %(registration_shared_secret)s

        # Set the number of bcrypt rounds used to generate password hash.
        # Larger numbers increase the work factor needed to generate the hash.
        # The default number is 12 (which equates to 2^12 rounds).
        # N.B. that increasing this will exponentially increase the time required
        # to register or login - e.g. 24 => 2^24 rounds which will take >20 mins.
        #
        #bcrypt_rounds: 12

        # Allows users to register as guests without a password/email/etc, and
        # participate in rooms hosted on this server which have been made
        # accessible to anonymous users.
        #
        #allow_guest_access: false

        # The identity server which we suggest that clients should use when users log
        # in on this server.
        #
        # (By default, no suggestion is made, so it is left up to the client.
        # This setting is ignored unless public_baseurl is also set.)
        #
        #default_identity_server: https://matrix.org

        # The list of identity servers trusted to verify third party
        # identifiers by this server.
        #
        # Also defines the ID server which will be called when an account is
        # deactivated (one will be picked arbitrarily).
        #
        # Note: This option is deprecated. Since v0.99.4, Synapse has tracked which identity
        # server a 3PID has been bound to. For 3PIDs bound before then, Synapse runs a
        # background migration script, informing itself that the identity server all of its
        # 3PIDs have been bound to is likely one of the below.
        #
        # As of Synapse v1.4.0, all other functionality of this option has been deprecated, and
        # it is now solely used for the purposes of the background migration script, and can be
        # removed once it has run.
        #trusted_third_party_id_servers:
        #  - matrix.org
        #  - vector.im

        # Handle threepid (email/phone etc) registration and password resets through a set of
        # *trusted* identity servers. Note that this allows the configured identity server to
        # reset passwords for accounts!
        #
        # Be aware that if `email` is not set, and SMTP options have not been
        # configured in the email config block, registration and user password resets via
        # email will be globally disabled.
        #
        # Additionally, if msisdn is not set to a domain, registration and password resets via
        # msisdn will be disabled regardless. This is due to Synapse currently not supporting
        # any method of sending SMS messages on its own.
        #
        # To enable using an identity server for operations regarding a particular third-party
        # identifier type, set the value to the URL of that identity server, e.g:
        #  email: https://matrix.org  # Let matrix.org handle sending emails for my users
        #  msisdn: http://localhost:8090  # Delegate contacting SMS numbers to this process
        #
        # Servers handling the above requests must answer the .../requestToken endpoints
        # defined by the Matrix Identity Service API specification:
        # https://matrix.org/docs/spec/identity_service/latest
        #
<<<<<<< HEAD
        account_threepid_delegates:
            #email: https://example.com
            #msisdn: http://localhost:8090
=======
        #account_threepid_delegates:
        #  email: ""
        #  msisdn: ""
>>>>>>> 36e5cb4a

        # Users who register on this homeserver will automatically be joined
        # to these rooms
        #
        #auto_join_rooms:
        #  - "#example:example.com"

        # Where auto_join_rooms are specified, setting this flag ensures that the
        # the rooms exist by creating them when the first user on the
        # homeserver registers.
        # Setting to false means that if the rooms are not manually created,
        # users cannot be auto-joined since they do not exist.
        #
        #autocreate_auto_join_rooms: true
        """
            % locals()
        )

    @staticmethod
    def add_arguments(parser):
        reg_group = parser.add_argument_group("registration")
        reg_group.add_argument(
            "--enable-registration",
            action="store_true",
            default=None,
            help="Enable registration for new users.",
        )

    def read_arguments(self, args):
        if args.enable_registration is not None:
            self.enable_registration = bool(strtobool(str(args.enable_registration)))<|MERGE_RESOLUTION|>--- conflicted
+++ resolved
@@ -294,15 +294,9 @@
         # defined by the Matrix Identity Service API specification:
         # https://matrix.org/docs/spec/identity_service/latest
         #
-<<<<<<< HEAD
         account_threepid_delegates:
             #email: https://example.com
             #msisdn: http://localhost:8090
-=======
-        #account_threepid_delegates:
-        #  email: ""
-        #  msisdn: ""
->>>>>>> 36e5cb4a
 
         # Users who register on this homeserver will automatically be joined
         # to these rooms
