--- conflicted
+++ resolved
@@ -20,11 +20,11 @@
 
 logger = logging.getLogger(__name__)
 
-<<<<<<< HEAD
 NON_SQLITE_DATABASE_PATH_WARNING = """\
 Ignoring 'database_path' setting: not using a sqlite3 database.
 --------------------------------------------------------------------------------
-=======
+"""
+
 DEFAULT_CONFIG = """\
 ## Database ##
 
@@ -72,7 +72,6 @@
 # Number of events to cache in memory.
 #
 #event_cache_size: 10K
->>>>>>> 1c1242ac
 """
 
 
