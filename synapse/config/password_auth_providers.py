# Copyright 2016 Openmarket
#
# Licensed under the Apache License, Version 2.0 (the "License");
# you may not use this file except in compliance with the License.
# You may obtain a copy of the License at
#
#     http://www.apache.org/licenses/LICENSE-2.0
#
# Unless required by applicable law or agreed to in writing, software
# distributed under the License is distributed on an "AS IS" BASIS,
# WITHOUT WARRANTIES OR CONDITIONS OF ANY KIND, either express or implied.
# See the License for the specific language governing permissions and
# limitations under the License.

from typing import Any, List, Tuple, Type

from synapse.util.module_loader import load_module

from ._base import Config

LDAP_PROVIDER = "ldap_auth_provider.LdapAuthProvider"


class PasswordAuthProviderConfig(Config):
    section = "authproviders"

    def read_config(self, config, **kwargs):
<<<<<<< HEAD
        """Parses the old password auth providers config. The config format looks like this:

        password_providers:
           # Example config for an LDAP auth provider
           - module: "ldap_auth_provider.LdapAuthProvider"
             config:
               enabled: true
               uri: "ldap://ldap.example.com:389"
               start_tls: true
               base: "ou=users,dc=example,dc=com"
               attributes:
                  uid: "cn"
                  mail: "email"
                  name: "givenName"
               #bind_dn:
               #bind_password:
               #filter: "(objectClass=posixAccount)"

        We expect admins to use modules for this feature (which is why it doesn't appear
        in the sample config file), but we want to keep support for it around for a bit
        for backwards compatibility.
        """

        self.password_providers: List[Any] = []
=======
        self.password_providers: List[Tuple[Type, Any]] = []
>>>>>>> b3590614
        providers = []

        # We want to be backwards compatible with the old `ldap_config`
        # param.
        ldap_config = config.get("ldap_config", {})
        if ldap_config.get("enabled", False):
            providers.append({"module": LDAP_PROVIDER, "config": ldap_config})

        providers.extend(config.get("password_providers") or [])
        for i, provider in enumerate(providers):
            mod_name = provider["module"]

            # This is for backwards compat when the ldap auth provider resided
            # in this package.
            if mod_name == "synapse.util.ldap_auth_provider.LdapAuthProvider":
                mod_name = LDAP_PROVIDER

            (provider_class, provider_config) = load_module(
                {"module": mod_name, "config": provider["config"]},
                ("password_providers", "<item %i>" % i),
            )

            self.password_providers.append((provider_class, provider_config))<|MERGE_RESOLUTION|>--- conflicted
+++ resolved
@@ -25,7 +25,6 @@
     section = "authproviders"
 
     def read_config(self, config, **kwargs):
-<<<<<<< HEAD
         """Parses the old password auth providers config. The config format looks like this:
 
         password_providers:
@@ -49,10 +48,7 @@
         for backwards compatibility.
         """
 
-        self.password_providers: List[Any] = []
-=======
         self.password_providers: List[Tuple[Type, Any]] = []
->>>>>>> b3590614
         providers = []
 
         # We want to be backwards compatible with the old `ldap_config`
