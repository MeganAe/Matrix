--- conflicted
+++ resolved
@@ -27,13 +27,6 @@
         self.rc_messages_per_second = config.get("rc_messages_per_second", 0.2)
         self.rc_message_burst_count = config.get("rc_message_burst_count", 10.0)
 
-<<<<<<< HEAD
-        self.federation_rc_window_size = config.get("federation_rc_window_size", 1000)
-        self.federation_rc_sleep_limit = config.get("federation_rc_sleep_limit", 10)
-        self.federation_rc_sleep_delay = config.get("federation_rc_sleep_delay", 500)
-        self.federation_rc_reject_limit = config.get("federation_rc_reject_limit", 50)
-        self.federation_rc_concurrent = config.get("federation_rc_concurrent", 3)
-=======
         self.rc_registration = RateLimitConfig(config.get("rc_registration", {}))
 
         rc_login_config = config.get("rc_login", {})
@@ -43,12 +36,11 @@
             rc_login_config.get("failed_attempts", {}),
         )
 
-        self.federation_rc_window_size = config["federation_rc_window_size"]
-        self.federation_rc_sleep_limit = config["federation_rc_sleep_limit"]
-        self.federation_rc_sleep_delay = config["federation_rc_sleep_delay"]
-        self.federation_rc_reject_limit = config["federation_rc_reject_limit"]
-        self.federation_rc_concurrent = config["federation_rc_concurrent"]
->>>>>>> 651ad8bc
+        self.federation_rc_window_size = config.get("federation_rc_window_size", 1000)
+        self.federation_rc_sleep_limit = config.get("federation_rc_sleep_limit", 10)
+        self.federation_rc_sleep_delay = config.get("federation_rc_sleep_delay", 500)
+        self.federation_rc_reject_limit = config.get("federation_rc_reject_limit", 50)
+        self.federation_rc_concurrent = config.get("federation_rc_concurrent", 3)
 
     def default_config(self, **kwargs):
         return """\
@@ -118,20 +110,5 @@
         # The number of federation requests to concurrently process from a
         # single server
         #
-<<<<<<< HEAD
         #federation_rc_concurrent: 3
-
-        # Number of registration requests a client can send per second.
-        # Defaults to 1/minute (0.17).
-        #
-        #rc_registration_requests_per_second: 0.17
-
-        # Number of registration requests a client can send before being
-        # throttled.
-        # Defaults to 3.
-        #
-        #rc_registration_request_burst_count: 3.0
-=======
-        federation_rc_concurrent: 3
->>>>>>> 651ad8bc
         """