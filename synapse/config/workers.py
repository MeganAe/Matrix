--- conflicted
+++ resolved
@@ -13,13 +13,9 @@
 # See the License for the specific language governing permissions and
 # limitations under the License.
 
-<<<<<<< HEAD
 import logging
+import argparse
 from typing import Any, List, Union
-=======
-import argparse
-from typing import List, Union
->>>>>>> 941ebe49
 
 import attr
 
