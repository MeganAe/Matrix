# Copyright 2021 The Matrix.org Foundation C.I.C.
#
# Licensed under the Apache License, Version 2.0 (the "License");
# you may not use this file except in compliance with the License.
# You may obtain a copy of the License at
#
#     http://www.apache.org/licenses/LICENSE-2.0
#
# Unless required by applicable law or agreed to in writing, software
# distributed under the License is distributed on an "AS IS" BASIS,
# WITHOUT WARRANTIES OR CONDITIONS OF ANY KIND, either express or implied.
# See the License for the specific language governing permissions and
# limitations under the License.

from typing import Any, Optional

import attr

from synapse.api.room_versions import KNOWN_ROOM_VERSIONS, RoomVersions
from synapse.config import ConfigError
from synapse.config._base import Config
from synapse.types import JsonDict


@attr.s(auto_attribs=True, frozen=True, slots=True)
class MSC3866Config:
    """Configuration for MSC3866 (mandating approval for new users)"""

    # Whether the base support for the approval process is enabled. This includes the
    # ability for administrators to check and update the approval of users, even if no
    # approval is currently required.
    enabled: bool = False
    # Whether to require that new users are approved by an admin before their account
    # can be used. Note that this setting is ignored if 'enabled' is false.
    require_approval_for_new_accounts: bool = False


class ExperimentalConfig(Config):
    """Config section for enabling experimental features"""

    section = "experimental"

    def read_config(self, config: JsonDict, **kwargs: Any) -> None:
        experimental = config.get("experimental_features") or {}

        # MSC3026 (busy presence state)
        self.msc3026_enabled: bool = experimental.get("msc3026_enabled", False)

        # MSC2716 (importing historical messages)
        self.msc2716_enabled: bool = experimental.get("msc2716_enabled", False)

        # MSC3244 (room version capabilities)
        self.msc3244_enabled: bool = experimental.get("msc3244_enabled", True)

        # MSC3266 (room summary api)
        self.msc3266_enabled: bool = experimental.get("msc3266_enabled", False)

        # MSC2409 (this setting only relates to optionally sending to-device messages).
        # Presence, typing and read receipt EDUs are already sent to application services that
        # have opted in to receive them. If enabled, this adds to-device messages to that list.
        self.msc2409_to_device_messages_enabled: bool = experimental.get(
            "msc2409_to_device_messages_enabled", False
        )

        # The portion of MSC3202 which is related to device masquerading.
        self.msc3202_device_masquerading_enabled: bool = experimental.get(
            "msc3202_device_masquerading", False
        )

        # The portion of MSC3202 related to transaction extensions:
        # sending device list changes, one-time key counts and fallback key
        # usage to application services.
        self.msc3202_transaction_extensions: bool = experimental.get(
            "msc3202_transaction_extensions", False
        )

        # MSC3706 (server-side support for partial state in /send_join responses)
        # Synapse will always serve partial state responses to requests using the stable
        # query parameter `omit_members`. If this flag is set, Synapse will also serve
        # partial state responses to requests using the unstable query parameter
        # `org.matrix.msc3706.partial_state`.
        self.msc3706_enabled: bool = experimental.get("msc3706_enabled", False)

        # experimental support for faster joins over federation
        # (MSC2775, MSC3706, MSC3895)
        # requires a target server that can provide a partial join response (MSC3706)
        self.faster_joins_enabled: bool = experimental.get("faster_joins", True)

        # MSC3720 (Account status endpoint)
        self.msc3720_enabled: bool = experimental.get("msc3720_enabled", False)

        # MSC2654: Unread counts
        #
        # Note that enabling this will result in an incorrect unread count for
        # previously calculated push actions.
        self.msc2654_enabled: bool = experimental.get("msc2654_enabled", False)

        # MSC2815 (allow room moderators to view redacted event content)
        self.msc2815_enabled: bool = experimental.get("msc2815_enabled", False)

        # MSC3391: Removing account data.
        self.msc3391_enabled = experimental.get("msc3391_enabled", False)

        # MSC3773: Thread notifications
        self.msc3773_enabled: bool = experimental.get("msc3773_enabled", False)

        # MSC3664: Pushrules to match on related events
        self.msc3664_enabled: bool = experimental.get("msc3664_enabled", False)

        # MSC3848: Introduce errcodes for specific event sending failures
        self.msc3848_enabled: bool = experimental.get("msc3848_enabled", False)

        # MSC3852: Expose last seen user agent field on /_matrix/client/v3/devices.
        self.msc3852_enabled: bool = experimental.get("msc3852_enabled", False)

        # MSC3866: M_USER_AWAITING_APPROVAL error code
        raw_msc3866_config = experimental.get("msc3866", {})
        self.msc3866 = MSC3866Config(**raw_msc3866_config)

        # MSC3881: Remotely toggle push notifications for another client
        self.msc3881_enabled: bool = experimental.get("msc3881_enabled", False)

        # MSC3882: Allow an existing session to sign in a new session
        self.msc3882_enabled: bool = experimental.get("msc3882_enabled", False)
        self.msc3882_ui_auth: bool = experimental.get("msc3882_ui_auth", True)
        self.msc3882_token_timeout = self.parse_duration(
            experimental.get("msc3882_token_timeout", "5m")
        )

        # MSC3874: Filtering /messages with rel_types / not_rel_types.
        self.msc3874_enabled: bool = experimental.get("msc3874_enabled", False)

        # MSC3886: Simple client rendezvous capability
        self.msc3886_endpoint: Optional[str] = experimental.get(
            "msc3886_endpoint", None
        )

        # MSC3890: Remotely silence local notifications
        # Note: This option requires "experimental_features.msc3391_enabled" to be
        # set to "true", in order to communicate account data deletions to clients.
        self.msc3890_enabled: bool = experimental.get("msc3890_enabled", False)
        if self.msc3890_enabled and not self.msc3391_enabled:
            raise ConfigError(
                "Option 'experimental_features.msc3391' must be set to 'true' to "
                "enable 'experimental_features.msc3890'. MSC3391 functionality is "
                "required to communicate account data deletions to clients."
            )

        # MSC3381: Polls.
        # In practice, supporting polls in Synapse only requires an implementation of
        # MSC3930: Push rules for MSC3391 polls; which is what this option enables.
        self.msc3381_polls_enabled: bool = experimental.get(
            "msc3381_polls_enabled", False
        )

        # MSC3912: Relation-based redactions.
        self.msc3912_enabled: bool = experimental.get("msc3912_enabled", False)

        # MSC1767 and friends: Extensible Events
        self.msc1767_enabled: bool = experimental.get("msc1767_enabled", False)
        if self.msc1767_enabled:
            # Enable room version (and thus applicable push rules from MSC3931/3932)
            version_id = RoomVersions.MSC1767v10.identifier
            KNOWN_ROOM_VERSIONS[version_id] = RoomVersions.MSC1767v10

        # MSC3391: Removing account data.
        self.msc3391_enabled = experimental.get("msc3391_enabled", False)

        # MSC3925: do not replace events with their edits
        self.msc3925_inhibit_edit = experimental.get("msc3925_inhibit_edit", False)

        # MSC3758: exact_event_match push rule condition
        self.msc3758_exact_event_match = experimental.get(
            "msc3758_exact_event_match", False
        )

        # MSC3873: Disambiguate event_match keys.
        self.msc3783_escape_event_match_key = experimental.get(
            "msc3783_escape_event_match_key", False
        )

        # MSC3952: Intentional mentions
        self.msc3952_intentional_mentions = experimental.get(
            "msc3952_intentional_mentions", False
        )

<<<<<<< HEAD
        # MSC3967: Do not require UIA when first uploading cross signing keys
        self.msc3967_enabled = experimental.get("msc3967_enabled", False)
=======
        # MSC3959: Do not generate notifications for edits.
        self.msc3958_supress_edit_notifs = experimental.get(
            "msc3958_supress_edit_notifs", False
        )

        # MSC3966: exact_event_property_contains push rule condition.
        self.msc3966_exact_event_property_contains = experimental.get(
            "msc3966_exact_event_property_contains", False
        )
>>>>>>> 3ad817bf
<|MERGE_RESOLUTION|>--- conflicted
+++ resolved
@@ -184,10 +184,6 @@
             "msc3952_intentional_mentions", False
         )
 
-<<<<<<< HEAD
-        # MSC3967: Do not require UIA when first uploading cross signing keys
-        self.msc3967_enabled = experimental.get("msc3967_enabled", False)
-=======
         # MSC3959: Do not generate notifications for edits.
         self.msc3958_supress_edit_notifs = experimental.get(
             "msc3958_supress_edit_notifs", False
@@ -197,4 +193,6 @@
         self.msc3966_exact_event_property_contains = experimental.get(
             "msc3966_exact_event_property_contains", False
         )
->>>>>>> 3ad817bf
+
+        # MSC3967: Do not require UIA when first uploading cross signing keys
+        self.msc3967_enabled = experimental.get("msc3967_enabled", False)