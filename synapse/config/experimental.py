--- conflicted
+++ resolved
@@ -28,17 +28,7 @@
         self.msc2858_enabled = experimental.get("msc2858_enabled", False)  # type: bool
 
         # MSC3026 (busy presence state)
-<<<<<<< HEAD
         self.msc3026_enabled = experimental.get("msc3026_enabled", False)  # type: bool
 
         # MSC2716 (backfill existing history)
-        self.msc2716_enabled = experimental.get("msc2716_enabled", False)  # type: bool
-
-        # MSC2403 (room knocking)
-        self.msc2403_enabled = experimental.get("msc2403_enabled", False)  # type: bool
-        if self.msc2403_enabled:
-            # Enable the MSC2403 unstable room version
-            KNOWN_ROOM_VERSIONS[RoomVersions.MSC2403.identifier] = RoomVersions.MSC2403
-=======
-        self.msc3026_enabled = experimental.get("msc3026_enabled", False)  # type: bool
->>>>>>> d09e24a5
+        self.msc2716_enabled = experimental.get("msc2716_enabled", False)  # type: bool