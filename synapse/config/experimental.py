# Copyright 2021 The Matrix.org Foundation C.I.C.
#
# Licensed under the Apache License, Version 2.0 (the "License");
# you may not use this file except in compliance with the License.
# You may obtain a copy of the License at
#
#     http://www.apache.org/licenses/LICENSE-2.0
#
# Unless required by applicable law or agreed to in writing, software
# distributed under the License is distributed on an "AS IS" BASIS,
# WITHOUT WARRANTIES OR CONDITIONS OF ANY KIND, either express or implied.
# See the License for the specific language governing permissions and
# limitations under the License.

from typing import Any

from synapse.config._base import Config
from synapse.types import JsonDict


class ExperimentalConfig(Config):
    """Config section for enabling experimental features"""

    section = "experimental"

    def read_config(self, config: JsonDict, **kwargs: Any) -> None:
        experimental = config.get("experimental_features") or {}

<<<<<<< HEAD
        # MSC3666: including bundled relations in /search.
        self.msc3666_enabled: bool = experimental.get("msc3666_enabled", False)
=======
        # MSC3440 (thread relation)
        self.msc3440_enabled: bool = experimental.get("msc3440_enabled", False)
>>>>>>> 1783156d

        # MSC3026 (busy presence state)
        self.msc3026_enabled: bool = experimental.get("msc3026_enabled", False)

        # MSC2716 (importing historical messages)
        self.msc2716_enabled: bool = experimental.get("msc2716_enabled", False)

        # MSC2285 (hidden read receipts)
        self.msc2285_enabled: bool = experimental.get("msc2285_enabled", False)

        # MSC3244 (room version capabilities)
        self.msc3244_enabled: bool = experimental.get("msc3244_enabled", True)

        # MSC3266 (room summary api)
        self.msc3266_enabled: bool = experimental.get("msc3266_enabled", False)

        # MSC3030 (Jump to date API endpoint)
        self.msc3030_enabled: bool = experimental.get("msc3030_enabled", False)

        # MSC2409 (this setting only relates to optionally sending to-device messages).
        # Presence, typing and read receipt EDUs are already sent to application services that
        # have opted in to receive them. If enabled, this adds to-device messages to that list.
        self.msc2409_to_device_messages_enabled: bool = experimental.get(
            "msc2409_to_device_messages_enabled", False
        )

        # The portion of MSC3202 which is related to device masquerading.
        self.msc3202_device_masquerading_enabled: bool = experimental.get(
            "msc3202_device_masquerading", False
        )

        # The portion of MSC3202 related to transaction extensions:
        # sending device list changes, one-time key counts and fallback key
        # usage to application services.
        self.msc3202_transaction_extensions: bool = experimental.get(
            "msc3202_transaction_extensions", False
        )

        # MSC3706 (server-side support for partial state in /send_join responses)
        self.msc3706_enabled: bool = experimental.get("msc3706_enabled", False)

        # experimental support for faster joins over federation (msc2775, msc3706)
        # requires a target server with msc3706_enabled enabled.
        self.faster_joins_enabled: bool = experimental.get("faster_joins", False)

        # MSC3720 (Account status endpoint)
        self.msc3720_enabled: bool = experimental.get("msc3720_enabled", False)

        # The deprecated groups feature.
        self.groups_enabled: bool = experimental.get("groups_enabled", True)

        # MSC2654: Unread counts
        self.msc2654_enabled: bool = experimental.get("msc2654_enabled", False)<|MERGE_RESOLUTION|>--- conflicted
+++ resolved
@@ -25,14 +25,6 @@
 
     def read_config(self, config: JsonDict, **kwargs: Any) -> None:
         experimental = config.get("experimental_features") or {}
-
-<<<<<<< HEAD
-        # MSC3666: including bundled relations in /search.
-        self.msc3666_enabled: bool = experimental.get("msc3666_enabled", False)
-=======
-        # MSC3440 (thread relation)
-        self.msc3440_enabled: bool = experimental.get("msc3440_enabled", False)
->>>>>>> 1783156d
 
         # MSC3026 (busy presence state)
         self.msc3026_enabled: bool = experimental.get("msc3026_enabled", False)
