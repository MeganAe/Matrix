# Copyright 2021 The Matrix.org Foundation C.I.C.
#
# Licensed under the Apache License, Version 2.0 (the "License");
# you may not use this file except in compliance with the License.
# You may obtain a copy of the License at
#
#     http://www.apache.org/licenses/LICENSE-2.0
#
# Unless required by applicable law or agreed to in writing, software
# distributed under the License is distributed on an "AS IS" BASIS,
# WITHOUT WARRANTIES OR CONDITIONS OF ANY KIND, either express or implied.
# See the License for the specific language governing permissions and
# limitations under the License.

from synapse.config._base import Config
from synapse.types import JsonDict


class ExperimentalConfig(Config):
    """Config section for enabling experimental features"""

    section = "experimental"

    def read_config(self, config: JsonDict, **kwargs):
        experimental = config.get("experimental_features") or {}

        # MSC3440 (thread relation)
        self.msc3440_enabled: bool = experimental.get("msc3440_enabled", False)
        # MSC3666: including bundled relations in /search.
        self.msc3666_enabled: bool = experimental.get("msc3666_enabled", False)

        # MSC3026 (busy presence state)
        self.msc3026_enabled: bool = experimental.get("msc3026_enabled", False)

        # MSC2716 (importing historical messages)
        self.msc2716_enabled: bool = experimental.get("msc2716_enabled", False)

        # MSC2285 (hidden read receipts)
        self.msc2285_enabled: bool = experimental.get("msc2285_enabled", False)

        # MSC3244 (room version capabilities)
        self.msc3244_enabled: bool = experimental.get("msc3244_enabled", True)

        # MSC3266 (room summary api)
        self.msc3266_enabled: bool = experimental.get("msc3266_enabled", False)

        # MSC3030 (Jump to date API endpoint)
        self.msc3030_enabled: bool = experimental.get("msc3030_enabled", False)

        # The portion of MSC3202 which is related to device masquerading.
        self.msc3202_device_masquerading_enabled: bool = experimental.get(
            "msc3202_device_masquerading", False
        )

        # MSC2409 (this setting only relates to optionally sending to-device messages).
        # Presence, typing and read receipt EDUs are already sent to application services that
        # have opted in to receive them. If enabled, this adds to-device messages to that list.
        self.msc2409_to_device_messages_enabled: bool = experimental.get(
            "msc2409_to_device_messages_enabled", False
        )

        # MSC3706 (server-side support for partial state in /send_join responses)
        self.msc3706_enabled: bool = experimental.get("msc3706_enabled", False)

<<<<<<< HEAD
        # MSC3720 (Account status endpoint)
        self.msc3720_enabled: bool = experimental.get("msc3720_enabled", False)
=======
        # experimental support for faster joins over federation (msc2775, msc3706)
        # requires a target server with msc3706_enabled enabled.
        self.faster_joins_enabled: bool = experimental.get("faster_joins", False)
>>>>>>> 7c82da27
<|MERGE_RESOLUTION|>--- conflicted
+++ resolved
@@ -62,11 +62,9 @@
         # MSC3706 (server-side support for partial state in /send_join responses)
         self.msc3706_enabled: bool = experimental.get("msc3706_enabled", False)
 
-<<<<<<< HEAD
-        # MSC3720 (Account status endpoint)
-        self.msc3720_enabled: bool = experimental.get("msc3720_enabled", False)
-=======
         # experimental support for faster joins over federation (msc2775, msc3706)
         # requires a target server with msc3706_enabled enabled.
         self.faster_joins_enabled: bool = experimental.get("faster_joins", False)
->>>>>>> 7c82da27
+
+        # MSC3720 (Account status endpoint)
+        self.msc3720_enabled: bool = experimental.get("msc3720_enabled", False)