--- conflicted
+++ resolved
@@ -194,9 +194,6 @@
         # MSC3959: Do not generate notifications for edits.
         self.msc3958_supress_edit_notifs = experimental.get(
             "msc3958_supress_edit_notifs", False
-<<<<<<< HEAD
-        )
-=======
         )
 
         # MSC3966: exact_event_property_contains push rule condition.
@@ -205,5 +202,4 @@
         )
 
         # MSC3967: Do not require UIA when first uploading cross signing keys
-        self.msc3967_enabled = experimental.get("msc3967_enabled", False)
->>>>>>> 33a85cf0
+        self.msc3967_enabled = experimental.get("msc3967_enabled", False)