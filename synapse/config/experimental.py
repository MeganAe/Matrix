# Copyright 2021 The Matrix.org Foundation C.I.C.
#
# Licensed under the Apache License, Version 2.0 (the "License");
# you may not use this file except in compliance with the License.
# You may obtain a copy of the License at
#
#     http://www.apache.org/licenses/LICENSE-2.0
#
# Unless required by applicable law or agreed to in writing, software
# distributed under the License is distributed on an "AS IS" BASIS,
# WITHOUT WARRANTIES OR CONDITIONS OF ANY KIND, either express or implied.
# See the License for the specific language governing permissions and
# limitations under the License.

from synapse.config._base import Config
from synapse.types import JsonDict


class ExperimentalConfig(Config):
    """Config section for enabling experimental features"""

    section = "experimental"

    def read_config(self, config: JsonDict, **kwargs):
        experimental = config.get("experimental_features") or {}

        # MSC2858 (multiple SSO identity providers)
        self.msc2858_enabled: bool = experimental.get("msc2858_enabled", False)

        # MSC3026 (busy presence state)
        self.msc3026_enabled: bool = experimental.get("msc3026_enabled", False)

        # MSC2716 (backfill existing history)
<<<<<<< HEAD
        self.msc2716_enabled = experimental.get("msc2716_enabled", False)  # type: bool

        # MSC3266 (room summary api)
        self.msc3266_enabled = experimental.get("msc3266_enabled", False)  # type: bool
=======
        self.msc2716_enabled: bool = experimental.get("msc2716_enabled", False)
>>>>>>> 4e340412
<|MERGE_RESOLUTION|>--- conflicted
+++ resolved
@@ -31,11 +31,7 @@
         self.msc3026_enabled: bool = experimental.get("msc3026_enabled", False)
 
         # MSC2716 (backfill existing history)
-<<<<<<< HEAD
-        self.msc2716_enabled = experimental.get("msc2716_enabled", False)  # type: bool
+        self.msc2716_enabled: bool = experimental.get("msc2716_enabled", False)
 
         # MSC3266 (room summary api)
-        self.msc3266_enabled = experimental.get("msc3266_enabled", False)  # type: bool
-=======
-        self.msc2716_enabled: bool = experimental.get("msc2716_enabled", False)
->>>>>>> 4e340412
+        self.msc3266_enabled: bool = experimental.get("msc3266_enabled", False)