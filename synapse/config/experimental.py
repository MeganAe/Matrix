# Copyright 2021 The Matrix.org Foundation C.I.C.
#
# Licensed under the Apache License, Version 2.0 (the "License");
# you may not use this file except in compliance with the License.
# You may obtain a copy of the License at
#
#     http://www.apache.org/licenses/LICENSE-2.0
#
# Unless required by applicable law or agreed to in writing, software
# distributed under the License is distributed on an "AS IS" BASIS,
# WITHOUT WARRANTIES OR CONDITIONS OF ANY KIND, either express or implied.
# See the License for the specific language governing permissions and
# limitations under the License.

from synapse.config._base import Config
from synapse.types import JsonDict


class ExperimentalConfig(Config):
    """Config section for enabling experimental features"""

    section = "experimental"

    def read_config(self, config: JsonDict, **kwargs):
        experimental = config.get("experimental_features") or {}

        # MSC3440 (thread relation)
        self.msc3440_enabled: bool = experimental.get("msc3440_enabled", False)
        # MSC3666: including bundled relations in /search.
        self.msc3666_enabled: bool = experimental.get("msc3666_enabled", False)

        # MSC3026 (busy presence state)
        self.msc3026_enabled: bool = experimental.get("msc3026_enabled", False)

        # MSC2716 (importing historical messages)
        self.msc2716_enabled: bool = experimental.get("msc2716_enabled", False)

        # MSC2285 (hidden read receipts)
        self.msc2285_enabled: bool = experimental.get("msc2285_enabled", False)

        # MSC3244 (room version capabilities)
        self.msc3244_enabled: bool = experimental.get("msc3244_enabled", True)

        # MSC3283 (set displayname, avatar_url and change 3pid capabilities)
        self.msc3283_enabled: bool = experimental.get("msc3283_enabled", False)

        # MSC3266 (room summary api)
        self.msc3266_enabled: bool = experimental.get("msc3266_enabled", False)

        # MSC3030 (Jump to date API endpoint)
        self.msc3030_enabled: bool = experimental.get("msc3030_enabled", False)

        # The portion of MSC3202 which is related to device masquerading.
        self.msc3202_device_masquerading_enabled: bool = experimental.get(
            "msc3202_device_masquerading", False
        )

        # MSC2409 (this setting only relates to optionally sending to-device messages).
        # Presence, typing and read receipt EDUs are already sent to application services that
        # have opted in to receive them. If enabled, this adds to-device messages to that list.
        self.msc2409_to_device_messages_enabled: bool = experimental.get(
            "msc2409_to_device_messages_enabled", False
        )

<<<<<<< HEAD
        # MSC3720 (Account status endpoint)
        self.msc3720_enabled: bool = experimental.get("msc3720_enabled", False)
=======
        # MSC3706 (server-side support for partial state in /send_join responses)
        self.msc3706_enabled: bool = experimental.get("msc3706_enabled", False)
>>>>>>> 2b5643b3
<|MERGE_RESOLUTION|>--- conflicted
+++ resolved
@@ -62,10 +62,8 @@
             "msc2409_to_device_messages_enabled", False
         )
 
-<<<<<<< HEAD
-        # MSC3720 (Account status endpoint)
-        self.msc3720_enabled: bool = experimental.get("msc3720_enabled", False)
-=======
         # MSC3706 (server-side support for partial state in /send_join responses)
         self.msc3706_enabled: bool = experimental.get("msc3706_enabled", False)
->>>>>>> 2b5643b3
+
+        # MSC3720 (Account status endpoint)
+        self.msc3720_enabled: bool = experimental.get("msc3720_enabled", False)