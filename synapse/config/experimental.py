# -*- coding: utf-8 -*-
# Copyright 2021 The Matrix.org Foundation C.I.C.
#
# Licensed under the Apache License, Version 2.0 (the "License");
# you may not use this file except in compliance with the License.
# You may obtain a copy of the License at
#
#     http://www.apache.org/licenses/LICENSE-2.0
#
# Unless required by applicable law or agreed to in writing, software
# distributed under the License is distributed on an "AS IS" BASIS,
# WITHOUT WARRANTIES OR CONDITIONS OF ANY KIND, either express or implied.
# See the License for the specific language governing permissions and
# limitations under the License.

from synapse.config._base import Config
from synapse.types import JsonDict


class ExperimentalConfig(Config):
    """Config section for enabling experimental features"""

    section = "experimental"

    def read_config(self, config: JsonDict, **kwargs):
        experimental = config.get("experimental_features") or {}

        # MSC2858 (multiple SSO identity providers)
        self.msc2858_enabled = experimental.get("msc2858_enabled", False)  # type: bool
<<<<<<< HEAD

        # MSC2716 (backfill existing history)
        self.msc2716_enabled = experimental.get("msc2716_enabled", False)  # type: bool
=======
        # Spaces (MSC1772, MSC2946, etc)
        self.spaces_enabled = experimental.get("spaces_enabled", False)  # type: bool
        # MSC3026 (busy presence state)
        self.msc3026_enabled = experimental.get("msc3026_enabled", False)  # type: bool
>>>>>>> 01dd90b0
<|MERGE_RESOLUTION|>--- conflicted
+++ resolved
@@ -27,13 +27,9 @@
 
         # MSC2858 (multiple SSO identity providers)
         self.msc2858_enabled = experimental.get("msc2858_enabled", False)  # type: bool
-<<<<<<< HEAD
-
         # MSC2716 (backfill existing history)
         self.msc2716_enabled = experimental.get("msc2716_enabled", False)  # type: bool
-=======
         # Spaces (MSC1772, MSC2946, etc)
         self.spaces_enabled = experimental.get("spaces_enabled", False)  # type: bool
         # MSC3026 (busy presence state)
-        self.msc3026_enabled = experimental.get("msc3026_enabled", False)  # type: bool
->>>>>>> 01dd90b0
+        self.msc3026_enabled = experimental.get("msc3026_enabled", False)  # type: bool