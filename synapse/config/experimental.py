# -*- coding: utf-8 -*-
# Copyright 2021 The Matrix.org Foundation C.I.C.
#
# Licensed under the Apache License, Version 2.0 (the "License");
# you may not use this file except in compliance with the License.
# You may obtain a copy of the License at
#
#     http://www.apache.org/licenses/LICENSE-2.0
#
# Unless required by applicable law or agreed to in writing, software
# distributed under the License is distributed on an "AS IS" BASIS,
# WITHOUT WARRANTIES OR CONDITIONS OF ANY KIND, either express or implied.
# See the License for the specific language governing permissions and
# limitations under the License.

from synapse.api.room_versions import KNOWN_ROOM_VERSIONS, RoomVersions
from synapse.config._base import Config
from synapse.types import JsonDict


class ExperimentalConfig(Config):
    """Config section for enabling experimental features"""

    section = "experimental"

    def read_config(self, config: JsonDict, **kwargs):
        experimental = config.get("experimental_features") or {}

        # MSC2858 (multiple SSO identity providers)
        self.msc2858_enabled = experimental.get("msc2858_enabled", False)  # type: bool

<<<<<<< HEAD
        # MSC2403 (room knocking)
        self.msc2403_enabled = experimental.get("msc2403_enabled", False)  # type: bool
        if self.msc2403_enabled:
            # Enable the MSC2403 unstable room version
            KNOWN_ROOM_VERSIONS.update(
                {RoomVersions.MSC2403_DEV.identifier: RoomVersions.MSC2403_DEV}
            )
=======
        # Spaces (MSC1772, MSC2946, MSC3083, etc)
        self.spaces_enabled = experimental.get("spaces_enabled", False)  # type: bool
        if self.spaces_enabled:
            KNOWN_ROOM_VERSIONS[RoomVersions.MSC3083.identifier] = RoomVersions.MSC3083

        # MSC3026 (busy presence state)
        self.msc3026_enabled = experimental.get("msc3026_enabled", False)  # type: bool
>>>>>>> 33548f37
<|MERGE_RESOLUTION|>--- conflicted
+++ resolved
@@ -29,15 +29,6 @@
         # MSC2858 (multiple SSO identity providers)
         self.msc2858_enabled = experimental.get("msc2858_enabled", False)  # type: bool
 
-<<<<<<< HEAD
-        # MSC2403 (room knocking)
-        self.msc2403_enabled = experimental.get("msc2403_enabled", False)  # type: bool
-        if self.msc2403_enabled:
-            # Enable the MSC2403 unstable room version
-            KNOWN_ROOM_VERSIONS.update(
-                {RoomVersions.MSC2403_DEV.identifier: RoomVersions.MSC2403_DEV}
-            )
-=======
         # Spaces (MSC1772, MSC2946, MSC3083, etc)
         self.spaces_enabled = experimental.get("spaces_enabled", False)  # type: bool
         if self.spaces_enabled:
@@ -45,4 +36,11 @@
 
         # MSC3026 (busy presence state)
         self.msc3026_enabled = experimental.get("msc3026_enabled", False)  # type: bool
->>>>>>> 33548f37
+
+        # MSC2403 (room knocking)
+        self.msc2403_enabled = experimental.get("msc2403_enabled", False)  # type: bool
+        if self.msc2403_enabled:
+            # Enable the MSC2403 unstable room version
+            KNOWN_ROOM_VERSIONS.update(
+                {RoomVersions.MSC2403_DEV.identifier: RoomVersions.MSC2403_DEV}
+            )