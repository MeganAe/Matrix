--- conflicted
+++ resolved
@@ -169,17 +169,6 @@
         # MSC3925: do not replace events with their edits
         self.msc3925_inhibit_edit = experimental.get("msc3925_inhibit_edit", False)
 
-<<<<<<< HEAD
-        # MSC3758: exact_event_match push rule condition
-        self.msc3758_exact_event_match = experimental.get(
-            "msc3758_exact_event_match", False
-=======
-        # MSC3873: Disambiguate event_match keys.
-        self.msc3873_escape_event_match_key = experimental.get(
-            "msc3873_escape_event_match_key", False
->>>>>>> fd9cadcf
-        )
-
         # MSC3966: exact_event_property_contains push rule condition.
         self.msc3966_exact_event_property_contains = experimental.get(
             "msc3966_exact_event_property_contains", False
