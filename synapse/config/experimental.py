--- conflicted
+++ resolved
@@ -79,10 +79,8 @@
         # MSC2654: Unread counts
         self.msc2654_enabled: bool = experimental.get("msc2654_enabled", False)
 
-<<<<<<< HEAD
         # MSC3356: Support extended open id user info fields
         self.msc3356_enabled: bool = experimental.get("msc3356_enabled", False)
-=======
+
         # MSC2815 (allow room moderators to view redacted event content)
-        self.msc2815_enabled: bool = experimental.get("msc2815_enabled", False)
->>>>>>> e75c7e3b
+        self.msc2815_enabled: bool = experimental.get("msc2815_enabled", False)