# Copyright 2021 The Matrix.org Foundation C.I.C.
#
# Licensed under the Apache License, Version 2.0 (the "License");
# you may not use this file except in compliance with the License.
# You may obtain a copy of the License at
#
#     http://www.apache.org/licenses/LICENSE-2.0
#
# Unless required by applicable law or agreed to in writing, software
# distributed under the License is distributed on an "AS IS" BASIS,
# WITHOUT WARRANTIES OR CONDITIONS OF ANY KIND, either express or implied.
# See the License for the specific language governing permissions and
# limitations under the License.

from typing import Any, Optional

import attr

from synapse.api.room_versions import KNOWN_ROOM_VERSIONS, RoomVersions
from synapse.config import ConfigError
from synapse.config._base import Config
from synapse.types import JsonDict


@attr.s(auto_attribs=True, frozen=True, slots=True)
class MSC3866Config:
    """Configuration for MSC3866 (mandating approval for new users)"""

    # Whether the base support for the approval process is enabled. This includes the
    # ability for administrators to check and update the approval of users, even if no
    # approval is currently required.
    enabled: bool = False
    # Whether to require that new users are approved by an admin before their account
    # can be used. Note that this setting is ignored if 'enabled' is false.
    require_approval_for_new_accounts: bool = False


class ExperimentalConfig(Config):
    """Config section for enabling experimental features"""

    section = "experimental"

    def read_config(self, config: JsonDict, **kwargs: Any) -> None:
        experimental = config.get("experimental_features") or {}

        # MSC3026 (busy presence state)
        self.msc3026_enabled: bool = experimental.get("msc3026_enabled", False)

        # MSC2716 (importing historical messages)
        self.msc2716_enabled: bool = experimental.get("msc2716_enabled", False)

        self.msc2716_also_allow_user: bool = experimental.get(
            "com.beeper.msc2716_also_allow_user", False
        )

        # MSC3244 (room version capabilities)
        self.msc3244_enabled: bool = experimental.get("msc3244_enabled", True)

        # MSC3266 (room summary api)
        self.msc3266_enabled: bool = experimental.get("msc3266_enabled", False)

        # MSC2409 (this setting only relates to optionally sending to-device messages).
        # Presence, typing and read receipt EDUs are already sent to application services that
        # have opted in to receive them. If enabled, this adds to-device messages to that list.
        self.msc2409_to_device_messages_enabled: bool = experimental.get(
            "msc2409_to_device_messages_enabled", False
        )

        # The portion of MSC3202 which is related to device masquerading.
        self.msc3202_device_masquerading_enabled: bool = experimental.get(
            "msc3202_device_masquerading", False
        )

        # The portion of MSC3202 related to transaction extensions:
        # sending device list changes, one-time key counts and fallback key
        # usage to application services.
        self.msc3202_transaction_extensions: bool = experimental.get(
            "msc3202_transaction_extensions", False
        )

        # MSC3706 (server-side support for partial state in /send_join responses)
        # Synapse will always serve partial state responses to requests using the stable
        # query parameter `omit_members`. If this flag is set, Synapse will also serve
        # partial state responses to requests using the unstable query parameter
        # `org.matrix.msc3706.partial_state`.
        self.msc3706_enabled: bool = experimental.get("msc3706_enabled", False)

        # experimental support for faster joins over federation
        # (MSC2775, MSC3706, MSC3895)
        # requires a target server that can provide a partial join response (MSC3706)
        self.faster_joins_enabled: bool = experimental.get("faster_joins", True)

        # MSC3720 (Account status endpoint)
        self.msc3720_enabled: bool = experimental.get("msc3720_enabled", False)

        # MSC2654: Unread counts
        #
        # Note that enabling this will result in an incorrect unread count for
        # previously calculated push actions.
        self.msc2654_enabled: bool = experimental.get("msc2654_enabled", False)

        # MSC2815 (allow room moderators to view redacted event content)
        self.msc2815_enabled: bool = experimental.get("msc2815_enabled", False)

        # MSC3391: Removing account data.
        self.msc3391_enabled = experimental.get("msc3391_enabled", False)

        # MSC3773: Thread notifications
        self.msc3773_enabled: bool = experimental.get("msc3773_enabled", False)

        # MSC3664: Pushrules to match on related events
        self.msc3664_enabled: bool = experimental.get("msc3664_enabled", False)

        # MSC3848: Introduce errcodes for specific event sending failures
        self.msc3848_enabled: bool = experimental.get("msc3848_enabled", False)

        # MSC3852: Expose last seen user agent field on /_matrix/client/v3/devices.
        self.msc3852_enabled: bool = experimental.get("msc3852_enabled", False)

        # MSC3866: M_USER_AWAITING_APPROVAL error code
        raw_msc3866_config = experimental.get("msc3866", {})
        self.msc3866 = MSC3866Config(**raw_msc3866_config)

        # MSC3881: Remotely toggle push notifications for another client
        self.msc3881_enabled: bool = experimental.get("msc3881_enabled", False)

        # MSC3882: Allow an existing session to sign in a new session
        self.msc3882_enabled: bool = experimental.get("msc3882_enabled", False)
        self.msc3882_ui_auth: bool = experimental.get("msc3882_ui_auth", True)
        self.msc3882_token_timeout = self.parse_duration(
            experimental.get("msc3882_token_timeout", "5m")
        )

        # MSC3874: Filtering /messages with rel_types / not_rel_types.
        self.msc3874_enabled: bool = experimental.get("msc3874_enabled", False)

        # MSC3886: Simple client rendezvous capability
        self.msc3886_endpoint: Optional[str] = experimental.get(
            "msc3886_endpoint", None
        )

        # MSC3890: Remotely silence local notifications
        # Note: This option requires "experimental_features.msc3391_enabled" to be
        # set to "true", in order to communicate account data deletions to clients.
        self.msc3890_enabled: bool = experimental.get("msc3890_enabled", False)
        if self.msc3890_enabled and not self.msc3391_enabled:
            raise ConfigError(
                "Option 'experimental_features.msc3391' must be set to 'true' to "
                "enable 'experimental_features.msc3890'. MSC3391 functionality is "
                "required to communicate account data deletions to clients."
            )

        # MSC3381: Polls.
        # In practice, supporting polls in Synapse only requires an implementation of
        # MSC3930: Push rules for MSC3391 polls; which is what this option enables.
        self.msc3381_polls_enabled: bool = experimental.get(
            "msc3381_polls_enabled", False
        )

        # MSC3912: Relation-based redactions.
        self.msc3912_enabled: bool = experimental.get("msc3912_enabled", False)

        # MSC1767 and friends: Extensible Events
        self.msc1767_enabled: bool = experimental.get("msc1767_enabled", False)
        if self.msc1767_enabled:
            # Enable room version (and thus applicable push rules from MSC3931/3932)
            version_id = RoomVersions.MSC1767v10.identifier
            KNOWN_ROOM_VERSIONS[version_id] = RoomVersions.MSC1767v10

        # MSC3391: Removing account data.
        self.msc3391_enabled = experimental.get("msc3391_enabled", False)

<<<<<<< HEAD
        self.beeper_user_notification_counts_enabled = experimental.get(
            "beeper_user_notification_counts_enabled",
            False,
        )

        # MSC3925: do not replace events with their edits
        self.msc3925_inhibit_edit = experimental.get("msc3925_inhibit_edit", False)

        # MSC3952: Intentional mentions
=======
        # MSC3952: Intentional mentions, this depends on MSC3966.
>>>>>>> 9f7d6c6b
        self.msc3952_intentional_mentions = experimental.get(
            "msc3952_intentional_mentions", False
        )

        # MSC3959: Do not generate notifications for edits.
        self.msc3958_supress_edit_notifs = experimental.get(
            "msc3958_supress_edit_notifs", False
<<<<<<< HEAD
        )
=======
        )

        # MSC3967: Do not require UIA when first uploading cross signing keys
        self.msc3967_enabled = experimental.get("msc3967_enabled", False)

        # MSC2659: Application service ping endpoint
        self.msc2659_enabled = experimental.get("msc2659_enabled", False)
>>>>>>> 9f7d6c6b
<|MERGE_RESOLUTION|>--- conflicted
+++ resolved
@@ -170,7 +170,6 @@
         # MSC3391: Removing account data.
         self.msc3391_enabled = experimental.get("msc3391_enabled", False)
 
-<<<<<<< HEAD
         self.beeper_user_notification_counts_enabled = experimental.get(
             "beeper_user_notification_counts_enabled",
             False,
@@ -180,9 +179,6 @@
         self.msc3925_inhibit_edit = experimental.get("msc3925_inhibit_edit", False)
 
         # MSC3952: Intentional mentions
-=======
-        # MSC3952: Intentional mentions, this depends on MSC3966.
->>>>>>> 9f7d6c6b
         self.msc3952_intentional_mentions = experimental.get(
             "msc3952_intentional_mentions", False
         )
@@ -190,14 +186,10 @@
         # MSC3959: Do not generate notifications for edits.
         self.msc3958_supress_edit_notifs = experimental.get(
             "msc3958_supress_edit_notifs", False
-<<<<<<< HEAD
-        )
-=======
         )
 
         # MSC3967: Do not require UIA when first uploading cross signing keys
         self.msc3967_enabled = experimental.get("msc3967_enabled", False)
 
         # MSC2659: Application service ping endpoint
-        self.msc2659_enabled = experimental.get("msc2659_enabled", False)
->>>>>>> 9f7d6c6b
+        self.msc2659_enabled = experimental.get("msc2659_enabled", False)