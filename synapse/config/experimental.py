--- conflicted
+++ resolved
@@ -32,16 +32,10 @@
         # MSC2716 (importing historical messages)
         self.msc2716_enabled: bool = experimental.get("msc2716_enabled", False)
 
-<<<<<<< HEAD
         self.msc2716_also_allow_user: bool = experimental.get(
             "com.beeper.msc2716_also_allow_user", False
         )
 
-        # MSC2285 (unstable private read receipts)
-        self.msc2285_enabled: bool = experimental.get("msc2285_enabled", False)
-
-=======
->>>>>>> 80bb098d
         # MSC3244 (room version capabilities)
         self.msc3244_enabled: bool = experimental.get("msc3244_enabled", True)
 
