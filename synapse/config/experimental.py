# Copyright 2021 The Matrix.org Foundation C.I.C.
#
# Licensed under the Apache License, Version 2.0 (the "License");
# you may not use this file except in compliance with the License.
# You may obtain a copy of the License at
#
#     http://www.apache.org/licenses/LICENSE-2.0
#
# Unless required by applicable law or agreed to in writing, software
# distributed under the License is distributed on an "AS IS" BASIS,
# WITHOUT WARRANTIES OR CONDITIONS OF ANY KIND, either express or implied.
# See the License for the specific language governing permissions and
# limitations under the License.

from typing import Any, Optional

import attr

from synapse.api.room_versions import KNOWN_ROOM_VERSIONS, RoomVersions
from synapse.config import ConfigError
from synapse.config._base import Config
from synapse.types import JsonDict


@attr.s(auto_attribs=True, frozen=True, slots=True)
class MSC3866Config:
    """Configuration for MSC3866 (mandating approval for new users)"""

    # Whether the base support for the approval process is enabled. This includes the
    # ability for administrators to check and update the approval of users, even if no
    # approval is currently required.
    enabled: bool = False
    # Whether to require that new users are approved by an admin before their account
    # can be used. Note that this setting is ignored if 'enabled' is false.
    require_approval_for_new_accounts: bool = False


class ExperimentalConfig(Config):
    """Config section for enabling experimental features"""

    section = "experimental"

    def read_config(self, config: JsonDict, **kwargs: Any) -> None:
        experimental = config.get("experimental_features") or {}

        # MSC3026 (busy presence state)
        self.msc3026_enabled: bool = experimental.get("msc3026_enabled", False)

        # MSC2716 (importing historical messages)
        self.msc2716_enabled: bool = experimental.get("msc2716_enabled", False)

        # MSC3244 (room version capabilities)
        self.msc3244_enabled: bool = experimental.get("msc3244_enabled", True)

        # MSC3266 (room summary api)
        self.msc3266_enabled: bool = experimental.get("msc3266_enabled", False)

        # MSC2409 (this setting only relates to optionally sending to-device messages).
        # Presence, typing and read receipt EDUs are already sent to application services that
        # have opted in to receive them. If enabled, this adds to-device messages to that list.
        self.msc2409_to_device_messages_enabled: bool = experimental.get(
            "msc2409_to_device_messages_enabled", False
        )

        # The portion of MSC3202 which is related to device masquerading.
        self.msc3202_device_masquerading_enabled: bool = experimental.get(
            "msc3202_device_masquerading", False
        )

        # The portion of MSC3202 related to transaction extensions:
        # sending device list changes, one-time key counts and fallback key
        # usage to application services.
        self.msc3202_transaction_extensions: bool = experimental.get(
            "msc3202_transaction_extensions", False
        )

        # MSC3706 (server-side support for partial state in /send_join responses)
        self.msc3706_enabled: bool = experimental.get("msc3706_enabled", False)

        # experimental support for faster joins over federation
        # (MSC2775, MSC3706, MSC3895)
        # requires a target server with msc3706_enabled enabled.
        self.faster_joins_enabled: bool = experimental.get("faster_joins", False)

        # MSC3720 (Account status endpoint)
        self.msc3720_enabled: bool = experimental.get("msc3720_enabled", False)

        # MSC2654: Unread counts
        #
        # Note that enabling this will result in an incorrect unread count for
        # previously calculated push actions.
        self.msc2654_enabled: bool = experimental.get("msc2654_enabled", False)

        # MSC2815 (allow room moderators to view redacted event content)
        self.msc2815_enabled: bool = experimental.get("msc2815_enabled", False)

        # MSC3391: Removing account data.
        self.msc3391_enabled = experimental.get("msc3391_enabled", False)

        # MSC3773: Thread notifications
        self.msc3773_enabled: bool = experimental.get("msc3773_enabled", False)

        # MSC3664: Pushrules to match on related events
        self.msc3664_enabled: bool = experimental.get("msc3664_enabled", False)

        # MSC3848: Introduce errcodes for specific event sending failures
        self.msc3848_enabled: bool = experimental.get("msc3848_enabled", False)

        # MSC3852: Expose last seen user agent field on /_matrix/client/v3/devices.
        self.msc3852_enabled: bool = experimental.get("msc3852_enabled", False)

        # MSC3866: M_USER_AWAITING_APPROVAL error code
        raw_msc3866_config = experimental.get("msc3866", {})
        self.msc3866 = MSC3866Config(**raw_msc3866_config)

        # MSC3881: Remotely toggle push notifications for another client
        self.msc3881_enabled: bool = experimental.get("msc3881_enabled", False)

        # MSC3882: Allow an existing session to sign in a new session
        self.msc3882_enabled: bool = experimental.get("msc3882_enabled", False)
        self.msc3882_ui_auth: bool = experimental.get("msc3882_ui_auth", True)
        self.msc3882_token_timeout = self.parse_duration(
            experimental.get("msc3882_token_timeout", "5m")
        )

        # MSC3874: Filtering /messages with rel_types / not_rel_types.
        self.msc3874_enabled: bool = experimental.get("msc3874_enabled", False)

        # MSC3886: Simple client rendezvous capability
        self.msc3886_endpoint: Optional[str] = experimental.get(
            "msc3886_endpoint", None
        )

        # MSC3890: Remotely silence local notifications
        # Note: This option requires "experimental_features.msc3391_enabled" to be
        # set to "true", in order to communicate account data deletions to clients.
        self.msc3890_enabled: bool = experimental.get("msc3890_enabled", False)
        if self.msc3890_enabled and not self.msc3391_enabled:
            raise ConfigError(
                "Option 'experimental_features.msc3391' must be set to 'true' to "
                "enable 'experimental_features.msc3890'. MSC3391 functionality is "
                "required to communicate account data deletions to clients."
            )

        # MSC3912: Relation-based redactions.
        self.msc3912_enabled: bool = experimental.get("msc3912_enabled", False)

        # MSC1767 and friends: Extensible Events
        self.msc1767_enabled: bool = experimental.get("msc1767_enabled", False)
        if self.msc1767_enabled:
            # Enable room version (and thus applicable push rules from MSC3931/3932)
            version_id = RoomVersions.MSC1767v10.identifier
<<<<<<< HEAD
            KNOWN_ROOM_VERSIONS[version_id] = RoomVersions.MSC1767v10
=======
            KNOWN_ROOM_VERSIONS[version_id] = RoomVersions.MSC1767v10

        # MSC3391: Removing account data.
        self.msc3391_enabled = experimental.get("msc3391_enabled", False)

        # MSC3925: do not replace events with their edits
        self.msc3925_inhibit_edit = experimental.get("msc3925_inhibit_edit", False)
>>>>>>> 0f061f39
<|MERGE_RESOLUTION|>--- conflicted
+++ resolved
@@ -150,14 +150,10 @@
         if self.msc1767_enabled:
             # Enable room version (and thus applicable push rules from MSC3931/3932)
             version_id = RoomVersions.MSC1767v10.identifier
-<<<<<<< HEAD
-            KNOWN_ROOM_VERSIONS[version_id] = RoomVersions.MSC1767v10
-=======
             KNOWN_ROOM_VERSIONS[version_id] = RoomVersions.MSC1767v10
 
         # MSC3391: Removing account data.
         self.msc3391_enabled = experimental.get("msc3391_enabled", False)
 
         # MSC3925: do not replace events with their edits
-        self.msc3925_inhibit_edit = experimental.get("msc3925_inhibit_edit", False)
->>>>>>> 0f061f39
+        self.msc3925_inhibit_edit = experimental.get("msc3925_inhibit_edit", False)