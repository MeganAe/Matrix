--- conflicted
+++ resolved
@@ -95,13 +95,6 @@
         # MSC2815 (allow room moderators to view redacted event content)
         self.msc2815_enabled: bool = experimental.get("msc2815_enabled", False)
 
-<<<<<<< HEAD
-        # MSC3771: Thread read receipts
-        self.msc3771_enabled: bool = experimental.get("msc3771_enabled", False)
-=======
-        # MSC3772: A push rule for mutual relations.
-        self.msc3772_enabled: bool = experimental.get("msc3772_enabled", False)
->>>>>>> 00c93d2e
         # MSC3773: Thread notifications
         self.msc3773_enabled: bool = experimental.get("msc3773_enabled", False)
 
