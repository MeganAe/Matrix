--- conflicted
+++ resolved
@@ -94,14 +94,12 @@
         # MSC3852: Expose last seen user agent field on /_matrix/client/v3/devices.
         self.msc3852_enabled: bool = experimental.get("msc3852_enabled", False)
 
-<<<<<<< HEAD
+        # MSC3881: Remotely toggle push notifications for another client
+        self.msc3881_enabled: bool = experimental.get("msc3881_enabled", False)
+
         # MSC3882: Allow an existing session to sign in a new session
         self.msc3882_enabled: bool = experimental.get("msc3882_enabled", False)
         self.msc3882_ui_auth: bool = experimental.get("msc3882_ui_auth", True)
         self.msc3882_token_timeout = self.parse_duration(
             experimental.get("msc3882_token_timeout", "5m")
-        )
-=======
-        # MSC3881: Remotely toggle push notifications for another client
-        self.msc3881_enabled: bool = experimental.get("msc3881_enabled", False)
->>>>>>> 8ae42ab8
+        )