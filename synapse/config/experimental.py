--- conflicted
+++ resolved
@@ -131,14 +131,6 @@
             "msc3886_endpoint", None
         )
 
-<<<<<<< HEAD
-        # MSC3381: Polls.
-        # In practice, supporting polls in Synapse only requires an implementation of
-        # MSC3930: Push rules for MSC3391 polls; which is what this option enables.
-        self.msc3381_polls_enabled: bool = experimental.get(
-            "msc3381_polls_enabled", False
-        )
-=======
         # MSC3890: Remotely silence local notifications
         # Note: This option requires "experimental_features.msc3391_enabled" to be
         # set to "true", in order to communicate account data deletions to clients.
@@ -149,7 +141,13 @@
                 "enable 'experimental_features.msc3890'. MSC3391 functionality is "
                 "required to communicate account data deletions to clients."
             )
->>>>>>> 316590d1
+
+        # MSC3381: Polls.
+        # In practice, supporting polls in Synapse only requires an implementation of
+        # MSC3930: Push rules for MSC3391 polls; which is what this option enables.
+        self.msc3381_polls_enabled: bool = experimental.get(
+            "msc3381_polls_enabled", False
+        )
 
         # MSC3912: Relation-based redactions.
         self.msc3912_enabled: bool = experimental.get("msc3912_enabled", False)
