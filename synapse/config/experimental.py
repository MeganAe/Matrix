--- conflicted
+++ resolved
@@ -118,12 +118,10 @@
             experimental.get("msc3882_token_timeout", "5m")
         )
 
-<<<<<<< HEAD
+        # MSC3874: Filtering /messages with rel_types / not_rel_types.
+        self.msc3874_enabled: bool = experimental.get("msc3874_enabled", False)
+
         # MSC3886: Simple client rendezvous capability
         self.msc3886_endpoint: Optional[str] = experimental.get(
             "msc3886_endpoint", None
-        )
-=======
-        # MSC3874: Filtering /messages with rel_types / not_rel_types.
-        self.msc3874_enabled: bool = experimental.get("msc3874_enabled", False)
->>>>>>> dbf18f51
+        )