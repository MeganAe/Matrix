# Copyright 2015, 2016 OpenMarket Ltd
#
# Licensed under the Apache License, Version 2.0 (the "License");
# you may not use this file except in compliance with the License.
# You may obtain a copy of the License at
#
#     http://www.apache.org/licenses/LICENSE-2.0
#
# Unless required by applicable law or agreed to in writing, software
# distributed under the License is distributed on an "AS IS" BASIS,
# WITHOUT WARRANTIES OR CONDITIONS OF ANY KIND, either express or implied.
# See the License for the specific language governing permissions and
# limitations under the License.

import logging
import re
from enum import Enum
from typing import TYPE_CHECKING, Dict, Iterable, List, Optional, Pattern

import attr
from netaddr import IPSet

from synapse.api.constants import EventTypes
from synapse.events import EventBase
from synapse.types import GroupID, JsonDict, UserID, get_domain_from_id
from synapse.util.caches.descriptors import _CacheContext, cached

if TYPE_CHECKING:
    from synapse.appservice.api import ApplicationServiceApi
    from synapse.storage.databases.main import DataStore

logger = logging.getLogger(__name__)

# Type for the `device_one_time_key_counts` field in an appservice transaction
#   user ID -> {device ID -> {algorithm -> count}}
TransactionOneTimeKeyCounts = Dict[str, Dict[str, Dict[str, int]]]

# Type for the `device_unused_fallback_keys` field in an appservice transaction
#   user ID -> {device ID -> [algorithm]}
TransactionUnusedFallbackKeys = Dict[str, Dict[str, List[str]]]


class ApplicationServiceState(Enum):
    DOWN = "down"
    UP = "up"


@attr.s(slots=True, frozen=True, auto_attribs=True)
class Namespace:
    exclusive: bool
    group_id: Optional[str]
    regex: Pattern[str]


class ApplicationService:
    """Defines an application service. This definition is mostly what is
    provided to the /register AS API.

    Provides methods to check if this service is "interested" in events.
    """

    NS_USERS = "users"
    NS_ALIASES = "aliases"
    NS_ROOMS = "rooms"
    # The ordering here is important as it is used to map database values (which
    # are stored as ints representing the position in this list) to namespace
    # values.
    NS_LIST = [NS_USERS, NS_ALIASES, NS_ROOMS]

    def __init__(
        self,
        token: str,
        hostname: str,
        id: str,
        sender: str,
        url: Optional[str] = None,
        namespaces: Optional[JsonDict] = None,
        hs_token: Optional[str] = None,
        protocols: Optional[Iterable[str]] = None,
        rate_limited: bool = True,
        ip_range_whitelist: Optional[IPSet] = None,
        supports_ephemeral: bool = False,
        msc3202_transaction_extensions: bool = False,
    ):
        self.token = token
        self.url = (
            url.rstrip("/") if isinstance(url, str) else None
        )  # url must not end with a slash
        self.hs_token = hs_token
        self.sender = sender
        self.server_name = hostname
        self.namespaces = self._check_namespaces(namespaces)
        self.id = id
        self.ip_range_whitelist = ip_range_whitelist
        self.supports_ephemeral = supports_ephemeral
        self.msc3202_transaction_extensions = msc3202_transaction_extensions

        if "|" in self.id:
            raise Exception("application service ID cannot contain '|' character")

        # .protocols is a publicly visible field
        if protocols:
            self.protocols = set(protocols)
        else:
            self.protocols = set()

        self.rate_limited = rate_limited

    def _check_namespaces(
        self, namespaces: Optional[JsonDict]
    ) -> Dict[str, List[Namespace]]:
        # Sanity check that it is of the form:
        # {
        #   users: [ {regex: "[A-z]+.*", exclusive: true}, ...],
        #   aliases: [ {regex: "[A-z]+.*", exclusive: true}, ...],
        #   rooms: [ {regex: "[A-z]+.*", exclusive: true}, ...],
        # }
        if namespaces is None:
            namespaces = {}

        result: Dict[str, List[Namespace]] = {}

        for ns in ApplicationService.NS_LIST:
            result[ns] = []

            if ns not in namespaces:
                continue

            if not isinstance(namespaces[ns], list):
                raise ValueError("Bad namespace value for '%s'" % ns)
            for regex_obj in namespaces[ns]:
                if not isinstance(regex_obj, dict):
                    raise ValueError("Expected dict regex for ns '%s'" % ns)
                exclusive = regex_obj.get("exclusive")
                if not isinstance(exclusive, bool):
                    raise ValueError("Expected bool for 'exclusive' in ns '%s'" % ns)
                group_id = regex_obj.get("group_id")
                if group_id:
                    if not isinstance(group_id, str):
                        raise ValueError(
                            "Expected string for 'group_id' in ns '%s'" % ns
                        )
                    try:
                        GroupID.from_string(group_id)
                    except Exception:
                        raise ValueError(
                            "Expected valid group ID for 'group_id' in ns '%s'" % ns
                        )

                    if get_domain_from_id(group_id) != self.server_name:
                        raise ValueError(
                            "Expected 'group_id' to be this host in ns '%s'" % ns
                        )

                regex = regex_obj.get("regex")
                if not isinstance(regex, str):
                    raise ValueError("Expected string for 'regex' in ns '%s'" % ns)

                # Pre-compile regex.
                result[ns].append(Namespace(exclusive, group_id, re.compile(regex)))

        return result

    def _matches_regex(
        self, namespace_key: str, test_string: str
    ) -> Optional[Namespace]:
        for namespace in self.namespaces[namespace_key]:
            if namespace.regex.match(test_string):
                return namespace
        return None

    def _is_exclusive(self, namespace_key: str, test_string: str) -> bool:
        namespace = self._matches_regex(namespace_key, test_string)
        if namespace:
            return namespace.exclusive
        return False

    @cached(num_args=1, cache_context=True)
    async def _matches_user_in_member_list(
        self,
        room_id: str,
        store: "DataStore",
        cache_context: _CacheContext,
    ) -> bool:
        """Check if this service is interested a room based upon its membership

        Args:
            room_id: The room to check.
            store: The datastore to query.

        Returns:
            True if this service would like to know about this room.
        """
        member_list = await store.get_users_in_room(
            room_id, on_invalidate=cache_context.invalidate
        )

        # check joined member events
        for user_id in member_list:
            if self.is_interested_in_user(user_id):
                return True
        return False

    def is_interested_in_user(
        self,
        user_id: str,
    ) -> bool:
        """
        Returns whether the application is interested in a given user ID.

        The appservice is considered to be interested in a user if either: the
        user ID is in the appservice's user namespace, or if the user is the
        appservice's configured sender_localpart.

        Args:
            user_id: The ID of the user to check.

        Returns:
            True if the application service is interested in the user, False if not.
        """
        return (
            # User is the appservice's sender_localpart user
            user_id == self.sender
            # User is in the appservice's user namespace
            or self.is_user_in_namespace(user_id)
        )

    @cached(num_args=1, cache_context=True)
    async def is_interested_in_room(
        self,
        room_id: str,
        store: "DataStore",
        cache_context: _CacheContext,
    ) -> bool:
        """
        Returns whether the application service is interested in a given room ID.

        The appservice is considered to be interested in the room if either: the ID or one
        of the aliases of the room is in the appservice's room ID or alias namespace
        respectively, or if one of the members of the room fall into the appservice's user
        namespace.

        Args:
            room_id: The ID of the room to check.
            store: The homeserver's datastore class.

        Returns:
            True if the application service is interested in the room, False if not.
        """
        # Check if we have interest in this room ID
        if self.is_room_id_in_namespace(room_id):
            return True

        # likewise with the room's aliases (if it has any)
        alias_list = await store.get_aliases_for_room(room_id)
        for alias in alias_list:
            if self.is_room_alias_in_namespace(alias):
                return True

        # And finally, perform an expensive check on whether any of the
        # users in the room match the appservice's user namespace
        return await self._matches_user_in_member_list(
            room_id, store, on_invalidate=cache_context.invalidate
        )

    @cached(num_args=1, cache_context=True)
    async def is_interested_in_event(
        self,
        event_id: str,
        event: EventBase,
        store: "DataStore",
        cache_context: _CacheContext,
    ) -> bool:
        """Check if this service is interested in this event.

        Args:
            event_id: The ID of the event to check. This is purely used for simplifying the
                caching of calls to this method.
            event: The event to check.
            store: The datastore to query.

        Returns:
            True if this service would like to know about this event, otherwise False.
        """
        # Check if we're interested in this event's sender by namespace (or if they're the
        # sender_localpart user)
        if self.is_interested_in_user(event.sender):
            return True

<<<<<<< HEAD
        # Beeper Hack
        # Don't bother sending events for bridged users, the bridge presumably already knows this happened.
        if event and event.sender.startswith("@_"):
            return False

        # This will check the namespaces first before
        # checking the store, so should be run before _matches_aliases
        if await self._matches_user(event, store):
=======
        # additionally, if this is a membership event, perform the same checks on
        # the user it references
        if event.type == EventTypes.Member and self.is_interested_in_user(
            event.state_key
        ):
>>>>>>> 6b26536a
            return True

        # This will check the datastore, so should be run last
        if await self.is_interested_in_room(
            event.room_id, store, on_invalidate=cache_context.invalidate
        ):
            return True

        return False

    @cached(num_args=1, cache_context=True)
    async def is_interested_in_presence(
        self, user_id: UserID, store: "DataStore", cache_context: _CacheContext
    ) -> bool:
        """Check if this service is interested a user's presence

        Args:
            user_id: The user to check.
            store: The datastore to query.

        Returns:
            True if this service would like to know about presence for this user.
        """
        # Find all the rooms the sender is in
        if self.is_interested_in_user(user_id.to_string()):
            return True
        room_ids = await store.get_rooms_for_user(user_id.to_string())

        # Then find out if the appservice is interested in any of those rooms
        for room_id in room_ids:
            if await self.is_interested_in_room(
                room_id, store, on_invalidate=cache_context.invalidate
            ):
                return True
        return False

    def is_user_in_namespace(self, user_id: str) -> bool:
        return bool(self._matches_regex(ApplicationService.NS_USERS, user_id))

    def is_room_alias_in_namespace(self, alias: str) -> bool:
        return bool(self._matches_regex(ApplicationService.NS_ALIASES, alias))

    def is_room_id_in_namespace(self, room_id: str) -> bool:
        return bool(self._matches_regex(ApplicationService.NS_ROOMS, room_id))

    def is_exclusive_user(self, user_id: str) -> bool:
        return (
            self._is_exclusive(ApplicationService.NS_USERS, user_id)
            or user_id == self.sender
        )

    def is_interested_in_protocol(self, protocol: str) -> bool:
        return protocol in self.protocols

    def is_exclusive_alias(self, alias: str) -> bool:
        return self._is_exclusive(ApplicationService.NS_ALIASES, alias)

    def is_exclusive_room(self, room_id: str) -> bool:
        return self._is_exclusive(ApplicationService.NS_ROOMS, room_id)

    def get_exclusive_user_regexes(self) -> List[Pattern[str]]:
        """Get the list of regexes used to determine if a user is exclusively
        registered by the AS
        """
        return [
            namespace.regex
            for namespace in self.namespaces[ApplicationService.NS_USERS]
            if namespace.exclusive
        ]

    def get_groups_for_user(self, user_id: str) -> Iterable[str]:
        """Get the groups that this user is associated with by this AS

        Args:
            user_id: The ID of the user.

        Returns:
            An iterable that yields group_id strings.
        """
        return (
            namespace.group_id
            for namespace in self.namespaces[ApplicationService.NS_USERS]
            if namespace.group_id and namespace.regex.match(user_id)
        )

    def is_rate_limited(self) -> bool:
        return self.rate_limited

    def __str__(self) -> str:
        # copy dictionary and redact token fields so they don't get logged
        dict_copy = self.__dict__.copy()
        dict_copy["token"] = "<redacted>"
        dict_copy["hs_token"] = "<redacted>"
        return "ApplicationService: %s" % (dict_copy,)


class AppServiceTransaction:
    """Represents an application service transaction."""

    def __init__(
        self,
        service: ApplicationService,
        id: int,
        events: List[EventBase],
        ephemeral: List[JsonDict],
        to_device_messages: List[JsonDict],
        one_time_key_counts: TransactionOneTimeKeyCounts,
        unused_fallback_keys: TransactionUnusedFallbackKeys,
    ):
        self.service = service
        self.id = id
        self.events = events
        self.ephemeral = ephemeral
        self.to_device_messages = to_device_messages
        self.one_time_key_counts = one_time_key_counts
        self.unused_fallback_keys = unused_fallback_keys

    async def send(self, as_api: "ApplicationServiceApi") -> bool:
        """Sends this transaction using the provided AS API interface.

        Args:
            as_api: The API to use to send.
        Returns:
            True if the transaction was sent.
        """
        return await as_api.push_bulk(
            service=self.service,
            events=self.events,
            ephemeral=self.ephemeral,
            to_device_messages=self.to_device_messages,
            one_time_key_counts=self.one_time_key_counts,
            unused_fallback_keys=self.unused_fallback_keys,
            txn_id=self.id,
        )

    async def complete(self, store: "DataStore") -> None:
        """Completes this transaction as successful.

        Marks this transaction ID on the application service and removes the
        transaction contents from the database.

        Args:
            store: The database store to operate on.
        """
        await store.complete_appservice_txn(service=self.service, txn_id=self.id)<|MERGE_RESOLUTION|>--- conflicted
+++ resolved
@@ -282,27 +282,21 @@
         Returns:
             True if this service would like to know about this event, otherwise False.
         """
+        # Beeper Hack
+        # Don't bother sending events for bridged users, the bridge presumably already knows this happened.
+        if event and event.sender.startswith("@_"):
+            return False
+
         # Check if we're interested in this event's sender by namespace (or if they're the
         # sender_localpart user)
         if self.is_interested_in_user(event.sender):
             return True
 
-<<<<<<< HEAD
-        # Beeper Hack
-        # Don't bother sending events for bridged users, the bridge presumably already knows this happened.
-        if event and event.sender.startswith("@_"):
-            return False
-
-        # This will check the namespaces first before
-        # checking the store, so should be run before _matches_aliases
-        if await self._matches_user(event, store):
-=======
         # additionally, if this is a membership event, perform the same checks on
         # the user it references
         if event.type == EventTypes.Member and self.is_interested_in_user(
             event.state_key
         ):
->>>>>>> 6b26536a
             return True
 
         # This will check the datastore, so should be run last
