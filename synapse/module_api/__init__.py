--- conflicted
+++ resolved
@@ -109,11 +109,8 @@
         self._public_room_list_manager = PublicRoomListManager(hs)
 
         self._spam_checker = hs.get_spam_checker()
-<<<<<<< HEAD
+        self._account_validity_handler = hs.get_account_validity_handler()
         self._third_party_event_rules = hs.get_third_party_event_rules()
-=======
-        self._account_validity_handler = hs.get_account_validity_handler()
->>>>>>> 7387d6f6
 
     #################################################################################
     # The following methods should only be called during the module's initialisation.
@@ -124,15 +121,14 @@
         return self._spam_checker.register_callbacks
 
     @property
-<<<<<<< HEAD
+    def register_account_validity_callbacks(self):
+        """Registers callbacks for account validity capabilities."""
+        return self._account_validity_handler.register_account_validity_callbacks
+
+    @property
     def register_third_party_rules_callbacks(self):
         """Registers callbacks for third party event rules capabilities."""
         return self._third_party_event_rules.register_third_party_rules_callbacks
-=======
-    def register_account_validity_callbacks(self):
-        """Registers callbacks for account validity capabilities."""
-        return self._account_validity_handler.register_account_validity_callbacks
->>>>>>> 7387d6f6
 
     def register_web_resource(self, path: str, resource: IResource):
         """Registers a web resource to be served at the given path.
