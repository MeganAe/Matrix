--- conflicted
+++ resolved
@@ -116,11 +116,8 @@
         self._spam_checker = hs.get_spam_checker()
         self._account_validity_handler = hs.get_account_validity_handler()
         self._third_party_event_rules = hs.get_third_party_event_rules()
-<<<<<<< HEAD
         self._password_auth_provider = hs.get_password_auth_provider()
-=======
         self._presence_router = hs.get_presence_router()
->>>>>>> 0c3565da
 
     #################################################################################
     # The following methods should only be called during the module's initialisation.
@@ -141,14 +138,13 @@
         return self._third_party_event_rules.register_third_party_rules_callbacks
 
     @property
-<<<<<<< HEAD
-    def register_password_auth_provider_callbacks(self):
-        return self._password_auth_provider.register_password_auth_provider_callbacks
-=======
     def register_presence_router_callbacks(self):
         """Registers callbacks for presence router capabilities."""
         return self._presence_router.register_presence_router_callbacks
->>>>>>> 0c3565da
+
+    @property
+    def register_password_auth_provider_callbacks(self):
+        return self._password_auth_provider.register_password_auth_provider_callbacks
 
     def register_web_resource(self, path: str, resource: IResource):
         """Registers a web resource to be served at the given path.
