--- conflicted
+++ resolved
@@ -680,11 +680,7 @@
         """
         return self._hs.config.read_templates(
             filenames,
-<<<<<<< HEAD
-            [self.custom_template_dir, custom_template_directory],
-=======
-            (td for td in (custom_template_directory,) if td),
->>>>>>> 9d902354
+            (td for td in (self.custom_template_dir, custom_template_directory) if td),
         )
 
 
