--- conflicted
+++ resolved
@@ -1231,7 +1231,18 @@
                 f,
             )
 
-<<<<<<< HEAD
+    def should_run_background_tasks(self) -> bool:
+        """
+        Return true if and only if the current worker is configured to run
+        background tasks.
+        There should only be one worker configured to run background tasks, so
+        this is helpful when you need to only run a task on one worker but don't
+        have any other good way to choose which one.
+
+        Added in Synapse v1.89.0.
+        """
+        return self._hs.config.worker.run_background_tasks
+
     def delayed_background_call(
         self,
         msec: float,
@@ -1271,19 +1282,6 @@
             desc,
             lambda: maybe_awaitable(f(*args, **kwargs)),
         )
-=======
-    def should_run_background_tasks(self) -> bool:
-        """
-        Return true if and only if the current worker is configured to run
-        background tasks.
-        There should only be one worker configured to run background tasks, so
-        this is helpful when you need to only run a task on one worker but don't
-        have any other good way to choose which one.
-
-        Added in Synapse v1.89.0.
-        """
-        return self._hs.config.worker.run_background_tasks
->>>>>>> 340f08c6
 
     async def sleep(self, seconds: float) -> None:
         """Sleeps for the given number of seconds.
