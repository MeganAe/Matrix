# Copyright 2017 New Vector Ltd
# Copyright 2020 The Matrix.org Foundation C.I.C.
#
# Licensed under the Apache License, Version 2.0 (the "License");
# you may not use this file except in compliance with the License.
# You may obtain a copy of the License at
#
#     http://www.apache.org/licenses/LICENSE-2.0
#
# Unless required by applicable law or agreed to in writing, software
# distributed under the License is distributed on an "AS IS" BASIS,
# WITHOUT WARRANTIES OR CONDITIONS OF ANY KIND, either express or implied.
# See the License for the specific language governing permissions and
# limitations under the License.
import email.utils
import logging
<<<<<<< HEAD
from typing import TYPE_CHECKING, Any, Dict, Generator, Iterable, Optional, Tuple
=======
from typing import (
    TYPE_CHECKING,
    Any,
    Callable,
    Dict,
    Generator,
    Iterable,
    List,
    Optional,
    Tuple,
)

import jinja2
>>>>>>> 2d89c66b

from twisted.internet import defer
from twisted.web.resource import IResource

from synapse.events import EventBase
from synapse.http.client import SimpleHttpClient
from synapse.http.server import (
    DirectServeHtmlResource,
    DirectServeJsonResource,
    respond_with_html,
)
from synapse.http.servlet import parse_json_object_from_request
from synapse.http.site import SynapseRequest
from synapse.logging.context import make_deferred_yieldable, run_in_background
from synapse.metrics.background_process_metrics import run_as_background_process
from synapse.storage.database import DatabasePool, LoggingTransaction
from synapse.storage.databases.main.roommember import ProfileInfo
from synapse.storage.state import StateFilter
from synapse.types import JsonDict, Requester, UserID, create_requester
from synapse.util import Clock
from synapse.util.caches.descriptors import cached

if TYPE_CHECKING:
    from synapse.server import HomeServer

"""
This package defines the 'stable' API which can be used by extension modules which
are loaded into Synapse.
"""

__all__ = [
    "errors",
    "make_deferred_yieldable",
    "parse_json_object_from_request",
    "respond_with_html",
    "run_in_background",
    "cached",
    "UserID",
    "DatabasePool",
    "LoggingTransaction",
    "DirectServeHtmlResource",
    "DirectServeJsonResource",
    "ModuleApi",
]

logger = logging.getLogger(__name__)


class ModuleApi:
    """A proxy object that gets passed to various plugin modules so they
    can register new users etc if necessary.
    """

    def __init__(self, hs: "HomeServer", auth_handler):
        self._hs = hs

        self._store = hs.get_datastore()
        self._auth = hs.get_auth()
        self._auth_handler = auth_handler
        self._server_name = hs.hostname
        self._presence_stream = hs.get_event_sources().sources["presence"]
        self._state = hs.get_state_handler()
        self._clock: Clock = hs.get_clock()
        self._send_email_handler = hs.get_send_email_handler()

        try:
            app_name = self._hs.config.email_app_name

            self._from_string = self._hs.config.email_notif_from % {"app": app_name}
        except (KeyError, TypeError):
            # If substitution failed (which can happen if the string contains
            # placeholders other than just "app", or if the type of the placeholder is
            # not a string), fall back to the bare strings.
            self._from_string = self._hs.config.email_notif_from

        self._raw_from = email.utils.parseaddr(self._from_string)[1]

        # We expose these as properties below in order to attach a helpful docstring.
        self._http_client: SimpleHttpClient = hs.get_simple_http_client()
        self._public_room_list_manager = PublicRoomListManager(hs)

        self._spam_checker = hs.get_spam_checker()
        self._account_validity_handler = hs.get_account_validity_handler()
        self._third_party_event_rules = hs.get_third_party_event_rules()

    #################################################################################
    # The following methods should only be called during the module's initialisation.

    @property
    def register_spam_checker_callbacks(self):
        """Registers callbacks for spam checking capabilities."""
        return self._spam_checker.register_callbacks

    @property
    def register_account_validity_callbacks(self):
        """Registers callbacks for account validity capabilities."""
        return self._account_validity_handler.register_account_validity_callbacks

    @property
    def register_third_party_rules_callbacks(self):
        """Registers callbacks for third party event rules capabilities."""
        return self._third_party_event_rules.register_third_party_rules_callbacks

    def register_web_resource(self, path: str, resource: IResource):
        """Registers a web resource to be served at the given path.

        This function should be called during initialisation of the module.

        If multiple modules register a resource for the same path, the module that
        appears the highest in the configuration file takes priority.

        Args:
            path: The path to register the resource for.
            resource: The resource to attach to this path.
        """
        self._hs.register_module_web_resource(path, resource)

    #########################################################################
    # The following methods can be called by the module at any point in time.

    @property
    def http_client(self):
        """Allows making outbound HTTP requests to remote resources.

        An instance of synapse.http.client.SimpleHttpClient
        """
        return self._http_client

    @property
    def public_room_list_manager(self):
        """Allows adding to, removing from and checking the status of rooms in the
        public room list.

        An instance of synapse.module_api.PublicRoomListManager
        """
        return self._public_room_list_manager

<<<<<<< HEAD
    def get_user_by_id(self, user_id: str) -> Optional[Dict[str, Any]]:
        """Get user by user_id

        Args:
            user_id: Fully qualified user id.
        Returns:
            the user dictionary or None if not found.
        """
        return self._store.get_user_by_id(user_id)

    def get_user_by_req(self, req, allow_guest=False):
=======
    @property
    def public_baseurl(self) -> str:
        """The configured public base URL for this homeserver."""
        return self._hs.config.public_baseurl

    @property
    def email_app_name(self) -> str:
        """The application name configured in the homeserver's configuration."""
        return self._hs.config.email.email_app_name

    async def get_user_by_req(
        self,
        req: SynapseRequest,
        allow_guest: bool = False,
        allow_expired: bool = False,
    ) -> Requester:
>>>>>>> 2d89c66b
        """Check the access_token provided for a request

        Args:
            req: Incoming HTTP request
            allow_guest: True if guest users should be allowed. If this
                is False, and the access token is for a guest user, an
                AuthError will be thrown
            allow_expired: True if expired users should be allowed. If this
                is False, and the access token is for an expired user, an
                AuthError will be thrown

        Returns:
            The requester for this request

        Raises:
            InvalidClientCredentialsError: if no user by that token exists,
                or the token is invalid.
        """
        return await self._auth.get_user_by_req(
            req,
            allow_guest,
            allow_expired=allow_expired,
        )

    async def is_user_admin(self, user_id: str) -> bool:
        """Checks if a user is a server admin.

        Args:
            user_id: The Matrix ID of the user to check.

        Returns:
            True if the user is a server admin, False otherwise.
        """
        return await self._store.is_server_admin(UserID.from_string(user_id))

    def get_qualified_user_id(self, username):
        """Qualify a user id, if necessary

        Takes a user id provided by the user and adds the @ and :domain to
        qualify it, if necessary

        Args:
            username (str): provided user id

        Returns:
            str: qualified @user:id
        """
        if username.startswith("@"):
            return username
        return UserID(username, self._hs.hostname).to_string()

    async def get_profile_for_user(self, localpart: str) -> ProfileInfo:
        """Look up the profile info for the user with the given localpart.

        Args:
            localpart: The localpart to look up profile information for.

        Returns:
            The profile information (i.e. display name and avatar URL).
        """
        return await self._store.get_profileinfo(localpart)

    async def get_threepids_for_user(self, user_id: str) -> List[Dict[str, str]]:
        """Look up the threepids (email addresses and phone numbers) associated with the
        given Matrix user ID.

        Args:
            user_id: The Matrix user ID to look up threepids for.

        Returns:
            A list of threepids, each threepid being represented by a dictionary
            containing a "medium" key which value is "email" for email addresses and
            "msisdn" for phone numbers, and an "address" key which value is the
            threepid's address.
        """
        return await self._store.user_get_threepids(user_id)

    def check_user_exists(self, user_id):
        """Check if user exists.

        Args:
            user_id (str): Complete @user:id

        Returns:
            Deferred[str|None]: Canonical (case-corrected) user_id, or None
               if the user is not registered.
        """
        return defer.ensureDeferred(self._auth_handler.check_user_exists(user_id))

    @defer.inlineCallbacks
    def register(self, localpart, displayname=None, emails: Optional[List[str]] = None):
        """Registers a new user with given localpart and optional displayname, emails.

        Also returns an access token for the new user.

        Deprecated: avoid this, as it generates a new device with no way to
        return that device to the user. Prefer separate calls to register_user and
        register_device.

        Args:
            localpart (str): The localpart of the new user.
            displayname (str|None): The displayname of the new user.
            emails (List[str]): Emails to bind to the new user.

        Returns:
            Deferred[tuple[str, str]]: a 2-tuple of (user_id, access_token)
        """
        logger.warning(
            "Using deprecated ModuleApi.register which creates a dummy user device."
        )
        user_id = yield self.register_user(localpart, displayname, emails or [])
        _, access_token, _, _ = yield self.register_device(user_id)
        return user_id, access_token

    def register_user(
        self, localpart, displayname=None, emails: Optional[List[str]] = None
    ):
        """Registers a new user with given localpart and optional displayname, emails.

        Args:
            localpart (str): The localpart of the new user.
            displayname (str|None): The displayname of the new user.
            emails (List[str]): Emails to bind to the new user.

        Raises:
            SynapseError if there is an error performing the registration. Check the
                'errcode' property for more information on the reason for failure

        Returns:
            defer.Deferred[str]: user_id
        """
        return defer.ensureDeferred(
            self._hs.get_registration_handler().register_user(
                localpart=localpart,
                default_display_name=displayname,
                bind_emails=emails or [],
            )
        )

    def register_device(self, user_id, device_id=None, initial_display_name=None):
        """Register a device for a user and generate an access token.

        Args:
            user_id (str): full canonical @user:id
            device_id (str|None): The device ID to check, or None to generate
                a new one.
            initial_display_name (str|None): An optional display name for the
                device.

        Returns:
            defer.Deferred[tuple[str, str]]: Tuple of device ID and access token
        """
        return defer.ensureDeferred(
            self._hs.get_registration_handler().register_device(
                user_id=user_id,
                device_id=device_id,
                initial_display_name=initial_display_name,
            )
        )

    def record_user_external_id(
        self, auth_provider_id: str, remote_user_id: str, registered_user_id: str
    ) -> defer.Deferred:
        """Record a mapping from an external user id to a mxid

        Args:
            auth_provider: identifier for the remote auth provider
            external_id: id on that system
            user_id: complete mxid that it is mapped to
        """
        return defer.ensureDeferred(
            self._store.record_user_external_id(
                auth_provider_id, remote_user_id, registered_user_id
            )
        )

    def generate_short_term_login_token(
        self,
        user_id: str,
        duration_in_ms: int = (2 * 60 * 1000),
        auth_provider_id: str = "",
    ) -> str:
        """Generate a login token suitable for m.login.token authentication

        Args:
            user_id: gives the ID of the user that the token is for

            duration_in_ms: the time that the token will be valid for

            auth_provider_id: the ID of the SSO IdP that the user used to authenticate
               to get this token, if any. This is encoded in the token so that
               /login can report stats on number of successful logins by IdP.
        """
        return self._hs.get_macaroon_generator().generate_short_term_login_token(
            user_id,
            auth_provider_id,
            duration_in_ms,
        )

    @defer.inlineCallbacks
    def invalidate_access_token(self, access_token):
        """Invalidate an access token for a user

        Args:
            access_token(str): access token

        Returns:
            twisted.internet.defer.Deferred - resolves once the access token
               has been removed.

        Raises:
            synapse.api.errors.AuthError: the access token is invalid
        """
        # see if the access token corresponds to a device
        user_info = yield defer.ensureDeferred(
            self._auth.get_user_by_access_token(access_token)
        )
        device_id = user_info.get("device_id")
        user_id = user_info["user"].to_string()
        if device_id:
            # delete the device, which will also delete its access tokens
            yield defer.ensureDeferred(
                self._hs.get_device_handler().delete_device(user_id, device_id)
            )
        else:
            # no associated device. Just delete the access token.
            yield defer.ensureDeferred(
                self._auth_handler.delete_access_token(access_token)
            )

    def run_db_interaction(self, desc, func, *args, **kwargs):
        """Run a function with a database connection

        Args:
            desc (str): description for the transaction, for metrics etc
            func (func): function to be run. Passed a database cursor object
                as well as *args and **kwargs
            *args: positional args to be passed to func
            **kwargs: named args to be passed to func

        Returns:
            Deferred[object]: result of func
        """
        return defer.ensureDeferred(
            self._store.db_pool.runInteraction(desc, func, *args, **kwargs)
        )

    def complete_sso_login(
        self, registered_user_id: str, request: SynapseRequest, client_redirect_url: str
    ):
        """Complete a SSO login by redirecting the user to a page to confirm whether they
        want their access token sent to `client_redirect_url`, or redirect them to that
        URL with a token directly if the URL matches with one of the whitelisted clients.

        This is deprecated in favor of complete_sso_login_async.

        Args:
            registered_user_id: The MXID that has been registered as a previous step of
                of this SSO login.
            request: The request to respond to.
            client_redirect_url: The URL to which to offer to redirect the user (or to
                redirect them directly if whitelisted).
        """
        self._auth_handler._complete_sso_login(
            registered_user_id,
            "<unknown>",
            request,
            client_redirect_url,
        )

    async def complete_sso_login_async(
        self,
        registered_user_id: str,
        request: SynapseRequest,
        client_redirect_url: str,
        new_user: bool = False,
        auth_provider_id: str = "<unknown>",
    ):
        """Complete a SSO login by redirecting the user to a page to confirm whether they
        want their access token sent to `client_redirect_url`, or redirect them to that
        URL with a token directly if the URL matches with one of the whitelisted clients.

        Args:
            registered_user_id: The MXID that has been registered as a previous step of
                of this SSO login.
            request: The request to respond to.
            client_redirect_url: The URL to which to offer to redirect the user (or to
                redirect them directly if whitelisted).
            new_user: set to true to use wording for the consent appropriate to a user
                who has just registered.
            auth_provider_id: the ID of the SSO IdP which was used to log in. This
                is used to track counts of sucessful logins by IdP.
        """
        await self._auth_handler.complete_sso_login(
            registered_user_id,
            auth_provider_id,
            request,
            client_redirect_url,
            new_user=new_user,
        )

    @defer.inlineCallbacks
    def get_state_events_in_room(
        self, room_id: str, types: Iterable[Tuple[str, Optional[str]]]
    ) -> Generator[defer.Deferred, Any, defer.Deferred]:
        """Gets current state events for the given room.

        (This is exposed for compatibility with the old SpamCheckerApi. We should
        probably deprecate it and replace it with an async method in a subclass.)

        Args:
            room_id: The room ID to get state events in.
            types: The event type and state key (using None
                to represent 'any') of the room state to acquire.

        Returns:
            twisted.internet.defer.Deferred[list(synapse.events.FrozenEvent)]:
                The filtered state events in the room.
        """
        state_ids = yield defer.ensureDeferred(
            self._store.get_filtered_current_state_ids(
                room_id=room_id, state_filter=StateFilter.from_types(types)
            )
        )
        state = yield defer.ensureDeferred(self._store.get_events(state_ids.values()))
        return state.values()

    async def create_and_send_event_into_room(self, event_dict: JsonDict) -> EventBase:
        """Create and send an event into a room. Membership events are currently not supported.

        Args:
            event_dict: A dictionary representing the event to send.
                Required keys are `type`, `room_id`, `sender` and `content`.

        Returns:
            The event that was sent. If state event deduplication happened, then
                the previous, duplicate event instead.

        Raises:
            SynapseError if the event was not allowed.
        """
        # Create a requester object
        requester = create_requester(
            event_dict["sender"], authenticated_entity=self._server_name
        )

        # Create and send the event
        (
            event,
            _,
        ) = await self._hs.get_event_creation_handler().create_and_send_nonmember_event(
            requester,
            event_dict,
            ratelimit=False,
            ignore_shadow_ban=True,
        )

        return event

    async def send_local_online_presence_to(self, users: Iterable[str]) -> None:
        """
        Forces the equivalent of a presence initial_sync for a set of local or remote
        users. The users will receive presence for all currently online users that they
        are considered interested in.

        Updates to remote users will be sent immediately, whereas local users will receive
        them on their next sync attempt.

        Note that this method can only be run on the process that is configured to write to the
        presence stream. By default this is the main process.
        """
        if self._hs._instance_name not in self._hs.config.worker.writers.presence:
            raise Exception(
                "send_local_online_presence_to can only be run "
                "on the process that is configured to write to the "
                "presence stream (by default this is the main process)",
            )

        local_users = set()
        remote_users = set()
        for user in users:
            if self._hs.is_mine_id(user):
                local_users.add(user)
            else:
                remote_users.add(user)

        # We pull out the presence handler here to break a cyclic
        # dependency between the presence router and module API.
        presence_handler = self._hs.get_presence_handler()

        if local_users:
            # Force a presence initial_sync for these users next time they sync.
            await presence_handler.send_full_presence_to_users(local_users)

        for user in remote_users:
            # Retrieve presence state for currently online users that this user
            # is considered interested in.
            presence_events, _ = await self._presence_stream.get_new_events(
                UserID.from_string(user), from_key=None, include_offline=False
            )

            # Send to remote destinations.
            destination = UserID.from_string(user).domain
            presence_handler.get_federation_queue().send_presence_to_destinations(
                presence_events, destination
            )

    def looping_background_call(
        self,
        f: Callable,
        msec: float,
        *args,
        desc: Optional[str] = None,
        **kwargs,
    ):
        """Wraps a function as a background process and calls it repeatedly.

        Waits `msec` initially before calling `f` for the first time.

        Args:
            f: The function to call repeatedly. f can be either synchronous or
                asynchronous, and must follow Synapse's logcontext rules.
                More info about logcontexts is available at
                https://matrix-org.github.io/synapse/latest/log_contexts.html
            msec: How long to wait between calls in milliseconds.
            *args: Positional arguments to pass to function.
            desc: The background task's description. Default to the function's name.
            **kwargs: Key arguments to pass to function.
        """
        if desc is None:
            desc = f.__name__

        if self._hs.config.run_background_tasks:
            self._clock.looping_call(
                run_as_background_process,
                msec,
                desc,
                f,
                *args,
                **kwargs,
            )
        else:
            logger.warning(
                "Not running looping call %s as the configuration forbids it",
                f,
            )

    async def send_mail(
        self,
        recipient: str,
        subject: str,
        html: str,
        text: str,
    ):
        """Send an email on behalf of the homeserver.

        Args:
            recipient: The email address for the recipient.
            subject: The email's subject.
            html: The email's HTML content.
            text: The email's text content.
        """
        await self._send_email_handler.send_email(
            email_address=recipient,
            subject=subject,
            app_name=self.email_app_name,
            html=html,
            text=text,
        )

    def read_templates(
        self,
        filenames: List[str],
        custom_template_directory: Optional[str] = None,
    ) -> List[jinja2.Template]:
        """Read and load the content of the template files at the given location.
        By default, Synapse will look for these templates in its configured template
        directory, but another directory to search in can be provided.

        Args:
            filenames: The name of the template files to look for.
            custom_template_directory: An additional directory to look for the files in.

        Returns:
            A list containing the loaded templates, with the orders matching the one of
            the filenames parameter.
        """
        return self._hs.config.read_templates(filenames, custom_template_directory)


class PublicRoomListManager:
    """Contains methods for adding to, removing from and querying whether a room
    is in the public room list.
    """

    def __init__(self, hs: "HomeServer"):
        self._store = hs.get_datastore()

    async def room_is_in_public_room_list(self, room_id: str) -> bool:
        """Checks whether a room is in the public room list.

        Args:
            room_id: The ID of the room.

        Returns:
            Whether the room is in the public room list. Returns False if the room does
            not exist.
        """
        room = await self._store.get_room(room_id)
        if not room:
            return False

        return room.get("is_public", False)

    async def add_room_to_public_room_list(self, room_id: str) -> None:
        """Publishes a room to the public room list.

        Args:
            room_id: The ID of the room.
        """
        await self._store.set_room_is_public(room_id, True)

    async def remove_room_from_public_room_list(self, room_id: str) -> None:
        """Removes a room from the public room list.

        Args:
            room_id: The ID of the room.
        """
        await self._store.set_room_is_public(room_id, False)<|MERGE_RESOLUTION|>--- conflicted
+++ resolved
@@ -14,9 +14,6 @@
 # limitations under the License.
 import email.utils
 import logging
-<<<<<<< HEAD
-from typing import TYPE_CHECKING, Any, Dict, Generator, Iterable, Optional, Tuple
-=======
 from typing import (
     TYPE_CHECKING,
     Any,
@@ -30,7 +27,6 @@
 )
 
 import jinja2
->>>>>>> 2d89c66b
 
 from twisted.internet import defer
 from twisted.web.resource import IResource
@@ -168,19 +164,6 @@
         """
         return self._public_room_list_manager
 
-<<<<<<< HEAD
-    def get_user_by_id(self, user_id: str) -> Optional[Dict[str, Any]]:
-        """Get user by user_id
-
-        Args:
-            user_id: Fully qualified user id.
-        Returns:
-            the user dictionary or None if not found.
-        """
-        return self._store.get_user_by_id(user_id)
-
-    def get_user_by_req(self, req, allow_guest=False):
-=======
     @property
     def public_baseurl(self) -> str:
         """The configured public base URL for this homeserver."""
@@ -190,6 +173,16 @@
     def email_app_name(self) -> str:
         """The application name configured in the homeserver's configuration."""
         return self._hs.config.email.email_app_name
+
+    def get_user_by_id(self, user_id: str) -> Optional[Dict[str, Any]]:
+        """Get user by user_id
+
+        Args:
+            user_id: Fully qualified user id.
+        Returns:
+            the user dictionary or None if not found.
+        """
+        return self._store.get_user_by_id(user_id)
 
     async def get_user_by_req(
         self,
@@ -197,7 +190,6 @@
         allow_guest: bool = False,
         allow_expired: bool = False,
     ) -> Requester:
->>>>>>> 2d89c66b
         """Check the access_token provided for a request
 
         Args:
