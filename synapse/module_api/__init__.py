--- conflicted
+++ resolved
@@ -1452,7 +1452,30 @@
             start_timestamp, end_timestamp
         )
 
-<<<<<<< HEAD
+    async def lookup_room_alias(self, room_alias: str) -> Tuple[str, List[str]]:
+        """
+        Get the room ID associated with a room alias.
+
+        Added in Synapse v1.65.0.
+
+        Args:
+            room_alias: The alias to look up.
+
+        Returns:
+            A tuple of:
+                The room ID (str).
+                Hosts likely to be participating in the room ([str]).
+
+        Raises:
+            SynapseError if room alias is invalid or could not be found.
+        """
+        alias = RoomAlias.from_string(room_alias)
+        (room_id, hosts) = await self._hs.get_room_member_handler().lookup_room_alias(
+            alias
+        )
+
+        return room_id.to_string(), hosts
+
     async def create_room(
         self,
         user_id: str,
@@ -1461,16 +1484,10 @@
         creator_join_profile: Optional[JsonDict] = None,
     ) -> Tuple[str, Optional[str]]:
         """Creates a new room.
-=======
-    async def lookup_room_alias(self, room_alias: str) -> Tuple[str, List[str]]:
-        """
-        Get the room ID associated with a room alias.
->>>>>>> a648a06d
 
         Added in Synapse v1.65.0.
 
         Args:
-<<<<<<< HEAD
             user_id:
                 The user who requested the room creation.
             config : A dict of configuration options. See "Request body" of:
@@ -1509,24 +1526,6 @@
         )
 
         return room_id_and_alias["room_id"], room_id_and_alias.get("room_alias", None)
-=======
-            room_alias: The alias to look up.
-
-        Returns:
-            A tuple of:
-                The room ID (str).
-                Hosts likely to be participating in the room ([str]).
-
-        Raises:
-            SynapseError if room alias is invalid or could not be found.
-        """
-        alias = RoomAlias.from_string(room_alias)
-        (room_id, hosts) = await self._hs.get_room_member_handler().lookup_room_alias(
-            alias
-        )
-
-        return room_id.to_string(), hosts
->>>>>>> a648a06d
 
 
 class PublicRoomListManager:
