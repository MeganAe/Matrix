--- conflicted
+++ resolved
@@ -91,9 +91,6 @@
     ON_LEGACY_SEND_MAIL_CALLBACK,
     ON_USER_REGISTRATION_CALLBACK,
 )
-<<<<<<< HEAD
-from synapse.push.httppusher import HttpPusher
-=======
 from synapse.module_api.callbacks.spamchecker_callbacks import (
     CHECK_EVENT_FOR_SPAM_CALLBACK,
     CHECK_MEDIA_FILE_FOR_SPAM_CALLBACK,
@@ -108,7 +105,7 @@
     USER_MAY_SEND_3PID_INVITE_CALLBACK,
     SpamCheckerModuleApiCallbacks,
 )
->>>>>>> 197fbb12
+from synapse.push.httppusher import HttpPusher
 from synapse.rest.client.login import LoginResponse
 from synapse.storage import DataStore
 from synapse.storage.background_updates import (
