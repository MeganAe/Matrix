--- conflicted
+++ resolved
@@ -29,33 +29,8 @@
 MAX_LIMIT = 1000
 
 
-<<<<<<< HEAD
 @attr.s(slots=True)
-class PaginationConfig(object):
-=======
-class SourcePaginationConfig:
-
-    """A configuration object which stores pagination parameters for a
-    specific event source."""
-
-    def __init__(self, from_key=None, to_key=None, direction="f", limit=None):
-        self.from_key = from_key
-        self.to_key = to_key
-        self.direction = "f" if direction == "f" else "b"
-        self.limit = min(int(limit), MAX_LIMIT) if limit is not None else None
-
-    def __repr__(self):
-        return "StreamConfig(from_key=%r, to_key=%r, direction=%r, limit=%r)" % (
-            self.from_key,
-            self.to_key,
-            self.direction,
-            self.limit,
-        )
-
-
 class PaginationConfig:
-
->>>>>>> cca03dbe
     """A configuration object which stores pagination parameters."""
 
     from_token = attr.ib(type=Optional[StreamToken])
