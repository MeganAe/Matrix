# Copyright 2014-2016 OpenMarket Ltd
# Copyright 2019 The Matrix.org Foundation C.I.C.
#
# Licensed under the Apache License, Version 2.0 (the "License");
# you may not use this file except in compliance with the License.
# You may obtain a copy of the License at
#
#     http://www.apache.org/licenses/LICENSE-2.0
#
# Unless required by applicable law or agreed to in writing, software
# distributed under the License is distributed on an "AS IS" BASIS,
# WITHOUT WARRANTIES OR CONDITIONS OF ANY KIND, either express or implied.
# See the License for the specific language governing permissions and
# limitations under the License.
import abc
import re
import string
from typing import (
    TYPE_CHECKING,
    Any,
    ClassVar,
    Dict,
    List,
    Mapping,
    Match,
    MutableMapping,
    NoReturn,
    Optional,
    Set,
    Tuple,
    Type,
    TypeVar,
    Union,
)

import attr
from frozendict import frozendict
from signedjson.key import decode_verify_key_bytes
<<<<<<< HEAD
from typing_extensions import Final, TypedDict
=======
from signedjson.types import VerifyKey
from typing_extensions import TypedDict
>>>>>>> b4eb1634
from unpaddedbase64 import decode_base64
from zope.interface import Interface

from twisted.internet.defer import CancelledError
from twisted.internet.interfaces import (
    IReactorCore,
    IReactorPluggableNameResolver,
    IReactorSSL,
    IReactorTCP,
    IReactorThreads,
    IReactorTime,
)

from synapse.api.errors import Codes, SynapseError
from synapse.util.stringutils import parse_and_validate_server_name

if TYPE_CHECKING:
    from synapse.appservice.api import ApplicationService
    from synapse.storage.databases.main import DataStore, PurgeEventsStore
    from synapse.storage.databases.main.appservice import ApplicationServiceWorkerStore

# Define a state map type from type/state_key to T (usually an event ID or
# event)
T = TypeVar("T")
StateKey = Tuple[str, str]
StateMap = Mapping[StateKey, T]
MutableStateMap = MutableMapping[StateKey, T]

# JSON types. These could be made stronger, but will do for now.
# A JSON-serialisable dict.
JsonDict = Dict[str, Any]
# A JSON-serialisable mapping; roughly speaking an immutable JSONDict.
# Useful when you have a TypedDict which isn't going to be mutated and you don't want
# to cast to JsonDict everywhere.
JsonMapping = Mapping[str, Any]
# A JSON-serialisable object.
JsonSerializable = object


# Note that this seems to require inheriting *directly* from Interface in order
# for mypy-zope to realize it is an interface.
class ISynapseReactor(
    IReactorTCP,
    IReactorSSL,
    IReactorPluggableNameResolver,
    IReactorTime,
    IReactorCore,
    IReactorThreads,
    Interface,
):
    """The interfaces necessary for Synapse to function."""


@attr.s(frozen=True, slots=True, auto_attribs=True)
class Requester:
    """
    Represents the user making a request

    Attributes:
        user:  id of the user making the request
        access_token_id:  *ID* of the access token used for this
            request, or None if it came via the appservice API or similar
        is_guest:  True if the user making this request is a guest user
        shadow_banned:  True if the user making this request has been shadow-banned.
        device_id:  device_id which was set at authentication time
        app_service:  the AS requesting on behalf of the user
        authenticated_entity: The entity that authenticated when making the request.
            This is different to the user_id when an admin user or the server is
            "puppeting" the user.
    """

    user: "UserID"
    access_token_id: Optional[int]
    is_guest: bool
    shadow_banned: bool
    device_id: Optional[str]
    app_service: Optional["ApplicationService"]
    authenticated_entity: str

    def serialize(self) -> Dict[str, Any]:
        """Converts self to a type that can be serialized as JSON, and then
        deserialized by `deserialize`

        Returns:
            dict
        """
        return {
            "user_id": self.user.to_string(),
            "access_token_id": self.access_token_id,
            "is_guest": self.is_guest,
            "shadow_banned": self.shadow_banned,
            "device_id": self.device_id,
            "app_server_id": self.app_service.id if self.app_service else None,
            "authenticated_entity": self.authenticated_entity,
        }

    @staticmethod
    def deserialize(
        store: "ApplicationServiceWorkerStore", input: Dict[str, Any]
    ) -> "Requester":
        """Converts a dict that was produced by `serialize` back into a
        Requester.

        Args:
            store (DataStore): Used to convert AS ID to AS object
            input (dict): A dict produced by `serialize`

        Returns:
            Requester
        """
        appservice = None
        if input["app_server_id"]:
            appservice = store.get_app_service_by_id(input["app_server_id"])

        return Requester(
            user=UserID.from_string(input["user_id"]),
            access_token_id=input["access_token_id"],
            is_guest=input["is_guest"],
            shadow_banned=input["shadow_banned"],
            device_id=input["device_id"],
            app_service=appservice,
            authenticated_entity=input["authenticated_entity"],
        )


def create_requester(
    user_id: Union[str, "UserID"],
    access_token_id: Optional[int] = None,
    is_guest: bool = False,
    shadow_banned: bool = False,
    device_id: Optional[str] = None,
    app_service: Optional["ApplicationService"] = None,
    authenticated_entity: Optional[str] = None,
) -> Requester:
    """
    Create a new ``Requester`` object

    Args:
        user_id:  id of the user making the request
        access_token_id:  *ID* of the access token used for this
            request, or None if it came via the appservice API or similar
        is_guest:  True if the user making this request is a guest user
        shadow_banned:  True if the user making this request is shadow-banned.
        device_id:  device_id which was set at authentication time
        app_service:  the AS requesting on behalf of the user
        authenticated_entity: The entity that authenticated when making the request.
            This is different to the user_id when an admin user or the server is
            "puppeting" the user.

    Returns:
        Requester
    """
    if not isinstance(user_id, UserID):
        user_id = UserID.from_string(user_id)

    if authenticated_entity is None:
        authenticated_entity = user_id.to_string()

    return Requester(
        user_id,
        access_token_id,
        is_guest,
        shadow_banned,
        device_id,
        app_service,
        authenticated_entity,
    )


def get_domain_from_id(string: str) -> str:
    idx = string.find(":")
    if idx == -1:
        raise SynapseError(400, "Invalid ID: %r" % (string,))
    return string[idx + 1 :]


def get_localpart_from_id(string: str) -> str:
    idx = string.find(":")
    if idx == -1:
        raise SynapseError(400, "Invalid ID: %r" % (string,))
    return string[1:idx]


DS = TypeVar("DS", bound="DomainSpecificString")


@attr.s(slots=True, frozen=True, repr=False, auto_attribs=True)
class DomainSpecificString(metaclass=abc.ABCMeta):
    """Common base class among ID/name strings that have a local part and a
    domain name, prefixed with a sigil.

    Has the fields:

        'localpart' : The local part of the name (without the leading sigil)
        'domain' : The domain part of the name
    """

    SIGIL: ClassVar[str] = abc.abstractproperty()  # type: ignore

    localpart: str
    domain: str

    # Because this is a frozen class, it is deeply immutable.
    def __copy__(self: DS) -> DS:
        return self

    def __deepcopy__(self: DS, memo: Dict[str, object]) -> DS:
        return self

    @classmethod
    def from_string(cls: Type[DS], s: str) -> DS:
        """Parse the string given by 's' into a structure object."""
        if len(s) < 1 or s[0:1] != cls.SIGIL:
            raise SynapseError(
                400,
                "Expected %s string to start with '%s'" % (cls.__name__, cls.SIGIL),
                Codes.INVALID_PARAM,
            )

        parts = s[1:].split(":", 1)
        if len(parts) != 2:
            raise SynapseError(
                400,
                "Expected %s of the form '%slocalname:domain'"
                % (cls.__name__, cls.SIGIL),
                Codes.INVALID_PARAM,
            )

        domain = parts[1]

        # This code will need changing if we want to support multiple domain
        # names on one HS
        return cls(localpart=parts[0], domain=domain)

    def to_string(self) -> str:
        """Return a string encoding the fields of the structure object."""
        return "%s%s:%s" % (self.SIGIL, self.localpart, self.domain)

    @classmethod
    def is_valid(cls: Type[DS], s: str) -> bool:
        """Parses the input string and attempts to ensure it is valid."""
        try:
            obj = cls.from_string(s)
            # Apply additional validation to the domain. This is only done
            # during  is_valid (and not part of from_string) since it is
            # possible for invalid data to exist in room-state, etc.
            parse_and_validate_server_name(obj.domain)
            return True
        except Exception:
            return False

    __repr__ = to_string


@attr.s(slots=True, frozen=True, repr=False)
class UserID(DomainSpecificString):
    """Structure representing a user ID."""

    SIGIL = "@"


@attr.s(slots=True, frozen=True, repr=False)
class RoomAlias(DomainSpecificString):
    """Structure representing a room name."""

    SIGIL = "#"


@attr.s(slots=True, frozen=True, repr=False)
class RoomID(DomainSpecificString):
    """Structure representing a room id."""

    SIGIL = "!"


@attr.s(slots=True, frozen=True, repr=False)
class EventID(DomainSpecificString):
    """Structure representing an event id."""

    SIGIL = "$"


@attr.s(slots=True, frozen=True, repr=False)
class GroupID(DomainSpecificString):
    """Structure representing a group ID."""

    SIGIL = "+"

    @classmethod
    def from_string(cls: Type[DS], s: str) -> DS:
        group_id: DS = super().from_string(s)  # type: ignore

        if not group_id.localpart:
            raise SynapseError(400, "Group ID cannot be empty", Codes.INVALID_PARAM)

        if contains_invalid_mxid_characters(group_id.localpart):
            raise SynapseError(
                400,
                "Group ID can only contain characters a-z, 0-9, or '=_-./'",
                Codes.INVALID_PARAM,
            )

        return group_id


mxid_localpart_allowed_characters = set(
    "_-./=" + string.ascii_lowercase + string.digits
)


def contains_invalid_mxid_characters(localpart: str) -> bool:
    """Check for characters not allowed in an mxid or groupid localpart

    Args:
        localpart: the localpart to be checked

    Returns:
        True if there are any naughty characters
    """
    return any(c not in mxid_localpart_allowed_characters for c in localpart)


UPPER_CASE_PATTERN = re.compile(b"[A-Z_]")

# the following is a pattern which matches '=', and bytes which are not allowed in a mxid
# localpart.
#
# It works by:
#  * building a string containing the allowed characters (excluding '=')
#  * escaping every special character with a backslash (to stop '-' being interpreted as a
#    range operator)
#  * wrapping it in a '[^...]' regex
#  * converting the whole lot to a 'bytes' sequence, so that we can use it to match
#    bytes rather than strings
#
NON_MXID_CHARACTER_PATTERN = re.compile(
    ("[^%s]" % (re.escape("".join(mxid_localpart_allowed_characters - {"="})),)).encode(
        "ascii"
    )
)


def map_username_to_mxid_localpart(
    username: Union[str, bytes], case_sensitive: bool = False
) -> str:
    """Map a username onto a string suitable for a MXID

    This follows the algorithm laid out at
    https://matrix.org/docs/spec/appendices.html#mapping-from-other-character-sets.

    Args:
        username: username to be mapped
        case_sensitive: true if TEST and test should be mapped
            onto different mxids

    Returns:
        string suitable for a mxid localpart
    """
    if not isinstance(username, bytes):
        username = username.encode("utf-8")

    # first we sort out upper-case characters
    if case_sensitive:

        def f1(m: Match[bytes]) -> bytes:
            return b"_" + m.group().lower()

        username = UPPER_CASE_PATTERN.sub(f1, username)
    else:
        username = username.lower()

    # then we sort out non-ascii characters by converting to the hex equivalent.
    def f2(m: Match[bytes]) -> bytes:
        return b"=%02x" % (m.group()[0],)

    username = NON_MXID_CHARACTER_PATTERN.sub(f2, username)

    # we also do the =-escaping to mxids starting with an underscore.
    username = re.sub(b"^_", b"=5f", username)

    # we should now only have ascii bytes left, so can decode back to a string.
    return username.decode("ascii")


@attr.s(frozen=True, slots=True, order=False)
class RoomStreamToken:
    """Tokens are positions between events. The token "s1" comes after event 1.

            s0    s1
            |     |
        [0] ▼ [1] ▼ [2]

    Tokens can either be a point in the live event stream or a cursor going
    through historic events.

    When traversing the live event stream, events are ordered by
    `stream_ordering` (when they arrived at the homeserver).

    When traversing historic events, events are first ordered by their `depth`
    (`topological_ordering` in the event graph) and tie-broken by
    `stream_ordering` (when the event arrived at the homeserver).

    If you're looking for more info about what a token with all of the
    underscores means, ex.
    `s2633508_17_338_6732159_1082514_541479_274711_265584_1`, see the docstring
    for `StreamToken` below.

    ---

    Live tokens start with an "s" followed by the `stream_ordering` of the event
    that comes before the position of the token. Said another way:
    `stream_ordering` uniquely identifies a persisted event. The live token
    means "the position just after the event identified by `stream_ordering`".
    An example token is:

        s2633508

    ---

    Historic tokens start with a "t" followed by the `depth`
    (`topological_ordering` in the event graph) of the event that comes before
    the position of the token, followed by "-", followed by the
    `stream_ordering` of the event that comes before the position of the token.
    An example token is:

        t426-2633508

    ---

    There is also a third mode for live tokens where the token starts with "m",
    which is sometimes used when using sharded event persisters. In this case
    the events stream is considered to be a set of streams (one for each writer)
    and the token encodes the vector clock of positions of each writer in their
    respective streams.

    The format of the token in such case is an initial integer min position,
    followed by the mapping of instance ID to position separated by '.' and '~':

        m{min_pos}~{writer1}.{pos1}~{writer2}.{pos2}. ...

    The `min_pos` corresponds to the minimum position all writers have persisted
    up to, and then only writers that are ahead of that position need to be
    encoded. An example token is:

        m56~2.58~3.59

    Which corresponds to a set of three (or more writers) where instances 2 and
    3 (these are instance IDs that can be looked up in the DB to fetch the more
    commonly used instance names) are at positions 58 and 59 respectively, and
    all other instances are at position 56.

    Note: The `RoomStreamToken` cannot have both a topological part and an
    instance map.

    ---

    For caching purposes, `RoomStreamToken`s and by extension, all their
    attributes, must be hashable.
    """

    topological: Optional[int] = attr.ib(
        validator=attr.validators.optional(attr.validators.instance_of(int)),
    )
    stream: int = attr.ib(validator=attr.validators.instance_of(int))

    instance_map: "frozendict[str, int]" = attr.ib(
        factory=frozendict,
        validator=attr.validators.deep_mapping(
            key_validator=attr.validators.instance_of(str),
            value_validator=attr.validators.instance_of(int),
            mapping_validator=attr.validators.instance_of(frozendict),
        ),
    )

    def __attrs_post_init__(self) -> None:
        """Validates that both `topological` and `instance_map` aren't set."""

        if self.instance_map and self.topological:
            raise ValueError(
                "Cannot set both 'topological' and 'instance_map' on 'RoomStreamToken'."
            )

    @classmethod
    async def parse(cls, store: "PurgeEventsStore", string: str) -> "RoomStreamToken":
        try:
            if string[0] == "s":
                return cls(topological=None, stream=int(string[1:]))
            if string[0] == "t":
                parts = string[1:].split("-", 1)
                return cls(topological=int(parts[0]), stream=int(parts[1]))
            if string[0] == "m":
                parts = string[1:].split("~")
                stream = int(parts[0])

                instance_map = {}
                for part in parts[1:]:
                    key, value = part.split(".")
                    instance_id = int(key)
                    pos = int(value)

                    instance_name = await store.get_name_from_instance_id(instance_id)  # type: ignore[attr-defined]
                    instance_map[instance_name] = pos

                return cls(
                    topological=None,
                    stream=stream,
                    instance_map=frozendict(instance_map),
                )
        except CancelledError:
            raise
        except Exception:
            pass
        raise SynapseError(400, "Invalid room stream token %r" % (string,))

    @classmethod
    def parse_stream_token(cls, string: str) -> "RoomStreamToken":
        try:
            if string[0] == "s":
                return cls(topological=None, stream=int(string[1:]))
        except Exception:
            pass
        raise SynapseError(400, "Invalid room stream token %r" % (string,))

    def copy_and_advance(self, other: "RoomStreamToken") -> "RoomStreamToken":
        """Return a new token such that if an event is after both this token and
        the other token, then its after the returned token too.
        """

        if self.topological or other.topological:
            raise Exception("Can't advance topological tokens")

        max_stream = max(self.stream, other.stream)

        instance_map = {
            instance: max(
                self.instance_map.get(instance, self.stream),
                other.instance_map.get(instance, other.stream),
            )
            for instance in set(self.instance_map).union(other.instance_map)
        }

        return RoomStreamToken(None, max_stream, frozendict(instance_map))

    def as_historical_tuple(self) -> Tuple[int, int]:
        """Returns a tuple of `(topological, stream)` for historical tokens.

        Raises if not an historical token (i.e. doesn't have a topological part).
        """
        if self.topological is None:
            raise Exception(
                "Cannot call `RoomStreamToken.as_historical_tuple` on live token"
            )

        return self.topological, self.stream

    def get_stream_pos_for_instance(self, instance_name: str) -> int:
        """Get the stream position that the given writer was at at this token.

        This only makes sense for "live" tokens that may have a vector clock
        component, and so asserts that this is a "live" token.
        """
        assert self.topological is None

        # If we don't have an entry for the instance we can assume that it was
        # at `self.stream`.
        return self.instance_map.get(instance_name, self.stream)

    def get_max_stream_pos(self) -> int:
        """Get the maximum stream position referenced in this token.

        The corresponding "min" position is, by definition just `self.stream`.

        This is used to handle tokens that have non-empty `instance_map`, and so
        reference stream positions after the `self.stream` position.
        """
        return max(self.instance_map.values(), default=self.stream)

    async def to_string(self, store: "DataStore") -> str:
        if self.topological is not None:
            return "t%d-%d" % (self.topological, self.stream)
        elif self.instance_map:
            entries = []
            for name, pos in self.instance_map.items():
                instance_id = await store.get_id_for_instance(name)
                entries.append(f"{instance_id}.{pos}")

            encoded_map = "~".join(entries)
            return f"m{self.stream}~{encoded_map}"
        else:
            return "s%d" % (self.stream,)


class StreamKeyType:
    """Known stream types.

    A stream is a list of entities ordered by an incrementing "stream token".
    """

    ROOM: Final = "room_key"
    PRESENCE: Final = "presence_key"
    TYPING: Final = "typing_key"
    RECEIPT: Final = "receipt_key"
    ACCOUNT_DATA: Final = "account_data_key"
    PUSH_RULES: Final = "push_rules_key"
    TO_DEVICE: Final = "to_device_key"
    DEVICE_LIST: Final = "device_list_key"


@attr.s(slots=True, frozen=True, auto_attribs=True)
class StreamToken:
    """A collection of keys joined together by underscores in the following
    order and which represent the position in their respective streams.

    ex. `s2633508_17_338_6732159_1082514_541479_274711_265584_1`
        1. `room_key`: `s2633508` which is a `RoomStreamToken`
           - `RoomStreamToken`'s can also look like `t426-2633508` or `m56~2.58~3.59`
           - See the docstring for `RoomStreamToken` for more details.
        2. `presence_key`: `17`
        3. `typing_key`: `338`
        4. `receipt_key`: `6732159`
        5. `account_data_key`: `1082514`
        6. `push_rules_key`: `541479`
        7. `to_device_key`: `274711`
        8. `device_list_key`: `265584`
        9. `groups_key`: `1`

    You can see how many of these keys correspond to the various
    fields in a "/sync" response:
    ```json
    {
        "next_batch": "s12_4_0_1_1_1_1_4_1",
        "presence": {
            "events": []
        },
        "device_lists": {
            "changed": []
        },
        "rooms": {
            "join": {
                "!QrZlfIDQLNLdZHqTnt:hs1": {
                    "timeline": {
                        "events": [],
                        "prev_batch": "s10_4_0_1_1_1_1_4_1",
                        "limited": false
                    },
                    "state": {
                        "events": []
                    },
                    "account_data": {
                        "events": []
                    },
                    "ephemeral": {
                        "events": []
                    }
                }
            }
        }
    }
    ```

    ---

    For caching purposes, `StreamToken`s and by extension, all their attributes,
    must be hashable.
    """

    room_key: RoomStreamToken = attr.ib(
        validator=attr.validators.instance_of(RoomStreamToken)
    )
    presence_key: int
    typing_key: int
    receipt_key: int
    account_data_key: int
    push_rules_key: int
    to_device_key: int
    device_list_key: int
    groups_key: int

    _SEPARATOR = "_"
    START: ClassVar["StreamToken"]

    @classmethod
    async def from_string(cls, store: "DataStore", string: str) -> "StreamToken":
        try:
            keys = string.split(cls._SEPARATOR)
            while len(keys) < len(attr.fields(cls)):
                # i.e. old token from before receipt_key
                keys.append("0")
            return cls(
                await RoomStreamToken.parse(store, keys[0]), *(int(k) for k in keys[1:])
            )
        except CancelledError:
            raise
        except Exception:
            raise SynapseError(400, "Invalid stream token")

    async def to_string(self, store: "DataStore") -> str:
        return self._SEPARATOR.join(
            [
                await self.room_key.to_string(store),
                str(self.presence_key),
                str(self.typing_key),
                str(self.receipt_key),
                str(self.account_data_key),
                str(self.push_rules_key),
                str(self.to_device_key),
                str(self.device_list_key),
                str(self.groups_key),
            ]
        )

    @property
    def room_stream_id(self) -> int:
        return self.room_key.stream

    def copy_and_advance(self, key: str, new_value: Any) -> "StreamToken":
        """Advance the given key in the token to a new value if and only if the
        new value is after the old value.

        :raises TypeError: if `key` is not the one of the keys tracked by a StreamToken.
        """
        if key == StreamKeyType.ROOM:
            new_token = self.copy_and_replace(
                StreamKeyType.ROOM, self.room_key.copy_and_advance(new_value)
            )
            return new_token

        new_token = self.copy_and_replace(key, new_value)
        new_id = int(getattr(new_token, key))
        old_id = int(getattr(self, key))

        if old_id < new_id:
            return new_token
        else:
            return self

    def copy_and_replace(self, key: str, new_value: Any) -> "StreamToken":
        return attr.evolve(self, **{key: new_value})


StreamToken.START = StreamToken(RoomStreamToken(None, 0), 0, 0, 0, 0, 0, 0, 0, 0)


@attr.s(slots=True, frozen=True, auto_attribs=True)
class PersistedEventPosition:
    """Position of a newly persisted event with instance that persisted it.

    This can be used to test whether the event is persisted before or after a
    RoomStreamToken.
    """

    instance_name: str
    stream: int

    def persisted_after(self, token: RoomStreamToken) -> bool:
        return token.get_stream_pos_for_instance(self.instance_name) < self.stream

    def to_room_stream_token(self) -> RoomStreamToken:
        """Converts the position to a room stream token such that events
        persisted in the same room after this position will be after the
        returned `RoomStreamToken`.

        Note: no guarantees are made about ordering w.r.t. events in other
        rooms.
        """
        # Doing the naive thing satisfies the desired properties described in
        # the docstring.
        return RoomStreamToken(None, self.stream)


@attr.s(slots=True, frozen=True, auto_attribs=True)
class ThirdPartyInstanceID:
    appservice_id: Optional[str]
    network_id: Optional[str]

    # Deny iteration because it will bite you if you try to create a singleton
    # set by:
    #    users = set(user)
    def __iter__(self) -> NoReturn:
        raise ValueError("Attempted to iterate a %s" % (type(self).__name__,))

    # Because this class is a frozen class, it is deeply immutable.
    def __copy__(self) -> "ThirdPartyInstanceID":
        return self

    def __deepcopy__(self, memo: Dict[str, object]) -> "ThirdPartyInstanceID":
        return self

    @classmethod
    def from_string(cls, s: str) -> "ThirdPartyInstanceID":
        bits = s.split("|", 2)
        if len(bits) != 2:
            raise SynapseError(400, "Invalid ID %r" % (s,))

        return cls(appservice_id=bits[0], network_id=bits[1])

    def to_string(self) -> str:
        return "%s|%s" % (self.appservice_id, self.network_id)

    __str__ = to_string


@attr.s(slots=True, frozen=True, auto_attribs=True)
class ReadReceipt:
    """Information about a read-receipt"""

    room_id: str
    receipt_type: str
    user_id: str
    event_ids: List[str]
    data: JsonDict


@attr.s(slots=True, frozen=True, auto_attribs=True)
class DeviceListUpdates:
    """
    An object containing a diff of information regarding other users' device lists, intended for
    a recipient to carry out device list tracking.

    Attributes:
        changed: A set of users whose device lists have changed recently.
        left: A set of users who the recipient no longer needs to track the device lists of.
            Typically when those users no longer share any end-to-end encryption enabled rooms.
    """

    # We need to use a factory here, otherwise `set` is not evaluated at
    # object instantiation, but instead at class definition instantiation.
    # The latter happening only once, thus always giving you the same sets
    # across multiple DeviceListUpdates instances.
    # Also see: don't define mutable default arguments.
    changed: Set[str] = attr.ib(factory=set)
    left: Set[str] = attr.ib(factory=set)

    def __bool__(self) -> bool:
        return bool(self.changed or self.left)


def get_verify_key_from_cross_signing_key(
    key_info: Mapping[str, Any]
) -> Tuple[str, VerifyKey]:
    """Get the key ID and signedjson verify key from a cross-signing key dict

    Args:
        key_info: a cross-signing key dict, which must have a "keys"
            property that has exactly one item in it

    Returns:
        the key ID and verify key for the cross-signing key
    """
    # make sure that a `keys` field is provided
    if "keys" not in key_info:
        raise ValueError("Invalid key")
    keys = key_info["keys"]
    # and that it contains exactly one key
    if len(keys) == 1:
        key_id, key_data = next(iter(keys.items()))
        return key_id, decode_verify_key_bytes(key_id, decode_base64(key_data))
    else:
        raise ValueError("Invalid key")


@attr.s(auto_attribs=True, frozen=True, slots=True)
class UserInfo:
    """Holds information about a user. Result of get_userinfo_by_id.

    Attributes:
        user_id:  ID of the user.
        appservice_id:  Application service ID that created this user.
        consent_server_notice_sent:  Version of policy documents the user has been sent.
        consent_version:  Version of policy documents the user has consented to.
        creation_ts:  Creation timestamp of the user.
        is_admin:  True if the user is an admin.
        is_deactivated:  True if the user has been deactivated.
        is_guest:  True if the user is a guest user.
        is_shadow_banned:  True if the user has been shadow-banned.
        user_type:  User type (None for normal user, 'support' and 'bot' other options).
    """

    user_id: UserID
    appservice_id: Optional[int]
    consent_server_notice_sent: Optional[str]
    consent_version: Optional[str]
    user_type: Optional[str]
    creation_ts: int
    is_admin: bool
    is_deactivated: bool
    is_guest: bool
    is_shadow_banned: bool


class UserProfile(TypedDict):
    user_id: str
    display_name: Optional[str]
    avatar_url: Optional[str]<|MERGE_RESOLUTION|>--- conflicted
+++ resolved
@@ -36,12 +36,8 @@
 import attr
 from frozendict import frozendict
 from signedjson.key import decode_verify_key_bytes
-<<<<<<< HEAD
+from signedjson.types import VerifyKey
 from typing_extensions import Final, TypedDict
-=======
-from signedjson.types import VerifyKey
-from typing_extensions import TypedDict
->>>>>>> b4eb1634
 from unpaddedbase64 import decode_base64
 from zope.interface import Interface
 
