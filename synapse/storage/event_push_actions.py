# -*- coding: utf-8 -*-
# Copyright 2015 OpenMarket Ltd
# Copyright 2018 New Vector Ltd
#
# Licensed under the Apache License, Version 2.0 (the "License");
# you may not use this file except in compliance with the License.
# You may obtain a copy of the License at
#
#     http://www.apache.org/licenses/LICENSE-2.0
#
# Unless required by applicable law or agreed to in writing, software
# distributed under the License is distributed on an "AS IS" BASIS,
# WITHOUT WARRANTIES OR CONDITIONS OF ANY KIND, either express or implied.
# See the License for the specific language governing permissions and
# limitations under the License.

from synapse.storage._base import SQLBaseStore, LoggingTransaction
from twisted.internet import defer
from synapse.util.caches.descriptors import cachedInlineCallbacks

import logging

from canonicaljson import json

from six import iteritems

logger = logging.getLogger(__name__)


DEFAULT_NOTIF_ACTION = ["notify", {"set_tweak": "highlight", "value": False}]
DEFAULT_HIGHLIGHT_ACTION = [
    "notify", {"set_tweak": "sound", "value": "default"}, {"set_tweak": "highlight"}
]


def _serialize_action(actions, is_highlight):
    """Custom serializer for actions. This allows us to "compress" common actions.

    We use the fact that most users have the same actions for notifs (and for
    highlights).
    We store these default actions as the empty string rather than the full JSON.
    Since the empty string isn't valid JSON there is no risk of this clashing with
    any real JSON actions
    """
    if is_highlight:
        if actions == DEFAULT_HIGHLIGHT_ACTION:
            return ""  # We use empty string as the column is non-NULL
    else:
        if actions == DEFAULT_NOTIF_ACTION:
            return ""
    return json.dumps(actions)


def _deserialize_action(actions, is_highlight):
    """Custom deserializer for actions. This allows us to "compress" common actions
    """
    if actions:
        return json.loads(actions)

    if is_highlight:
        return DEFAULT_HIGHLIGHT_ACTION
    else:
        return DEFAULT_NOTIF_ACTION


class EventPushActionsWorkerStore(SQLBaseStore):
    def __init__(self, db_conn, hs):
        super(EventPushActionsWorkerStore, self).__init__(db_conn, hs)

        # These get correctly set by _find_stream_orderings_for_times_txn
        self.stream_ordering_month_ago = None
        self.stream_ordering_day_ago = None

        cur = LoggingTransaction(
            db_conn.cursor(),
            name="_find_stream_orderings_for_times_txn",
            database_engine=self.database_engine,
            after_callbacks=[],
            exception_callbacks=[],
        )
        self._find_stream_orderings_for_times_txn(cur)
        cur.close()

        self.find_stream_orderings_looping_call = self._clock.looping_call(
            self._find_stream_orderings_for_times, 10 * 60 * 1000
        )
        self._rotate_delay = 3
        self._rotate_count = 10000

    @cachedInlineCallbacks(num_args=3, tree=True, max_entries=5000)
    def get_unread_event_push_actions_by_room_for_user(
            self, room_id, user_id, last_read_event_id
    ):
        ret = yield self.runInteraction(
            "get_unread_event_push_actions_by_room",
            self._get_unread_counts_by_receipt_txn,
            room_id, user_id, last_read_event_id
        )
        defer.returnValue(ret)

    def _get_unread_counts_by_receipt_txn(self, txn, room_id, user_id,
                                          last_read_event_id):
        sql = (
            "SELECT stream_ordering"
            " FROM events"
            " WHERE room_id = ? AND event_id = ?"
        )
        txn.execute(
            sql, (room_id, last_read_event_id)
        )
        results = txn.fetchall()
        if len(results) == 0:
            return {"notify_count": 0, "highlight_count": 0}

        stream_ordering = results[0][0]

        return self._get_unread_counts_by_pos_txn(
            txn, room_id, user_id, stream_ordering
        )

    def _get_unread_counts_by_pos_txn(self, txn, room_id, user_id, stream_ordering):

        # First get number of notifications.
        # We don't need to put a notif=1 clause as all rows always have
        # notif=1
        sql = (
            "SELECT count(*)"
            " FROM event_push_actions ea"
            " WHERE"
            " user_id = ?"
            " AND room_id = ?"
            " AND stream_ordering > ?"
        )

        txn.execute(sql, (user_id, room_id, stream_ordering))
        row = txn.fetchone()
        notify_count = row[0] if row else 0

        txn.execute("""
            SELECT notif_count FROM event_push_summary
            WHERE room_id = ? AND user_id = ? AND stream_ordering > ?
        """, (room_id, user_id, stream_ordering,))
        rows = txn.fetchall()
        if rows:
            notify_count += rows[0][0]

        # Now get the number of highlights
        sql = (
            "SELECT count(*)"
            " FROM event_push_actions ea"
            " WHERE"
            " highlight = 1"
            " AND user_id = ?"
            " AND room_id = ?"
            " AND stream_ordering > ?"
        )

        txn.execute(sql, (user_id, room_id, stream_ordering))
        row = txn.fetchone()
        highlight_count = row[0] if row else 0

        return {
            "notify_count": notify_count,
            "highlight_count": highlight_count,
        }

    @defer.inlineCallbacks
    def get_push_action_users_in_range(self, min_stream_ordering, max_stream_ordering):
        def f(txn):
            sql = (
                "SELECT DISTINCT(user_id) FROM event_push_actions WHERE"
                " stream_ordering >= ? AND stream_ordering <= ?"
            )
            txn.execute(sql, (min_stream_ordering, max_stream_ordering))
            return [r[0] for r in txn]
        ret = yield self.runInteraction("get_push_action_users_in_range", f)
        defer.returnValue(ret)

    @defer.inlineCallbacks
    def get_unread_push_actions_for_user_in_range_for_http(
        self, user_id, min_stream_ordering, max_stream_ordering, limit=20
    ):
        """Get a list of the most recent unread push actions for a given user,
        within the given stream ordering range. Called by the httppusher.

        Args:
            user_id (str): The user to fetch push actions for.
            min_stream_ordering(int): The exclusive lower bound on the
                stream ordering of event push actions to fetch.
            max_stream_ordering(int): The inclusive upper bound on the
                stream ordering of event push actions to fetch.
            limit (int): The maximum number of rows to return.
        Returns:
            A promise which resolves to a list of dicts with the keys "event_id",
            "room_id", "stream_ordering", "actions".
            The list will be ordered by ascending stream_ordering.
            The list will have between 0~limit entries.
        """
        # find rooms that have a read receipt in them and return the next
        # push actions
        def get_after_receipt(txn):
            # find rooms that have a read receipt in them and return the next
            # push actions
            sql = (
                "SELECT ep.event_id, ep.room_id, ep.stream_ordering, ep.actions,"
                "   ep.highlight "
                " FROM ("
                "   SELECT room_id,"
                "       MAX(stream_ordering) as stream_ordering"
                "   FROM events"
                "   INNER JOIN receipts_linearized USING (room_id, event_id)"
                "   WHERE receipt_type = 'm.read' AND user_id = ?"
                "   GROUP BY room_id"
                ") AS rl,"
                " event_push_actions AS ep"
                " WHERE"
                "   ep.room_id = rl.room_id"
                "   AND ep.stream_ordering > rl.stream_ordering"
                "   AND ep.user_id = ?"
                "   AND ep.stream_ordering > ?"
                "   AND ep.stream_ordering <= ?"
                " ORDER BY ep.stream_ordering ASC LIMIT ?"
            )
            args = [
                user_id, user_id,
                min_stream_ordering, max_stream_ordering, limit,
            ]
            txn.execute(sql, args)
            return txn.fetchall()
        after_read_receipt = yield self.runInteraction(
            "get_unread_push_actions_for_user_in_range_http_arr", get_after_receipt
        )

        # There are rooms with push actions in them but you don't have a read receipt in
        # them e.g. rooms you've been invited to, so get push actions for rooms which do
        # not have read receipts in them too.
        def get_no_receipt(txn):
            sql = (
                "SELECT ep.event_id, ep.room_id, ep.stream_ordering, ep.actions,"
                "   ep.highlight "
                " FROM event_push_actions AS ep"
                " INNER JOIN events AS e USING (room_id, event_id)"
                " WHERE"
                "   ep.room_id NOT IN ("
                "     SELECT room_id FROM receipts_linearized"
                "       WHERE receipt_type = 'm.read' AND user_id = ?"
                "       GROUP BY room_id"
                "   )"
                "   AND ep.user_id = ?"
                "   AND ep.stream_ordering > ?"
                "   AND ep.stream_ordering <= ?"
                " ORDER BY ep.stream_ordering ASC LIMIT ?"
            )
            args = [
                user_id, user_id,
                min_stream_ordering, max_stream_ordering, limit,
            ]
            txn.execute(sql, args)
            return txn.fetchall()
        no_read_receipt = yield self.runInteraction(
            "get_unread_push_actions_for_user_in_range_http_nrr", get_no_receipt
        )

        notifs = [
            {
                "event_id": row[0],
                "room_id": row[1],
                "stream_ordering": row[2],
                "actions": _deserialize_action(row[3], row[4]),
            } for row in after_read_receipt + no_read_receipt
        ]

        # Now sort it so it's ordered correctly, since currently it will
        # contain results from the first query, correctly ordered, followed
        # by results from the second query, but we want them all ordered
        # by stream_ordering, oldest first.
        notifs.sort(key=lambda r: r['stream_ordering'])

        # Take only up to the limit. We have to stop at the limit because
        # one of the subqueries may have hit the limit.
        defer.returnValue(notifs[:limit])

    @defer.inlineCallbacks
    def get_unread_push_actions_for_user_in_range_for_email(
        self, user_id, min_stream_ordering, max_stream_ordering, limit=20
    ):
        """Get a list of the most recent unread push actions for a given user,
        within the given stream ordering range. Called by the emailpusher

        Args:
            user_id (str): The user to fetch push actions for.
            min_stream_ordering(int): The exclusive lower bound on the
                stream ordering of event push actions to fetch.
            max_stream_ordering(int): The inclusive upper bound on the
                stream ordering of event push actions to fetch.
            limit (int): The maximum number of rows to return.
        Returns:
            A promise which resolves to a list of dicts with the keys "event_id",
            "room_id", "stream_ordering", "actions", "received_ts".
            The list will be ordered by descending received_ts.
            The list will have between 0~limit entries.
        """
        # find rooms that have a read receipt in them and return the most recent
        # push actions
        def get_after_receipt(txn):
            sql = (
                "SELECT ep.event_id, ep.room_id, ep.stream_ordering, ep.actions,"
                "  ep.highlight, e.received_ts"
                " FROM ("
                "   SELECT room_id,"
                "       MAX(stream_ordering) as stream_ordering"
                "   FROM events"
                "   INNER JOIN receipts_linearized USING (room_id, event_id)"
                "   WHERE receipt_type = 'm.read' AND user_id = ?"
                "   GROUP BY room_id"
                ") AS rl,"
                " event_push_actions AS ep"
                " INNER JOIN events AS e USING (room_id, event_id)"
                " WHERE"
                "   ep.room_id = rl.room_id"
                "   AND ep.stream_ordering > rl.stream_ordering"
                "   AND ep.user_id = ?"
                "   AND ep.stream_ordering > ?"
                "   AND ep.stream_ordering <= ?"
                " ORDER BY ep.stream_ordering DESC LIMIT ?"
            )
            args = [
                user_id, user_id,
                min_stream_ordering, max_stream_ordering, limit,
            ]
            txn.execute(sql, args)
            return txn.fetchall()
        after_read_receipt = yield self.runInteraction(
            "get_unread_push_actions_for_user_in_range_email_arr", get_after_receipt
        )

        # There are rooms with push actions in them but you don't have a read receipt in
        # them e.g. rooms you've been invited to, so get push actions for rooms which do
        # not have read receipts in them too.
        def get_no_receipt(txn):
            sql = (
                "SELECT ep.event_id, ep.room_id, ep.stream_ordering, ep.actions,"
                "   ep.highlight, e.received_ts"
                " FROM event_push_actions AS ep"
                " INNER JOIN events AS e USING (room_id, event_id)"
                " WHERE"
                "   ep.room_id NOT IN ("
                "     SELECT room_id FROM receipts_linearized"
                "       WHERE receipt_type = 'm.read' AND user_id = ?"
                "       GROUP BY room_id"
                "   )"
                "   AND ep.user_id = ?"
                "   AND ep.stream_ordering > ?"
                "   AND ep.stream_ordering <= ?"
                " ORDER BY ep.stream_ordering DESC LIMIT ?"
            )
            args = [
                user_id, user_id,
                min_stream_ordering, max_stream_ordering, limit,
            ]
            txn.execute(sql, args)
            return txn.fetchall()
        no_read_receipt = yield self.runInteraction(
            "get_unread_push_actions_for_user_in_range_email_nrr", get_no_receipt
        )

        # Make a list of dicts from the two sets of results.
        notifs = [
            {
                "event_id": row[0],
                "room_id": row[1],
                "stream_ordering": row[2],
                "actions": _deserialize_action(row[3], row[4]),
                "received_ts": row[5],
            } for row in after_read_receipt + no_read_receipt
        ]

        # Now sort it so it's ordered correctly, since currently it will
        # contain results from the first query, correctly ordered, followed
        # by results from the second query, but we want them all ordered
        # by received_ts (most recent first)
        notifs.sort(key=lambda r: -(r['received_ts'] or 0))

        # Now return the first `limit`
        defer.returnValue(notifs[:limit])

    def add_push_actions_to_staging(self, event_id, user_id_actions):
        """Add the push actions for the event to the push action staging area.

        Args:
            event_id (str)
            user_id_actions (dict[str, list[dict|str])]): A dictionary mapping
                user_id to list of push actions, where an action can either be
                a string or dict.

        Returns:
            Deferred
        """

        if not user_id_actions:
            return

        # This is a helper function for generating the necessary tuple that
        # can be used to inert into the `event_push_actions_staging` table.
        def _gen_entry(user_id, actions):
            is_highlight = 1 if _action_has_highlight(actions) else 0
            return (
                event_id,  # event_id column
                user_id,  # user_id column
                _serialize_action(actions, is_highlight),  # actions column
                1,  # notif column
                is_highlight,  # highlight column
            )

        def _add_push_actions_to_staging_txn(txn):
            # We don't use _simple_insert_many here to avoid the overhead
            # of generating lists of dicts.

            sql = """
                INSERT INTO event_push_actions_staging
                    (event_id, user_id, actions, notif, highlight)
                VALUES (?, ?, ?, ?, ?)
            """

            txn.executemany(sql, (
                _gen_entry(user_id, actions)
                for user_id, actions in iteritems(user_id_actions)
            ))

        return self.runInteraction(
            "add_push_actions_to_staging", _add_push_actions_to_staging_txn
        )

    @defer.inlineCallbacks
    def remove_push_actions_from_staging(self, event_id):
        """Called if we failed to persist the event to ensure that stale push
        actions don't build up in the DB

        Args:
            event_id (str)
        """

        try:
            res = yield self._simple_delete(
                table="event_push_actions_staging",
                keyvalues={
                    "event_id": event_id,
                },
                desc="remove_push_actions_from_staging",
            )
            defer.returnValue(res)
        except Exception:
            # this method is called from an exception handler, so propagating
            # another exception here really isn't helpful - there's nothing
            # the caller can do about it. Just log the exception and move on.
            logger.exception(
                "Error removing push actions after event persistence failure",
            )

    @defer.inlineCallbacks
    def _find_stream_orderings_for_times(self):
        yield self.runInteraction(
            "_find_stream_orderings_for_times",
            self._find_stream_orderings_for_times_txn
        )

    def _find_stream_orderings_for_times_txn(self, txn):
        logger.info("Searching for stream ordering 1 month ago")
        self.stream_ordering_month_ago = self._find_first_stream_ordering_after_ts_txn(
            txn, self._clock.time_msec() - 30 * 24 * 60 * 60 * 1000
        )
        logger.info(
            "Found stream ordering 1 month ago: it's %d",
            self.stream_ordering_month_ago
        )
        logger.info("Searching for stream ordering 1 day ago")
        self.stream_ordering_day_ago = self._find_first_stream_ordering_after_ts_txn(
            txn, self._clock.time_msec() - 24 * 60 * 60 * 1000
        )
        logger.info(
            "Found stream ordering 1 day ago: it's %d",
            self.stream_ordering_day_ago
        )

    def find_first_stream_ordering_after_ts(self, ts):
        """Gets the stream ordering corresponding to a given timestamp.

        Specifically, finds the stream_ordering of the first event that was
        received on or after the timestamp. This is done by a binary search on
        the events table, since there is no index on received_ts, so is
        relatively slow.

        Args:
            ts (int): timestamp in millis

        Returns:
            Deferred[int]: stream ordering of the first event received on/after
                the timestamp
        """
        return self.runInteraction(
            "_find_first_stream_ordering_after_ts_txn",
            self._find_first_stream_ordering_after_ts_txn,
            ts,
        )

    @staticmethod
    def _find_first_stream_ordering_after_ts_txn(txn, ts):
        """
        Find the stream_ordering of the first event that was received on or
        after a given timestamp. This is relatively slow as there is no index
        on received_ts but we can then use this to delete push actions before
        this.

        received_ts must necessarily be in the same order as stream_ordering
        and stream_ordering is indexed, so we manually binary search using
        stream_ordering

        Args:
            txn (twisted.enterprise.adbapi.Transaction):
            ts (int): timestamp to search for

        Returns:
            int: stream ordering
        """
        txn.execute("SELECT MAX(stream_ordering) FROM events")
        max_stream_ordering = txn.fetchone()[0]

        if max_stream_ordering is None:
            return 0

        # We want the first stream_ordering in which received_ts is greater
        # than or equal to ts. Call this point X.
        #
        # We maintain the invariants:
        #
        #   range_start <= X <= range_end
        #
        range_start = 0
        range_end = max_stream_ordering + 1

        # Given a stream_ordering, look up the timestamp at that
        # stream_ordering.
        #
        # The array may be sparse (we may be missing some stream_orderings).
        # We treat the gaps as the same as having the same value as the
        # preceding entry, because we will pick the lowest stream_ordering
        # which satisfies our requirement of received_ts >= ts.
        #
        # For example, if our array of events indexed by stream_ordering is
        # [10, <none>, 20], we should treat this as being equivalent to
        # [10, 10, 20].
        #
        sql = (
            "SELECT received_ts FROM events"
            " WHERE stream_ordering <= ?"
            " ORDER BY stream_ordering DESC"
            " LIMIT 1"
        )

        while range_end - range_start > 0:
            middle = (range_end + range_start) // 2
            txn.execute(sql, (middle,))
            row = txn.fetchone()
            if row is None:
                # no rows with stream_ordering<=middle
                range_start = middle + 1
                continue

            middle_ts = row[0]
            if ts > middle_ts:
                # we got a timestamp lower than the one we were looking for.
                # definitely need to look higher: X > middle.
                range_start = middle + 1
            else:
                # we got a timestamp higher than (or the same as) the one we
                # were looking for. We aren't yet sure about the point we
                # looked up, but we can be sure that X <= middle.
                range_end = middle

        return range_end


class EventPushActionsStore(EventPushActionsWorkerStore):
    EPA_HIGHLIGHT_INDEX = "epa_highlight_index"

    def __init__(self, db_conn, hs):
        super(EventPushActionsStore, self).__init__(db_conn, hs)

        self.register_background_index_update(
            self.EPA_HIGHLIGHT_INDEX,
            index_name="event_push_actions_u_highlight",
            table="event_push_actions",
            columns=["user_id", "stream_ordering"],
        )

        self.register_background_index_update(
            "event_push_actions_highlights_index",
            index_name="event_push_actions_highlights_index",
            table="event_push_actions",
            columns=["user_id", "room_id", "topological_ordering", "stream_ordering"],
            where_clause="highlight=1"
        )

        self._doing_notif_rotation = False
        self._rotate_notif_loop = self._clock.looping_call(
            self._rotate_notifs, 30 * 60 * 1000
        )

    def _set_push_actions_for_event_and_users_txn(self, txn, events_and_contexts,
                                                  all_events_and_contexts):
        """Handles moving push actions from staging table to main
        event_push_actions table for all events in `events_and_contexts`.

        Also ensures that all events in `all_events_and_contexts` are removed
        from the push action staging area.

        Args:
            events_and_contexts (list[(EventBase, EventContext)]): events
                we are persisting
            all_events_and_contexts (list[(EventBase, EventContext)]): all
                events that we were going to persist. This includes events
                we've already persisted, etc, that wouldn't appear in
                events_and_context.
        """

        sql = """
            INSERT INTO event_push_actions (
                room_id, event_id, user_id, actions, stream_ordering,
                topological_ordering, notif, highlight
            )
            SELECT ?, event_id, user_id, actions, ?, ?, notif, highlight
            FROM event_push_actions_staging
            WHERE event_id = ?
        """

        if events_and_contexts:
            txn.executemany(sql, (
                (
                    event.room_id, event.internal_metadata.stream_ordering,
                    event.depth, event.event_id,
                )
                for event, _ in events_and_contexts
            ))

        for event, _ in events_and_contexts:
            user_ids = self._simple_select_onecol_txn(
                txn,
                table="event_push_actions_staging",
                keyvalues={
                    "event_id": event.event_id,
                },
                retcol="user_id",
            )

            for uid in user_ids:
                txn.call_after(
                    self.get_unread_event_push_actions_by_room_for_user.invalidate_many,
                    (event.room_id, uid,)
                )

        # Now we delete the staging area for *all* events that were being
        # persisted.
        txn.executemany(
            "DELETE FROM event_push_actions_staging WHERE event_id = ?",
            (
                (event.event_id,)
                for event, _ in all_events_and_contexts
            )
        )

    @defer.inlineCallbacks
    def get_push_actions_for_user(self, user_id, before=None, limit=50,
                                  only_highlight=False):
        def f(txn):
            before_clause = ""
            if before:
                before_clause = "AND epa.stream_ordering < ?"
                args = [user_id, before, limit]
            else:
                args = [user_id, limit]

            if only_highlight:
                if len(before_clause) > 0:
                    before_clause += " "
                before_clause += "AND epa.highlight = 1"

            # NB. This assumes event_ids are globally unique since
            # it makes the query easier to index
            sql = (
                "SELECT epa.event_id, epa.room_id,"
                " epa.stream_ordering, epa.topological_ordering,"
                " epa.actions, epa.highlight, epa.profile_tag, e.received_ts"
                " FROM event_push_actions epa, events e"
                " WHERE epa.event_id = e.event_id"
                " AND epa.user_id = ? %s"
                " ORDER BY epa.stream_ordering DESC"
                " LIMIT ?"
                % (before_clause,)
            )
            txn.execute(sql, args)
            return self.cursor_to_dict(txn)

        push_actions = yield self.runInteraction(
            "get_push_actions_for_user", f
        )
        for pa in push_actions:
            pa["actions"] = _deserialize_action(pa["actions"], pa["highlight"])
        defer.returnValue(push_actions)

    @defer.inlineCallbacks
    def get_time_of_last_push_action_before(self, stream_ordering):
        def f(txn):
            sql = (
                "SELECT e.received_ts"
                " FROM event_push_actions AS ep"
                " JOIN events e ON ep.room_id = e.room_id AND ep.event_id = e.event_id"
                " WHERE ep.stream_ordering > ?"
                " ORDER BY ep.stream_ordering ASC"
                " LIMIT 1"
            )
            txn.execute(sql, (stream_ordering,))
            return txn.fetchone()
        result = yield self.runInteraction("get_time_of_last_push_action_before", f)
        defer.returnValue(result[0] if result else None)

    @defer.inlineCallbacks
    def get_latest_push_action_stream_ordering(self):
        def f(txn):
            txn.execute("SELECT MAX(stream_ordering) FROM event_push_actions")
            return txn.fetchone()
        result = yield self.runInteraction(
            "get_latest_push_action_stream_ordering", f
        )
        defer.returnValue(result[0] or 0)

    def _remove_push_actions_for_event_id_txn(self, txn, room_id, event_id):
        # Sad that we have to blow away the cache for the whole room here
        txn.call_after(
            self.get_unread_event_push_actions_by_room_for_user.invalidate_many,
            (room_id,)
        )
        txn.execute(
            "DELETE FROM event_push_actions WHERE room_id = ? AND event_id = ?",
            (room_id, event_id)
        )

    def _remove_old_push_actions_before_txn(self, txn, room_id, user_id,
                                            stream_ordering):
        """
        Purges old push actions for a user and room before a given
        stream_ordering.

        We however keep a months worth of highlighted notifications, so that
        users can still get a list of recent highlights.

        Args:
            txn: The transcation
            room_id: Room ID to delete from
            user_id: user ID to delete for
            stream_ordering: The lowest stream ordering which will
                                  not be deleted.
        """
        txn.call_after(
            self.get_unread_event_push_actions_by_room_for_user.invalidate_many,
            (room_id, user_id, )
        )

        # We need to join on the events table to get the received_ts for
        # event_push_actions and sqlite won't let us use a join in a delete so
        # we can't just delete where received_ts < x. Furthermore we can
        # only identify event_push_actions by a tuple of room_id, event_id
        # we we can't use a subquery.
        # Instead, we look up the stream ordering for the last event in that
        # room received before the threshold time and delete event_push_actions
        # in the room with a stream_odering before that.
        txn.execute(
            "DELETE FROM event_push_actions "
            " WHERE user_id = ? AND room_id = ? AND "
            " stream_ordering <= ?"
            " AND ((stream_ordering < ? AND highlight = 1) or highlight = 0)",
            (user_id, room_id, stream_ordering, self.stream_ordering_month_ago)
        )

        txn.execute("""
            DELETE FROM event_push_summary
            WHERE room_id = ? AND user_id = ? AND stream_ordering <= ?
        """, (room_id, user_id, stream_ordering))

    @defer.inlineCallbacks
    def _rotate_notifs(self):
        if self._doing_notif_rotation or self.stream_ordering_day_ago is None:
            return
        self._doing_notif_rotation = True

        try:
            while True:
                logger.info("Rotating notifications")

                caught_up = yield self.runInteraction(
                    "_rotate_notifs",
                    self._rotate_notifs_txn
                )
                if caught_up:
                    break
<<<<<<< HEAD
                yield self.hs.get_clock().sleep(5)
=======
                yield self.hs.get_clock().sleep(self._rotate_delay)
>>>>>>> 72d2143e
        finally:
            self._doing_notif_rotation = False

    def _rotate_notifs_txn(self, txn):
        """Archives older notifications into event_push_summary. Returns whether
        the archiving process has caught up or not.
        """

        old_rotate_stream_ordering = self._simple_select_one_onecol_txn(
            txn,
            table="event_push_summary_stream_ordering",
            keyvalues={},
            retcol="stream_ordering",
        )

        # We don't to try and rotate millions of rows at once, so we cap the
        # maximum stream ordering we'll rotate before.
        txn.execute("""
            SELECT stream_ordering FROM event_push_actions
            WHERE stream_ordering > ?
            ORDER BY stream_ordering ASC LIMIT 1 OFFSET ?
        """, (old_rotate_stream_ordering, self._rotate_count))
        stream_row = txn.fetchone()
        if stream_row:
            offset_stream_ordering, = stream_row
            rotate_to_stream_ordering = min(
                self.stream_ordering_day_ago, offset_stream_ordering
            )
            caught_up = offset_stream_ordering >= self.stream_ordering_day_ago
        else:
            rotate_to_stream_ordering = self.stream_ordering_day_ago
            caught_up = True

        logger.info("Rotating notifications up to: %s", rotate_to_stream_ordering)

        self._rotate_notifs_before_txn(txn, rotate_to_stream_ordering)

        # We have caught up iff we were limited by `stream_ordering_day_ago`
        return caught_up

    def _rotate_notifs_before_txn(self, txn, rotate_to_stream_ordering):
        old_rotate_stream_ordering = self._simple_select_one_onecol_txn(
            txn,
            table="event_push_summary_stream_ordering",
            keyvalues={},
            retcol="stream_ordering",
        )

        # Calculate the new counts that should be upserted into event_push_summary
        sql = """
            SELECT user_id, room_id,
                coalesce(old.notif_count, 0) + upd.notif_count,
                upd.stream_ordering,
                old.user_id
            FROM (
                SELECT user_id, room_id, count(*) as notif_count,
                    max(stream_ordering) as stream_ordering
                FROM event_push_actions
                WHERE ? <= stream_ordering AND stream_ordering < ?
                    AND highlight = 0
                GROUP BY user_id, room_id
            ) AS upd
            LEFT JOIN event_push_summary AS old USING (user_id, room_id)
        """

        txn.execute(sql, (old_rotate_stream_ordering, rotate_to_stream_ordering,))
        rows = txn.fetchall()

        logger.info("Rotating notifications, handling %d rows", len(rows))

        # If the `old.user_id` above is NULL then we know there isn't already an
        # entry in the table, so we simply insert it. Otherwise we update the
        # existing table.
        self._simple_insert_many_txn(
            txn,
            table="event_push_summary",
            values=[
                {
                    "user_id": row[0],
                    "room_id": row[1],
                    "notif_count": row[2],
                    "stream_ordering": row[3],
                }
                for row in rows if row[4] is None
            ]
        )

        txn.executemany(
            """
                UPDATE event_push_summary SET notif_count = ?, stream_ordering = ?
                WHERE user_id = ? AND room_id = ?
            """,
            ((row[2], row[3], row[0], row[1],) for row in rows if row[4] is not None)
        )

        txn.execute(
            "DELETE FROM event_push_actions"
            " WHERE ? <= stream_ordering AND stream_ordering < ? AND highlight = 0",
            (old_rotate_stream_ordering, rotate_to_stream_ordering,)
        )

        logger.info("Rotating notifications, deleted %s push actions", txn.rowcount)

        txn.execute(
            "UPDATE event_push_summary_stream_ordering SET stream_ordering = ?",
            (rotate_to_stream_ordering,)
        )


def _action_has_highlight(actions):
    for action in actions:
        try:
            if action.get("set_tweak", None) == "highlight":
                return action.get("value", True)
        except AttributeError:
            pass

    return False<|MERGE_RESOLUTION|>--- conflicted
+++ resolved
@@ -802,11 +802,7 @@
                 )
                 if caught_up:
                     break
-<<<<<<< HEAD
-                yield self.hs.get_clock().sleep(5)
-=======
                 yield self.hs.get_clock().sleep(self._rotate_delay)
->>>>>>> 72d2143e
         finally:
             self._doing_notif_rotation = False
 
