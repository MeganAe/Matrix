--- conflicted
+++ resolved
@@ -1318,23 +1318,14 @@
 
         query = (
             "SELECT prev_event_id FROM event_edges "
-<<<<<<< HEAD
-            "WHERE event_id = ? AND is_state = ? "
-=======
             "WHERE event_id = ? AND NOT is_state "
->>>>>>> 2e8763ec
             "LIMIT ?"
         )
 
         while front and len(event_results) < limit:
             new_front = set()
             for event_id in front:
-<<<<<<< HEAD
-                txn.execute(query, (event_id, False, limit - len(event_results)))
-
-=======
                 txn.execute(query, (event_id, limit - len(event_results)))
->>>>>>> 2e8763ec
                 new_results = {t[0] for t in txn} - seen_events
 
                 new_front |= new_results
