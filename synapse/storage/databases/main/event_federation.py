# Copyright 2014-2016 OpenMarket Ltd
#
# Licensed under the Apache License, Version 2.0 (the "License");
# you may not use this file except in compliance with the License.
# You may obtain a copy of the License at
#
#     http://www.apache.org/licenses/LICENSE-2.0
#
# Unless required by applicable law or agreed to in writing, software
# distributed under the License is distributed on an "AS IS" BASIS,
# WITHOUT WARRANTIES OR CONDITIONS OF ANY KIND, either express or implied.
# See the License for the specific language governing permissions and
# limitations under the License.
import datetime
import itertools
import logging
from queue import Empty, PriorityQueue
from typing import (
    TYPE_CHECKING,
    Collection,
    Dict,
    Iterable,
    List,
    Optional,
    Sequence,
    Set,
    Tuple,
    cast,
)

import attr
from prometheus_client import Counter, Gauge

from synapse.api.constants import MAX_DEPTH, EventTypes
from synapse.api.errors import StoreError
from synapse.api.room_versions import EventFormatVersions, RoomVersion
from synapse.events import EventBase, make_event_from_dict
from synapse.logging.opentracing import tag_args, trace
from synapse.metrics.background_process_metrics import wrap_as_background_process
from synapse.storage._base import SQLBaseStore, db_to_json, make_in_list_sql_clause
from synapse.storage.database import (
    DatabasePool,
    LoggingDatabaseConnection,
    LoggingTransaction,
)
from synapse.storage.databases.main.events_worker import EventsWorkerStore
from synapse.storage.databases.main.signatures import SignatureWorkerStore
from synapse.storage.engines import PostgresEngine, Sqlite3Engine
from synapse.types import JsonDict
from synapse.util import json_encoder
from synapse.util.caches.descriptors import cached
from synapse.util.caches.lrucache import LruCache
from synapse.util.cancellation import cancellable
from synapse.util.iterutils import batch_iter

if TYPE_CHECKING:
    from synapse.server import HomeServer

oldest_pdu_in_federation_staging = Gauge(
    "synapse_federation_server_oldest_inbound_pdu_in_staging",
    "The age in seconds since we received the oldest pdu in the federation staging area",
)

number_pdus_in_federation_queue = Gauge(
    "synapse_federation_server_number_inbound_pdu_in_staging",
    "The total number of events in the inbound federation staging",
)

pdus_pruned_from_federation_queue = Counter(
    "synapse_federation_server_number_inbound_pdu_pruned",
    "The number of events in the inbound federation staging that have been "
    "pruned due to the queue getting too long",
)

logger = logging.getLogger(__name__)

<<<<<<< HEAD
PULLED_EVENT_BACKOFF_UPPER_BOUND_SECONDS: int = int(
    datetime.timedelta(days=7).total_seconds()
)
PULLED_EVENT_EXPONENTIAL_BACKOFF_STEP_SECONDS: int = int(
    datetime.timedelta(hours=1).total_seconds()
)

=======
# Parameters controlling exponential backoff between backfill failures.
# After the first failure to backfill, we wait 2 hours before trying again. If the
# second attempt fails, we wait 4 hours before trying again. If the third attempt fails,
# we wait 8 hours before trying again, ... and so on.
#
# Each successive backoff period is twice as long as the last. However we cap this
# period at a maximum of 2^8 = 256 hours: a little over 10 days. (This is the smallest
# power of 2 which yields a maximum backoff period of at least 7 days---which was the
# original maximum backoff period.) Even when we hit this cap, we will continue to
# make backfill attempts once every 10 days.
BACKFILL_EVENT_EXPONENTIAL_BACKOFF_MAXIMUM_DOUBLING_STEPS = 8
BACKFILL_EVENT_EXPONENTIAL_BACKOFF_STEP_MILLISECONDS = int(
    datetime.timedelta(hours=1).total_seconds() * 1000
)

# We need a cap on the power of 2 or else the backoff period
#   2^N * (milliseconds per hour)
# will overflow when calcuated within the database. We ensure overflow does not occur
# by checking that the largest backoff period fits in a 32-bit signed integer.
_LONGEST_BACKOFF_PERIOD_MILLISECONDS = (
    2**BACKFILL_EVENT_EXPONENTIAL_BACKOFF_MAXIMUM_DOUBLING_STEPS
) * BACKFILL_EVENT_EXPONENTIAL_BACKOFF_STEP_MILLISECONDS
assert 0 < _LONGEST_BACKOFF_PERIOD_MILLISECONDS <= ((2**31) - 1)


>>>>>>> 7d102e83
# All the info we need while iterating the DAG while backfilling
@attr.s(frozen=True, slots=True, auto_attribs=True)
class BackfillQueueNavigationItem:
    depth: int
    stream_ordering: int
    event_id: str
    type: str


class _NoChainCoverIndex(Exception):
    def __init__(self, room_id: str):
        super().__init__("Unexpectedly no chain cover for events in %s" % (room_id,))


class EventFederationWorkerStore(SignatureWorkerStore, EventsWorkerStore, SQLBaseStore):
    def __init__(
        self,
        database: DatabasePool,
        db_conn: LoggingDatabaseConnection,
        hs: "HomeServer",
    ):
        super().__init__(database, db_conn, hs)

        self.hs = hs

        if hs.config.worker.run_background_tasks:
            hs.get_clock().looping_call(
                self._delete_old_forward_extrem_cache, 60 * 60 * 1000
            )

        # Cache of event ID to list of auth event IDs and their depths.
        self._event_auth_cache: LruCache[str, List[Tuple[str, int]]] = LruCache(
            500000, "_event_auth_cache", size_callback=len
        )

        self._clock.looping_call(self._get_stats_for_federation_staging, 30 * 1000)

    async def get_auth_chain(
        self, room_id: str, event_ids: Collection[str], include_given: bool = False
    ) -> List[EventBase]:
        """Get auth events for given event_ids. The events *must* be state events.

        Args:
            room_id: The room the event is in.
            event_ids: state events
            include_given: include the given events in result

        Returns:
            list of events
        """
        event_ids = await self.get_auth_chain_ids(
            room_id, event_ids, include_given=include_given
        )
        return await self.get_events_as_list(event_ids)

    @trace
    @tag_args
    async def get_auth_chain_ids(
        self,
        room_id: str,
        event_ids: Collection[str],
        include_given: bool = False,
    ) -> Set[str]:
        """Get auth events for given event_ids. The events *must* be state events.

        Args:
            room_id: The room the event is in.
            event_ids: state events
            include_given: include the given events in result

        Returns:
            set of event_ids
        """

        # Check if we have indexed the room so we can use the chain cover
        # algorithm.
        room = await self.get_room(room_id)  # type: ignore[attr-defined]
        if room["has_auth_chain_index"]:
            try:
                return await self.db_pool.runInteraction(
                    "get_auth_chain_ids_chains",
                    self._get_auth_chain_ids_using_cover_index_txn,
                    room_id,
                    event_ids,
                    include_given,
                )
            except _NoChainCoverIndex:
                # For whatever reason we don't actually have a chain cover index
                # for the events in question, so we fall back to the old method.
                pass

        return await self.db_pool.runInteraction(
            "get_auth_chain_ids",
            self._get_auth_chain_ids_txn,
            event_ids,
            include_given,
        )

    def _get_auth_chain_ids_using_cover_index_txn(
        self,
        txn: LoggingTransaction,
        room_id: str,
        event_ids: Collection[str],
        include_given: bool,
    ) -> Set[str]:
        """Calculates the auth chain IDs using the chain index."""

        # First we look up the chain ID/sequence numbers for the given events.

        initial_events = set(event_ids)

        # All the events that we've found that are reachable from the events.
        seen_events: Set[str] = set()

        # A map from chain ID to max sequence number of the given events.
        event_chains: Dict[int, int] = {}

        sql = """
            SELECT event_id, chain_id, sequence_number
            FROM event_auth_chains
            WHERE %s
        """
        for batch in batch_iter(initial_events, 1000):
            clause, args = make_in_list_sql_clause(
                txn.database_engine, "event_id", batch
            )
            txn.execute(sql % (clause,), args)

            for event_id, chain_id, sequence_number in txn:
                seen_events.add(event_id)
                event_chains[chain_id] = max(
                    sequence_number, event_chains.get(chain_id, 0)
                )

        # Check that we actually have a chain ID for all the events.
        events_missing_chain_info = initial_events.difference(seen_events)
        if events_missing_chain_info:
            # This can happen due to e.g. downgrade/upgrade of the server. We
            # raise an exception and fall back to the previous algorithm.
            logger.info(
                "Unexpectedly found that events don't have chain IDs in room %s: %s",
                room_id,
                events_missing_chain_info,
            )
            raise _NoChainCoverIndex(room_id)

        # Now we look up all links for the chains we have, adding chains that
        # are reachable from any event.
        sql = """
            SELECT
                origin_chain_id, origin_sequence_number,
                target_chain_id, target_sequence_number
            FROM event_auth_chain_links
            WHERE %s
        """

        # A map from chain ID to max sequence number *reachable* from any event ID.
        chains: Dict[int, int] = {}

        # Add all linked chains reachable from initial set of chains.
        for batch2 in batch_iter(event_chains, 1000):
            clause, args = make_in_list_sql_clause(
                txn.database_engine, "origin_chain_id", batch2
            )
            txn.execute(sql % (clause,), args)

            for (
                origin_chain_id,
                origin_sequence_number,
                target_chain_id,
                target_sequence_number,
            ) in txn:
                # chains are only reachable if the origin sequence number of
                # the link is less than the max sequence number in the
                # origin chain.
                if origin_sequence_number <= event_chains.get(origin_chain_id, 0):
                    chains[target_chain_id] = max(
                        target_sequence_number,
                        chains.get(target_chain_id, 0),
                    )

        # Add the initial set of chains, excluding the sequence corresponding to
        # initial event.
        for chain_id, seq_no in event_chains.items():
            chains[chain_id] = max(seq_no - 1, chains.get(chain_id, 0))

        # Now for each chain we figure out the maximum sequence number reachable
        # from *any* event ID. Events with a sequence less than that are in the
        # auth chain.
        if include_given:
            results = initial_events
        else:
            results = set()

        if isinstance(self.database_engine, PostgresEngine):
            # We can use `execute_values` to efficiently fetch the gaps when
            # using postgres.
            sql = """
                SELECT event_id
                FROM event_auth_chains AS c, (VALUES ?) AS l(chain_id, max_seq)
                WHERE
                    c.chain_id = l.chain_id
                    AND sequence_number <= max_seq
            """

            rows = txn.execute_values(sql, chains.items())
            results.update(r for r, in rows)
        else:
            # For SQLite we just fall back to doing a noddy for loop.
            sql = """
                SELECT event_id FROM event_auth_chains
                WHERE chain_id = ? AND sequence_number <= ?
            """
            for chain_id, max_no in chains.items():
                txn.execute(sql, (chain_id, max_no))
                results.update(r for r, in txn)

        return results

    def _get_auth_chain_ids_txn(
        self, txn: LoggingTransaction, event_ids: Collection[str], include_given: bool
    ) -> Set[str]:
        """Calculates the auth chain IDs.

        This is used when we don't have a cover index for the room.
        """
        if include_given:
            results = set(event_ids)
        else:
            results = set()

        # We pull out the depth simply so that we can populate the
        # `_event_auth_cache` cache.
        base_sql = """
            SELECT a.event_id, auth_id, depth
            FROM event_auth AS a
            INNER JOIN events AS e ON (e.event_id = a.auth_id)
            WHERE
        """

        front = set(event_ids)
        while front:
            new_front: Set[str] = set()
            for chunk in batch_iter(front, 100):
                # Pull the auth events either from the cache or DB.
                to_fetch: List[str] = []  # Event IDs to fetch from DB
                for event_id in chunk:
                    res = self._event_auth_cache.get(event_id)
                    if res is None:
                        to_fetch.append(event_id)
                    else:
                        new_front.update(auth_id for auth_id, depth in res)

                if to_fetch:
                    clause, args = make_in_list_sql_clause(
                        txn.database_engine, "a.event_id", to_fetch
                    )
                    txn.execute(base_sql + clause, args)

                    # Note we need to batch up the results by event ID before
                    # adding to the cache.
                    to_cache: Dict[str, List[Tuple[str, int]]] = {}
                    for event_id, auth_event_id, auth_event_depth in txn:
                        to_cache.setdefault(event_id, []).append(
                            (auth_event_id, auth_event_depth)
                        )
                        new_front.add(auth_event_id)

                    for event_id, auth_events in to_cache.items():
                        self._event_auth_cache.set(event_id, auth_events)

            new_front -= results

            front = new_front
            results.update(front)

        return results

    async def get_auth_chain_difference(
        self, room_id: str, state_sets: List[Set[str]]
    ) -> Set[str]:
        """Given sets of state events figure out the auth chain difference (as
        per state res v2 algorithm).

        This equivalent to fetching the full auth chain for each set of state
        and returning the events that don't appear in each and every auth
        chain.

        Returns:
            The set of the difference in auth chains.
        """

        # Check if we have indexed the room so we can use the chain cover
        # algorithm.
        room = await self.get_room(room_id)  # type: ignore[attr-defined]
        if room["has_auth_chain_index"]:
            try:
                return await self.db_pool.runInteraction(
                    "get_auth_chain_difference_chains",
                    self._get_auth_chain_difference_using_cover_index_txn,
                    room_id,
                    state_sets,
                )
            except _NoChainCoverIndex:
                # For whatever reason we don't actually have a chain cover index
                # for the events in question, so we fall back to the old method.
                pass

        return await self.db_pool.runInteraction(
            "get_auth_chain_difference",
            self._get_auth_chain_difference_txn,
            state_sets,
        )

    def _get_auth_chain_difference_using_cover_index_txn(
        self, txn: LoggingTransaction, room_id: str, state_sets: List[Set[str]]
    ) -> Set[str]:
        """Calculates the auth chain difference using the chain index.

        See docs/auth_chain_difference_algorithm.md for details
        """

        # First we look up the chain ID/sequence numbers for all the events, and
        # work out the chain/sequence numbers reachable from each state set.

        initial_events = set(state_sets[0]).union(*state_sets[1:])

        # Map from event_id -> (chain ID, seq no)
        chain_info: Dict[str, Tuple[int, int]] = {}

        # Map from chain ID -> seq no -> event Id
        chain_to_event: Dict[int, Dict[int, str]] = {}

        # All the chains that we've found that are reachable from the state
        # sets.
        seen_chains: Set[int] = set()

        sql = """
            SELECT event_id, chain_id, sequence_number
            FROM event_auth_chains
            WHERE %s
        """
        for batch in batch_iter(initial_events, 1000):
            clause, args = make_in_list_sql_clause(
                txn.database_engine, "event_id", batch
            )
            txn.execute(sql % (clause,), args)

            for event_id, chain_id, sequence_number in txn:
                chain_info[event_id] = (chain_id, sequence_number)
                seen_chains.add(chain_id)
                chain_to_event.setdefault(chain_id, {})[sequence_number] = event_id

        # Check that we actually have a chain ID for all the events.
        events_missing_chain_info = initial_events.difference(chain_info)
        if events_missing_chain_info:
            # This can happen due to e.g. downgrade/upgrade of the server. We
            # raise an exception and fall back to the previous algorithm.
            logger.info(
                "Unexpectedly found that events don't have chain IDs in room %s: %s",
                room_id,
                events_missing_chain_info,
            )
            raise _NoChainCoverIndex(room_id)

        # Corresponds to `state_sets`, except as a map from chain ID to max
        # sequence number reachable from the state set.
        set_to_chain: List[Dict[int, int]] = []
        for state_set in state_sets:
            chains: Dict[int, int] = {}
            set_to_chain.append(chains)

            for event_id in state_set:
                chain_id, seq_no = chain_info[event_id]

                chains[chain_id] = max(seq_no, chains.get(chain_id, 0))

        # Now we look up all links for the chains we have, adding chains to
        # set_to_chain that are reachable from each set.
        sql = """
            SELECT
                origin_chain_id, origin_sequence_number,
                target_chain_id, target_sequence_number
            FROM event_auth_chain_links
            WHERE %s
        """

        # (We need to take a copy of `seen_chains` as we want to mutate it in
        # the loop)
        for batch2 in batch_iter(set(seen_chains), 1000):
            clause, args = make_in_list_sql_clause(
                txn.database_engine, "origin_chain_id", batch2
            )
            txn.execute(sql % (clause,), args)

            for (
                origin_chain_id,
                origin_sequence_number,
                target_chain_id,
                target_sequence_number,
            ) in txn:
                for chains in set_to_chain:
                    # chains are only reachable if the origin sequence number of
                    # the link is less than the max sequence number in the
                    # origin chain.
                    if origin_sequence_number <= chains.get(origin_chain_id, 0):
                        chains[target_chain_id] = max(
                            target_sequence_number,
                            chains.get(target_chain_id, 0),
                        )

                seen_chains.add(target_chain_id)

        # Now for each chain we figure out the maximum sequence number reachable
        # from *any* state set and the minimum sequence number reachable from
        # *all* state sets. Events in that range are in the auth chain
        # difference.
        result = set()

        # Mapping from chain ID to the range of sequence numbers that should be
        # pulled from the database.
        chain_to_gap: Dict[int, Tuple[int, int]] = {}

        for chain_id in seen_chains:
            min_seq_no = min(chains.get(chain_id, 0) for chains in set_to_chain)
            max_seq_no = max(chains.get(chain_id, 0) for chains in set_to_chain)

            if min_seq_no < max_seq_no:
                # We have a non empty gap, try and fill it from the events that
                # we have, otherwise add them to the list of gaps to pull out
                # from the DB.
                for seq_no in range(min_seq_no + 1, max_seq_no + 1):
                    event_id = chain_to_event.get(chain_id, {}).get(seq_no)
                    if event_id:
                        result.add(event_id)
                    else:
                        chain_to_gap[chain_id] = (min_seq_no, max_seq_no)
                        break

        if not chain_to_gap:
            # If there are no gaps to fetch, we're done!
            return result

        if isinstance(self.database_engine, PostgresEngine):
            # We can use `execute_values` to efficiently fetch the gaps when
            # using postgres.
            sql = """
                SELECT event_id
                FROM event_auth_chains AS c, (VALUES ?) AS l(chain_id, min_seq, max_seq)
                WHERE
                    c.chain_id = l.chain_id
                    AND min_seq < sequence_number AND sequence_number <= max_seq
            """

            args = [
                (chain_id, min_no, max_no)
                for chain_id, (min_no, max_no) in chain_to_gap.items()
            ]

            rows = txn.execute_values(sql, args)
            result.update(r for r, in rows)
        else:
            # For SQLite we just fall back to doing a noddy for loop.
            sql = """
                SELECT event_id FROM event_auth_chains
                WHERE chain_id = ? AND ? < sequence_number AND sequence_number <= ?
            """
            for chain_id, (min_no, max_no) in chain_to_gap.items():
                txn.execute(sql, (chain_id, min_no, max_no))
                result.update(r for r, in txn)

        return result

    def _get_auth_chain_difference_txn(
        self, txn: LoggingTransaction, state_sets: List[Set[str]]
    ) -> Set[str]:
        """Calculates the auth chain difference using a breadth first search.

        This is used when we don't have a cover index for the room.
        """

        # Algorithm Description
        # ~~~~~~~~~~~~~~~~~~~~~
        #
        # The idea here is to basically walk the auth graph of each state set in
        # tandem, keeping track of which auth events are reachable by each state
        # set. If we reach an auth event we've already visited (via a different
        # state set) then we mark that auth event and all ancestors as reachable
        # by the state set. This requires that we keep track of the auth chains
        # in memory.
        #
        # Doing it in a such a way means that we can stop early if all auth
        # events we're currently walking are reachable by all state sets.
        #
        # *Note*: We can't stop walking an event's auth chain if it is reachable
        # by all state sets. This is because other auth chains we're walking
        # might be reachable only via the original auth chain. For example,
        # given the following auth chain:
        #
        #       A -> C -> D -> E
        #           /         /
        #       B -´---------´
        #
        # and state sets {A} and {B} then walking the auth chains of A and B
        # would immediately show that C is reachable by both. However, if we
        # stopped at C then we'd only reach E via the auth chain of B and so E
        # would erroneously get included in the returned difference.
        #
        # The other thing that we do is limit the number of auth chains we walk
        # at once, due to practical limits (i.e. we can only query the database
        # with a limited set of parameters). We pick the auth chains we walk
        # each iteration based on their depth, in the hope that events with a
        # lower depth are likely reachable by those with higher depths.
        #
        # We could use any ordering that we believe would give a rough
        # topological ordering, e.g. origin server timestamp. If the ordering
        # chosen is not topological then the algorithm still produces the right
        # result, but perhaps a bit more inefficiently. This is why it is safe
        # to use "depth" here.

        initial_events = set(state_sets[0]).union(*state_sets[1:])

        # Dict from events in auth chains to which sets *cannot* reach them.
        # I.e. if the set is empty then all sets can reach the event.
        event_to_missing_sets = {
            event_id: {i for i, a in enumerate(state_sets) if event_id not in a}
            for event_id in initial_events
        }

        # The sorted list of events whose auth chains we should walk.
        search: List[Tuple[int, str]] = []

        # We need to get the depth of the initial events for sorting purposes.
        sql = """
            SELECT depth, event_id FROM events
            WHERE %s
        """
        # the list can be huge, so let's avoid looking them all up in one massive
        # query.
        for batch in batch_iter(initial_events, 1000):
            clause, args = make_in_list_sql_clause(
                txn.database_engine, "event_id", batch
            )
            txn.execute(sql % (clause,), args)

            # I think building a temporary list with fetchall is more efficient than
            # just `search.extend(txn)`, but this is unconfirmed
            search.extend(cast(List[Tuple[int, str]], txn.fetchall()))

        # sort by depth
        search.sort()

        # Map from event to its auth events
        event_to_auth_events: Dict[str, Set[str]] = {}

        base_sql = """
            SELECT a.event_id, auth_id, depth
            FROM event_auth AS a
            INNER JOIN events AS e ON (e.event_id = a.auth_id)
            WHERE
        """

        while search:
            # Check whether all our current walks are reachable by all state
            # sets. If so we can bail.
            if all(not event_to_missing_sets[eid] for _, eid in search):
                break

            # Fetch the auth events and their depths of the N last events we're
            # currently walking, either from cache or DB.
            search, chunk = search[:-100], search[-100:]

            found: List[Tuple[str, str, int]] = []  # Results found
            to_fetch: List[str] = []  # Event IDs to fetch from DB
            for _, event_id in chunk:
                res = self._event_auth_cache.get(event_id)
                if res is None:
                    to_fetch.append(event_id)
                else:
                    found.extend((event_id, auth_id, depth) for auth_id, depth in res)

            if to_fetch:
                clause, args = make_in_list_sql_clause(
                    txn.database_engine, "a.event_id", to_fetch
                )
                txn.execute(base_sql + clause, args)

                # We parse the results and add the to the `found` set and the
                # cache (note we need to batch up the results by event ID before
                # adding to the cache).
                to_cache: Dict[str, List[Tuple[str, int]]] = {}
                for event_id, auth_event_id, auth_event_depth in txn:
                    to_cache.setdefault(event_id, []).append(
                        (auth_event_id, auth_event_depth)
                    )
                    found.append((event_id, auth_event_id, auth_event_depth))

                for event_id, auth_events in to_cache.items():
                    self._event_auth_cache.set(event_id, auth_events)

            for event_id, auth_event_id, auth_event_depth in found:
                event_to_auth_events.setdefault(event_id, set()).add(auth_event_id)

                sets = event_to_missing_sets.get(auth_event_id)
                if sets is None:
                    # First time we're seeing this event, so we add it to the
                    # queue of things to fetch.
                    search.append((auth_event_depth, auth_event_id))

                    # Assume that this event is unreachable from any of the
                    # state sets until proven otherwise
                    sets = event_to_missing_sets[auth_event_id] = set(
                        range(len(state_sets))
                    )
                else:
                    # We've previously seen this event, so look up its auth
                    # events and recursively mark all ancestors as reachable
                    # by the current event's state set.
                    a_ids = event_to_auth_events.get(auth_event_id)
                    while a_ids:
                        new_aids = set()
                        for a_id in a_ids:
                            event_to_missing_sets[a_id].intersection_update(
                                event_to_missing_sets[event_id]
                            )

                            b = event_to_auth_events.get(a_id)
                            if b:
                                new_aids.update(b)

                        a_ids = new_aids

                # Mark that the auth event is reachable by the appropriate sets.
                sets.intersection_update(event_to_missing_sets[event_id])

            search.sort()

        # Return all events where not all sets can reach them.
        return {eid for eid, n in event_to_missing_sets.items() if n}

    @trace
    @tag_args
    async def get_backfill_points_in_room(
        self,
        room_id: str,
        current_depth: int,
        limit: int,
    ) -> List[Tuple[str, int]]:
        """
        Get the backward extremities to backfill from in the room along with the
        approximate depth.

        Only returns events that are at a depth lower than or
        equal to the `current_depth`. Sorted by depth, highest to lowest (descending)
        so the closest events to the `current_depth` are first in the list.

        We ignore extremities that are newer than the user's current scroll position
        (ie, those with depth greater than `current_depth`) as:
            1. we don't really care about getting events that have happened
               after our current position; and
            2. by the nature of paginating and scrolling back, we have likely
               previously tried and failed to backfill from that extremity, so
               to avoid getting "stuck" requesting the same backfill repeatedly
               we drop those extremities.

        Args:
            room_id: Room where we want to find the oldest events
            current_depth: The depth at the user's current scrollback position
            limit: The max number of backfill points to return

        Returns:
            List of (event_id, depth) tuples. Sorted by depth, highest to lowest
            (descending) so the closest events to the `current_depth` are first
            in the list.
        """

        def get_backfill_points_in_room_txn(
            txn: LoggingTransaction, room_id: str
        ) -> List[Tuple[str, int]]:
            # Assemble a tuple lookup of event_id -> depth for the oldest events
            # we know of in the room. Backwards extremeties are the oldest
            # events we know of in the room but we only know of them because
            # some other event referenced them by prev_event and aren't
            # persisted in our database yet (meaning we don't know their depth
            # specifically). So we need to look for the approximate depth from
            # the events connected to the current backwards extremeties.

            if isinstance(self.database_engine, PostgresEngine):
                least_function = "LEAST"
            elif isinstance(self.database_engine, Sqlite3Engine):
                least_function = "MIN"
            else:
                raise RuntimeError("Unknown database engine")

            sql = f"""
                SELECT backward_extrem.event_id, event.depth FROM events AS event
                /**
                 * Get the edge connections from the event_edges table
                 * so we can see whether this event's prev_events points
                 * to a backward extremity in the next join.
                 */
                INNER JOIN event_edges AS edge
                ON edge.event_id = event.event_id
                /**
                 * We find the "oldest" events in the room by looking for
                 * events connected to backwards extremeties (oldest events
                 * in the room that we know of so far).
                 */
                INNER JOIN event_backward_extremities AS backward_extrem
                ON edge.prev_event_id = backward_extrem.event_id
                /**
                 * We use this info to make sure we don't retry to use a backfill point
                 * if we've already attempted to backfill from it recently.
                 */
                LEFT JOIN event_failed_pull_attempts AS failed_backfill_attempt_info
                ON
                    failed_backfill_attempt_info.room_id = backward_extrem.room_id
                    AND failed_backfill_attempt_info.event_id = backward_extrem.event_id
                WHERE
                    backward_extrem.room_id = ?
                    /* We only care about non-state edges because we used to use
                     * `event_edges` for two different sorts of "edges" (the current
                     * event DAG, but also a link to the previous state, for state
                     * events). These legacy state event edges can be distinguished by
                     * `is_state` and are removed from the codebase and schema but
                     * because the schema change is in a background update, it's not
                     * necessarily safe to assume that it will have been completed.
                     */
                    AND edge.is_state is ? /* False */
                    /**
                     * We only want backwards extremities that are older than or at
                     * the same position of the given `current_depth` (where older
                     * means less than the given depth) because we're looking backwards
                     * from the `current_depth` when backfilling.
                     *
                     *                         current_depth (ignore events that come after this, ignore 2-4)
                     *                         |
                     *                         ▼
                     * <oldest-in-time> [0]<--[1]<--[2]<--[3]<--[4] <newest-in-time>
                     */
                    AND event.depth <= ? /* current_depth */
                    /**
                     * Exponential back-off (up to the upper bound) so we don't retry the
                     * same backfill point over and over. ex. 2hr, 4hr, 8hr, 16hr, etc.
                     *
                     * We use `1 << n` as a power of 2 equivalent for compatibility
                     * with older SQLites. The left shift equivalent only works with
                     * powers of 2 because left shift is a binary operation (base-2).
                     * Otherwise, we would use `power(2, n)` or the power operator, `2^n`.
                     */
                    AND (
                        failed_backfill_attempt_info.event_id IS NULL
                        OR ? /* current_time */ >= failed_backfill_attempt_info.last_attempt_ts + (
                            (1 << {least_function}(failed_backfill_attempt_info.num_attempts, ? /* max doubling steps */))
                            * ? /* step */
                        )
                    )
                /**
                 * Sort from highest (closest to the `current_depth`) to the lowest depth
                 * because the closest are most relevant to backfill from first.
                 * Then tie-break on alphabetical order of the event_ids so we get a
                 * consistent ordering which is nice when asserting things in tests.
                 */
                ORDER BY event.depth DESC, backward_extrem.event_id DESC
                LIMIT ?
            """

            txn.execute(
                sql,
                (
                    room_id,
                    False,
                    current_depth,
                    self._clock.time_msec(),
<<<<<<< HEAD
                    1000 * PULLED_EVENT_EXPONENTIAL_BACKOFF_STEP_SECONDS,
                    1000 * PULLED_EVENT_BACKOFF_UPPER_BOUND_SECONDS,
=======
                    BACKFILL_EVENT_EXPONENTIAL_BACKOFF_MAXIMUM_DOUBLING_STEPS,
                    BACKFILL_EVENT_EXPONENTIAL_BACKOFF_STEP_MILLISECONDS,
>>>>>>> 7d102e83
                    limit,
                ),
            )

            return cast(List[Tuple[str, int]], txn.fetchall())

        return await self.db_pool.runInteraction(
            "get_backfill_points_in_room",
            get_backfill_points_in_room_txn,
            room_id,
        )

    @trace
    async def get_insertion_event_backward_extremities_in_room(
        self,
        room_id: str,
        current_depth: int,
        limit: int,
    ) -> List[Tuple[str, int]]:
        """
        Get the insertion events we know about that we haven't backfilled yet
        along with the approximate depth. Only returns insertion events that are
        at a depth lower than or equal to the `current_depth`. Sorted by depth,
        highest to lowest (descending) so the closest events to the
        `current_depth` are first in the list.

        We ignore insertion events that are newer than the user's current scroll
        position (ie, those with depth greater than `current_depth`) as:
            1. we don't really care about getting events that have happened
               after our current position; and
            2. by the nature of paginating and scrolling back, we have likely
               previously tried and failed to backfill from that insertion event, so
               to avoid getting "stuck" requesting the same backfill repeatedly
               we drop those insertion event.

        Args:
            room_id: Room where we want to find the oldest events
            current_depth: The depth at the user's current scrollback position
            limit: The max number of insertion event extremities to return

        Returns:
            List of (event_id, depth) tuples. Sorted by depth, highest to lowest
            (descending) so the closest events to the `current_depth` are first
            in the list.
        """

        def get_insertion_event_backward_extremities_in_room_txn(
            txn: LoggingTransaction, room_id: str
        ) -> List[Tuple[str, int]]:
            if isinstance(self.database_engine, PostgresEngine):
                least_function = "LEAST"
            elif isinstance(self.database_engine, Sqlite3Engine):
                least_function = "MIN"
            else:
                raise RuntimeError("Unknown database engine")

            sql = f"""
                SELECT
                    insertion_event_extremity.event_id, event.depth
                /* We only want insertion events that are also marked as backwards extremities */
                FROM insertion_event_extremities AS insertion_event_extremity
                /* Get the depth of the insertion event from the events table */
                INNER JOIN events AS event USING (event_id)
                /**
                 * We use this info to make sure we don't retry to use a backfill point
                 * if we've already attempted to backfill from it recently.
                 */
                LEFT JOIN event_failed_pull_attempts AS failed_backfill_attempt_info
                ON
                    failed_backfill_attempt_info.room_id = insertion_event_extremity.room_id
                    AND failed_backfill_attempt_info.event_id = insertion_event_extremity.event_id
                WHERE
                    insertion_event_extremity.room_id = ?
                    /**
                     * We only want extremities that are older than or at
                     * the same position of the given `current_depth` (where older
                     * means less than the given depth) because we're looking backwards
                     * from the `current_depth` when backfilling.
                     *
                     *                         current_depth (ignore events that come after this, ignore 2-4)
                     *                         |
                     *                         ▼
                     * <oldest-in-time> [0]<--[1]<--[2]<--[3]<--[4] <newest-in-time>
                     */
                    AND event.depth <= ? /* current_depth */
                    /**
                     * Exponential back-off (up to the upper bound) so we don't retry the
                     * same backfill point over and over. ex. 2hr, 4hr, 8hr, 16hr, etc
                     *
                     * We use `1 << n` as a power of 2 equivalent for compatibility
                     * with older SQLites. The left shift equivalent only works with
                     * powers of 2 because left shift is a binary operation (base-2).
                     * Otherwise, we would use `power(2, n)` or the power operator, `2^n`.
                     */
                    AND (
                        failed_backfill_attempt_info.event_id IS NULL
                        OR ? /* current_time */ >= failed_backfill_attempt_info.last_attempt_ts + (
                            (1 << {least_function}(failed_backfill_attempt_info.num_attempts, ? /* max doubling steps */))
                            * ? /* step */
                        )
                    )
                /**
                 * Sort from highest (closest to the `current_depth`) to the lowest depth
                 * because the closest are most relevant to backfill from first.
                 * Then tie-break on alphabetical order of the event_ids so we get a
                 * consistent ordering which is nice when asserting things in tests.
                 */
                ORDER BY event.depth DESC, insertion_event_extremity.event_id DESC
                LIMIT ?
            """

            txn.execute(
                sql,
                (
                    room_id,
                    current_depth,
                    self._clock.time_msec(),
<<<<<<< HEAD
                    1000 * PULLED_EVENT_EXPONENTIAL_BACKOFF_STEP_SECONDS,
                    1000 * PULLED_EVENT_BACKOFF_UPPER_BOUND_SECONDS,
=======
                    BACKFILL_EVENT_EXPONENTIAL_BACKOFF_MAXIMUM_DOUBLING_STEPS,
                    BACKFILL_EVENT_EXPONENTIAL_BACKOFF_STEP_MILLISECONDS,
>>>>>>> 7d102e83
                    limit,
                ),
            )
            return cast(List[Tuple[str, int]], txn.fetchall())

        return await self.db_pool.runInteraction(
            "get_insertion_event_backward_extremities_in_room",
            get_insertion_event_backward_extremities_in_room_txn,
            room_id,
        )

    async def get_max_depth_of(self, event_ids: List[str]) -> Tuple[Optional[str], int]:
        """Returns the event ID and depth for the event that has the max depth from a set of event IDs

        Args:
            event_ids: The event IDs to calculate the max depth of.
        """
        rows = await self.db_pool.simple_select_many_batch(
            table="events",
            column="event_id",
            iterable=event_ids,
            retcols=(
                "event_id",
                "depth",
            ),
            desc="get_max_depth_of",
        )

        if not rows:
            return None, 0
        else:
            max_depth_event_id = ""
            current_max_depth = 0
            for row in rows:
                if row["depth"] > current_max_depth:
                    max_depth_event_id = row["event_id"]
                    current_max_depth = row["depth"]

            return max_depth_event_id, current_max_depth

    async def get_min_depth_of(self, event_ids: List[str]) -> Tuple[Optional[str], int]:
        """Returns the event ID and depth for the event that has the min depth from a set of event IDs

        Args:
            event_ids: The event IDs to calculate the max depth of.
        """
        rows = await self.db_pool.simple_select_many_batch(
            table="events",
            column="event_id",
            iterable=event_ids,
            retcols=(
                "event_id",
                "depth",
            ),
            desc="get_min_depth_of",
        )

        if not rows:
            return None, 0
        else:
            min_depth_event_id = ""
            current_min_depth = MAX_DEPTH
            for row in rows:
                if row["depth"] < current_min_depth:
                    min_depth_event_id = row["event_id"]
                    current_min_depth = row["depth"]

            return min_depth_event_id, current_min_depth

    async def get_prev_events_for_room(self, room_id: str) -> List[str]:
        """
        Gets a subset of the current forward extremities in the given room.

        Limits the result to 10 extremities, so that we can avoid creating
        events which refer to hundreds of prev_events.

        Args:
            room_id: room_id

        Returns:
            The event ids of the forward extremities.

        """

        return await self.db_pool.runInteraction(
            "get_prev_events_for_room", self._get_prev_events_for_room_txn, room_id
        )

    def _get_prev_events_for_room_txn(
        self, txn: LoggingTransaction, room_id: str
    ) -> List[str]:
        # we just use the 10 newest events. Older events will become
        # prev_events of future events.

        sql = """
            SELECT e.event_id FROM event_forward_extremities AS f
            INNER JOIN events AS e USING (event_id)
            WHERE f.room_id = ?
            ORDER BY e.depth DESC
            LIMIT 10
        """

        txn.execute(sql, (room_id,))

        return [row[0] for row in txn]

    async def get_rooms_with_many_extremities(
        self, min_count: int, limit: int, room_id_filter: Iterable[str]
    ) -> List[str]:
        """Get the top rooms with at least N extremities.

        Args:
            min_count: The minimum number of extremities
            limit: The maximum number of rooms to return.
            room_id_filter: room_ids to exclude from the results

        Returns:
            At most `limit` room IDs that have at least `min_count` extremities,
            sorted by extremity count.
        """

        def _get_rooms_with_many_extremities_txn(txn: LoggingTransaction) -> List[str]:
            where_clause = "1=1"
            if room_id_filter:
                where_clause = "room_id NOT IN (%s)" % (
                    ",".join("?" for _ in room_id_filter),
                )

            sql = """
                SELECT room_id FROM event_forward_extremities
                WHERE %s
                GROUP BY room_id
                HAVING count(*) > ?
                ORDER BY count(*) DESC
                LIMIT ?
            """ % (
                where_clause,
            )

            query_args = list(itertools.chain(room_id_filter, [min_count, limit]))
            txn.execute(sql, query_args)
            return [room_id for room_id, in txn]

        return await self.db_pool.runInteraction(
            "get_rooms_with_many_extremities", _get_rooms_with_many_extremities_txn
        )

    @cached(max_entries=5000, iterable=True)
    async def get_latest_event_ids_in_room(self, room_id: str) -> List[str]:
        return await self.db_pool.simple_select_onecol(
            table="event_forward_extremities",
            keyvalues={"room_id": room_id},
            retcol="event_id",
            desc="get_latest_event_ids_in_room",
        )

    async def get_min_depth(self, room_id: str) -> Optional[int]:
        """For the given room, get the minimum depth we have seen for it."""
        return await self.db_pool.runInteraction(
            "get_min_depth", self._get_min_depth_interaction, room_id
        )

    def _get_min_depth_interaction(
        self, txn: LoggingTransaction, room_id: str
    ) -> Optional[int]:
        min_depth = self.db_pool.simple_select_one_onecol_txn(
            txn,
            table="room_depth",
            keyvalues={"room_id": room_id},
            retcol="min_depth",
            allow_none=True,
        )

        return int(min_depth) if min_depth is not None else None

    @cancellable
    async def get_forward_extremities_for_room_at_stream_ordering(
        self, room_id: str, stream_ordering: int
    ) -> List[str]:
        """For a given room_id and stream_ordering, return the forward
        extremeties of the room at that point in "time".

        Throws a StoreError if we have since purged the index for
        stream_orderings from that point.

        Args:
            room_id:
            stream_ordering:

        Returns:
            A list of event_ids
        """
        # We want to make the cache more effective, so we clamp to the last
        # change before the given ordering.
        last_change = self._events_stream_cache.get_max_pos_of_last_change(room_id)  # type: ignore[attr-defined]

        # We don't always have a full stream_to_exterm_id table, e.g. after
        # the upgrade that introduced it, so we make sure we never ask for a
        # stream_ordering from before a restart
        last_change = max(self._stream_order_on_start, last_change)  # type: ignore[attr-defined]

        # provided the last_change is recent enough, we now clamp the requested
        # stream_ordering to it.
        if last_change > self.stream_ordering_month_ago:  # type: ignore[attr-defined]
            stream_ordering = min(last_change, stream_ordering)

        return await self._get_forward_extremeties_for_room(room_id, stream_ordering)

    @cached(max_entries=5000, num_args=2)
    async def _get_forward_extremeties_for_room(
        self, room_id: str, stream_ordering: int
    ) -> List[str]:
        """For a given room_id and stream_ordering, return the forward
        extremeties of the room at that point in "time".

        Throws a StoreError if we have since purged the index for
        stream_orderings from that point.
        """

        if stream_ordering <= self.stream_ordering_month_ago:  # type: ignore[attr-defined]
            raise StoreError(400, "stream_ordering too old %s" % (stream_ordering,))

        sql = """
                SELECT event_id FROM stream_ordering_to_exterm
                INNER JOIN (
                    SELECT room_id, MAX(stream_ordering) AS stream_ordering
                    FROM stream_ordering_to_exterm
                    WHERE stream_ordering <= ? GROUP BY room_id
                ) AS rms USING (room_id, stream_ordering)
                WHERE room_id = ?
        """

        def get_forward_extremeties_for_room_txn(txn: LoggingTransaction) -> List[str]:
            txn.execute(sql, (stream_ordering, room_id))
            return [event_id for event_id, in txn]

        return await self.db_pool.runInteraction(
            "get_forward_extremeties_for_room", get_forward_extremeties_for_room_txn
        )

    def _get_connected_batch_event_backfill_results_txn(
        self, txn: LoggingTransaction, insertion_event_id: str, limit: int
    ) -> List[BackfillQueueNavigationItem]:
        """
        Find any batch connections of a given insertion event.
        A batch event points at a insertion event via:
        batch_event.content[MSC2716_BATCH_ID] -> insertion_event.content[MSC2716_NEXT_BATCH_ID]

        Args:
            txn: The database transaction to use
            insertion_event_id: The event ID to navigate from. We will find
                batch events that point back at this insertion event.
            limit: Max number of event ID's to query for and return

        Returns:
            List of batch events that the backfill queue can process
        """
        batch_connection_query = """
            SELECT e.depth, e.stream_ordering, c.event_id, e.type FROM insertion_events AS i
            /* Find the batch that connects to the given insertion event */
            INNER JOIN batch_events AS c
            ON i.next_batch_id = c.batch_id
            /* Get the depth of the batch start event from the events table */
            INNER JOIN events AS e ON c.event_id = e.event_id
            /* Find an insertion event which matches the given event_id */
            WHERE i.event_id = ?
            LIMIT ?
        """

        # Find any batch connections for the given insertion event
        txn.execute(
            batch_connection_query,
            (insertion_event_id, limit),
        )
        return [
            BackfillQueueNavigationItem(
                depth=row[0],
                stream_ordering=row[1],
                event_id=row[2],
                type=row[3],
            )
            for row in txn
        ]

    def _get_connected_prev_event_backfill_results_txn(
        self, txn: LoggingTransaction, event_id: str, limit: int
    ) -> List[BackfillQueueNavigationItem]:
        """
        Find any events connected by prev_event the specified event_id.

        Args:
            txn: The database transaction to use
            event_id: The event ID to navigate from
            limit: Max number of event ID's to query for and return

        Returns:
            List of prev events that the backfill queue can process
        """
        # Look for the prev_event_id connected to the given event_id
        connected_prev_event_query = """
            SELECT depth, stream_ordering, prev_event_id, events.type FROM event_edges
            /* Get the depth and stream_ordering of the prev_event_id from the events table */
            INNER JOIN events
            ON prev_event_id = events.event_id

            /* exclude outliers from the results (we don't have the state, so cannot
             * verify if the requesting server can see them).
             */
            WHERE NOT events.outlier

            /* Look for an edge which matches the given event_id */
            AND event_edges.event_id = ? AND NOT event_edges.is_state

            /* Because we can have many events at the same depth,
            * we want to also tie-break and sort on stream_ordering */
            ORDER BY depth DESC, stream_ordering DESC
            LIMIT ?
        """

        txn.execute(
            connected_prev_event_query,
            (event_id, limit),
        )
        return [
            BackfillQueueNavigationItem(
                depth=row[0],
                stream_ordering=row[1],
                event_id=row[2],
                type=row[3],
            )
            for row in txn
        ]

    async def get_backfill_events(
        self, room_id: str, seed_event_id_list: List[str], limit: int
    ) -> List[EventBase]:
        """Get a list of Events for a given topic that occurred before (and
        including) the events in seed_event_id_list. Return a list of max size `limit`

        Args:
            room_id
            seed_event_id_list
            limit
        """
        event_ids = await self.db_pool.runInteraction(
            "get_backfill_events",
            self._get_backfill_events,
            room_id,
            seed_event_id_list,
            limit,
        )
        events = await self.get_events_as_list(event_ids)
        return sorted(
            # type-ignore: mypy doesn't like negating the Optional[int] stream_ordering.
            # But it's never None, because these events were previously persisted to the DB.
            events,
            key=lambda e: (-e.depth, -e.internal_metadata.stream_ordering),  # type: ignore[operator]
        )

    def _get_backfill_events(
        self,
        txn: LoggingTransaction,
        room_id: str,
        seed_event_id_list: List[str],
        limit: int,
    ) -> Set[str]:
        """
        We want to make sure that we do a breadth-first, "depth" ordered search.
        We also handle navigating historical branches of history connected by
        insertion and batch events.
        """
        logger.debug(
            "_get_backfill_events(room_id=%s): seeding backfill with seed_event_id_list=%s limit=%s",
            room_id,
            seed_event_id_list,
            limit,
        )

        event_id_results: Set[str] = set()

        # In a PriorityQueue, the lowest valued entries are retrieved first.
        # We're using depth as the priority in the queue and tie-break based on
        # stream_ordering. Depth is lowest at the oldest-in-time message and
        # highest and newest-in-time message. We add events to the queue with a
        # negative depth so that we process the newest-in-time messages first
        # going backwards in time. stream_ordering follows the same pattern.
        queue: "PriorityQueue[Tuple[int, int, str, str]]" = PriorityQueue()

        for seed_event_id in seed_event_id_list:
            event_lookup_result = self.db_pool.simple_select_one_txn(
                txn,
                table="events",
                keyvalues={"event_id": seed_event_id, "room_id": room_id},
                retcols=(
                    "type",
                    "depth",
                    "stream_ordering",
                ),
                allow_none=True,
            )

            if event_lookup_result is not None:
                logger.debug(
                    "_get_backfill_events(room_id=%s): seed_event_id=%s depth=%s stream_ordering=%s type=%s",
                    room_id,
                    seed_event_id,
                    event_lookup_result["depth"],
                    event_lookup_result["stream_ordering"],
                    event_lookup_result["type"],
                )

                if event_lookup_result["depth"]:
                    queue.put(
                        (
                            -event_lookup_result["depth"],
                            -event_lookup_result["stream_ordering"],
                            seed_event_id,
                            event_lookup_result["type"],
                        )
                    )

        while not queue.empty() and len(event_id_results) < limit:
            try:
                _, _, event_id, event_type = queue.get_nowait()
            except Empty:
                break

            if event_id in event_id_results:
                continue

            event_id_results.add(event_id)

            # Try and find any potential historical batches of message history.
            if self.hs.config.experimental.msc2716_enabled:
                # We need to go and try to find any batch events connected
                # to a given insertion event (by batch_id). If we find any, we'll
                # add them to the queue and navigate up the DAG like normal in the
                # next iteration of the loop.
                if event_type == EventTypes.MSC2716_INSERTION:
                    # Find any batch connections for the given insertion event
                    connected_batch_event_backfill_results = (
                        self._get_connected_batch_event_backfill_results_txn(
                            txn, event_id, limit - len(event_id_results)
                        )
                    )
                    logger.debug(
                        "_get_backfill_events(room_id=%s): connected_batch_event_backfill_results=%s",
                        room_id,
                        connected_batch_event_backfill_results,
                    )
                    for (
                        connected_batch_event_backfill_item
                    ) in connected_batch_event_backfill_results:
                        if (
                            connected_batch_event_backfill_item.event_id
                            not in event_id_results
                        ):
                            queue.put(
                                (
                                    -connected_batch_event_backfill_item.depth,
                                    -connected_batch_event_backfill_item.stream_ordering,
                                    connected_batch_event_backfill_item.event_id,
                                    connected_batch_event_backfill_item.type,
                                )
                            )

            # Now we just look up the DAG by prev_events as normal
            connected_prev_event_backfill_results = (
                self._get_connected_prev_event_backfill_results_txn(
                    txn, event_id, limit - len(event_id_results)
                )
            )
            logger.debug(
                "_get_backfill_events(room_id=%s): connected_prev_event_backfill_results=%s",
                room_id,
                connected_prev_event_backfill_results,
            )
            for (
                connected_prev_event_backfill_item
            ) in connected_prev_event_backfill_results:
                if connected_prev_event_backfill_item.event_id not in event_id_results:
                    queue.put(
                        (
                            -connected_prev_event_backfill_item.depth,
                            -connected_prev_event_backfill_item.stream_ordering,
                            connected_prev_event_backfill_item.event_id,
                            connected_prev_event_backfill_item.type,
                        )
                    )

        return event_id_results

    @trace
    async def record_event_failed_pull_attempt(
        self, room_id: str, event_id: str, cause: str
    ) -> None:
        """
        Record when we fail to pull an event over federation.

        This information allows us to be more intelligent when we decide to
        retry (we don't need to fail over and over) and we can process that
        event in the background so we don't block on it each time.

        Args:
            room_id: The room where the event failed to pull from
            event_id: The event that failed to be fetched or processed
            cause: The error message or reason that we failed to pull the event
        """
        await self.db_pool.runInteraction(
            "record_event_failed_pull_attempt",
            self._record_event_failed_pull_attempt_upsert_txn,
            room_id,
            event_id,
            cause,
            db_autocommit=True,  # Safe as it's a single upsert
        )

    def _record_event_failed_pull_attempt_upsert_txn(
        self,
        txn: LoggingTransaction,
        room_id: str,
        event_id: str,
        cause: str,
    ) -> None:
        sql = """
            INSERT INTO event_failed_pull_attempts (
                room_id, event_id, num_attempts, last_attempt_ts, last_cause
            )
                VALUES (?, ?, ?, ?, ?)
            ON CONFLICT (room_id, event_id) DO UPDATE SET
                num_attempts=event_failed_pull_attempts.num_attempts + 1,
                last_attempt_ts=EXCLUDED.last_attempt_ts,
                last_cause=EXCLUDED.last_cause;
        """

        txn.execute(sql, (room_id, event_id, 1, self._clock.time_msec(), cause))

    @trace
    async def filter_events_with_pull_attempt_backoff(
        self,
        room_id: str,
        event_ids: Sequence[str],
    ) -> List[str]:
        """
        Filter out events that we've failed to pull before
        recently. Uses exponential backoff.

        Args:
            room_id: The room that the events belong to
            event_ids: A list of events to filter down

        Returns:
            List of event_ids that can be attempted to be pulled
        """
        return await self.db_pool.runInteraction(
            "filter_events_with_pull_attempt_backoff",
            self._filter_events_with_pull_attempt_backoff_txn,
            room_id,
            event_ids,
        )

    def _filter_events_with_pull_attempt_backoff_txn(
        self,
        txn: LoggingTransaction,
        room_id: str,
        event_ids: Sequence[str],
    ) -> None:
        where_event_ids_match_clause, values = make_in_list_sql_clause(
            txn.database_engine, "event_id", event_ids
        )

        sql = """
            SELECT event_id FROM event_failed_pull_attempts
            WHERE
                room_id = ?
                %s /* where_event_ids_match_clause */
                /**
                * Exponential back-off (up to the upper bound) so we don't try to
                * pull the same event over and over. ex. 2hr, 4hr, 8hr, 16hr, etc.
                *
                * We use `1 << n` as a power of 2 equivalent for compatibility
                * with older SQLites. The left shift equivalent only works with
                * powers of 2 because left shift is a binary operation (base-2).
                * Otherwise, we would use `power(2, n)` or the power operator, `2^n`.
                */
                AND (
                    event_id IS NULL
                    OR ? /* current_time */ >= last_attempt_ts + /*least*/%s((1 << num_attempts) * ? /* step */, ? /* upper bound */)
                )
        """

        if isinstance(self.database_engine, PostgresEngine):
            least_function = "least"
        elif isinstance(self.database_engine, Sqlite3Engine):
            least_function = "min"
        else:
            raise RuntimeError("Unknown database engine")

        txn.execute(
            sql % (where_event_ids_match_clause, least_function),
            (
                room_id,
                *values,
                self._clock.time_msec(),
                1000 * PULLED_EVENT_EXPONENTIAL_BACKOFF_STEP_SECONDS,
                1000 * PULLED_EVENT_BACKOFF_UPPER_BOUND_SECONDS,
            ),
        )

    async def get_missing_events(
        self,
        room_id: str,
        earliest_events: List[str],
        latest_events: List[str],
        limit: int,
    ) -> List[EventBase]:
        ids = await self.db_pool.runInteraction(
            "get_missing_events",
            self._get_missing_events,
            room_id,
            earliest_events,
            latest_events,
            limit,
        )
        return await self.get_events_as_list(ids)

    def _get_missing_events(
        self,
        txn: LoggingTransaction,
        room_id: str,
        earliest_events: List[str],
        latest_events: List[str],
        limit: int,
    ) -> List[str]:

        seen_events = set(earliest_events)
        front = set(latest_events) - seen_events
        event_results: List[str] = []

        query = (
            "SELECT prev_event_id FROM event_edges "
            "WHERE event_id = ? AND NOT is_state "
            "LIMIT ?"
        )

        while front and len(event_results) < limit:
            new_front = set()
            for event_id in front:
                txn.execute(query, (event_id, limit - len(event_results)))
                new_results = {t[0] for t in txn} - seen_events

                new_front |= new_results
                seen_events |= new_results
                event_results.extend(new_results)

            front = new_front

        # we built the list working backwards from latest_events; we now need to
        # reverse it so that the events are approximately chronological.
        event_results.reverse()
        return event_results

    @trace
    @tag_args
    async def get_successor_events(self, event_id: str) -> List[str]:
        """Fetch all events that have the given event as a prev event

        Args:
            event_id: The event to search for as a prev_event.
        """
        return await self.db_pool.simple_select_onecol(
            table="event_edges",
            keyvalues={"prev_event_id": event_id},
            retcol="event_id",
            desc="get_successor_events",
        )

    @wrap_as_background_process("delete_old_forward_extrem_cache")
    async def _delete_old_forward_extrem_cache(self) -> None:
        def _delete_old_forward_extrem_cache_txn(txn: LoggingTransaction) -> None:
            # Delete entries older than a month, while making sure we don't delete
            # the only entries for a room.
            sql = """
                DELETE FROM stream_ordering_to_exterm
                WHERE
                room_id IN (
                    SELECT room_id
                    FROM stream_ordering_to_exterm
                    WHERE stream_ordering > ?
                ) AND stream_ordering < ?
            """
            txn.execute(
                sql, (self.stream_ordering_month_ago, self.stream_ordering_month_ago)  # type: ignore[attr-defined]
            )

        await self.db_pool.runInteraction(
            "_delete_old_forward_extrem_cache",
            _delete_old_forward_extrem_cache_txn,
        )

    @trace
    async def insert_insertion_extremity(self, event_id: str, room_id: str) -> None:
        await self.db_pool.simple_upsert(
            table="insertion_event_extremities",
            keyvalues={"event_id": event_id},
            values={
                "event_id": event_id,
                "room_id": room_id,
            },
            insertion_values={},
            desc="insert_insertion_extremity",
            lock=False,
        )

    async def insert_received_event_to_staging(
        self, origin: str, event: EventBase
    ) -> None:
        """Insert a newly received event from federation into the staging area."""

        # We use an upsert here to handle the case where we see the same event
        # from the same server multiple times.
        await self.db_pool.simple_upsert(
            table="federation_inbound_events_staging",
            keyvalues={
                "origin": origin,
                "event_id": event.event_id,
            },
            values={},
            insertion_values={
                "room_id": event.room_id,
                "received_ts": self._clock.time_msec(),
                "event_json": json_encoder.encode(event.get_dict()),
                "internal_metadata": json_encoder.encode(
                    event.internal_metadata.get_dict()
                ),
            },
            desc="insert_received_event_to_staging",
        )

    async def remove_received_event_from_staging(
        self,
        origin: str,
        event_id: str,
    ) -> Optional[int]:
        """Remove the given event from the staging area.

        Returns:
            The received_ts of the row that was deleted, if any.
        """
        if self.db_pool.engine.supports_returning:

            def _remove_received_event_from_staging_txn(
                txn: LoggingTransaction,
            ) -> Optional[int]:
                sql = """
                    DELETE FROM federation_inbound_events_staging
                    WHERE origin = ? AND event_id = ?
                    RETURNING received_ts
                """

                txn.execute(sql, (origin, event_id))
                row = cast(Optional[Tuple[int]], txn.fetchone())

                if row is None:
                    return None

                return row[0]

            return await self.db_pool.runInteraction(
                "remove_received_event_from_staging",
                _remove_received_event_from_staging_txn,
                db_autocommit=True,
            )

        else:

            def _remove_received_event_from_staging_txn(
                txn: LoggingTransaction,
            ) -> Optional[int]:
                received_ts = self.db_pool.simple_select_one_onecol_txn(
                    txn,
                    table="federation_inbound_events_staging",
                    keyvalues={
                        "origin": origin,
                        "event_id": event_id,
                    },
                    retcol="received_ts",
                    allow_none=True,
                )
                self.db_pool.simple_delete_txn(
                    txn,
                    table="federation_inbound_events_staging",
                    keyvalues={
                        "origin": origin,
                        "event_id": event_id,
                    },
                )

                return received_ts

            return await self.db_pool.runInteraction(
                "remove_received_event_from_staging",
                _remove_received_event_from_staging_txn,
            )

    async def get_next_staged_event_id_for_room(
        self,
        room_id: str,
    ) -> Optional[Tuple[str, str]]:
        """
        Get the next event ID in the staging area for the given room.

        Returns:
            Tuple of the `origin` and `event_id`
        """

        def _get_next_staged_event_id_for_room_txn(
            txn: LoggingTransaction,
        ) -> Optional[Tuple[str, str]]:
            sql = """
                SELECT origin, event_id
                FROM federation_inbound_events_staging
                WHERE room_id = ?
                ORDER BY received_ts ASC
                LIMIT 1
            """

            txn.execute(sql, (room_id,))

            return cast(Optional[Tuple[str, str]], txn.fetchone())

        return await self.db_pool.runInteraction(
            "get_next_staged_event_id_for_room", _get_next_staged_event_id_for_room_txn
        )

    async def get_next_staged_event_for_room(
        self,
        room_id: str,
        room_version: RoomVersion,
    ) -> Optional[Tuple[str, EventBase]]:
        """Get the next event in the staging area for the given room."""

        def _get_next_staged_event_for_room_txn(
            txn: LoggingTransaction,
        ) -> Optional[Tuple[str, str, str]]:
            sql = """
                SELECT event_json, internal_metadata, origin
                FROM federation_inbound_events_staging
                WHERE room_id = ?
                ORDER BY received_ts ASC
                LIMIT 1
            """
            txn.execute(sql, (room_id,))

            return cast(Optional[Tuple[str, str, str]], txn.fetchone())

        row = await self.db_pool.runInteraction(
            "get_next_staged_event_for_room", _get_next_staged_event_for_room_txn
        )

        if not row:
            return None

        event_d = db_to_json(row[0])
        internal_metadata_d = db_to_json(row[1])
        origin = row[2]

        event = make_event_from_dict(
            event_dict=event_d,
            room_version=room_version,
            internal_metadata_dict=internal_metadata_d,
        )

        return origin, event

    async def prune_staged_events_in_room(
        self,
        room_id: str,
        room_version: RoomVersion,
    ) -> bool:
        """Checks if there are lots of staged events for the room, and if so
        prune them down.

        Returns:
            Whether any events were pruned
        """

        # First check the size of the queue.
        count = await self.db_pool.simple_select_one_onecol(
            table="federation_inbound_events_staging",
            keyvalues={"room_id": room_id},
            retcol="COUNT(*)",
            desc="prune_staged_events_in_room_count",
        )

        if count < 100:
            return False

        # If the queue is too large, then we want clear the entire queue,
        # keeping only the forward extremities (i.e. the events not referenced
        # by other events in the queue). We do this so that we can always
        # backpaginate in all the events we have dropped.
        rows = await self.db_pool.simple_select_list(
            table="federation_inbound_events_staging",
            keyvalues={"room_id": room_id},
            retcols=("event_id", "event_json"),
            desc="prune_staged_events_in_room_fetch",
        )

        # Find the set of events referenced by those in the queue, as well as
        # collecting all the event IDs in the queue.
        referenced_events: Set[str] = set()
        seen_events: Set[str] = set()
        for row in rows:
            event_id = row["event_id"]
            seen_events.add(event_id)
            event_d = db_to_json(row["event_json"])

            # We don't bother parsing the dicts into full blown event objects,
            # as that is needlessly expensive.

            # We haven't checked that the `prev_events` have the right format
            # yet, so we check as we go.
            prev_events = event_d.get("prev_events", [])
            if not isinstance(prev_events, list):
                logger.info("Invalid prev_events for %s", event_id)
                continue

            if room_version.event_format == EventFormatVersions.ROOM_V1_V2:
                for prev_event_tuple in prev_events:
                    if (
                        not isinstance(prev_event_tuple, list)
                        or len(prev_event_tuple) != 2
                    ):
                        logger.info("Invalid prev_events for %s", event_id)
                        break

                    prev_event_id = prev_event_tuple[0]
                    if not isinstance(prev_event_id, str):
                        logger.info("Invalid prev_events for %s", event_id)
                        break

                    referenced_events.add(prev_event_id)
            else:
                for prev_event_id in prev_events:
                    if not isinstance(prev_event_id, str):
                        logger.info("Invalid prev_events for %s", event_id)
                        break

                    referenced_events.add(prev_event_id)

        to_delete = referenced_events & seen_events
        if not to_delete:
            return False

        pdus_pruned_from_federation_queue.inc(len(to_delete))
        logger.info(
            "Pruning %d events in room %s from federation queue",
            len(to_delete),
            room_id,
        )

        await self.db_pool.simple_delete_many(
            table="federation_inbound_events_staging",
            keyvalues={"room_id": room_id},
            iterable=to_delete,
            column="event_id",
            desc="prune_staged_events_in_room_delete",
        )

        return True

    async def get_all_rooms_with_staged_incoming_events(self) -> List[str]:
        """Get the room IDs of all events currently staged."""
        return await self.db_pool.simple_select_onecol(
            table="federation_inbound_events_staging",
            keyvalues={},
            retcol="DISTINCT room_id",
            desc="get_all_rooms_with_staged_incoming_events",
        )

    @wrap_as_background_process("_get_stats_for_federation_staging")
    async def _get_stats_for_federation_staging(self) -> None:
        """Update the prometheus metrics for the inbound federation staging area."""

        def _get_stats_for_federation_staging_txn(
            txn: LoggingTransaction,
        ) -> Tuple[int, int]:
            txn.execute("SELECT count(*) FROM federation_inbound_events_staging")
            (count,) = cast(Tuple[int], txn.fetchone())

            txn.execute(
                "SELECT min(received_ts) FROM federation_inbound_events_staging"
            )

            (received_ts,) = cast(Tuple[Optional[int]], txn.fetchone())

            # If there is nothing in the staging area default it to 0.
            age = 0
            if received_ts is not None:
                age = self._clock.time_msec() - received_ts

            return count, age

        count, age = await self.db_pool.runInteraction(
            "_get_stats_for_federation_staging", _get_stats_for_federation_staging_txn
        )

        number_pdus_in_federation_queue.set(count)
        oldest_pdu_in_federation_staging.set(age)


class EventFederationStore(EventFederationWorkerStore):
    """Responsible for storing and serving up the various graphs associated
    with an event. Including the main event graph and the auth chains for an
    event.

    Also has methods for getting the front (latest) and back (oldest) edges
    of the event graphs. These are used to generate the parents for new events
    and backfilling from another server respectively.
    """

    EVENT_AUTH_STATE_ONLY = "event_auth_state_only"

    def __init__(
        self,
        database: DatabasePool,
        db_conn: LoggingDatabaseConnection,
        hs: "HomeServer",
    ):
        super().__init__(database, db_conn, hs)

        self.db_pool.updates.register_background_update_handler(
            self.EVENT_AUTH_STATE_ONLY, self._background_delete_non_state_event_auth
        )

    async def clean_room_for_join(self, room_id: str) -> None:
        await self.db_pool.runInteraction(
            "clean_room_for_join", self._clean_room_for_join_txn, room_id
        )

    def _clean_room_for_join_txn(self, txn: LoggingTransaction, room_id: str) -> None:
        query = "DELETE FROM event_forward_extremities WHERE room_id = ?"

        txn.execute(query, (room_id,))
        txn.call_after(self.get_latest_event_ids_in_room.invalidate, (room_id,))

    async def _background_delete_non_state_event_auth(
        self, progress: JsonDict, batch_size: int
    ) -> int:
        def delete_event_auth(txn: LoggingTransaction) -> bool:
            target_min_stream_id = progress.get("target_min_stream_id_inclusive")
            max_stream_id = progress.get("max_stream_id_exclusive")

            if not target_min_stream_id or not max_stream_id:
                txn.execute("SELECT COALESCE(MIN(stream_ordering), 0) FROM events")
                rows = txn.fetchall()
                target_min_stream_id = rows[0][0]

                txn.execute("SELECT COALESCE(MAX(stream_ordering), 0) FROM events")
                rows = txn.fetchall()
                max_stream_id = rows[0][0]

            min_stream_id = max_stream_id - batch_size

            sql = """
                DELETE FROM event_auth
                WHERE event_id IN (
                    SELECT event_id FROM events
                    LEFT JOIN state_events AS se USING (room_id, event_id)
                    WHERE ? <= stream_ordering AND stream_ordering < ?
                        AND se.state_key IS null
                )
            """

            txn.execute(sql, (min_stream_id, max_stream_id))

            new_progress = {
                "target_min_stream_id_inclusive": target_min_stream_id,
                "max_stream_id_exclusive": min_stream_id,
            }

            self.db_pool.updates._background_update_progress_txn(
                txn, self.EVENT_AUTH_STATE_ONLY, new_progress
            )

            return min_stream_id >= target_min_stream_id

        result = await self.db_pool.runInteraction(
            self.EVENT_AUTH_STATE_ONLY, delete_event_auth
        )

        if not result:
            await self.db_pool.updates._end_background_update(
                self.EVENT_AUTH_STATE_ONLY
            )

        return batch_size<|MERGE_RESOLUTION|>--- conflicted
+++ resolved
@@ -74,15 +74,6 @@
 
 logger = logging.getLogger(__name__)
 
-<<<<<<< HEAD
-PULLED_EVENT_BACKOFF_UPPER_BOUND_SECONDS: int = int(
-    datetime.timedelta(days=7).total_seconds()
-)
-PULLED_EVENT_EXPONENTIAL_BACKOFF_STEP_SECONDS: int = int(
-    datetime.timedelta(hours=1).total_seconds()
-)
-
-=======
 # Parameters controlling exponential backoff between backfill failures.
 # After the first failure to backfill, we wait 2 hours before trying again. If the
 # second attempt fails, we wait 4 hours before trying again. If the third attempt fails,
@@ -108,7 +99,6 @@
 assert 0 < _LONGEST_BACKOFF_PERIOD_MILLISECONDS <= ((2**31) - 1)
 
 
->>>>>>> 7d102e83
 # All the info we need while iterating the DAG while backfilling
 @attr.s(frozen=True, slots=True, auto_attribs=True)
 class BackfillQueueNavigationItem:
@@ -883,13 +873,8 @@
                     False,
                     current_depth,
                     self._clock.time_msec(),
-<<<<<<< HEAD
-                    1000 * PULLED_EVENT_EXPONENTIAL_BACKOFF_STEP_SECONDS,
-                    1000 * PULLED_EVENT_BACKOFF_UPPER_BOUND_SECONDS,
-=======
                     BACKFILL_EVENT_EXPONENTIAL_BACKOFF_MAXIMUM_DOUBLING_STEPS,
                     BACKFILL_EVENT_EXPONENTIAL_BACKOFF_STEP_MILLISECONDS,
->>>>>>> 7d102e83
                     limit,
                 ),
             )
@@ -1007,13 +992,8 @@
                     room_id,
                     current_depth,
                     self._clock.time_msec(),
-<<<<<<< HEAD
-                    1000 * PULLED_EVENT_EXPONENTIAL_BACKOFF_STEP_SECONDS,
-                    1000 * PULLED_EVENT_BACKOFF_UPPER_BOUND_SECONDS,
-=======
                     BACKFILL_EVENT_EXPONENTIAL_BACKOFF_MAXIMUM_DOUBLING_STEPS,
                     BACKFILL_EVENT_EXPONENTIAL_BACKOFF_STEP_MILLISECONDS,
->>>>>>> 7d102e83
                     limit,
                 ),
             )
@@ -1586,9 +1566,9 @@
         )
 
         sql = """
-            SELECT event_id FROM event_failed_pull_attempts
+            SELECT event_id FROM event_failed_pull_attempts as failed_backfill_attempt_info
             WHERE
-                room_id = ?
+                failed_backfill_attempt_info.room_id = ?
                 %s /* where_event_ids_match_clause */
                 /**
                 * Exponential back-off (up to the upper bound) so we don't try to
@@ -1600,8 +1580,11 @@
                 * Otherwise, we would use `power(2, n)` or the power operator, `2^n`.
                 */
                 AND (
-                    event_id IS NULL
-                    OR ? /* current_time */ >= last_attempt_ts + /*least*/%s((1 << num_attempts) * ? /* step */, ? /* upper bound */)
+                    failed_backfill_attempt_info.event_id IS NULL
+                    OR ? /* current_time */ >= failed_backfill_attempt_info.last_attempt_ts + (
+                        (1 << {least_function}(failed_backfill_attempt_info.num_attempts, ? /* max doubling steps */))
+                        * ? /* step */
+                    )
                 )
         """
 
@@ -1618,8 +1601,8 @@
                 room_id,
                 *values,
                 self._clock.time_msec(),
-                1000 * PULLED_EVENT_EXPONENTIAL_BACKOFF_STEP_SECONDS,
-                1000 * PULLED_EVENT_BACKOFF_UPPER_BOUND_SECONDS,
+                BACKFILL_EVENT_EXPONENTIAL_BACKOFF_MAXIMUM_DOUBLING_STEPS,
+                BACKFILL_EVENT_EXPONENTIAL_BACKOFF_STEP_MILLISECONDS,
             ),
         )
 
