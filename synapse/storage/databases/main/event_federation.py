# Copyright 2014-2016 OpenMarket Ltd
#
# Licensed under the Apache License, Version 2.0 (the "License");
# you may not use this file except in compliance with the License.
# You may obtain a copy of the License at
#
#     http://www.apache.org/licenses/LICENSE-2.0
#
# Unless required by applicable law or agreed to in writing, software
# distributed under the License is distributed on an "AS IS" BASIS,
# WITHOUT WARRANTIES OR CONDITIONS OF ANY KIND, either express or implied.
# See the License for the specific language governing permissions and
# limitations under the License.
import datetime
import itertools
import logging
from queue import Empty, PriorityQueue
from typing import (
    TYPE_CHECKING,
    Collection,
    Dict,
    Iterable,
    List,
    Optional,
    Set,
    Tuple,
    cast,
)

import attr
from prometheus_client import Counter, Gauge

from synapse.api.constants import MAX_DEPTH, EventTypes
from synapse.api.errors import StoreError
from synapse.api.room_versions import EventFormatVersions, RoomVersion
from synapse.events import EventBase, make_event_from_dict
from synapse.logging.opentracing import tag_args, trace
from synapse.metrics.background_process_metrics import wrap_as_background_process
from synapse.storage._base import SQLBaseStore, db_to_json, make_in_list_sql_clause
from synapse.storage.database import (
    DatabasePool,
    LoggingDatabaseConnection,
    LoggingTransaction,
)
from synapse.storage.databases.main.events_worker import EventsWorkerStore
from synapse.storage.databases.main.signatures import SignatureWorkerStore
from synapse.storage.engines import PostgresEngine, Sqlite3Engine
from synapse.types import JsonDict
from synapse.util import json_encoder
from synapse.util.caches.descriptors import cached
from synapse.util.caches.lrucache import LruCache
from synapse.util.cancellation import cancellable
from synapse.util.iterutils import batch_iter

if TYPE_CHECKING:
    from synapse.server import HomeServer

oldest_pdu_in_federation_staging = Gauge(
    "synapse_federation_server_oldest_inbound_pdu_in_staging",
    "The age in seconds since we received the oldest pdu in the federation staging area",
)

number_pdus_in_federation_queue = Gauge(
    "synapse_federation_server_number_inbound_pdu_in_staging",
    "The total number of events in the inbound federation staging",
)

pdus_pruned_from_federation_queue = Counter(
    "synapse_federation_server_number_inbound_pdu_pruned",
    "The number of events in the inbound federation staging that have been "
    "pruned due to the queue getting too long",
)

logger = logging.getLogger(__name__)

BACKFILL_EVENT_BACKOFF_UPPER_BOUND_SECONDS: int = int(
    datetime.timedelta(days=7).total_seconds()
)
BACKFILL_EVENT_EXPONENTIAL_BACKOFF_STEP_SECONDS: int = int(
    datetime.timedelta(hours=1).total_seconds()
)


# All the info we need while iterating the DAG while backfilling
@attr.s(frozen=True, slots=True, auto_attribs=True)
class BackfillQueueNavigationItem:
    depth: int
    stream_ordering: int
    event_id: str
    type: str


class _NoChainCoverIndex(Exception):
    def __init__(self, room_id: str):
        super().__init__("Unexpectedly no chain cover for events in %s" % (room_id,))


class EventFederationWorkerStore(SignatureWorkerStore, EventsWorkerStore, SQLBaseStore):
    def __init__(
        self,
        database: DatabasePool,
        db_conn: LoggingDatabaseConnection,
        hs: "HomeServer",
    ):
        super().__init__(database, db_conn, hs)

        self.hs = hs

        if hs.config.worker.run_background_tasks:
            hs.get_clock().looping_call(
                self._delete_old_forward_extrem_cache, 60 * 60 * 1000
            )

        # Cache of event ID to list of auth event IDs and their depths.
        self._event_auth_cache: LruCache[str, List[Tuple[str, int]]] = LruCache(
            500000, "_event_auth_cache", size_callback=len
        )

        self._clock.looping_call(self._get_stats_for_federation_staging, 30 * 1000)

    async def get_auth_chain(
        self, room_id: str, event_ids: Collection[str], include_given: bool = False
    ) -> List[EventBase]:
        """Get auth events for given event_ids. The events *must* be state events.

        Args:
            room_id: The room the event is in.
            event_ids: state events
            include_given: include the given events in result

        Returns:
            list of events
        """
        event_ids = await self.get_auth_chain_ids(
            room_id, event_ids, include_given=include_given
        )
        return await self.get_events_as_list(event_ids)

    @trace
    @tag_args
    async def get_auth_chain_ids(
        self,
        room_id: str,
        event_ids: Collection[str],
        include_given: bool = False,
    ) -> Set[str]:
        """Get auth events for given event_ids. The events *must* be state events.

        Args:
            room_id: The room the event is in.
            event_ids: state events
            include_given: include the given events in result

        Returns:
            set of event_ids
        """

        # Check if we have indexed the room so we can use the chain cover
        # algorithm.
        room = await self.get_room(room_id)  # type: ignore[attr-defined]
        if room["has_auth_chain_index"]:
            try:
                return await self.db_pool.runInteraction(
                    "get_auth_chain_ids_chains",
                    self._get_auth_chain_ids_using_cover_index_txn,
                    room_id,
                    event_ids,
                    include_given,
                )
            except _NoChainCoverIndex:
                # For whatever reason we don't actually have a chain cover index
                # for the events in question, so we fall back to the old method.
                pass

        return await self.db_pool.runInteraction(
            "get_auth_chain_ids",
            self._get_auth_chain_ids_txn,
            event_ids,
            include_given,
        )

    def _get_auth_chain_ids_using_cover_index_txn(
        self,
        txn: LoggingTransaction,
        room_id: str,
        event_ids: Collection[str],
        include_given: bool,
    ) -> Set[str]:
        """Calculates the auth chain IDs using the chain index."""

        # First we look up the chain ID/sequence numbers for the given events.

        initial_events = set(event_ids)

        # All the events that we've found that are reachable from the events.
        seen_events: Set[str] = set()

        # A map from chain ID to max sequence number of the given events.
        event_chains: Dict[int, int] = {}

        sql = """
            SELECT event_id, chain_id, sequence_number
            FROM event_auth_chains
            WHERE %s
        """
        for batch in batch_iter(initial_events, 1000):
            clause, args = make_in_list_sql_clause(
                txn.database_engine, "event_id", batch
            )
            txn.execute(sql % (clause,), args)

            for event_id, chain_id, sequence_number in txn:
                seen_events.add(event_id)
                event_chains[chain_id] = max(
                    sequence_number, event_chains.get(chain_id, 0)
                )

        # Check that we actually have a chain ID for all the events.
        events_missing_chain_info = initial_events.difference(seen_events)
        if events_missing_chain_info:
            # This can happen due to e.g. downgrade/upgrade of the server. We
            # raise an exception and fall back to the previous algorithm.
            logger.info(
                "Unexpectedly found that events don't have chain IDs in room %s: %s",
                room_id,
                events_missing_chain_info,
            )
            raise _NoChainCoverIndex(room_id)

        # Now we look up all links for the chains we have, adding chains that
        # are reachable from any event.
        sql = """
            SELECT
                origin_chain_id, origin_sequence_number,
                target_chain_id, target_sequence_number
            FROM event_auth_chain_links
            WHERE %s
        """

        # A map from chain ID to max sequence number *reachable* from any event ID.
        chains: Dict[int, int] = {}

        # Add all linked chains reachable from initial set of chains.
        for batch2 in batch_iter(event_chains, 1000):
            clause, args = make_in_list_sql_clause(
                txn.database_engine, "origin_chain_id", batch2
            )
            txn.execute(sql % (clause,), args)

            for (
                origin_chain_id,
                origin_sequence_number,
                target_chain_id,
                target_sequence_number,
            ) in txn:
                # chains are only reachable if the origin sequence number of
                # the link is less than the max sequence number in the
                # origin chain.
                if origin_sequence_number <= event_chains.get(origin_chain_id, 0):
                    chains[target_chain_id] = max(
                        target_sequence_number,
                        chains.get(target_chain_id, 0),
                    )

        # Add the initial set of chains, excluding the sequence corresponding to
        # initial event.
        for chain_id, seq_no in event_chains.items():
            chains[chain_id] = max(seq_no - 1, chains.get(chain_id, 0))

        # Now for each chain we figure out the maximum sequence number reachable
        # from *any* event ID. Events with a sequence less than that are in the
        # auth chain.
        if include_given:
            results = initial_events
        else:
            results = set()

        if isinstance(self.database_engine, PostgresEngine):
            # We can use `execute_values` to efficiently fetch the gaps when
            # using postgres.
            sql = """
                SELECT event_id
                FROM event_auth_chains AS c, (VALUES ?) AS l(chain_id, max_seq)
                WHERE
                    c.chain_id = l.chain_id
                    AND sequence_number <= max_seq
            """

            rows = txn.execute_values(sql, chains.items())
            results.update(r for r, in rows)
        else:
            # For SQLite we just fall back to doing a noddy for loop.
            sql = """
                SELECT event_id FROM event_auth_chains
                WHERE chain_id = ? AND sequence_number <= ?
            """
            for chain_id, max_no in chains.items():
                txn.execute(sql, (chain_id, max_no))
                results.update(r for r, in txn)

        return results

    def _get_auth_chain_ids_txn(
        self, txn: LoggingTransaction, event_ids: Collection[str], include_given: bool
    ) -> Set[str]:
        """Calculates the auth chain IDs.

        This is used when we don't have a cover index for the room.
        """
        if include_given:
            results = set(event_ids)
        else:
            results = set()

        # We pull out the depth simply so that we can populate the
        # `_event_auth_cache` cache.
        base_sql = """
            SELECT a.event_id, auth_id, depth
            FROM event_auth AS a
            INNER JOIN events AS e ON (e.event_id = a.auth_id)
            WHERE
        """

        front = set(event_ids)
        while front:
            new_front: Set[str] = set()
            for chunk in batch_iter(front, 100):
                # Pull the auth events either from the cache or DB.
                to_fetch: List[str] = []  # Event IDs to fetch from DB
                for event_id in chunk:
                    res = self._event_auth_cache.get(event_id)
                    if res is None:
                        to_fetch.append(event_id)
                    else:
                        new_front.update(auth_id for auth_id, depth in res)

                if to_fetch:
                    clause, args = make_in_list_sql_clause(
                        txn.database_engine, "a.event_id", to_fetch
                    )
                    txn.execute(base_sql + clause, args)

                    # Note we need to batch up the results by event ID before
                    # adding to the cache.
                    to_cache: Dict[str, List[Tuple[str, int]]] = {}
                    for event_id, auth_event_id, auth_event_depth in txn:
                        to_cache.setdefault(event_id, []).append(
                            (auth_event_id, auth_event_depth)
                        )
                        new_front.add(auth_event_id)

                    for event_id, auth_events in to_cache.items():
                        self._event_auth_cache.set(event_id, auth_events)

            new_front -= results

            front = new_front
            results.update(front)

        return results

    async def get_auth_chain_difference(
        self, room_id: str, state_sets: List[Set[str]]
    ) -> Set[str]:
        """Given sets of state events figure out the auth chain difference (as
        per state res v2 algorithm).

        This equivalent to fetching the full auth chain for each set of state
        and returning the events that don't appear in each and every auth
        chain.

        Returns:
            The set of the difference in auth chains.
        """

        # Check if we have indexed the room so we can use the chain cover
        # algorithm.
        room = await self.get_room(room_id)  # type: ignore[attr-defined]
        if room["has_auth_chain_index"]:
            try:
                return await self.db_pool.runInteraction(
                    "get_auth_chain_difference_chains",
                    self._get_auth_chain_difference_using_cover_index_txn,
                    room_id,
                    state_sets,
                )
            except _NoChainCoverIndex:
                # For whatever reason we don't actually have a chain cover index
                # for the events in question, so we fall back to the old method.
                pass

        return await self.db_pool.runInteraction(
            "get_auth_chain_difference",
            self._get_auth_chain_difference_txn,
            state_sets,
        )

    def _get_auth_chain_difference_using_cover_index_txn(
        self, txn: LoggingTransaction, room_id: str, state_sets: List[Set[str]]
    ) -> Set[str]:
        """Calculates the auth chain difference using the chain index.

        See docs/auth_chain_difference_algorithm.md for details
        """

        # First we look up the chain ID/sequence numbers for all the events, and
        # work out the chain/sequence numbers reachable from each state set.

        initial_events = set(state_sets[0]).union(*state_sets[1:])

        # Map from event_id -> (chain ID, seq no)
        chain_info: Dict[str, Tuple[int, int]] = {}

        # Map from chain ID -> seq no -> event Id
        chain_to_event: Dict[int, Dict[int, str]] = {}

        # All the chains that we've found that are reachable from the state
        # sets.
        seen_chains: Set[int] = set()

        sql = """
            SELECT event_id, chain_id, sequence_number
            FROM event_auth_chains
            WHERE %s
        """
        for batch in batch_iter(initial_events, 1000):
            clause, args = make_in_list_sql_clause(
                txn.database_engine, "event_id", batch
            )
            txn.execute(sql % (clause,), args)

            for event_id, chain_id, sequence_number in txn:
                chain_info[event_id] = (chain_id, sequence_number)
                seen_chains.add(chain_id)
                chain_to_event.setdefault(chain_id, {})[sequence_number] = event_id

        # Check that we actually have a chain ID for all the events.
        events_missing_chain_info = initial_events.difference(chain_info)
        if events_missing_chain_info:
            # This can happen due to e.g. downgrade/upgrade of the server. We
            # raise an exception and fall back to the previous algorithm.
            logger.info(
                "Unexpectedly found that events don't have chain IDs in room %s: %s",
                room_id,
                events_missing_chain_info,
            )
            raise _NoChainCoverIndex(room_id)

        # Corresponds to `state_sets`, except as a map from chain ID to max
        # sequence number reachable from the state set.
        set_to_chain: List[Dict[int, int]] = []
        for state_set in state_sets:
            chains: Dict[int, int] = {}
            set_to_chain.append(chains)

            for event_id in state_set:
                chain_id, seq_no = chain_info[event_id]

                chains[chain_id] = max(seq_no, chains.get(chain_id, 0))

        # Now we look up all links for the chains we have, adding chains to
        # set_to_chain that are reachable from each set.
        sql = """
            SELECT
                origin_chain_id, origin_sequence_number,
                target_chain_id, target_sequence_number
            FROM event_auth_chain_links
            WHERE %s
        """

        # (We need to take a copy of `seen_chains` as we want to mutate it in
        # the loop)
        for batch2 in batch_iter(set(seen_chains), 1000):
            clause, args = make_in_list_sql_clause(
                txn.database_engine, "origin_chain_id", batch2
            )
            txn.execute(sql % (clause,), args)

            for (
                origin_chain_id,
                origin_sequence_number,
                target_chain_id,
                target_sequence_number,
            ) in txn:
                for chains in set_to_chain:
                    # chains are only reachable if the origin sequence number of
                    # the link is less than the max sequence number in the
                    # origin chain.
                    if origin_sequence_number <= chains.get(origin_chain_id, 0):
                        chains[target_chain_id] = max(
                            target_sequence_number,
                            chains.get(target_chain_id, 0),
                        )

                seen_chains.add(target_chain_id)

        # Now for each chain we figure out the maximum sequence number reachable
        # from *any* state set and the minimum sequence number reachable from
        # *all* state sets. Events in that range are in the auth chain
        # difference.
        result = set()

        # Mapping from chain ID to the range of sequence numbers that should be
        # pulled from the database.
        chain_to_gap: Dict[int, Tuple[int, int]] = {}

        for chain_id in seen_chains:
            min_seq_no = min(chains.get(chain_id, 0) for chains in set_to_chain)
            max_seq_no = max(chains.get(chain_id, 0) for chains in set_to_chain)

            if min_seq_no < max_seq_no:
                # We have a non empty gap, try and fill it from the events that
                # we have, otherwise add them to the list of gaps to pull out
                # from the DB.
                for seq_no in range(min_seq_no + 1, max_seq_no + 1):
                    event_id = chain_to_event.get(chain_id, {}).get(seq_no)
                    if event_id:
                        result.add(event_id)
                    else:
                        chain_to_gap[chain_id] = (min_seq_no, max_seq_no)
                        break

        if not chain_to_gap:
            # If there are no gaps to fetch, we're done!
            return result

        if isinstance(self.database_engine, PostgresEngine):
            # We can use `execute_values` to efficiently fetch the gaps when
            # using postgres.
            sql = """
                SELECT event_id
                FROM event_auth_chains AS c, (VALUES ?) AS l(chain_id, min_seq, max_seq)
                WHERE
                    c.chain_id = l.chain_id
                    AND min_seq < sequence_number AND sequence_number <= max_seq
            """

            args = [
                (chain_id, min_no, max_no)
                for chain_id, (min_no, max_no) in chain_to_gap.items()
            ]

            rows = txn.execute_values(sql, args)
            result.update(r for r, in rows)
        else:
            # For SQLite we just fall back to doing a noddy for loop.
            sql = """
                SELECT event_id FROM event_auth_chains
                WHERE chain_id = ? AND ? < sequence_number AND sequence_number <= ?
            """
            for chain_id, (min_no, max_no) in chain_to_gap.items():
                txn.execute(sql, (chain_id, min_no, max_no))
                result.update(r for r, in txn)

        return result

    def _get_auth_chain_difference_txn(
        self, txn: LoggingTransaction, state_sets: List[Set[str]]
    ) -> Set[str]:
        """Calculates the auth chain difference using a breadth first search.

        This is used when we don't have a cover index for the room.
        """

        # Algorithm Description
        # ~~~~~~~~~~~~~~~~~~~~~
        #
        # The idea here is to basically walk the auth graph of each state set in
        # tandem, keeping track of which auth events are reachable by each state
        # set. If we reach an auth event we've already visited (via a different
        # state set) then we mark that auth event and all ancestors as reachable
        # by the state set. This requires that we keep track of the auth chains
        # in memory.
        #
        # Doing it in a such a way means that we can stop early if all auth
        # events we're currently walking are reachable by all state sets.
        #
        # *Note*: We can't stop walking an event's auth chain if it is reachable
        # by all state sets. This is because other auth chains we're walking
        # might be reachable only via the original auth chain. For example,
        # given the following auth chain:
        #
        #       A -> C -> D -> E
        #           /         /
        #       B -´---------´
        #
        # and state sets {A} and {B} then walking the auth chains of A and B
        # would immediately show that C is reachable by both. However, if we
        # stopped at C then we'd only reach E via the auth chain of B and so E
        # would erroneously get included in the returned difference.
        #
        # The other thing that we do is limit the number of auth chains we walk
        # at once, due to practical limits (i.e. we can only query the database
        # with a limited set of parameters). We pick the auth chains we walk
        # each iteration based on their depth, in the hope that events with a
        # lower depth are likely reachable by those with higher depths.
        #
        # We could use any ordering that we believe would give a rough
        # topological ordering, e.g. origin server timestamp. If the ordering
        # chosen is not topological then the algorithm still produces the right
        # result, but perhaps a bit more inefficiently. This is why it is safe
        # to use "depth" here.

        initial_events = set(state_sets[0]).union(*state_sets[1:])

        # Dict from events in auth chains to which sets *cannot* reach them.
        # I.e. if the set is empty then all sets can reach the event.
        event_to_missing_sets = {
            event_id: {i for i, a in enumerate(state_sets) if event_id not in a}
            for event_id in initial_events
        }

        # The sorted list of events whose auth chains we should walk.
        search: List[Tuple[int, str]] = []

        # We need to get the depth of the initial events for sorting purposes.
        sql = """
            SELECT depth, event_id FROM events
            WHERE %s
        """
        # the list can be huge, so let's avoid looking them all up in one massive
        # query.
        for batch in batch_iter(initial_events, 1000):
            clause, args = make_in_list_sql_clause(
                txn.database_engine, "event_id", batch
            )
            txn.execute(sql % (clause,), args)

            # I think building a temporary list with fetchall is more efficient than
            # just `search.extend(txn)`, but this is unconfirmed
            search.extend(cast(List[Tuple[int, str]], txn.fetchall()))

        # sort by depth
        search.sort()

        # Map from event to its auth events
        event_to_auth_events: Dict[str, Set[str]] = {}

        base_sql = """
            SELECT a.event_id, auth_id, depth
            FROM event_auth AS a
            INNER JOIN events AS e ON (e.event_id = a.auth_id)
            WHERE
        """

        while search:
            # Check whether all our current walks are reachable by all state
            # sets. If so we can bail.
            if all(not event_to_missing_sets[eid] for _, eid in search):
                break

            # Fetch the auth events and their depths of the N last events we're
            # currently walking, either from cache or DB.
            search, chunk = search[:-100], search[-100:]

            found: List[Tuple[str, str, int]] = []  # Results found
            to_fetch: List[str] = []  # Event IDs to fetch from DB
            for _, event_id in chunk:
                res = self._event_auth_cache.get(event_id)
                if res is None:
                    to_fetch.append(event_id)
                else:
                    found.extend((event_id, auth_id, depth) for auth_id, depth in res)

            if to_fetch:
                clause, args = make_in_list_sql_clause(
                    txn.database_engine, "a.event_id", to_fetch
                )
                txn.execute(base_sql + clause, args)

                # We parse the results and add the to the `found` set and the
                # cache (note we need to batch up the results by event ID before
                # adding to the cache).
                to_cache: Dict[str, List[Tuple[str, int]]] = {}
                for event_id, auth_event_id, auth_event_depth in txn:
                    to_cache.setdefault(event_id, []).append(
                        (auth_event_id, auth_event_depth)
                    )
                    found.append((event_id, auth_event_id, auth_event_depth))

                for event_id, auth_events in to_cache.items():
                    self._event_auth_cache.set(event_id, auth_events)

            for event_id, auth_event_id, auth_event_depth in found:
                event_to_auth_events.setdefault(event_id, set()).add(auth_event_id)

                sets = event_to_missing_sets.get(auth_event_id)
                if sets is None:
                    # First time we're seeing this event, so we add it to the
                    # queue of things to fetch.
                    search.append((auth_event_depth, auth_event_id))

                    # Assume that this event is unreachable from any of the
                    # state sets until proven otherwise
                    sets = event_to_missing_sets[auth_event_id] = set(
                        range(len(state_sets))
                    )
                else:
                    # We've previously seen this event, so look up its auth
                    # events and recursively mark all ancestors as reachable
                    # by the current event's state set.
                    a_ids = event_to_auth_events.get(auth_event_id)
                    while a_ids:
                        new_aids = set()
                        for a_id in a_ids:
                            event_to_missing_sets[a_id].intersection_update(
                                event_to_missing_sets[event_id]
                            )

                            b = event_to_auth_events.get(a_id)
                            if b:
                                new_aids.update(b)

                        a_ids = new_aids

                # Mark that the auth event is reachable by the appropriate sets.
                sets.intersection_update(event_to_missing_sets[event_id])

            search.sort()

        # Return all events where not all sets can reach them.
        return {eid for eid, n in event_to_missing_sets.items() if n}

    @trace
    @tag_args
    async def get_backfill_points_in_room(
        self,
        room_id: str,
<<<<<<< HEAD
        current_depth: int,
    ) -> List[Tuple[str, int]]:
        """
        Gets the oldest events(backwards extremities) in the room along with the
        approximate depth. Sorted by depth, highest to lowest (descending) so the closest
        events to the `current_depth` are first in the list.

        We use this function so that we can compare and see if a client's
        `current_depth` at their current scrollback is within pagination range
        of the event extremities. If the `current_depth` is close to the depth
        of given oldest event, we can trigger a backfill.

        We ignore extremities that have a greater depth than our `current_depth`
        as:
            1. we don't really care about getting events that have happened
               after our current position; and
            2. by the nature of paginating and scrolling back, we have likely
               previously tried and failed to backfill from that extremity, so
               to avoid getting "stuck" requesting the same backfill repeatedly
               we drop those extremities.
=======
    ) -> List[Tuple[str, int]]:
        """
        Gets the oldest events(backwards extremities) in the room along with the
        approximate depth. Sorted by depth, highest to lowest (descending).
>>>>>>> ac1a3174

        Args:
            room_id: Room where we want to find the oldest events
            current_depth: The depth at the users current scrollback position
                because we only care about finding events older than the given
                `current_depth` when scrolling and paginating backwards.

        Returns:
            List of (event_id, depth) tuples. Sorted by depth, highest to lowest
<<<<<<< HEAD
            (descending) so the closest events to the `current_depth` are first
            in the list.
=======
            (descending)
>>>>>>> ac1a3174
        """

        def get_backfill_points_in_room_txn(
            txn: LoggingTransaction, room_id: str
        ) -> List[Tuple[str, int]]:
            # Assemble a tuple lookup of event_id -> depth for the oldest events
            # we know of in the room. Backwards extremeties are the oldest
            # events we know of in the room but we only know of them because
            # some other event referenced them by prev_event and aren't
            # persisted in our database yet (meaning we don't know their depth
            # specifically). So we need to look for the approximate depth from
            # the events connected to the current backwards extremeties.
            sql = """
                SELECT backward_extrem.event_id, event.depth FROM events AS event
                /**
                 * Get the edge connections from the event_edges table
                 * so we can see whether this event's prev_events points
                 * to a backward extremity in the next join.
                 */
                INNER JOIN event_edges AS edge
                ON edge.event_id = event.event_id
                /**
                 * We find the "oldest" events in the room by looking for
                 * events connected to backwards extremeties (oldest events
                 * in the room that we know of so far).
                 */
                INNER JOIN event_backward_extremities AS backward_extrem
                ON edge.prev_event_id = backward_extrem.event_id
                /**
                 * We use this info to make sure we don't retry to use a backfill point
                 * if we've already attempted to backfill from it recently.
                 */
                LEFT JOIN event_failed_pull_attempts AS failed_backfill_attempt_info
                ON
                    failed_backfill_attempt_info.room_id = backward_extrem.room_id
                    AND failed_backfill_attempt_info.event_id = backward_extrem.event_id
                WHERE
                    backward_extrem.room_id = ?
<<<<<<< HEAD
                    /* We only care about non-state events because TODO: why */
                    AND edge.is_state is ? /* False */
                    /**
                     * We only want backwards extremities that are older than or at
                     * the same position of the given `current_depth` (where older
                     * means less than the given depth) because we're looking backwards
                     * from the `current_depth` when backfilling.
                     *
                     *                           current_depth (ignore events that come after this, ignore 2-4)
                     *                           |
                     * <oldest-in-time> [0]<--[1]▼<--[2]<--[3]<--[4] <newest-in-time>
                     */
                    AND event.depth <= ? /* current_depth */
=======
                    /* We only care about non-state edges because we used to use
                     * `event_edges` for two different sorts of "edges" (the current
                     * event DAG, but also a link to the previous state, for state
                     * events). These legacy state event edges can be distinguished by
                     * `is_state` and are removed from the codebase and schema but
                     * because the schema change is in a background update, it's not
                     * necessarily safe to assume that it will have been completed.
                     */
                    AND edge.is_state is ? /* False */
>>>>>>> ac1a3174
                    /**
                     * Exponential back-off (up to the upper bound) so we don't retry the
                     * same backfill point over and over. ex. 2hr, 4hr, 8hr, 16hr, etc.
                     *
                     * We use `1 << n` as a power of 2 equivalent for compatibility
                     * with older SQLites. The left shift equivalent only works with
                     * powers of 2 because left shift is a binary operation (base-2).
                     * Otherwise, we would use `power(2, n)` or the power operator, `2^n`.
                     */
                    AND (
                        failed_backfill_attempt_info.event_id IS NULL
                        OR ? /* current_time */ >= failed_backfill_attempt_info.last_attempt_ts + /*least*/%s((1 << failed_backfill_attempt_info.num_attempts) * ? /* step */, ? /* upper bound */)
                    )
                /**
<<<<<<< HEAD
                 * Sort from highest (closest to the `current_depth`) to the lowest depth
                 * because the closest are most relevant to backfill from first.
                 * Then tie-break on alphabetical order of the event_ids so we get a
                 * consistent ordering which is nice when asserting things in tests.
=======
                 * Sort from highest to the lowest depth. Then tie-break on
                 * alphabetical order of the event_ids so we get a consistent
                 * ordering which is nice when asserting things in tests.
>>>>>>> ac1a3174
                 */
                ORDER BY event.depth DESC, backward_extrem.event_id DESC
            """

            if isinstance(self.database_engine, PostgresEngine):
                least_function = "least"
            elif isinstance(self.database_engine, Sqlite3Engine):
                least_function = "min"
            else:
                raise RuntimeError("Unknown database engine")

            txn.execute(
                sql % (least_function,),
                (
                    room_id,
                    False,
<<<<<<< HEAD
                    current_depth,
=======
>>>>>>> ac1a3174
                    self._clock.time_msec(),
                    1000 * BACKFILL_EVENT_EXPONENTIAL_BACKOFF_STEP_SECONDS,
                    1000 * BACKFILL_EVENT_BACKOFF_UPPER_BOUND_SECONDS,
                ),
            )

            return cast(List[Tuple[str, int]], txn.fetchall())

        return await self.db_pool.runInteraction(
            "get_backfill_points_in_room",
            get_backfill_points_in_room_txn,
            room_id,
        )

    @trace
    async def get_insertion_event_backward_extremities_in_room(
        self,
        room_id: str,
<<<<<<< HEAD
        current_depth: int,
=======
>>>>>>> ac1a3174
    ) -> List[Tuple[str, int]]:
        """
        Get the insertion events we know about that we haven't backfilled yet
        along with the approximate depth. Sorted by depth, highest to lowest
<<<<<<< HEAD
        (descending) so the closest events to the `current_depth` are first
        in the list.

        We use this function so that we can compare and see if someones
        `current_depth` at their current scrollback is within pagination range
        of the insertion event. If the `current_depth` is close to the depth
        of the given insertion event, we can trigger a backfill.

        We ignore insertion events that have a greater depth than our `current_depth`
        as:
            1. we don't really care about getting events that have happened
               after our current position; and
            2. by the nature of paginating and scrolling back, we have likely
               previously tried and failed to backfill from that insertion event, so
               to avoid getting "stuck" requesting the same backfill repeatedly
               we drop those insertion event.
=======
        (descending).
>>>>>>> ac1a3174

        Args:
            room_id: Room where we want to find the oldest events
            current_depth: The depth at the users current scrollback position because
                we only care about finding events older than the given
                `current_depth` when scrolling and paginating backwards.

        Returns:
            List of (event_id, depth) tuples. Sorted by depth, highest to lowest
<<<<<<< HEAD
            (descending) so the closest events to the `current_depth` are first
            in the list.
=======
            (descending)
>>>>>>> ac1a3174
        """

        def get_insertion_event_backward_extremities_in_room_txn(
            txn: LoggingTransaction, room_id: str
        ) -> List[Tuple[str, int]]:
            sql = """
                SELECT
                    insertion_event_extremity.event_id, event.depth
                /* We only want insertion events that are also marked as backwards extremities */
                FROM insertion_event_extremities AS insertion_event_extremity
                /* Get the depth of the insertion event from the events table */
                INNER JOIN events AS event USING (event_id)
                /**
                 * We use this info to make sure we don't retry to use a backfill point
                 * if we've already attempted to backfill from it recently.
                 */
                LEFT JOIN event_failed_pull_attempts AS failed_backfill_attempt_info
                ON
                    failed_backfill_attempt_info.room_id = insertion_event_extremity.room_id
                    AND failed_backfill_attempt_info.event_id = insertion_event_extremity.event_id
                WHERE
                    insertion_event_extremity.room_id = ?
<<<<<<< HEAD
                    AND event.depth <= ? /* current_depth */
=======
>>>>>>> ac1a3174
                    /**
                     * Exponential back-off (up to the upper bound) so we don't retry the
                     * same backfill point over and over. ex. 2hr, 4hr, 8hr, 16hr, etc
                     *
                     * We use `1 << n` as a power of 2 equivalent for compatibility
                     * with older SQLites. The left shift equivalent only works with
                     * powers of 2 because left shift is a binary operation (base-2).
                     * Otherwise, we would use `power(2, n)` or the power operator, `2^n`.
                     */
                    AND (
                        failed_backfill_attempt_info.event_id IS NULL
                        OR ? /* current_time */ >= failed_backfill_attempt_info.last_attempt_ts + /*least*/%s((1 << failed_backfill_attempt_info.num_attempts) * ? /* step */, ? /* upper bound */)
                    )
                /**
<<<<<<< HEAD
                 * Sort from highest (closest to the `current_depth`) to the lowest depth
                 * because the closest are most relevant to backfill from first.
                 * Then tie-break on alphabetical order of the event_ids so we get a
                 * consistent ordering which is nice when asserting things in tests.
=======
                 * Sort from highest to the lowest depth. Then tie-break on
                 * alphabetical order of the event_ids so we get a consistent
                 * ordering which is nice when asserting things in tests.
>>>>>>> ac1a3174
                 */
                ORDER BY event.depth DESC, insertion_event_extremity.event_id DESC
            """

            if isinstance(self.database_engine, PostgresEngine):
                least_function = "least"
            elif isinstance(self.database_engine, Sqlite3Engine):
                least_function = "min"
            else:
                raise RuntimeError("Unknown database engine")

            txn.execute(
                sql % (least_function,),
                (
                    room_id,
<<<<<<< HEAD
                    current_depth,
=======
>>>>>>> ac1a3174
                    self._clock.time_msec(),
                    1000 * BACKFILL_EVENT_EXPONENTIAL_BACKOFF_STEP_SECONDS,
                    1000 * BACKFILL_EVENT_BACKOFF_UPPER_BOUND_SECONDS,
                ),
            )
            return cast(List[Tuple[str, int]], txn.fetchall())

        return await self.db_pool.runInteraction(
            "get_insertion_event_backward_extremities_in_room",
            get_insertion_event_backward_extremities_in_room_txn,
            room_id,
        )

    async def get_max_depth_of(self, event_ids: List[str]) -> Tuple[Optional[str], int]:
        """Returns the event ID and depth for the event that has the max depth from a set of event IDs

        Args:
            event_ids: The event IDs to calculate the max depth of.
        """
        rows = await self.db_pool.simple_select_many_batch(
            table="events",
            column="event_id",
            iterable=event_ids,
            retcols=(
                "event_id",
                "depth",
            ),
            desc="get_max_depth_of",
        )

        if not rows:
            return None, 0
        else:
            max_depth_event_id = ""
            current_max_depth = 0
            for row in rows:
                if row["depth"] > current_max_depth:
                    max_depth_event_id = row["event_id"]
                    current_max_depth = row["depth"]

            return max_depth_event_id, current_max_depth

    async def get_min_depth_of(self, event_ids: List[str]) -> Tuple[Optional[str], int]:
        """Returns the event ID and depth for the event that has the min depth from a set of event IDs

        Args:
            event_ids: The event IDs to calculate the max depth of.
        """
        rows = await self.db_pool.simple_select_many_batch(
            table="events",
            column="event_id",
            iterable=event_ids,
            retcols=(
                "event_id",
                "depth",
            ),
            desc="get_min_depth_of",
        )

        if not rows:
            return None, 0
        else:
            min_depth_event_id = ""
            current_min_depth = MAX_DEPTH
            for row in rows:
                if row["depth"] < current_min_depth:
                    min_depth_event_id = row["event_id"]
                    current_min_depth = row["depth"]

            return min_depth_event_id, current_min_depth

    async def get_prev_events_for_room(self, room_id: str) -> List[str]:
        """
        Gets a subset of the current forward extremities in the given room.

        Limits the result to 10 extremities, so that we can avoid creating
        events which refer to hundreds of prev_events.

        Args:
            room_id: room_id

        Returns:
            The event ids of the forward extremities.

        """

        return await self.db_pool.runInteraction(
            "get_prev_events_for_room", self._get_prev_events_for_room_txn, room_id
        )

    def _get_prev_events_for_room_txn(
        self, txn: LoggingTransaction, room_id: str
    ) -> List[str]:
        # we just use the 10 newest events. Older events will become
        # prev_events of future events.

        sql = """
            SELECT e.event_id FROM event_forward_extremities AS f
            INNER JOIN events AS e USING (event_id)
            WHERE f.room_id = ?
            ORDER BY e.depth DESC
            LIMIT 10
        """

        txn.execute(sql, (room_id,))

        return [row[0] for row in txn]

    async def get_rooms_with_many_extremities(
        self, min_count: int, limit: int, room_id_filter: Iterable[str]
    ) -> List[str]:
        """Get the top rooms with at least N extremities.

        Args:
            min_count: The minimum number of extremities
            limit: The maximum number of rooms to return.
            room_id_filter: room_ids to exclude from the results

        Returns:
            At most `limit` room IDs that have at least `min_count` extremities,
            sorted by extremity count.
        """

        def _get_rooms_with_many_extremities_txn(txn: LoggingTransaction) -> List[str]:
            where_clause = "1=1"
            if room_id_filter:
                where_clause = "room_id NOT IN (%s)" % (
                    ",".join("?" for _ in room_id_filter),
                )

            sql = """
                SELECT room_id FROM event_forward_extremities
                WHERE %s
                GROUP BY room_id
                HAVING count(*) > ?
                ORDER BY count(*) DESC
                LIMIT ?
            """ % (
                where_clause,
            )

            query_args = list(itertools.chain(room_id_filter, [min_count, limit]))
            txn.execute(sql, query_args)
            return [room_id for room_id, in txn]

        return await self.db_pool.runInteraction(
            "get_rooms_with_many_extremities", _get_rooms_with_many_extremities_txn
        )

    @cached(max_entries=5000, iterable=True)
    async def get_latest_event_ids_in_room(self, room_id: str) -> List[str]:
        return await self.db_pool.simple_select_onecol(
            table="event_forward_extremities",
            keyvalues={"room_id": room_id},
            retcol="event_id",
            desc="get_latest_event_ids_in_room",
        )

    async def get_min_depth(self, room_id: str) -> Optional[int]:
        """For the given room, get the minimum depth we have seen for it."""
        return await self.db_pool.runInteraction(
            "get_min_depth", self._get_min_depth_interaction, room_id
        )

    def _get_min_depth_interaction(
        self, txn: LoggingTransaction, room_id: str
    ) -> Optional[int]:
        min_depth = self.db_pool.simple_select_one_onecol_txn(
            txn,
            table="room_depth",
            keyvalues={"room_id": room_id},
            retcol="min_depth",
            allow_none=True,
        )

        return int(min_depth) if min_depth is not None else None

    @cancellable
    async def get_forward_extremities_for_room_at_stream_ordering(
        self, room_id: str, stream_ordering: int
    ) -> List[str]:
        """For a given room_id and stream_ordering, return the forward
        extremeties of the room at that point in "time".

        Throws a StoreError if we have since purged the index for
        stream_orderings from that point.

        Args:
            room_id:
            stream_ordering:

        Returns:
            A list of event_ids
        """
        # We want to make the cache more effective, so we clamp to the last
        # change before the given ordering.
        last_change = self._events_stream_cache.get_max_pos_of_last_change(room_id)  # type: ignore[attr-defined]

        # We don't always have a full stream_to_exterm_id table, e.g. after
        # the upgrade that introduced it, so we make sure we never ask for a
        # stream_ordering from before a restart
        last_change = max(self._stream_order_on_start, last_change)  # type: ignore[attr-defined]

        # provided the last_change is recent enough, we now clamp the requested
        # stream_ordering to it.
        if last_change > self.stream_ordering_month_ago:  # type: ignore[attr-defined]
            stream_ordering = min(last_change, stream_ordering)

        return await self._get_forward_extremeties_for_room(room_id, stream_ordering)

    @cached(max_entries=5000, num_args=2)
    async def _get_forward_extremeties_for_room(
        self, room_id: str, stream_ordering: int
    ) -> List[str]:
        """For a given room_id and stream_ordering, return the forward
        extremeties of the room at that point in "time".

        Throws a StoreError if we have since purged the index for
        stream_orderings from that point.
        """

        if stream_ordering <= self.stream_ordering_month_ago:  # type: ignore[attr-defined]
            raise StoreError(400, "stream_ordering too old %s" % (stream_ordering,))

        sql = """
                SELECT event_id FROM stream_ordering_to_exterm
                INNER JOIN (
                    SELECT room_id, MAX(stream_ordering) AS stream_ordering
                    FROM stream_ordering_to_exterm
                    WHERE stream_ordering <= ? GROUP BY room_id
                ) AS rms USING (room_id, stream_ordering)
                WHERE room_id = ?
        """

        def get_forward_extremeties_for_room_txn(txn: LoggingTransaction) -> List[str]:
            txn.execute(sql, (stream_ordering, room_id))
            return [event_id for event_id, in txn]

        return await self.db_pool.runInteraction(
            "get_forward_extremeties_for_room", get_forward_extremeties_for_room_txn
        )

    def _get_connected_batch_event_backfill_results_txn(
        self, txn: LoggingTransaction, insertion_event_id: str, limit: int
    ) -> List[BackfillQueueNavigationItem]:
        """
        Find any batch connections of a given insertion event.
        A batch event points at a insertion event via:
        batch_event.content[MSC2716_BATCH_ID] -> insertion_event.content[MSC2716_NEXT_BATCH_ID]

        Args:
            txn: The database transaction to use
            insertion_event_id: The event ID to navigate from. We will find
                batch events that point back at this insertion event.
            limit: Max number of event ID's to query for and return

        Returns:
            List of batch events that the backfill queue can process
        """
        batch_connection_query = """
            SELECT e.depth, e.stream_ordering, c.event_id, e.type FROM insertion_events AS i
            /* Find the batch that connects to the given insertion event */
            INNER JOIN batch_events AS c
            ON i.next_batch_id = c.batch_id
            /* Get the depth of the batch start event from the events table */
            INNER JOIN events AS e ON c.event_id = e.event_id
            /* Find an insertion event which matches the given event_id */
            WHERE i.event_id = ?
            LIMIT ?
        """

        # Find any batch connections for the given insertion event
        txn.execute(
            batch_connection_query,
            (insertion_event_id, limit),
        )
        return [
            BackfillQueueNavigationItem(
                depth=row[0],
                stream_ordering=row[1],
                event_id=row[2],
                type=row[3],
            )
            for row in txn
        ]

    def _get_connected_prev_event_backfill_results_txn(
        self, txn: LoggingTransaction, event_id: str, limit: int
    ) -> List[BackfillQueueNavigationItem]:
        """
        Find any events connected by prev_event the specified event_id.

        Args:
            txn: The database transaction to use
            event_id: The event ID to navigate from
            limit: Max number of event ID's to query for and return

        Returns:
            List of prev events that the backfill queue can process
        """
        # Look for the prev_event_id connected to the given event_id
        connected_prev_event_query = """
            SELECT depth, stream_ordering, prev_event_id, events.type FROM event_edges
            /* Get the depth and stream_ordering of the prev_event_id from the events table */
            INNER JOIN events
            ON prev_event_id = events.event_id

            /* exclude outliers from the results (we don't have the state, so cannot
             * verify if the requesting server can see them).
             */
            WHERE NOT events.outlier

            /* Look for an edge which matches the given event_id */
            AND event_edges.event_id = ? AND NOT event_edges.is_state

            /* Because we can have many events at the same depth,
            * we want to also tie-break and sort on stream_ordering */
            ORDER BY depth DESC, stream_ordering DESC
            LIMIT ?
        """

        txn.execute(
            connected_prev_event_query,
            (event_id, limit),
        )
        return [
            BackfillQueueNavigationItem(
                depth=row[0],
                stream_ordering=row[1],
                event_id=row[2],
                type=row[3],
            )
            for row in txn
        ]

    async def get_backfill_events(
        self, room_id: str, seed_event_id_list: List[str], limit: int
    ) -> List[EventBase]:
        """Get a list of Events for a given topic that occurred before (and
        including) the events in seed_event_id_list. Return a list of max size `limit`

        Args:
            room_id
            seed_event_id_list
            limit
        """
        event_ids = await self.db_pool.runInteraction(
            "get_backfill_events",
            self._get_backfill_events,
            room_id,
            seed_event_id_list,
            limit,
        )
        events = await self.get_events_as_list(event_ids)
        return sorted(
            # type-ignore: mypy doesn't like negating the Optional[int] stream_ordering.
            # But it's never None, because these events were previously persisted to the DB.
            events,
            key=lambda e: (-e.depth, -e.internal_metadata.stream_ordering),  # type: ignore[operator]
        )

    def _get_backfill_events(
        self,
        txn: LoggingTransaction,
        room_id: str,
        seed_event_id_list: List[str],
        limit: int,
    ) -> Set[str]:
        """
        We want to make sure that we do a breadth-first, "depth" ordered search.
        We also handle navigating historical branches of history connected by
        insertion and batch events.
        """
        logger.debug(
            "_get_backfill_events(room_id=%s): seeding backfill with seed_event_id_list=%s limit=%s",
            room_id,
            seed_event_id_list,
            limit,
        )

        event_id_results: Set[str] = set()

        # In a PriorityQueue, the lowest valued entries are retrieved first.
        # We're using depth as the priority in the queue and tie-break based on
        # stream_ordering. Depth is lowest at the oldest-in-time message and
        # highest and newest-in-time message. We add events to the queue with a
        # negative depth so that we process the newest-in-time messages first
        # going backwards in time. stream_ordering follows the same pattern.
        queue: "PriorityQueue[Tuple[int, int, str, str]]" = PriorityQueue()

        for seed_event_id in seed_event_id_list:
            event_lookup_result = self.db_pool.simple_select_one_txn(
                txn,
                table="events",
                keyvalues={"event_id": seed_event_id, "room_id": room_id},
                retcols=(
                    "type",
                    "depth",
                    "stream_ordering",
                ),
                allow_none=True,
            )

            if event_lookup_result is not None:
                logger.debug(
                    "_get_backfill_events(room_id=%s): seed_event_id=%s depth=%s stream_ordering=%s type=%s",
                    room_id,
                    seed_event_id,
                    event_lookup_result["depth"],
                    event_lookup_result["stream_ordering"],
                    event_lookup_result["type"],
                )

                if event_lookup_result["depth"]:
                    queue.put(
                        (
                            -event_lookup_result["depth"],
                            -event_lookup_result["stream_ordering"],
                            seed_event_id,
                            event_lookup_result["type"],
                        )
                    )

        while not queue.empty() and len(event_id_results) < limit:
            try:
                _, _, event_id, event_type = queue.get_nowait()
            except Empty:
                break

            if event_id in event_id_results:
                continue

            event_id_results.add(event_id)

            # Try and find any potential historical batches of message history.
            if self.hs.config.experimental.msc2716_enabled:
                # We need to go and try to find any batch events connected
                # to a given insertion event (by batch_id). If we find any, we'll
                # add them to the queue and navigate up the DAG like normal in the
                # next iteration of the loop.
                if event_type == EventTypes.MSC2716_INSERTION:
                    # Find any batch connections for the given insertion event
                    connected_batch_event_backfill_results = (
                        self._get_connected_batch_event_backfill_results_txn(
                            txn, event_id, limit - len(event_id_results)
                        )
                    )
                    logger.debug(
                        "_get_backfill_events(room_id=%s): connected_batch_event_backfill_results=%s",
                        room_id,
                        connected_batch_event_backfill_results,
                    )
                    for (
                        connected_batch_event_backfill_item
                    ) in connected_batch_event_backfill_results:
                        if (
                            connected_batch_event_backfill_item.event_id
                            not in event_id_results
                        ):
                            queue.put(
                                (
                                    -connected_batch_event_backfill_item.depth,
                                    -connected_batch_event_backfill_item.stream_ordering,
                                    connected_batch_event_backfill_item.event_id,
                                    connected_batch_event_backfill_item.type,
                                )
                            )

            # Now we just look up the DAG by prev_events as normal
            connected_prev_event_backfill_results = (
                self._get_connected_prev_event_backfill_results_txn(
                    txn, event_id, limit - len(event_id_results)
                )
            )
            logger.debug(
                "_get_backfill_events(room_id=%s): connected_prev_event_backfill_results=%s",
                room_id,
                connected_prev_event_backfill_results,
            )
            for (
                connected_prev_event_backfill_item
            ) in connected_prev_event_backfill_results:
                if connected_prev_event_backfill_item.event_id not in event_id_results:
                    queue.put(
                        (
                            -connected_prev_event_backfill_item.depth,
                            -connected_prev_event_backfill_item.stream_ordering,
                            connected_prev_event_backfill_item.event_id,
                            connected_prev_event_backfill_item.type,
                        )
                    )

        return event_id_results

    @trace
    async def record_event_failed_pull_attempt(
        self, room_id: str, event_id: str, cause: str
    ) -> None:
        """
        Record when we fail to pull an event over federation.

        This information allows us to be more intelligent when we decide to
        retry (we don't need to fail over and over) and we can process that
        event in the background so we don't block on it each time.

        Args:
            room_id: The room where the event failed to pull from
            event_id: The event that failed to be fetched or processed
            cause: The error message or reason that we failed to pull the event
        """
        await self.db_pool.runInteraction(
            "record_event_failed_pull_attempt",
            self._record_event_failed_pull_attempt_upsert_txn,
            room_id,
            event_id,
            cause,
            db_autocommit=True,  # Safe as it's a single upsert
        )

    def _record_event_failed_pull_attempt_upsert_txn(
        self,
        txn: LoggingTransaction,
        room_id: str,
        event_id: str,
        cause: str,
    ) -> None:
        sql = """
            INSERT INTO event_failed_pull_attempts (
                room_id, event_id, num_attempts, last_attempt_ts, last_cause
            )
                VALUES (?, ?, ?, ?, ?)
            ON CONFLICT (room_id, event_id) DO UPDATE SET
                num_attempts=event_failed_pull_attempts.num_attempts + 1,
                last_attempt_ts=EXCLUDED.last_attempt_ts,
                last_cause=EXCLUDED.last_cause;
        """

        txn.execute(sql, (room_id, event_id, 1, self._clock.time_msec(), cause))

    async def get_missing_events(
        self,
        room_id: str,
        earliest_events: List[str],
        latest_events: List[str],
        limit: int,
    ) -> List[EventBase]:
        ids = await self.db_pool.runInteraction(
            "get_missing_events",
            self._get_missing_events,
            room_id,
            earliest_events,
            latest_events,
            limit,
        )
        return await self.get_events_as_list(ids)

    def _get_missing_events(
        self,
        txn: LoggingTransaction,
        room_id: str,
        earliest_events: List[str],
        latest_events: List[str],
        limit: int,
    ) -> List[str]:

        seen_events = set(earliest_events)
        front = set(latest_events) - seen_events
        event_results: List[str] = []

        query = (
            "SELECT prev_event_id FROM event_edges "
            "WHERE event_id = ? AND NOT is_state "
            "LIMIT ?"
        )

        while front and len(event_results) < limit:
            new_front = set()
            for event_id in front:
                txn.execute(query, (event_id, limit - len(event_results)))
                new_results = {t[0] for t in txn} - seen_events

                new_front |= new_results
                seen_events |= new_results
                event_results.extend(new_results)

            front = new_front

        # we built the list working backwards from latest_events; we now need to
        # reverse it so that the events are approximately chronological.
        event_results.reverse()
        return event_results

    @trace
    @tag_args
    async def get_successor_events(self, event_id: str) -> List[str]:
        """Fetch all events that have the given event as a prev event

        Args:
            event_id: The event to search for as a prev_event.
        """
        return await self.db_pool.simple_select_onecol(
            table="event_edges",
            keyvalues={"prev_event_id": event_id},
            retcol="event_id",
            desc="get_successor_events",
        )

    @wrap_as_background_process("delete_old_forward_extrem_cache")
    async def _delete_old_forward_extrem_cache(self) -> None:
        def _delete_old_forward_extrem_cache_txn(txn: LoggingTransaction) -> None:
            # Delete entries older than a month, while making sure we don't delete
            # the only entries for a room.
            sql = """
                DELETE FROM stream_ordering_to_exterm
                WHERE
                room_id IN (
                    SELECT room_id
                    FROM stream_ordering_to_exterm
                    WHERE stream_ordering > ?
                ) AND stream_ordering < ?
            """
            txn.execute(
                sql, (self.stream_ordering_month_ago, self.stream_ordering_month_ago)  # type: ignore[attr-defined]
            )

        await self.db_pool.runInteraction(
            "_delete_old_forward_extrem_cache",
            _delete_old_forward_extrem_cache_txn,
        )

    @trace
    async def insert_insertion_extremity(self, event_id: str, room_id: str) -> None:
        await self.db_pool.simple_upsert(
            table="insertion_event_extremities",
            keyvalues={"event_id": event_id},
            values={
                "event_id": event_id,
                "room_id": room_id,
            },
            insertion_values={},
            desc="insert_insertion_extremity",
            lock=False,
        )

    async def insert_received_event_to_staging(
        self, origin: str, event: EventBase
    ) -> None:
        """Insert a newly received event from federation into the staging area."""

        # We use an upsert here to handle the case where we see the same event
        # from the same server multiple times.
        await self.db_pool.simple_upsert(
            table="federation_inbound_events_staging",
            keyvalues={
                "origin": origin,
                "event_id": event.event_id,
            },
            values={},
            insertion_values={
                "room_id": event.room_id,
                "received_ts": self._clock.time_msec(),
                "event_json": json_encoder.encode(event.get_dict()),
                "internal_metadata": json_encoder.encode(
                    event.internal_metadata.get_dict()
                ),
            },
            desc="insert_received_event_to_staging",
        )

    async def remove_received_event_from_staging(
        self,
        origin: str,
        event_id: str,
    ) -> Optional[int]:
        """Remove the given event from the staging area.

        Returns:
            The received_ts of the row that was deleted, if any.
        """
        if self.db_pool.engine.supports_returning:

            def _remove_received_event_from_staging_txn(
                txn: LoggingTransaction,
            ) -> Optional[int]:
                sql = """
                    DELETE FROM federation_inbound_events_staging
                    WHERE origin = ? AND event_id = ?
                    RETURNING received_ts
                """

                txn.execute(sql, (origin, event_id))
                row = cast(Optional[Tuple[int]], txn.fetchone())

                if row is None:
                    return None

                return row[0]

            return await self.db_pool.runInteraction(
                "remove_received_event_from_staging",
                _remove_received_event_from_staging_txn,
                db_autocommit=True,
            )

        else:

            def _remove_received_event_from_staging_txn(
                txn: LoggingTransaction,
            ) -> Optional[int]:
                received_ts = self.db_pool.simple_select_one_onecol_txn(
                    txn,
                    table="federation_inbound_events_staging",
                    keyvalues={
                        "origin": origin,
                        "event_id": event_id,
                    },
                    retcol="received_ts",
                    allow_none=True,
                )
                self.db_pool.simple_delete_txn(
                    txn,
                    table="federation_inbound_events_staging",
                    keyvalues={
                        "origin": origin,
                        "event_id": event_id,
                    },
                )

                return received_ts

            return await self.db_pool.runInteraction(
                "remove_received_event_from_staging",
                _remove_received_event_from_staging_txn,
            )

    async def get_next_staged_event_id_for_room(
        self,
        room_id: str,
    ) -> Optional[Tuple[str, str]]:
        """
        Get the next event ID in the staging area for the given room.

        Returns:
            Tuple of the `origin` and `event_id`
        """

        def _get_next_staged_event_id_for_room_txn(
            txn: LoggingTransaction,
        ) -> Optional[Tuple[str, str]]:
            sql = """
                SELECT origin, event_id
                FROM federation_inbound_events_staging
                WHERE room_id = ?
                ORDER BY received_ts ASC
                LIMIT 1
            """

            txn.execute(sql, (room_id,))

            return cast(Optional[Tuple[str, str]], txn.fetchone())

        return await self.db_pool.runInteraction(
            "get_next_staged_event_id_for_room", _get_next_staged_event_id_for_room_txn
        )

    async def get_next_staged_event_for_room(
        self,
        room_id: str,
        room_version: RoomVersion,
    ) -> Optional[Tuple[str, EventBase]]:
        """Get the next event in the staging area for the given room."""

        def _get_next_staged_event_for_room_txn(
            txn: LoggingTransaction,
        ) -> Optional[Tuple[str, str, str]]:
            sql = """
                SELECT event_json, internal_metadata, origin
                FROM federation_inbound_events_staging
                WHERE room_id = ?
                ORDER BY received_ts ASC
                LIMIT 1
            """
            txn.execute(sql, (room_id,))

            return cast(Optional[Tuple[str, str, str]], txn.fetchone())

        row = await self.db_pool.runInteraction(
            "get_next_staged_event_for_room", _get_next_staged_event_for_room_txn
        )

        if not row:
            return None

        event_d = db_to_json(row[0])
        internal_metadata_d = db_to_json(row[1])
        origin = row[2]

        event = make_event_from_dict(
            event_dict=event_d,
            room_version=room_version,
            internal_metadata_dict=internal_metadata_d,
        )

        return origin, event

    async def prune_staged_events_in_room(
        self,
        room_id: str,
        room_version: RoomVersion,
    ) -> bool:
        """Checks if there are lots of staged events for the room, and if so
        prune them down.

        Returns:
            Whether any events were pruned
        """

        # First check the size of the queue.
        count = await self.db_pool.simple_select_one_onecol(
            table="federation_inbound_events_staging",
            keyvalues={"room_id": room_id},
            retcol="COUNT(*)",
            desc="prune_staged_events_in_room_count",
        )

        if count < 100:
            return False

        # If the queue is too large, then we want clear the entire queue,
        # keeping only the forward extremities (i.e. the events not referenced
        # by other events in the queue). We do this so that we can always
        # backpaginate in all the events we have dropped.
        rows = await self.db_pool.simple_select_list(
            table="federation_inbound_events_staging",
            keyvalues={"room_id": room_id},
            retcols=("event_id", "event_json"),
            desc="prune_staged_events_in_room_fetch",
        )

        # Find the set of events referenced by those in the queue, as well as
        # collecting all the event IDs in the queue.
        referenced_events: Set[str] = set()
        seen_events: Set[str] = set()
        for row in rows:
            event_id = row["event_id"]
            seen_events.add(event_id)
            event_d = db_to_json(row["event_json"])

            # We don't bother parsing the dicts into full blown event objects,
            # as that is needlessly expensive.

            # We haven't checked that the `prev_events` have the right format
            # yet, so we check as we go.
            prev_events = event_d.get("prev_events", [])
            if not isinstance(prev_events, list):
                logger.info("Invalid prev_events for %s", event_id)
                continue

            if room_version.event_format == EventFormatVersions.ROOM_V1_V2:
                for prev_event_tuple in prev_events:
                    if (
                        not isinstance(prev_event_tuple, list)
                        or len(prev_event_tuple) != 2
                    ):
                        logger.info("Invalid prev_events for %s", event_id)
                        break

                    prev_event_id = prev_event_tuple[0]
                    if not isinstance(prev_event_id, str):
                        logger.info("Invalid prev_events for %s", event_id)
                        break

                    referenced_events.add(prev_event_id)
            else:
                for prev_event_id in prev_events:
                    if not isinstance(prev_event_id, str):
                        logger.info("Invalid prev_events for %s", event_id)
                        break

                    referenced_events.add(prev_event_id)

        to_delete = referenced_events & seen_events
        if not to_delete:
            return False

        pdus_pruned_from_federation_queue.inc(len(to_delete))
        logger.info(
            "Pruning %d events in room %s from federation queue",
            len(to_delete),
            room_id,
        )

        await self.db_pool.simple_delete_many(
            table="federation_inbound_events_staging",
            keyvalues={"room_id": room_id},
            iterable=to_delete,
            column="event_id",
            desc="prune_staged_events_in_room_delete",
        )

        return True

    async def get_all_rooms_with_staged_incoming_events(self) -> List[str]:
        """Get the room IDs of all events currently staged."""
        return await self.db_pool.simple_select_onecol(
            table="federation_inbound_events_staging",
            keyvalues={},
            retcol="DISTINCT room_id",
            desc="get_all_rooms_with_staged_incoming_events",
        )

    @wrap_as_background_process("_get_stats_for_federation_staging")
    async def _get_stats_for_federation_staging(self) -> None:
        """Update the prometheus metrics for the inbound federation staging area."""

        def _get_stats_for_federation_staging_txn(
            txn: LoggingTransaction,
        ) -> Tuple[int, int]:
            txn.execute("SELECT count(*) FROM federation_inbound_events_staging")
            (count,) = cast(Tuple[int], txn.fetchone())

            txn.execute(
                "SELECT min(received_ts) FROM federation_inbound_events_staging"
            )

            (received_ts,) = cast(Tuple[Optional[int]], txn.fetchone())

            # If there is nothing in the staging area default it to 0.
            age = 0
            if received_ts is not None:
                age = self._clock.time_msec() - received_ts

            return count, age

        count, age = await self.db_pool.runInteraction(
            "_get_stats_for_federation_staging", _get_stats_for_federation_staging_txn
        )

        number_pdus_in_federation_queue.set(count)
        oldest_pdu_in_federation_staging.set(age)


class EventFederationStore(EventFederationWorkerStore):
    """Responsible for storing and serving up the various graphs associated
    with an event. Including the main event graph and the auth chains for an
    event.

    Also has methods for getting the front (latest) and back (oldest) edges
    of the event graphs. These are used to generate the parents for new events
    and backfilling from another server respectively.
    """

    EVENT_AUTH_STATE_ONLY = "event_auth_state_only"

    def __init__(
        self,
        database: DatabasePool,
        db_conn: LoggingDatabaseConnection,
        hs: "HomeServer",
    ):
        super().__init__(database, db_conn, hs)

        self.db_pool.updates.register_background_update_handler(
            self.EVENT_AUTH_STATE_ONLY, self._background_delete_non_state_event_auth
        )

    async def clean_room_for_join(self, room_id: str) -> None:
        await self.db_pool.runInteraction(
            "clean_room_for_join", self._clean_room_for_join_txn, room_id
        )

    def _clean_room_for_join_txn(self, txn: LoggingTransaction, room_id: str) -> None:
        query = "DELETE FROM event_forward_extremities WHERE room_id = ?"

        txn.execute(query, (room_id,))
        txn.call_after(self.get_latest_event_ids_in_room.invalidate, (room_id,))

    async def _background_delete_non_state_event_auth(
        self, progress: JsonDict, batch_size: int
    ) -> int:
        def delete_event_auth(txn: LoggingTransaction) -> bool:
            target_min_stream_id = progress.get("target_min_stream_id_inclusive")
            max_stream_id = progress.get("max_stream_id_exclusive")

            if not target_min_stream_id or not max_stream_id:
                txn.execute("SELECT COALESCE(MIN(stream_ordering), 0) FROM events")
                rows = txn.fetchall()
                target_min_stream_id = rows[0][0]

                txn.execute("SELECT COALESCE(MAX(stream_ordering), 0) FROM events")
                rows = txn.fetchall()
                max_stream_id = rows[0][0]

            min_stream_id = max_stream_id - batch_size

            sql = """
                DELETE FROM event_auth
                WHERE event_id IN (
                    SELECT event_id FROM events
                    LEFT JOIN state_events AS se USING (room_id, event_id)
                    WHERE ? <= stream_ordering AND stream_ordering < ?
                        AND se.state_key IS null
                )
            """

            txn.execute(sql, (min_stream_id, max_stream_id))

            new_progress = {
                "target_min_stream_id_inclusive": target_min_stream_id,
                "max_stream_id_exclusive": min_stream_id,
            }

            self.db_pool.updates._background_update_progress_txn(
                txn, self.EVENT_AUTH_STATE_ONLY, new_progress
            )

            return min_stream_id >= target_min_stream_id

        result = await self.db_pool.runInteraction(
            self.EVENT_AUTH_STATE_ONLY, delete_event_auth
        )

        if not result:
            await self.db_pool.updates._end_background_update(
                self.EVENT_AUTH_STATE_ONLY
            )

        return batch_size<|MERGE_RESOLUTION|>--- conflicted
+++ resolved
@@ -726,7 +726,6 @@
     async def get_backfill_points_in_room(
         self,
         room_id: str,
-<<<<<<< HEAD
         current_depth: int,
     ) -> List[Tuple[str, int]]:
         """
@@ -747,12 +746,6 @@
                previously tried and failed to backfill from that extremity, so
                to avoid getting "stuck" requesting the same backfill repeatedly
                we drop those extremities.
-=======
-    ) -> List[Tuple[str, int]]:
-        """
-        Gets the oldest events(backwards extremities) in the room along with the
-        approximate depth. Sorted by depth, highest to lowest (descending).
->>>>>>> ac1a3174
 
         Args:
             room_id: Room where we want to find the oldest events
@@ -762,12 +755,8 @@
 
         Returns:
             List of (event_id, depth) tuples. Sorted by depth, highest to lowest
-<<<<<<< HEAD
             (descending) so the closest events to the `current_depth` are first
             in the list.
-=======
-            (descending)
->>>>>>> ac1a3174
         """
 
         def get_backfill_points_in_room_txn(
@@ -806,8 +795,14 @@
                     AND failed_backfill_attempt_info.event_id = backward_extrem.event_id
                 WHERE
                     backward_extrem.room_id = ?
-<<<<<<< HEAD
-                    /* We only care about non-state events because TODO: why */
+                    /* We only care about non-state edges because we used to use
+                     * `event_edges` for two different sorts of "edges" (the current
+                     * event DAG, but also a link to the previous state, for state
+                     * events). These legacy state event edges can be distinguished by
+                     * `is_state` and are removed from the codebase and schema but
+                     * because the schema change is in a background update, it's not
+                     * necessarily safe to assume that it will have been completed.
+                     */
                     AND edge.is_state is ? /* False */
                     /**
                      * We only want backwards extremities that are older than or at
@@ -820,17 +815,6 @@
                      * <oldest-in-time> [0]<--[1]▼<--[2]<--[3]<--[4] <newest-in-time>
                      */
                     AND event.depth <= ? /* current_depth */
-=======
-                    /* We only care about non-state edges because we used to use
-                     * `event_edges` for two different sorts of "edges" (the current
-                     * event DAG, but also a link to the previous state, for state
-                     * events). These legacy state event edges can be distinguished by
-                     * `is_state` and are removed from the codebase and schema but
-                     * because the schema change is in a background update, it's not
-                     * necessarily safe to assume that it will have been completed.
-                     */
-                    AND edge.is_state is ? /* False */
->>>>>>> ac1a3174
                     /**
                      * Exponential back-off (up to the upper bound) so we don't retry the
                      * same backfill point over and over. ex. 2hr, 4hr, 8hr, 16hr, etc.
@@ -845,16 +829,10 @@
                         OR ? /* current_time */ >= failed_backfill_attempt_info.last_attempt_ts + /*least*/%s((1 << failed_backfill_attempt_info.num_attempts) * ? /* step */, ? /* upper bound */)
                     )
                 /**
-<<<<<<< HEAD
                  * Sort from highest (closest to the `current_depth`) to the lowest depth
                  * because the closest are most relevant to backfill from first.
                  * Then tie-break on alphabetical order of the event_ids so we get a
                  * consistent ordering which is nice when asserting things in tests.
-=======
-                 * Sort from highest to the lowest depth. Then tie-break on
-                 * alphabetical order of the event_ids so we get a consistent
-                 * ordering which is nice when asserting things in tests.
->>>>>>> ac1a3174
                  */
                 ORDER BY event.depth DESC, backward_extrem.event_id DESC
             """
@@ -871,10 +849,7 @@
                 (
                     room_id,
                     False,
-<<<<<<< HEAD
                     current_depth,
-=======
->>>>>>> ac1a3174
                     self._clock.time_msec(),
                     1000 * BACKFILL_EVENT_EXPONENTIAL_BACKOFF_STEP_SECONDS,
                     1000 * BACKFILL_EVENT_BACKOFF_UPPER_BOUND_SECONDS,
@@ -893,15 +868,11 @@
     async def get_insertion_event_backward_extremities_in_room(
         self,
         room_id: str,
-<<<<<<< HEAD
         current_depth: int,
-=======
->>>>>>> ac1a3174
     ) -> List[Tuple[str, int]]:
         """
         Get the insertion events we know about that we haven't backfilled yet
         along with the approximate depth. Sorted by depth, highest to lowest
-<<<<<<< HEAD
         (descending) so the closest events to the `current_depth` are first
         in the list.
 
@@ -918,9 +889,6 @@
                previously tried and failed to backfill from that insertion event, so
                to avoid getting "stuck" requesting the same backfill repeatedly
                we drop those insertion event.
-=======
-        (descending).
->>>>>>> ac1a3174
 
         Args:
             room_id: Room where we want to find the oldest events
@@ -930,12 +898,8 @@
 
         Returns:
             List of (event_id, depth) tuples. Sorted by depth, highest to lowest
-<<<<<<< HEAD
             (descending) so the closest events to the `current_depth` are first
             in the list.
-=======
-            (descending)
->>>>>>> ac1a3174
         """
 
         def get_insertion_event_backward_extremities_in_room_txn(
@@ -958,10 +922,7 @@
                     AND failed_backfill_attempt_info.event_id = insertion_event_extremity.event_id
                 WHERE
                     insertion_event_extremity.room_id = ?
-<<<<<<< HEAD
                     AND event.depth <= ? /* current_depth */
-=======
->>>>>>> ac1a3174
                     /**
                      * Exponential back-off (up to the upper bound) so we don't retry the
                      * same backfill point over and over. ex. 2hr, 4hr, 8hr, 16hr, etc
@@ -976,16 +937,10 @@
                         OR ? /* current_time */ >= failed_backfill_attempt_info.last_attempt_ts + /*least*/%s((1 << failed_backfill_attempt_info.num_attempts) * ? /* step */, ? /* upper bound */)
                     )
                 /**
-<<<<<<< HEAD
                  * Sort from highest (closest to the `current_depth`) to the lowest depth
                  * because the closest are most relevant to backfill from first.
                  * Then tie-break on alphabetical order of the event_ids so we get a
                  * consistent ordering which is nice when asserting things in tests.
-=======
-                 * Sort from highest to the lowest depth. Then tie-break on
-                 * alphabetical order of the event_ids so we get a consistent
-                 * ordering which is nice when asserting things in tests.
->>>>>>> ac1a3174
                  */
                 ORDER BY event.depth DESC, insertion_event_extremity.event_id DESC
             """
@@ -1001,10 +956,7 @@
                 sql % (least_function,),
                 (
                     room_id,
-<<<<<<< HEAD
                     current_depth,
-=======
->>>>>>> ac1a3174
                     self._clock.time_msec(),
                     1000 * BACKFILL_EVENT_EXPONENTIAL_BACKOFF_STEP_SECONDS,
                     1000 * BACKFILL_EVENT_BACKOFF_UPPER_BOUND_SECONDS,
