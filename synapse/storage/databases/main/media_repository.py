# -*- coding: utf-8 -*-
# Copyright 2014-2016 OpenMarket Ltd
#
# Licensed under the Apache License, Version 2.0 (the "License");
# you may not use this file except in compliance with the License.
# You may obtain a copy of the License at
#
#     http://www.apache.org/licenses/LICENSE-2.0
#
# Unless required by applicable law or agreed to in writing, software
# distributed under the License is distributed on an "AS IS" BASIS,
# WITHOUT WARRANTIES OR CONDITIONS OF ANY KIND, either express or implied.
# See the License for the specific language governing permissions and
# limitations under the License.
from typing import Any, Dict, Iterable, List, Optional, Tuple

from synapse.storage._base import SQLBaseStore
from synapse.storage.database import DatabasePool

BG_UPDATE_REMOVE_MEDIA_REPO_INDEX_WITHOUT_METHOD = (
    "media_repository_drop_index_wo_method"
)


class MediaRepositoryBackgroundUpdateStore(SQLBaseStore):
    def __init__(self, database: DatabasePool, db_conn, hs):
        super().__init__(database, db_conn, hs)

        self.db_pool.updates.register_background_index_update(
            update_name="local_media_repository_url_idx",
            index_name="local_media_repository_url_idx",
            table="local_media_repository",
            columns=["created_ts"],
            where_clause="url_cache IS NOT NULL",
        )

        # The following the updates add the method to the unique constraint of
        # the thumbnail databases. That fixes an issue, where thumbnails of the
        # same resolution, but different methods could overwrite one another.
        # This can happen with custom thumbnail configs or with dynamic thumbnailing.
        self.db_pool.updates.register_background_index_update(
            update_name="local_media_repository_thumbnails_method_idx",
            index_name="local_media_repository_thumbn_media_id_width_height_method_key",
            table="local_media_repository_thumbnails",
            columns=[
                "media_id",
                "thumbnail_width",
                "thumbnail_height",
                "thumbnail_type",
                "thumbnail_method",
            ],
            unique=True,
        )

        self.db_pool.updates.register_background_index_update(
            update_name="remote_media_repository_thumbnails_method_idx",
            index_name="remote_media_repository_thumbn_media_origin_id_width_height_method_key",
            table="remote_media_cache_thumbnails",
            columns=[
                "media_origin",
                "media_id",
                "thumbnail_width",
                "thumbnail_height",
                "thumbnail_type",
                "thumbnail_method",
            ],
            unique=True,
        )

        self.db_pool.updates.register_background_update_handler(
            BG_UPDATE_REMOVE_MEDIA_REPO_INDEX_WITHOUT_METHOD,
            self._drop_media_index_without_method,
        )

    async def _drop_media_index_without_method(self, progress, batch_size):
        def f(txn):
            txn.execute(
                "ALTER TABLE local_media_repository_thumbnails DROP CONSTRAINT IF EXISTS local_media_repository_thumbn_media_id_thumbnail_width_thum_key"
            )
            txn.execute(
                "ALTER TABLE remote_media_cache_thumbnails DROP CONSTRAINT IF EXISTS remote_media_repository_thumbn_media_id_thumbnail_width_thum_key"
            )

        await self.db_pool.runInteraction("drop_media_indices_without_method", f)
        await self.db_pool.updates._end_background_update(
            BG_UPDATE_REMOVE_MEDIA_REPO_INDEX_WITHOUT_METHOD
        )
        return 1


class MediaRepositoryStore(MediaRepositoryBackgroundUpdateStore):
    """Persistence for attachments and avatars"""

    def __init__(self, database: DatabasePool, db_conn, hs):
        super().__init__(database, db_conn, hs)
        self.server_name = hs.hostname

    async def get_local_media(self, media_id: str) -> Optional[Dict[str, Any]]:
        """Get the metadata for a local piece of media

        Returns:
            None if the media_id doesn't exist.
        """
        return await self.db_pool.simple_select_one(
            "local_media_repository",
            {"media_id": media_id},
            (
                "media_type",
                "media_length",
                "upload_name",
                "created_ts",
                "quarantined_by",
                "url_cache",
            ),
            allow_none=True,
            desc="get_local_media",
        )

<<<<<<< HEAD
    async def get_local_media_by_user_paginate(
        self, start: int, limit: int, user_id: str
    ) -> Tuple[List[Dict[str, Any]], int]:
        """Get a paginated list of metadata for a local piece of media
        which an user_id has uploaded

        Args:
            start: offset in the list
            limit: maximum amount of media_ids to retrieve
            user_id: fully-qualified user id
        Returns:
            A paginated list of all metadata of user's media
        """

        def get_local_media_by_user_paginate_txn(txn):
            sql_base = """
                FROM local_media_repository
                WHERE user_id = ?
                """

            args = [user_id]
            sql = "SELECT COUNT(*) as total_media " + sql_base
            txn.execute(sql, args)
            count = txn.fetchone()[0]

            sql = """
                SELECT
                    "media_id",
                    "media_type",
                    "media_length",
                    "upload_name",
                    "created_ts",
                    "last_access_ts",
                    "quarantined_by",
                    "safe_from_quarantine"
                {}
                LIMIT ? OFFSET ?
            """.format(
                sql_base
            )

            args += [limit, start]
            txn.execute(sql, args)
            media = self.db_pool.cursor_to_dict(txn)
            return media, count

        return await self.db_pool.runInteraction(
            "get_local_media_by_user_paginate_txn", get_local_media_by_user_paginate_txn
=======
    async def get_local_media_before(
        self, before_ts: int, size_gt: int, keep_profiles: bool,
    ) -> Optional[List[str]]:

        # to find files that have never been accessed (last_access_ts IS NULL)
        # compare with `created_ts`
        sql = """
            SELECT media_id
            FROM local_media_repository AS lmr
            WHERE
                ( last_access_ts < ?
                OR ( created_ts < ? AND last_access_ts IS NULL ) )
                AND media_length > ?
        """

        if keep_profiles:
            sql_keep = """
                AND (
                    NOT EXISTS
                        (SELECT 1
                         FROM profiles
                         WHERE profiles.avatar_url = '{media_prefix}' || lmr.media_id)
                    AND NOT EXISTS
                        (SELECT 1
                         FROM groups
                         WHERE groups.avatar_url = '{media_prefix}' || lmr.media_id)
                    AND NOT EXISTS
                        (SELECT 1
                         FROM room_memberships
                         WHERE room_memberships.avatar_url = '{media_prefix}' || lmr.media_id)
                    AND NOT EXISTS
                        (SELECT 1
                         FROM user_directory
                         WHERE user_directory.avatar_url = '{media_prefix}' || lmr.media_id)
                    AND NOT EXISTS
                        (SELECT 1
                         FROM room_stats_state
                         WHERE room_stats_state.avatar = '{media_prefix}' || lmr.media_id)
                )
            """.format(
                media_prefix="mxc://%s/" % (self.server_name,),
            )
            sql += sql_keep

        def _get_local_media_before_txn(txn):
            txn.execute(sql, (before_ts, before_ts, size_gt))
            return [row[0] for row in txn]

        return await self.db_pool.runInteraction(
            "get_local_media_before", _get_local_media_before_txn
>>>>>>> 2e380f0f
        )

    async def store_local_media(
        self,
        media_id,
        media_type,
        time_now_ms,
        upload_name,
        media_length,
        user_id,
        url_cache=None,
    ) -> None:
        await self.db_pool.simple_insert(
            "local_media_repository",
            {
                "media_id": media_id,
                "media_type": media_type,
                "created_ts": time_now_ms,
                "upload_name": upload_name,
                "media_length": media_length,
                "user_id": user_id.to_string(),
                "url_cache": url_cache,
            },
            desc="store_local_media",
        )

    async def mark_local_media_as_safe(self, media_id: str) -> None:
        """Mark a local media as safe from quarantining."""
        await self.db_pool.simple_update_one(
            table="local_media_repository",
            keyvalues={"media_id": media_id},
            updatevalues={"safe_from_quarantine": True},
            desc="mark_local_media_as_safe",
        )

    async def get_url_cache(self, url: str, ts: int) -> Optional[Dict[str, Any]]:
        """Get the media_id and ts for a cached URL as of the given timestamp
        Returns:
            None if the URL isn't cached.
        """

        def get_url_cache_txn(txn):
            # get the most recently cached result (relative to the given ts)
            sql = (
                "SELECT response_code, etag, expires_ts, og, media_id, download_ts"
                " FROM local_media_repository_url_cache"
                " WHERE url = ? AND download_ts <= ?"
                " ORDER BY download_ts DESC LIMIT 1"
            )
            txn.execute(sql, (url, ts))
            row = txn.fetchone()

            if not row:
                # ...or if we've requested a timestamp older than the oldest
                # copy in the cache, return the oldest copy (if any)
                sql = (
                    "SELECT response_code, etag, expires_ts, og, media_id, download_ts"
                    " FROM local_media_repository_url_cache"
                    " WHERE url = ? AND download_ts > ?"
                    " ORDER BY download_ts ASC LIMIT 1"
                )
                txn.execute(sql, (url, ts))
                row = txn.fetchone()

            if not row:
                return None

            return dict(
                zip(
                    (
                        "response_code",
                        "etag",
                        "expires_ts",
                        "og",
                        "media_id",
                        "download_ts",
                    ),
                    row,
                )
            )

        return await self.db_pool.runInteraction("get_url_cache", get_url_cache_txn)

    async def store_url_cache(
        self, url, response_code, etag, expires_ts, og, media_id, download_ts
    ):
        await self.db_pool.simple_insert(
            "local_media_repository_url_cache",
            {
                "url": url,
                "response_code": response_code,
                "etag": etag,
                "expires_ts": expires_ts,
                "og": og,
                "media_id": media_id,
                "download_ts": download_ts,
            },
            desc="store_url_cache",
        )

    async def get_local_media_thumbnails(self, media_id: str) -> List[Dict[str, Any]]:
        return await self.db_pool.simple_select_list(
            "local_media_repository_thumbnails",
            {"media_id": media_id},
            (
                "thumbnail_width",
                "thumbnail_height",
                "thumbnail_method",
                "thumbnail_type",
                "thumbnail_length",
            ),
            desc="get_local_media_thumbnails",
        )

    async def store_local_thumbnail(
        self,
        media_id,
        thumbnail_width,
        thumbnail_height,
        thumbnail_type,
        thumbnail_method,
        thumbnail_length,
    ):
        await self.db_pool.simple_insert(
            "local_media_repository_thumbnails",
            {
                "media_id": media_id,
                "thumbnail_width": thumbnail_width,
                "thumbnail_height": thumbnail_height,
                "thumbnail_method": thumbnail_method,
                "thumbnail_type": thumbnail_type,
                "thumbnail_length": thumbnail_length,
            },
            desc="store_local_thumbnail",
        )

    async def get_cached_remote_media(
        self, origin, media_id: str
    ) -> Optional[Dict[str, Any]]:
        return await self.db_pool.simple_select_one(
            "remote_media_cache",
            {"media_origin": origin, "media_id": media_id},
            (
                "media_type",
                "media_length",
                "upload_name",
                "created_ts",
                "filesystem_id",
                "quarantined_by",
            ),
            allow_none=True,
            desc="get_cached_remote_media",
        )

    async def store_cached_remote_media(
        self,
        origin,
        media_id,
        media_type,
        media_length,
        time_now_ms,
        upload_name,
        filesystem_id,
    ):
        await self.db_pool.simple_insert(
            "remote_media_cache",
            {
                "media_origin": origin,
                "media_id": media_id,
                "media_type": media_type,
                "media_length": media_length,
                "created_ts": time_now_ms,
                "upload_name": upload_name,
                "filesystem_id": filesystem_id,
                "last_access_ts": time_now_ms,
            },
            desc="store_cached_remote_media",
        )

    async def update_cached_last_access_time(
        self,
        local_media: Iterable[str],
        remote_media: Iterable[Tuple[str, str]],
        time_ms: int,
    ):
        """Updates the last access time of the given media

        Args:
            local_media: Set of media_ids
            remote_media: Set of (server_name, media_id)
            time_ms: Current time in milliseconds
        """

        def update_cache_txn(txn):
            sql = (
                "UPDATE remote_media_cache SET last_access_ts = ?"
                " WHERE media_origin = ? AND media_id = ?"
            )

            txn.executemany(
                sql,
                (
                    (time_ms, media_origin, media_id)
                    for media_origin, media_id in remote_media
                ),
            )

            sql = (
                "UPDATE local_media_repository SET last_access_ts = ?"
                " WHERE media_id = ?"
            )

            txn.executemany(sql, ((time_ms, media_id) for media_id in local_media))

        return await self.db_pool.runInteraction(
            "update_cached_last_access_time", update_cache_txn
        )

    async def get_remote_media_thumbnails(
        self, origin: str, media_id: str
    ) -> List[Dict[str, Any]]:
        return await self.db_pool.simple_select_list(
            "remote_media_cache_thumbnails",
            {"media_origin": origin, "media_id": media_id},
            (
                "thumbnail_width",
                "thumbnail_height",
                "thumbnail_method",
                "thumbnail_type",
                "thumbnail_length",
                "filesystem_id",
            ),
            desc="get_remote_media_thumbnails",
        )

    async def store_remote_media_thumbnail(
        self,
        origin,
        media_id,
        filesystem_id,
        thumbnail_width,
        thumbnail_height,
        thumbnail_type,
        thumbnail_method,
        thumbnail_length,
    ):
        await self.db_pool.simple_insert(
            "remote_media_cache_thumbnails",
            {
                "media_origin": origin,
                "media_id": media_id,
                "thumbnail_width": thumbnail_width,
                "thumbnail_height": thumbnail_height,
                "thumbnail_method": thumbnail_method,
                "thumbnail_type": thumbnail_type,
                "thumbnail_length": thumbnail_length,
                "filesystem_id": filesystem_id,
            },
            desc="store_remote_media_thumbnail",
        )

    async def get_remote_media_before(self, before_ts):
        sql = (
            "SELECT media_origin, media_id, filesystem_id"
            " FROM remote_media_cache"
            " WHERE last_access_ts < ?"
        )

        return await self.db_pool.execute(
            "get_remote_media_before", self.db_pool.cursor_to_dict, sql, before_ts
        )

    async def delete_remote_media(self, media_origin: str, media_id: str) -> None:
        def delete_remote_media_txn(txn):
            self.db_pool.simple_delete_txn(
                txn,
                "remote_media_cache",
                keyvalues={"media_origin": media_origin, "media_id": media_id},
            )
            self.db_pool.simple_delete_txn(
                txn,
                "remote_media_cache_thumbnails",
                keyvalues={"media_origin": media_origin, "media_id": media_id},
            )

        await self.db_pool.runInteraction(
            "delete_remote_media", delete_remote_media_txn
        )

    async def get_expired_url_cache(self, now_ts: int) -> List[str]:
        sql = (
            "SELECT media_id FROM local_media_repository_url_cache"
            " WHERE expires_ts < ?"
            " ORDER BY expires_ts ASC"
            " LIMIT 500"
        )

        def _get_expired_url_cache_txn(txn):
            txn.execute(sql, (now_ts,))
            return [row[0] for row in txn]

        return await self.db_pool.runInteraction(
            "get_expired_url_cache", _get_expired_url_cache_txn
        )

    async def delete_url_cache(self, media_ids):
        if len(media_ids) == 0:
            return

        sql = "DELETE FROM local_media_repository_url_cache WHERE media_id = ?"

        def _delete_url_cache_txn(txn):
            txn.executemany(sql, [(media_id,) for media_id in media_ids])

        return await self.db_pool.runInteraction(
            "delete_url_cache", _delete_url_cache_txn
        )

    async def get_url_cache_media_before(self, before_ts: int) -> List[str]:
        sql = (
            "SELECT media_id FROM local_media_repository"
            " WHERE created_ts < ? AND url_cache IS NOT NULL"
            " ORDER BY created_ts ASC"
            " LIMIT 500"
        )

        def _get_url_cache_media_before_txn(txn):
            txn.execute(sql, (before_ts,))
            return [row[0] for row in txn]

        return await self.db_pool.runInteraction(
            "get_url_cache_media_before", _get_url_cache_media_before_txn
        )

    async def delete_url_cache_media(self, media_ids):
        if len(media_ids) == 0:
            return

        def _delete_url_cache_media_txn(txn):
            sql = "DELETE FROM local_media_repository WHERE media_id = ?"

            txn.executemany(sql, [(media_id,) for media_id in media_ids])

            sql = "DELETE FROM local_media_repository_thumbnails WHERE media_id = ?"

            txn.executemany(sql, [(media_id,) for media_id in media_ids])

        return await self.db_pool.runInteraction(
            "delete_url_cache_media", _delete_url_cache_media_txn
        )<|MERGE_RESOLUTION|>--- conflicted
+++ resolved
@@ -116,7 +116,6 @@
             desc="get_local_media",
         )
 
-<<<<<<< HEAD
     async def get_local_media_by_user_paginate(
         self, start: int, limit: int, user_id: str
     ) -> Tuple[List[Dict[str, Any]], int]:
@@ -165,7 +164,8 @@
 
         return await self.db_pool.runInteraction(
             "get_local_media_by_user_paginate_txn", get_local_media_by_user_paginate_txn
-=======
+        )
+
     async def get_local_media_before(
         self, before_ts: int, size_gt: int, keep_profiles: bool,
     ) -> Optional[List[str]]:
@@ -216,7 +216,6 @@
 
         return await self.db_pool.runInteraction(
             "get_local_media_before", _get_local_media_before_txn
->>>>>>> 2e380f0f
         )
 
     async def store_local_media(
