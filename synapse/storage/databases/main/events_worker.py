--- conflicted
+++ resolved
@@ -515,13 +515,8 @@
         Returns:
             map from event id to result
         """
-<<<<<<< HEAD
-        event_entry_map = await self._get_events_from_cache(
-            event_ids, allow_rejected=allow_rejected
-=======
         event_entry_map = self._get_events_from_cache(
             event_ids,
->>>>>>> 691593bf
         )
 
         missing_events_ids = {e for e in event_ids if e not in event_entry_map}
@@ -636,7 +631,6 @@
             redacted_event=redacted_event,
         )
 
-<<<<<<< HEAD
     async def _create_event_cache_entry_from_external_cache_entry(
         self, external_entry: Tuple[JsonDict, Optional[JsonDict]]
     ) -> Optional[_EventCacheEntry]:
@@ -673,14 +667,10 @@
             )
         return _EventCacheEntry(event=original_ev, redacted_event=redacted_ev)
 
-    async def _get_events_from_cache(self, events, allow_rejected, update_metrics=True):
-        """Fetch events from the caches
-=======
-    def _get_events_from_cache(
+    async def _get_events_from_cache(
         self, events: Iterable[str], update_metrics: bool = True
     ) -> Dict[str, _EventCacheEntry]:
         """Fetch events from the caches.
->>>>>>> 691593bf
 
         May return rejected events.
 
