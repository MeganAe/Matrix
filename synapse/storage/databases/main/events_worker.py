--- conflicted
+++ resolved
@@ -43,11 +43,7 @@
 from synapse.storage.database import DatabasePool
 from synapse.storage.util.id_generators import StreamIdGenerator
 from synapse.types import get_domain_from_id
-<<<<<<< HEAD
 from synapse.util.caches.descriptors import Cache, cached
-=======
-from synapse.util.caches.descriptors import Cache, cachedInlineCallbacks
->>>>>>> b069b78b
 from synapse.util.iterutils import batch_iter
 from synapse.util.metrics import Measure
 
@@ -141,48 +137,7 @@
             desc="get_received_ts",
         )
 
-<<<<<<< HEAD
-    def get_received_ts_by_stream_pos(self, stream_ordering):
-        """Given a stream ordering get an approximate timestamp of when it
-        happened.
-
-        This is done by simply taking the received ts of the first event that
-        has a stream ordering greater than or equal to the given stream pos.
-        If none exists returns the current time, on the assumption that it must
-        have happened recently.
-
-        Args:
-            stream_ordering (int)
-
-        Returns:
-            Deferred[int]
-        """
-
-        def _get_approximate_received_ts_txn(txn):
-            sql = """
-                SELECT received_ts FROM events
-                WHERE stream_ordering >= ?
-                LIMIT 1
-            """
-
-            txn.execute(sql, (stream_ordering,))
-            row = txn.fetchone()
-            if row and row[0]:
-                ts = row[0]
-            else:
-                ts = self.clock.time_msec()
-
-            return ts
-
-        return self.db_pool.runInteraction(
-            "get_approximate_received_ts", _get_approximate_received_ts_txn
-        )
-
     async def get_event(
-=======
-    @defer.inlineCallbacks
-    def get_event(
->>>>>>> b069b78b
         self,
         event_id: str,
         redact_behaviour: EventRedactBehaviour = EventRedactBehaviour.REDACT,
