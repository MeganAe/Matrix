# Copyright 2018 New Vector Ltd
#
# Licensed under the Apache License, Version 2.0 (the "License");
# you may not use this file except in compliance with the License.
# You may obtain a copy of the License at
#
#     http://www.apache.org/licenses/LICENSE-2.0
#
# Unless required by applicable law or agreed to in writing, software
# distributed under the License is distributed on an "AS IS" BASIS,
# WITHOUT WARRANTIES OR CONDITIONS OF ANY KIND, either express or implied.
# See the License for the specific language governing permissions and
# limitations under the License.

import logging
import threading
import weakref
from enum import Enum, auto
from itertools import chain
from typing import (
    TYPE_CHECKING,
    Any,
    Collection,
    Dict,
    Iterable,
    List,
    MutableMapping,
    Optional,
    Set,
    Tuple,
    Union,
    cast,
    overload,
)

import attr
from prometheus_client import Gauge
from typing_extensions import Literal

from twisted.internet import defer

from synapse.api.constants import EventTypes
from synapse.api.errors import NotFoundError, SynapseError
from synapse.api.room_versions import (
    KNOWN_ROOM_VERSIONS,
    EventFormatVersions,
    RoomVersion,
    RoomVersions,
)
from synapse.events import EventBase, make_event_from_dict
from synapse.events.snapshot import EventContext
from synapse.events.utils import prune_event
from synapse.logging.context import (
    PreserveLoggingContext,
    current_context,
    make_deferred_yieldable,
)
from synapse.logging.opentracing import start_active_span, tag_args, trace
from synapse.metrics.background_process_metrics import (
    run_as_background_process,
    wrap_as_background_process,
)
<<<<<<< HEAD
from synapse.replication.tcp.streams import BackfillStream
from synapse.replication.tcp.streams.events import (
    EventsStream,
    EventsStreamCurrentStateRow,
    EventsStreamEventRow,
)
=======
from synapse.replication.tcp.streams import BackfillStream, UnPartialStatedEventStream
from synapse.replication.tcp.streams.events import EventsStream
from synapse.replication.tcp.streams.partial_state import UnPartialStatedEventStreamRow
>>>>>>> b6955673
from synapse.storage._base import SQLBaseStore, db_to_json, make_in_list_sql_clause
from synapse.storage.database import (
    DatabasePool,
    LoggingDatabaseConnection,
    LoggingTransaction,
)
from synapse.storage.engines import PostgresEngine
from synapse.storage.types import Cursor
from synapse.storage.util.id_generators import (
    AbstractStreamIdGenerator,
    AbstractStreamIdTracker,
    MultiWriterIdGenerator,
    StreamIdGenerator,
)
from synapse.storage.util.sequence import build_sequence_generator
from synapse.types import JsonDict, get_domain_from_id
from synapse.types.state import StateFilter
from synapse.util import unwrapFirstError
from synapse.util.async_helpers import ObservableDeferred, delay_cancellation
from synapse.util.caches.descriptors import cached, cachedList
from synapse.util.caches.lrucache import AsyncLruCache
from synapse.util.caches.redis_caches import RedisLruCache
from synapse.util.caches.stream_change_cache import StreamChangeCache
from synapse.util.cancellation import cancellable
from synapse.util.iterutils import batch_iter
from synapse.util.metrics import Measure

if TYPE_CHECKING:
    from synapse.server import HomeServer

logger = logging.getLogger(__name__)


# These values are used in the `enqueue_event` and `_fetch_loop` methods to
# control how we batch/bulk fetch events from the database.
# The values are plucked out of thing air to make initial sync run faster
# on jki.re
# TODO: Make these configurable.
EVENT_QUEUE_THREADS = 3  # Max number of threads that will fetch events
EVENT_QUEUE_ITERATIONS = 3  # No. times we block waiting for requests for events
EVENT_QUEUE_TIMEOUT_S = 0.1  # Timeout when waiting for requests for events


event_fetch_ongoing_gauge = Gauge(
    "synapse_event_fetch_ongoing",
    "The number of event fetchers that are running",
)


@attr.s(slots=True, auto_attribs=True)
class EventCacheEntry:
    event: EventBase
    redacted_event: Optional[EventBase]


@attr.s(slots=True, frozen=True, auto_attribs=True)
class _EventRow:
    """
    An event, as pulled from the database.

    Properties:
        event_id: The event ID of the event.

        stream_ordering: stream ordering for this event

        json: json-encoded event structure

        internal_metadata: json-encoded internal metadata dict

        format_version: The format of the event. Hopefully one of EventFormatVersions.
            'None' means the event predates EventFormatVersions (so the event is format V1).

        room_version_id: The version of the room which contains the event. Hopefully
            one of RoomVersions.

           Due to historical reasons, there may be a few events in the database which
           do not have an associated room; in this case None will be returned here.

        rejected_reason: if the event was rejected, the reason why.

        redactions: a list of event-ids which (claim to) redact this event.

        outlier: True if this event is an outlier.
    """

    event_id: str
    stream_ordering: int
    json: str
    internal_metadata: str
    format_version: Optional[int]
    room_version_id: Optional[str]
    rejected_reason: Optional[str]
    redactions: List[str]
    outlier: bool


class EventRedactBehaviour(Enum):
    """
    What to do when retrieving a redacted event from the database.
    """

    as_is = auto()
    redact = auto()
    block = auto()


class EventsWorkerStore(SQLBaseStore):
    # Whether to use dedicated DB threads for event fetching. This is only used
    # if there are multiple DB threads available. When used will lock the DB
    # thread for periods of time (so unit tests want to disable this when they
    # run DB transactions on the main thread). See EVENT_QUEUE_* for more
    # options controlling this.
    USE_DEDICATED_DB_THREADS_FOR_EVENT_FETCHING = True

    def __init__(
        self,
        database: DatabasePool,
        db_conn: LoggingDatabaseConnection,
        hs: "HomeServer",
    ):
        super().__init__(database, db_conn, hs)

        self._stream_id_gen: AbstractStreamIdTracker
        self._backfill_id_gen: AbstractStreamIdTracker
        if isinstance(database.engine, PostgresEngine):
            # If we're using Postgres than we can use `MultiWriterIdGenerator`
            # regardless of whether this process writes to the streams or not.
            self._stream_id_gen = MultiWriterIdGenerator(
                db_conn=db_conn,
                db=database,
                stream_name="events",
                instance_name=hs.get_instance_name(),
                tables=[("events", "instance_name", "stream_ordering")],
                sequence_name="events_stream_seq",
                writers=hs.config.worker.writers.events,
            )
            self._backfill_id_gen = MultiWriterIdGenerator(
                db_conn=db_conn,
                db=database,
                stream_name="backfill",
                instance_name=hs.get_instance_name(),
                tables=[("events", "instance_name", "stream_ordering")],
                sequence_name="events_backfill_stream_seq",
                positive=False,
                writers=hs.config.worker.writers.events,
            )
        else:
            # We shouldn't be running in worker mode with SQLite, but its useful
            # to support it for unit tests.
            #
            # If this process is the writer than we need to use
            # `StreamIdGenerator`, otherwise we use `SlavedIdTracker` which gets
            # updated over replication. (Multiple writers are not supported for
            # SQLite).
            self._stream_id_gen = StreamIdGenerator(
                db_conn,
                "events",
                "stream_ordering",
                is_writer=hs.get_instance_name() in hs.config.worker.writers.events,
            )
            self._backfill_id_gen = StreamIdGenerator(
                db_conn,
                "events",
                "stream_ordering",
                step=-1,
                extra_tables=[("ex_outlier_stream", "event_stream_ordering")],
                is_writer=hs.get_instance_name() in hs.config.worker.writers.events,
            )

        events_max = self._stream_id_gen.get_current_token()
        curr_state_delta_prefill, min_curr_state_delta_id = self.db_pool.get_cache_dict(
            db_conn,
            "current_state_delta_stream",
            entity_column="room_id",
            stream_column="stream_id",
            max_value=events_max,  # As we share the stream id with events token
            limit=1000,
        )
        self._curr_state_delta_stream_cache: StreamChangeCache = StreamChangeCache(
            "_curr_state_delta_stream_cache",
            min_curr_state_delta_id,
            prefilled_cache=curr_state_delta_prefill,
        )

        if hs.config.worker.run_background_tasks:
            # We periodically clean out old transaction ID mappings
            self._clock.looping_call(
                self._cleanup_old_transaction_ids,
                5 * 60 * 1000,
            )

        self._get_event_cache: Union[
            AsyncLruCache[Tuple[str], EventCacheEntry],
            RedisLruCache[Tuple[str], EventCacheEntry],
        ]

        external_sharded_cache = hs.get_external_sharded_cache()
        if external_sharded_cache.is_enabled():
            self._get_event_cache = RedisLruCache(
                cache_name="*getEvent*",
                max_size=hs.config.caches.event_cache_size,
                redis_shard_cache=external_sharded_cache,
            )
        else:
            self._get_event_cache = AsyncLruCache(
                cache_name="*getEvent*",
                max_size=hs.config.caches.event_cache_size,
            )

        # Map from event ID to a deferred that will result in a map from event
        # ID to cache entry. Note that the returned dict may not have the
        # requested event in it if the event isn't in the DB.
        self._current_event_fetches: Dict[
            str, ObservableDeferred[Dict[str, EventCacheEntry]]
        ] = {}

        # We keep track of the events we have currently loaded in memory so that
        # we can reuse them even if they've been evicted from the cache. We only
        # track events that don't need redacting in here (as then we don't need
        # to track redaction status).
        self._event_ref: MutableMapping[str, EventBase] = weakref.WeakValueDictionary()

        self._event_fetch_lock = threading.Condition()
        self._event_fetch_list: List[
            Tuple[Iterable[str], "defer.Deferred[Dict[str, _EventRow]]"]
        ] = []
        self._event_fetch_ongoing = 0
        event_fetch_ongoing_gauge.set(self._event_fetch_ongoing)

        # We define this sequence here so that it can be referenced from both
        # the DataStore and PersistEventStore.
        def get_chain_id_txn(txn: Cursor) -> int:
            txn.execute("SELECT COALESCE(max(chain_id), 0) FROM event_auth_chains")
            return cast(Tuple[int], txn.fetchone())[0]

        self.event_chain_id_gen = build_sequence_generator(
            db_conn,
            database.engine,
            get_chain_id_txn,
            "event_auth_chain_id",
            table="event_auth_chains",
            id_column="chain_id",
        )

<<<<<<< HEAD
    def process_replication_position(
        self, stream_name: str, instance_name: str, token: int
=======
        self._un_partial_stated_events_stream_id_gen: AbstractStreamIdGenerator

        if isinstance(database.engine, PostgresEngine):
            self._un_partial_stated_events_stream_id_gen = MultiWriterIdGenerator(
                db_conn=db_conn,
                db=database,
                stream_name="un_partial_stated_event_stream",
                instance_name=hs.get_instance_name(),
                tables=[
                    ("un_partial_stated_event_stream", "instance_name", "stream_id")
                ],
                sequence_name="un_partial_stated_event_stream_sequence",
                # TODO(faster_joins, multiple writers) Support multiple writers.
                writers=["master"],
            )
        else:
            self._un_partial_stated_events_stream_id_gen = StreamIdGenerator(
                db_conn, "un_partial_stated_event_stream", "stream_id"
            )

    def get_un_partial_stated_events_token(self) -> int:
        # TODO(faster_joins, multiple writers): This is inappropriate if there are multiple
        #     writers because workers that don't write often will hold all
        #     readers up.
        return self._un_partial_stated_events_stream_id_gen.get_current_token()

    async def get_un_partial_stated_events_from_stream(
        self, instance_name: str, last_id: int, current_id: int, limit: int
    ) -> Tuple[List[Tuple[int, Tuple[str, bool]]], int, bool]:
        """Get updates for the un-partial-stated events replication stream.

        Args:
            instance_name: The writer we want to fetch updates from. Unused
                here since there is only ever one writer.
            last_id: The token to fetch updates from. Exclusive.
            current_id: The token to fetch updates up to. Inclusive.
            limit: The requested limit for the number of rows to return. The
                function may return more or fewer rows.

        Returns:
            A tuple consisting of: the updates, a token to use to fetch
            subsequent updates, and whether we returned fewer rows than exists
            between the requested tokens due to the limit.

            The token returned can be used in a subsequent call to this
            function to get further updatees.

            The updates are a list of 2-tuples of stream ID and the row data
        """

        if last_id == current_id:
            return [], current_id, False

        def get_un_partial_stated_events_from_stream_txn(
            txn: LoggingTransaction,
        ) -> Tuple[List[Tuple[int, Tuple[str, bool]]], int, bool]:
            sql = """
                SELECT stream_id, event_id, rejection_status_changed
                FROM un_partial_stated_event_stream
                WHERE ? < stream_id AND stream_id <= ? AND instance_name = ?
                ORDER BY stream_id ASC
                LIMIT ?
            """
            txn.execute(sql, (last_id, current_id, instance_name, limit))
            updates = [
                (
                    row[0],
                    (
                        row[1],
                        bool(row[2]),
                    ),
                )
                for row in txn
            ]
            limited = False
            upto_token = current_id
            if len(updates) >= limit:
                upto_token = updates[-1][0]
                limited = True

            return updates, upto_token, limited

        return await self.db_pool.runInteraction(
            "get_un_partial_stated_events_from_stream",
            get_un_partial_stated_events_from_stream_txn,
        )

    def process_replication_rows(
        self,
        stream_name: str,
        instance_name: str,
        token: int,
        rows: Iterable[Any],
>>>>>>> b6955673
    ) -> None:
        if stream_name == UnPartialStatedEventStream.NAME:
            for row in rows:
                assert isinstance(row, UnPartialStatedEventStreamRow)

                self.is_partial_state_event.invalidate((row.event_id,))

                if row.rejection_status_changed:
                    # If the partial-stated event became rejected or unrejected
                    # when it wasn't before, we need to invalidate this cache.
                    self._invalidate_local_get_event_cache(row.event_id)

        super().process_replication_rows(stream_name, instance_name, token, rows)

    def process_replication_position(
        self, stream_name: str, instance_name: str, token: int
    ) -> None:
        if stream_name == EventsStream.NAME:
            self._stream_id_gen.advance(instance_name, token)
        elif stream_name == BackfillStream.NAME:
            self._backfill_id_gen.advance(instance_name, -token)
        super().process_replication_position(stream_name, instance_name, token)

    async def have_censored_event(self, event_id: str) -> bool:
        """Check if an event has been censored, i.e. if the content of the event has been erased
        from the database due to a redaction.

        Args:
            event_id: The event ID that was redacted.

        Returns:
            True if the event has been censored, False otherwise.
        """
        censored_redactions_list = await self.db_pool.simple_select_onecol(
            table="redactions",
            keyvalues={"redacts": event_id},
            retcol="have_censored",
            desc="get_have_censored",
        )
        return any(censored_redactions_list)

    # Inform mypy that if allow_none is False (the default) then get_event
    # always returns an EventBase.
    @overload
    async def get_event(
        self,
        event_id: str,
        redact_behaviour: EventRedactBehaviour = EventRedactBehaviour.redact,
        get_prev_content: bool = ...,
        allow_rejected: bool = ...,
        allow_none: Literal[False] = ...,
        check_room_id: Optional[str] = ...,
    ) -> EventBase:
        ...

    @overload
    async def get_event(
        self,
        event_id: str,
        redact_behaviour: EventRedactBehaviour = EventRedactBehaviour.redact,
        get_prev_content: bool = ...,
        allow_rejected: bool = ...,
        allow_none: Literal[True] = ...,
        check_room_id: Optional[str] = ...,
    ) -> Optional[EventBase]:
        ...

    @cancellable
    async def get_event(
        self,
        event_id: str,
        redact_behaviour: EventRedactBehaviour = EventRedactBehaviour.redact,
        get_prev_content: bool = False,
        allow_rejected: bool = False,
        allow_none: bool = False,
        check_room_id: Optional[str] = None,
    ) -> Optional[EventBase]:
        """Get an event from the database by event_id.

        Args:
            event_id: The event_id of the event to fetch

            redact_behaviour: Determine what to do with a redacted event. Possible values:
                * as_is - Return the full event body with no redacted content
                * redact - Return the event but with a redacted body
                * block - Do not return redacted events (behave as per allow_none
                    if the event is redacted)

            get_prev_content: If True and event is a state event,
                include the previous states content in the unsigned field.

            allow_rejected: If True, return rejected events. Otherwise,
                behave as per allow_none.

            allow_none: If True, return None if no event found, if
                False throw a NotFoundError

            check_room_id: if not None, check the room of the found event.
                If there is a mismatch, behave as per allow_none.

        Returns:
            The event, or None if the event was not found and allow_none is `True`.
        """
        if not isinstance(event_id, str):
            raise TypeError("Invalid event event_id %r" % (event_id,))

        events = await self.get_events_as_list(
            [event_id],
            redact_behaviour=redact_behaviour,
            get_prev_content=get_prev_content,
            allow_rejected=allow_rejected,
        )

        event = events[0] if events else None

        if event is not None and check_room_id is not None:
            if event.room_id != check_room_id:
                event = None

        if event is None and not allow_none:
            raise NotFoundError("Could not find event %s" % (event_id,))

        return event

    async def get_events(
        self,
        event_ids: Collection[str],
        redact_behaviour: EventRedactBehaviour = EventRedactBehaviour.redact,
        get_prev_content: bool = False,
        allow_rejected: bool = False,
    ) -> Dict[str, EventBase]:
        """Get events from the database

        Args:
            event_ids: The event_ids of the events to fetch

            redact_behaviour: Determine what to do with a redacted event. Possible
                values:
                * as_is - Return the full event body with no redacted content
                * redact - Return the event but with a redacted body
                * block - Do not return redacted events (omit them from the response)

            get_prev_content: If True and event is a state event,
                include the previous states content in the unsigned field.

            allow_rejected: If True, return rejected events. Otherwise,
                omits rejected events from the response.

        Returns:
            A mapping from event_id to event.
        """
        events = await self.get_events_as_list(
            event_ids,
            redact_behaviour=redact_behaviour,
            get_prev_content=get_prev_content,
            allow_rejected=allow_rejected,
        )

        return {e.event_id: e for e in events}

    @trace
    @tag_args
    @cancellable
    async def get_events_as_list(
        self,
        event_ids: Collection[str],
        redact_behaviour: EventRedactBehaviour = EventRedactBehaviour.redact,
        get_prev_content: bool = False,
        allow_rejected: bool = False,
    ) -> List[EventBase]:
        """Get events from the database and return in a list in the same order
        as given by `event_ids` arg.

        Unknown events will be omitted from the response.

        Args:
            event_ids: The event_ids of the events to fetch

            redact_behaviour: Determine what to do with a redacted event. Possible values:
                * as_is - Return the full event body with no redacted content
                * redact - Return the event but with a redacted body
                * block - Do not return redacted events (omit them from the response)

            get_prev_content: If True and event is a state event,
                include the previous states content in the unsigned field.

            allow_rejected: If True, return rejected events. Otherwise,
                omits rejected events from the response.

        Returns:
            List of events fetched from the database. The events are in the same
            order as `event_ids` arg.

            Note that the returned list may be smaller than the list of event
            IDs if not all events could be fetched.
        """

        if not event_ids:
            return []

        # there may be duplicates so we cast the list to a set
        event_entry_map = await self.get_unredacted_events_from_cache_or_db(
            set(event_ids), allow_rejected=allow_rejected
        )

        events = []
        for event_id in event_ids:
            entry = event_entry_map.get(event_id, None)
            if not entry:
                continue

            if not allow_rejected:
                assert not entry.event.rejected_reason, (
                    "rejected event returned from _get_events_from_cache_or_db despite "
                    "allow_rejected=False"
                )

            # We may not have had the original event when we received a redaction, so
            # we have to recheck auth now.

            if not allow_rejected and entry.event.type == EventTypes.Redaction:
                if entry.event.redacts is None:
                    # A redacted redaction doesn't have a `redacts` key, in
                    # which case lets just withhold the event.
                    #
                    # Note: Most of the time if the redactions has been
                    # redacted we still have the un-redacted event in the DB
                    # and so we'll still see the `redacts` key. However, this
                    # isn't always true e.g. if we have censored the event.
                    logger.debug(
                        "Withholding redaction event %s as we don't have redacts key",
                        event_id,
                    )
                    continue

                redacted_event_id = entry.event.redacts
                event_map = await self.get_unredacted_events_from_cache_or_db(
                    [redacted_event_id]
                )
                original_event_entry = event_map.get(redacted_event_id)
                if not original_event_entry:
                    # we don't have the redacted event (or it was rejected).
                    #
                    # We assume that the redaction isn't authorized for now; if the
                    # redacted event later turns up, the redaction will be re-checked,
                    # and if it is found valid, the original will get redacted before it
                    # is served to the client.
                    logger.debug(
                        "Withholding redaction event %s since we don't (yet) have the "
                        "original %s",
                        event_id,
                        redacted_event_id,
                    )
                    continue

                original_event = original_event_entry.event
                if original_event.type == EventTypes.Create:
                    # we never serve redactions of Creates to clients.
                    logger.info(
                        "Withholding redaction %s of create event %s",
                        event_id,
                        redacted_event_id,
                    )
                    continue

                if original_event.room_id != entry.event.room_id:
                    logger.info(
                        "Withholding redaction %s of event %s from a different room",
                        event_id,
                        redacted_event_id,
                    )
                    continue

                if entry.event.internal_metadata.need_to_check_redaction():
                    original_domain = get_domain_from_id(original_event.sender)
                    redaction_domain = get_domain_from_id(entry.event.sender)
                    if original_domain != redaction_domain:
                        # the senders don't match, so this is forbidden
                        logger.info(
                            "Withholding redaction %s whose sender domain %s doesn't "
                            "match that of redacted event %s %s",
                            event_id,
                            redaction_domain,
                            redacted_event_id,
                            original_domain,
                        )
                        continue

                    # Update the cache to save doing the checks again.
                    entry.event.internal_metadata.recheck_redaction = False

            event = entry.event

            if entry.redacted_event:
                if redact_behaviour == EventRedactBehaviour.block:
                    # Skip this event
                    continue
                elif redact_behaviour == EventRedactBehaviour.redact:
                    event = entry.redacted_event

            events.append(event)

            if get_prev_content:
                if "replaces_state" in event.unsigned:
                    prev = await self.get_event(
                        event.unsigned["replaces_state"],
                        get_prev_content=False,
                        allow_none=True,
                    )
                    if prev:
                        event.unsigned = dict(event.unsigned)
                        event.unsigned["prev_content"] = prev.content
                        event.unsigned["prev_sender"] = prev.sender

        return events

    @cancellable
    async def get_unredacted_events_from_cache_or_db(
        self,
        event_ids: Iterable[str],
        allow_rejected: bool = False,
    ) -> Dict[str, EventCacheEntry]:
        """Fetch a bunch of events from the cache or the database.

        Note that the events pulled by this function will not have any redactions
        applied, and no guarantee is made about the ordering of the events returned.

        If events are pulled from the database, they will be cached for future lookups.

        Unknown events are omitted from the response.

        Args:

            event_ids: The event_ids of the events to fetch

            allow_rejected: Whether to include rejected events. If False,
                rejected events are omitted from the response.

        Returns:
            map from event id to result
        """
        # Shortcut: check if we have any events in the *in memory* cache - this function
        # may be called repeatedly for the same event so at this point we cannot reach
        # out to any external cache for performance reasons. The external cache is
        # checked later on in the `get_missing_events_from_cache_or_db` function below.
        event_entry_map = self._get_events_from_local_cache(
            event_ids,
        )

        missing_events_ids = {e for e in event_ids if e not in event_entry_map}

        # We now look up if we're already fetching some of the events in the DB,
        # if so we wait for those lookups to finish instead of pulling the same
        # events out of the DB multiple times.
        #
        # Note: we might get the same `ObservableDeferred` back for multiple
        # events we're already fetching, so we deduplicate the deferreds to
        # avoid extraneous work (if we don't do this we can end up in a n^2 mode
        # when we wait on the same Deferred N times, then try and merge the
        # same dict into itself N times).
        already_fetching_ids: Set[str] = set()
        already_fetching_deferreds: Set[
            ObservableDeferred[Dict[str, EventCacheEntry]]
        ] = set()

        for event_id in missing_events_ids:
            deferred = self._current_event_fetches.get(event_id)
            if deferred is not None:
                # We're already pulling the event out of the DB. Add the deferred
                # to the collection of deferreds to wait on.
                already_fetching_ids.add(event_id)
                already_fetching_deferreds.add(deferred)

        missing_events_ids.difference_update(already_fetching_ids)

        if missing_events_ids:

            async def get_missing_events_from_cache_or_db() -> Dict[
                str, EventCacheEntry
            ]:
                """Fetches the events in `missing_event_ids` from the database.

                Also creates entries in `self._current_event_fetches` to allow
                concurrent `_get_events_from_cache_or_db` calls to reuse the same fetch.
                """
                log_ctx = current_context()
                log_ctx.record_event_fetch(len(missing_events_ids))

                # Add entries to `self._current_event_fetches` for each event we're
                # going to pull from the DB. We use a single deferred that resolves
                # to all the events we pulled from the DB (this will result in this
                # function returning more events than requested, but that can happen
                # already due to `_get_events_from_db`).
                fetching_deferred: ObservableDeferred[
                    Dict[str, EventCacheEntry]
                ] = ObservableDeferred(defer.Deferred(), consumeErrors=True)
                for event_id in missing_events_ids:
                    self._current_event_fetches[event_id] = fetching_deferred

                # Note that _get_events_from_db is also responsible for turning db rows
                # into FrozenEvents (via _get_event_from_row), which involves seeing if
                # the events have been redacted, and if so pulling the redaction event
                # out of the database to check it.
                #
                missing_events = {}
                try:
                    # Try to fetch from any external cache. We already checked the
                    # in-memory cache above.
                    missing_events = await self._get_events_from_external_cache(
                        missing_events_ids,
                    )
                    # Now actually fetch any remaining events from the DB
                    db_missing_events = await self._get_events_from_db(
                        missing_events_ids - missing_events.keys(),
                    )
                    missing_events.update(db_missing_events)
                except Exception as e:
                    with PreserveLoggingContext():
                        fetching_deferred.errback(e)
                    raise e
                finally:
                    # Ensure that we mark these events as no longer being fetched.
                    for event_id in missing_events_ids:
                        self._current_event_fetches.pop(event_id, None)

                with PreserveLoggingContext():
                    fetching_deferred.callback(missing_events)

                return missing_events

            # We must allow the database fetch to complete in the presence of
            # cancellations, since multiple `_get_events_from_cache_or_db` calls can
            # reuse the same fetch.
            missing_events: Dict[str, EventCacheEntry] = await delay_cancellation(
                get_missing_events_from_cache_or_db()
            )
            event_entry_map.update(missing_events)

        if already_fetching_deferreds:
            # Wait for the other event requests to finish and add their results
            # to ours.
            results = await make_deferred_yieldable(
                defer.gatherResults(
                    (d.observe() for d in already_fetching_deferreds),
                    consumeErrors=True,
                )
            ).addErrback(unwrapFirstError)

            for result in results:
                # We filter out events that we haven't asked for as we might get
                # a *lot* of superfluous events back, and there is no point
                # going through and inserting them all (which can take time).
                event_entry_map.update(
                    (event_id, entry)
                    for event_id, entry in result.items()
                    if event_id in already_fetching_ids
                )

        if not allow_rejected:
            event_entry_map = {
                event_id: entry
                for event_id, entry in event_entry_map.items()
                if not entry.event.rejected_reason
            }

        return event_entry_map

    def invalidate_get_event_cache_after_txn(
        self, txn: LoggingTransaction, event_id: str
    ) -> None:
        """
        Prepares a database transaction to invalidate the get event cache for a given
        event ID when executed successfully. This is achieved by attaching two callbacks
        to the transaction, one to invalidate the async cache and one for the in memory
        sync cache (importantly called in that order).

        Arguments:
            txn: the database transaction to attach the callbacks to
            event_id: the event ID to be invalidated from caches
        """

        txn.async_call_after(self._invalidate_async_get_event_cache, event_id)
        txn.call_after(self._invalidate_local_get_event_cache, event_id)

    async def _invalidate_async_get_event_cache(self, event_id: str) -> None:
        """
        Invalidates an event in the asyncronous get event cache, which may be remote.

        Arguments:
            event_id: the event ID to invalidate
        """

        await self._get_event_cache.invalidate((event_id,))

    def _invalidate_local_get_event_cache(self, event_id: str) -> None:
        """
        Invalidates an event in local in-memory get event caches.

        Arguments:
            event_id: the event ID to invalidate
        """

        self._get_event_cache.invalidate_local((event_id,))
        self._event_ref.pop(event_id, None)
        self._current_event_fetches.pop(event_id, None)

    async def _get_events_from_cache(
        self, events: Iterable[str], update_metrics: bool = True
    ) -> Dict[str, EventCacheEntry]:
        """Fetch events from the caches, both in memory and any external.

        May return rejected events.

        Args:
            events: list of event_ids to fetch
            update_metrics: Whether to update the cache hit ratio metrics
        """
        event_map = self._get_events_from_local_cache(
            events, update_metrics=update_metrics
        )

        missing_event_ids = (e for e in events if e not in event_map)
        event_map.update(
            await self._get_events_from_external_cache(
                events=missing_event_ids,
                update_metrics=update_metrics,
            )
        )

        return event_map

    async def _get_events_from_external_cache(
        self, events: Iterable[str], update_metrics: bool = True
    ) -> Dict[str, EventCacheEntry]:
        """Fetch events from any configured external cache.

        May return rejected events.

        Args:
            events: list of event_ids to fetch
            update_metrics: Whether to update the cache hit ratio metrics
        """
        event_map = {}

        for event_id in events:
            ret = await self._get_event_cache.get_external(
                (event_id,), None, update_metrics=update_metrics
            )
            if ret:
                event_map[event_id] = ret

        return event_map

    def _get_events_from_local_cache(
        self, events: Iterable[str], update_metrics: bool = True
    ) -> Dict[str, EventCacheEntry]:
        """Fetch events from the local, in memory, caches.

        May return rejected events.

        Args:
            events: list of event_ids to fetch
            update_metrics: Whether to update the cache hit ratio metrics
        """
        event_map = {}

        for event_id in events:
            # First check if it's in the event cache
            ret = self._get_event_cache.get_local(
                (event_id,), None, update_metrics=update_metrics
            )
            if ret:
                event_map[event_id] = ret
                continue

            # Otherwise check if we still have the event in memory.
            event = self._event_ref.get(event_id)
            if event:
                # Reconstruct an event cache entry

                cache_entry = EventCacheEntry(
                    event=event,
                    # We don't cache weakrefs to redacted events, so we know
                    # this is None.
                    redacted_event=None,
                )
                event_map[event_id] = cache_entry

                # We add the entry back into the cache as we want to keep
                # recently queried events in the cache.
                self._get_event_cache.set_local((event_id,), cache_entry)

        return event_map

    async def get_stripped_room_state_from_event_context(
        self,
        context: EventContext,
        state_keys_to_include: StateFilter,
        membership_user_id: Optional[str] = None,
    ) -> List[JsonDict]:
        """
        Retrieve the stripped state from a room, given an event context to retrieve state
        from as well as the state types to include. Optionally, include the membership
        events from a specific user.

        "Stripped" state means that only the `type`, `state_key`, `content` and `sender` keys
        are included from each state event.

        Args:
            context: The event context to retrieve state of the room from.
            state_keys_to_include: The state events to include, for each event type.
            membership_user_id: An optional user ID to include the stripped membership state
                events of. This is useful when generating the stripped state of a room for
                invites. We want to send membership events of the inviter, so that the
                invitee can display the inviter's profile information if the room lacks any.

        Returns:
            A list of dictionaries, each representing a stripped state event from the room.
        """
        if membership_user_id:
            types = chain(
                state_keys_to_include.to_types(),
                [(EventTypes.Member, membership_user_id)],
            )
            filter = StateFilter.from_types(types)
        else:
            filter = state_keys_to_include
        selected_state_ids = await context.get_current_state_ids(filter)

        # We know this event is not an outlier, so this must be
        # non-None.
        assert selected_state_ids is not None

        # Confusingly, get_current_state_events may return events that are discarded by
        # the filter, if they're in context._state_delta_due_to_event. Strip these away.
        selected_state_ids = filter.filter_state(selected_state_ids)

        state_to_include = await self.get_events(selected_state_ids.values())

        return [
            {
                "type": e.type,
                "state_key": e.state_key,
                "content": e.content,
                "sender": e.sender,
            }
            for e in state_to_include.values()
        ]

    def _maybe_start_fetch_thread(self) -> None:
        """Starts an event fetch thread if we are not yet at the maximum number."""
        with self._event_fetch_lock:
            if (
                self._event_fetch_list
                and self._event_fetch_ongoing < EVENT_QUEUE_THREADS
            ):
                self._event_fetch_ongoing += 1
                event_fetch_ongoing_gauge.set(self._event_fetch_ongoing)
                # `_event_fetch_ongoing` is decremented in `_fetch_thread`.
                should_start = True
            else:
                should_start = False

        if should_start:
            run_as_background_process("fetch_events", self._fetch_thread)

    async def _fetch_thread(self) -> None:
        """Services requests for events from `_event_fetch_list`."""
        exc = None
        try:
            await self.db_pool.runWithConnection(self._fetch_loop)
        except BaseException as e:
            exc = e
            raise
        finally:
            should_restart = False
            event_fetches_to_fail = []
            with self._event_fetch_lock:
                self._event_fetch_ongoing -= 1
                event_fetch_ongoing_gauge.set(self._event_fetch_ongoing)

                # There may still be work remaining in `_event_fetch_list` if we
                # failed, or it was added in between us deciding to exit and
                # decrementing `_event_fetch_ongoing`.
                if self._event_fetch_list:
                    if exc is None:
                        # We decided to exit, but then some more work was added
                        # before `_event_fetch_ongoing` was decremented.
                        # If a new event fetch thread was not started, we should
                        # restart ourselves since the remaining event fetch threads
                        # may take a while to get around to the new work.
                        #
                        # Unfortunately it is not possible to tell whether a new
                        # event fetch thread was started, so we restart
                        # unconditionally. If we are unlucky, we will end up with
                        # an idle fetch thread, but it will time out after
                        # `EVENT_QUEUE_ITERATIONS * EVENT_QUEUE_TIMEOUT_S` seconds
                        # in any case.
                        #
                        # Note that multiple fetch threads may run down this path at
                        # the same time.
                        should_restart = True
                    elif isinstance(exc, Exception):
                        if self._event_fetch_ongoing == 0:
                            # We were the last remaining fetcher and failed.
                            # Fail any outstanding fetches since no one else will
                            # handle them.
                            event_fetches_to_fail = self._event_fetch_list
                            self._event_fetch_list = []
                        else:
                            # We weren't the last remaining fetcher, so another
                            # fetcher will pick up the work. This will either happen
                            # after their existing work, however long that takes,
                            # or after at most `EVENT_QUEUE_TIMEOUT_S` seconds if
                            # they are idle.
                            pass
                    else:
                        # The exception is a `SystemExit`, `KeyboardInterrupt` or
                        # `GeneratorExit`. Don't try to do anything clever here.
                        pass

            if should_restart:
                # We exited cleanly but noticed more work.
                self._maybe_start_fetch_thread()

            if event_fetches_to_fail:
                # We were the last remaining fetcher and failed.
                # Fail any outstanding fetches since no one else will handle them.
                assert exc is not None
                with PreserveLoggingContext():
                    for _, deferred in event_fetches_to_fail:
                        deferred.errback(exc)

    def _fetch_loop(self, conn: LoggingDatabaseConnection) -> None:
        """Takes a database connection and waits for requests for events from
        the _event_fetch_list queue.
        """
        i = 0
        while True:
            with self._event_fetch_lock:
                event_list = self._event_fetch_list
                self._event_fetch_list = []

                if not event_list:
                    # There are no requests waiting. If we haven't yet reached the
                    # maximum iteration limit, wait for some more requests to turn up.
                    # Otherwise, bail out.
                    single_threaded = self.database_engine.single_threaded
                    if (
                        not self.USE_DEDICATED_DB_THREADS_FOR_EVENT_FETCHING
                        or single_threaded
                        or i > EVENT_QUEUE_ITERATIONS
                    ):
                        return

                    self._event_fetch_lock.wait(EVENT_QUEUE_TIMEOUT_S)
                    i += 1
                    continue
                i = 0

            self._fetch_event_list(conn, event_list)

    def _fetch_event_list(
        self,
        conn: LoggingDatabaseConnection,
        event_list: List[Tuple[Iterable[str], "defer.Deferred[Dict[str, _EventRow]]"]],
    ) -> None:
        """Handle a load of requests from the _event_fetch_list queue

        Args:
            conn: database connection

            event_list:
                The fetch requests. Each entry consists of a list of event
                ids to be fetched, and a deferred to be completed once the
                events have been fetched.

                The deferreds are callbacked with a dictionary mapping from event id
                to event row. Note that it may well contain additional events that
                were not part of this request.
        """
        with Measure(self._clock, "_fetch_event_list"):
            try:
                events_to_fetch = {
                    event_id for events, _ in event_list for event_id in events
                }

                row_dict = self.db_pool.new_transaction(
                    conn,
                    "do_fetch",
                    [],
                    [],
                    [],
                    self._fetch_event_rows,
                    events_to_fetch,
                )

                # We only want to resolve deferreds from the main thread
                def fire() -> None:
                    for _, d in event_list:
                        d.callback(row_dict)

                with PreserveLoggingContext():
                    self.hs.get_reactor().callFromThread(fire)
            except Exception as e:
                logger.exception("do_fetch")

                # We only want to resolve deferreds from the main thread
                def fire_errback(exc: Exception) -> None:
                    for _, d in event_list:
                        d.errback(exc)

                with PreserveLoggingContext():
                    self.hs.get_reactor().callFromThread(fire_errback, e)

    async def _get_events_from_db(
        self, event_ids: Collection[str]
    ) -> Dict[str, EventCacheEntry]:
        """Fetch a bunch of events from the database.

        May return rejected events.

        Returned events will be added to the cache for future lookups.

        Unknown events are omitted from the response.

        Args:
            event_ids: The event_ids of the events to fetch

        Returns:
            map from event id to result. May return extra events which
            weren't asked for.
        """
        fetched_event_ids: Set[str] = set()
        fetched_events: Dict[str, _EventRow] = {}

        async def _fetch_event_ids_and_get_outstanding_redactions(
            event_ids_to_fetch: Collection[str],
        ) -> Collection[str]:
            """
            Fetch all of the given event_ids and return any associated redaction event_ids
            that we still need to fetch in the next iteration.
            """
            row_map = await self._enqueue_events(event_ids_to_fetch)

            # we need to recursively fetch any redactions of those events
            redaction_ids: Set[str] = set()
            for event_id in event_ids_to_fetch:
                row = row_map.get(event_id)
                fetched_event_ids.add(event_id)
                if row:
                    fetched_events[event_id] = row
                    redaction_ids.update(row.redactions)

            event_ids_to_fetch = redaction_ids.difference(fetched_event_ids)
            return event_ids_to_fetch

        # Grab the initial list of events requested
        event_ids_to_fetch = await _fetch_event_ids_and_get_outstanding_redactions(
            event_ids
        )
        # Then go and recursively find all of the associated redactions
        with start_active_span("recursively fetching redactions"):
            while event_ids_to_fetch:
                logger.debug("Also fetching redaction events %s", event_ids_to_fetch)

                event_ids_to_fetch = (
                    await _fetch_event_ids_and_get_outstanding_redactions(
                        event_ids_to_fetch
                    )
                )

        # build a map from event_id to EventBase
        event_map: Dict[str, EventBase] = {}
        for event_id, row in fetched_events.items():
            assert row.event_id == event_id

            rejected_reason = row.rejected_reason

            # If the event or metadata cannot be parsed, log the error and act
            # as if the event is unknown.
            try:
                d = db_to_json(row.json)
            except ValueError:
                logger.error("Unable to parse json from event: %s", event_id)
                continue
            try:
                internal_metadata = db_to_json(row.internal_metadata)
            except ValueError:
                logger.error(
                    "Unable to parse internal_metadata from event: %s", event_id
                )
                continue

            format_version = row.format_version
            if format_version is None:
                # This means that we stored the event before we had the concept
                # of a event format version, so it must be a V1 event.
                format_version = EventFormatVersions.ROOM_V1_V2

            room_version_id = row.room_version_id

            room_version: Optional[RoomVersion]
            if not room_version_id:
                # this should only happen for out-of-band membership events which
                # arrived before #6983 landed. For all other events, we should have
                # an entry in the 'rooms' table.
                #
                # However, the 'out_of_band_membership' flag is unreliable for older
                # invites, so just accept it for all membership events.
                #
                if d["type"] != EventTypes.Member:
                    raise Exception(
                        "Room %s for event %s is unknown" % (d["room_id"], event_id)
                    )

                # so, assuming this is an out-of-band-invite that arrived before #6983
                # landed, we know that the room version must be v5 or earlier (because
                # v6 hadn't been invented at that point, so invites from such rooms
                # would have been rejected.)
                #
                # The main reason we need to know the room version here (other than
                # choosing the right python Event class) is in case the event later has
                # to be redacted - and all the room versions up to v5 used the same
                # redaction algorithm.
                #
                # So, the following approximations should be adequate.

                if format_version == EventFormatVersions.ROOM_V1_V2:
                    # if it's event format v1 then it must be room v1 or v2
                    room_version = RoomVersions.V1
                elif format_version == EventFormatVersions.ROOM_V3:
                    # if it's event format v2 then it must be room v3
                    room_version = RoomVersions.V3
                else:
                    # if it's event format v3 then it must be room v4 or v5
                    room_version = RoomVersions.V5
            else:
                room_version = KNOWN_ROOM_VERSIONS.get(room_version_id)
                if not room_version:
                    logger.warning(
                        "Event %s in room %s has unknown room version %s",
                        event_id,
                        d["room_id"],
                        room_version_id,
                    )
                    continue

                if room_version.event_format != format_version:
                    logger.error(
                        "Event %s in room %s with version %s has wrong format: "
                        "expected %s, was %s",
                        event_id,
                        d["room_id"],
                        room_version_id,
                        room_version.event_format,
                        format_version,
                    )
                    continue

            original_ev = make_event_from_dict(
                event_dict=d,
                room_version=room_version,
                internal_metadata_dict=internal_metadata,
                rejected_reason=rejected_reason,
            )
            original_ev.internal_metadata.stream_ordering = row.stream_ordering
            original_ev.internal_metadata.outlier = row.outlier

            # Consistency check: if the content of the event has been modified in the
            # database, then the calculated event ID will not match the event id in the
            # database.
            if original_ev.event_id != event_id:
                # it's difficult to see what to do here. Pretty much all bets are off
                # if Synapse cannot rely on the consistency of its database.
                raise RuntimeError(
                    f"Database corruption: Event {event_id} in room {d['room_id']} "
                    f"from the database appears to have been modified (calculated "
                    f"event id {original_ev.event_id})"
                )

            event_map[event_id] = original_ev

        # finally, we can decide whether each one needs redacting, and build
        # the cache entries.
        result_map: Dict[str, EventCacheEntry] = {}
        for event_id, original_ev in event_map.items():
            redactions = fetched_events[event_id].redactions
            redacted_event = self._maybe_redact_event_row(
                original_ev, redactions, event_map
            )

            cache_entry = EventCacheEntry(
                event=original_ev, redacted_event=redacted_event
            )

            await self._get_event_cache.set((event_id,), cache_entry)
            result_map[event_id] = cache_entry

            if not redacted_event:
                # We only cache references to unredacted events.
                self._event_ref[event_id] = original_ev

        return result_map

    async def _enqueue_events(self, events: Collection[str]) -> Dict[str, _EventRow]:
        """Fetches events from the database using the _event_fetch_list. This
        allows batch and bulk fetching of events - it allows us to fetch events
        without having to create a new transaction for each request for events.

        Args:
            events: events to be fetched.

        Returns:
            A map from event id to row data from the database. May contain events
            that weren't requested.
        """

        events_d: "defer.Deferred[Dict[str, _EventRow]]" = defer.Deferred()
        with self._event_fetch_lock:
            self._event_fetch_list.append((events, events_d))
            self._event_fetch_lock.notify()

        self._maybe_start_fetch_thread()

        logger.debug("Loading %d events: %s", len(events), events)
        with PreserveLoggingContext():
            row_map = await events_d
        logger.debug("Loaded %d events (%d rows)", len(events), len(row_map))

        return row_map

    def _fetch_event_rows(
        self, txn: LoggingTransaction, event_ids: Iterable[str]
    ) -> Dict[str, _EventRow]:
        """Fetch event rows from the database

        Events which are not found are omitted from the result.

        Args:
            txn: The database transaction.
            event_ids: event IDs to fetch

        Returns:
            A map from event id to event info.
        """
        event_dict = {}
        for evs in batch_iter(event_ids, 200):
            sql = """\
                SELECT
                  e.event_id,
                  e.stream_ordering,
                  ej.internal_metadata,
                  ej.json,
                  ej.format_version,
                  r.room_version,
                  rej.reason,
                  e.outlier
                FROM events AS e
                  JOIN event_json AS ej USING (event_id)
                  LEFT JOIN rooms r ON r.room_id = e.room_id
                  LEFT JOIN rejections as rej USING (event_id)
                WHERE """

            clause, args = make_in_list_sql_clause(
                txn.database_engine, "e.event_id", evs
            )

            txn.execute(sql + clause, args)

            for row in txn:
                event_id = row[0]
                event_dict[event_id] = _EventRow(
                    event_id=event_id,
                    stream_ordering=row[1],
                    internal_metadata=row[2],
                    json=row[3],
                    format_version=row[4],
                    room_version_id=row[5],
                    rejected_reason=row[6],
                    redactions=[],
                    outlier=row[7],
                )

            # check for redactions
            redactions_sql = "SELECT event_id, redacts FROM redactions WHERE "

            clause, args = make_in_list_sql_clause(txn.database_engine, "redacts", evs)

            txn.execute(redactions_sql + clause, args)

            for (redacter, redacted) in txn:
                d = event_dict.get(redacted)
                if d:
                    d.redactions.append(redacter)

        return event_dict

    def _maybe_redact_event_row(
        self,
        original_ev: EventBase,
        redactions: Iterable[str],
        event_map: Dict[str, EventBase],
    ) -> Optional[EventBase]:
        """Given an event object and a list of possible redacting event ids,
        determine whether to honour any of those redactions and if so return a redacted
        event.

        Args:
             original_ev: The original event.
             redactions: list of event ids of potential redaction events
             event_map: other events which have been fetched, in which we can
                look up the redaaction events. Map from event id to event.

        Returns:
            If the event should be redacted, a pruned event object. Otherwise, None.
        """
        if original_ev.type == "m.room.create":
            # we choose to ignore redactions of m.room.create events.
            return None

        for redaction_id in redactions:
            redaction_event = event_map.get(redaction_id)
            if not redaction_event or redaction_event.rejected_reason:
                # we don't have the redaction event, or the redaction event was not
                # authorized.
                logger.debug(
                    "%s was redacted by %s but redaction not found/authed",
                    original_ev.event_id,
                    redaction_id,
                )
                continue

            if redaction_event.room_id != original_ev.room_id:
                logger.debug(
                    "%s was redacted by %s but redaction was in a different room!",
                    original_ev.event_id,
                    redaction_id,
                )
                continue

            # Starting in room version v3, some redactions need to be
            # rechecked if we didn't have the redacted event at the
            # time, so we recheck on read instead.
            if redaction_event.internal_metadata.need_to_check_redaction():
                expected_domain = get_domain_from_id(original_ev.sender)
                if get_domain_from_id(redaction_event.sender) == expected_domain:
                    # This redaction event is allowed. Mark as not needing a recheck.
                    redaction_event.internal_metadata.recheck_redaction = False
                else:
                    # Senders don't match, so the event isn't actually redacted
                    logger.debug(
                        "%s was redacted by %s but the senders don't match",
                        original_ev.event_id,
                        redaction_id,
                    )
                    continue

            logger.debug("Redacting %s due to %s", original_ev.event_id, redaction_id)

            # we found a good redaction event. Redact!
            redacted_event = prune_event(original_ev)
            redacted_event.unsigned["redacted_by"] = redaction_id

            # It's fine to add the event directly, since get_pdu_json
            # will serialise this field correctly
            redacted_event.unsigned["redacted_because"] = redaction_event

            return redacted_event

        # no valid redaction found for this event
        return None

    async def have_events_in_timeline(self, event_ids: Iterable[str]) -> Set[str]:
        """Given a list of event ids, check if we have already processed and
        stored them as non outliers.
        """
        rows = await self.db_pool.simple_select_many_batch(
            table="events",
            retcols=("event_id",),
            column="event_id",
            iterable=list(event_ids),
            keyvalues={"outlier": False},
            desc="have_events_in_timeline",
        )

        return {r["event_id"] for r in rows}

    @trace
    @tag_args
    async def have_seen_events(
        self, room_id: str, event_ids: Iterable[str]
    ) -> Set[str]:
        """Given a list of event ids, check if we have already processed them.

        The room_id is only used to structure the cache (so that it can later be
        invalidated by room_id) - there is no guarantee that the events are actually
        in the room in question.

        Args:
            room_id: Room we are polling
            event_ids: events we are looking for

        Returns:
            The set of events we have already seen.
        """

        # @cachedList chomps lots of memory if you call it with a big list, so
        # we break it down. However, each batch requires its own index scan, so we make
        # the batches as big as possible.

        results: Set[str] = set()
        for event_ids_chunk in batch_iter(event_ids, 500):
            events_seen_dict = await self._have_seen_events_dict(
                room_id, event_ids_chunk
            )
            results.update(
                eid for (eid, have_event) in events_seen_dict.items() if have_event
            )

        return results

    @cachedList(cached_method_name="have_seen_event", list_name="event_ids")
    async def _have_seen_events_dict(
        self,
        room_id: str,
        event_ids: Collection[str],
    ) -> Dict[str, bool]:
        """Helper for have_seen_events

        Returns:
             a dict {event_id -> bool}
        """
        # TODO: We used to query the _get_event_cache here as a fast-path before
        #  hitting the database. For if an event were in the cache, we've presumably
        #  seen it before.
        #
        #  But this is currently an invalid assumption due to the _get_event_cache
        #  not being invalidated when purging events from a room. The optimisation can
        #  be re-added after https://github.com/matrix-org/synapse/issues/13476

        def have_seen_events_txn(txn: LoggingTransaction) -> Dict[str, bool]:
            # we deliberately do *not* query the database for room_id, to make the
            # query an index-only lookup on `events_event_id_key`.
            #
            # We therefore pull the events from the database into a set...

            sql = "SELECT event_id FROM events AS e WHERE "
            clause, args = make_in_list_sql_clause(
                txn.database_engine, "e.event_id", event_ids
            )
            txn.execute(sql + clause, args)
            found_events = {eid for eid, in txn}

            # ... and then we can update the results for each key
            return {eid: (eid in found_events) for eid in event_ids}

        return await self.db_pool.runInteraction(
            "have_seen_events", have_seen_events_txn
        )

    @cached(max_entries=100000, tree=True)
    async def have_seen_event(self, room_id: str, event_id: str) -> bool:
        res = await self._have_seen_events_dict(room_id, [event_id])
        return res[event_id]

    def _get_current_state_event_counts_txn(
        self, txn: LoggingTransaction, room_id: str
    ) -> int:
        """
        See get_current_state_event_counts.
        """
        sql = "SELECT COUNT(*) FROM current_state_events WHERE room_id=?"
        txn.execute(sql, (room_id,))
        row = txn.fetchone()
        return row[0] if row else 0

    async def get_current_state_event_counts(self, room_id: str) -> int:
        """
        Gets the current number of state events in a room.

        Args:
            room_id: The room ID to query.

        Returns:
            The current number of state events.
        """
        return await self.db_pool.runInteraction(
            "get_current_state_event_counts",
            self._get_current_state_event_counts_txn,
            room_id,
        )

    async def get_room_complexity(self, room_id: str) -> Dict[str, float]:
        """
        Get a rough approximation of the complexity of the room. This is used by
        remote servers to decide whether they wish to join the room or not.
        Higher complexity value indicates that being in the room will consume
        more resources.

        Args:
            room_id: The room ID to query.

        Returns:
            Map of complexity version to complexity.
        """
        state_events = await self.get_current_state_event_counts(room_id)

        # Call this one "v1", so we can introduce new ones as we want to develop
        # it.
        complexity_v1 = round(state_events / 500, 2)

        return {"v1": complexity_v1}

    async def get_all_new_forward_event_rows(
        self, instance_name: str, last_id: int, current_id: int, limit: int
    ) -> List[Tuple[int, str, str, str, str, str, str, str, bool, bool]]:
        """Returns new events, for the Events replication stream

        Args:
            last_id: the last stream_id from the previous batch.
            current_id: the maximum stream_id to return up to
            limit: the maximum number of rows to return

        Returns:
            a list of events stream rows. Each tuple consists of a stream id as
            the first element, followed by fields suitable for casting into an
            EventsStreamRow.
        """

        def get_all_new_forward_event_rows(
            txn: LoggingTransaction,
        ) -> List[Tuple[int, str, str, str, str, str, str, str, bool, bool]]:
            sql = (
                "SELECT e.stream_ordering, e.event_id, e.room_id, e.type,"
                " se.state_key, redacts, relates_to_id, membership, rejections.reason IS NOT NULL,"
                " e.outlier"
                " FROM events AS e"
                " LEFT JOIN redactions USING (event_id)"
                " LEFT JOIN state_events AS se USING (event_id)"
                " LEFT JOIN event_relations USING (event_id)"
                " LEFT JOIN room_memberships USING (event_id)"
                " LEFT JOIN rejections USING (event_id)"
                " WHERE ? < stream_ordering AND stream_ordering <= ?"
                " AND instance_name = ?"
                " ORDER BY stream_ordering ASC"
                " LIMIT ?"
            )
            txn.execute(sql, (last_id, current_id, instance_name, limit))
            return cast(
                List[Tuple[int, str, str, str, str, str, str, str, bool, bool]],
                txn.fetchall(),
            )

        return await self.db_pool.runInteraction(
            "get_all_new_forward_event_rows", get_all_new_forward_event_rows
        )

    async def get_ex_outlier_stream_rows(
        self, instance_name: str, last_id: int, current_id: int
    ) -> List[Tuple[int, str, str, str, str, str, str, str, bool, bool]]:
        """Returns de-outliered events, for the Events replication stream

        Args:
            last_id: the last stream_id from the previous batch.
            current_id: the maximum stream_id to return up to

        Returns:
            a list of events stream rows. Each tuple consists of a stream id as
            the first element, followed by fields suitable for casting into an
            EventsStreamRow.
        """

        def get_ex_outlier_stream_rows_txn(
            txn: LoggingTransaction,
        ) -> List[Tuple[int, str, str, str, str, str, str, str, bool, bool]]:
            sql = (
                "SELECT event_stream_ordering, e.event_id, e.room_id, e.type,"
                " se.state_key, redacts, relates_to_id, membership, rejections.reason IS NOT NULL,"
                " e.outlier"
                " FROM events AS e"
                # NB: the next line (inner join) is what makes this query different from
                # get_all_new_forward_event_rows.
                " INNER JOIN ex_outlier_stream AS out USING (event_id)"
                " LEFT JOIN redactions USING (event_id)"
                " LEFT JOIN state_events AS se USING (event_id)"
                " LEFT JOIN event_relations USING (event_id)"
                " LEFT JOIN room_memberships USING (event_id)"
                " LEFT JOIN rejections USING (event_id)"
                " WHERE ? < event_stream_ordering"
                " AND event_stream_ordering <= ?"
                " AND out.instance_name = ?"
                " ORDER BY event_stream_ordering ASC"
            )

            txn.execute(sql, (last_id, current_id, instance_name))
            return cast(
                List[Tuple[int, str, str, str, str, str, str, str, bool, bool]],
                txn.fetchall(),
            )

        return await self.db_pool.runInteraction(
            "get_ex_outlier_stream_rows", get_ex_outlier_stream_rows_txn
        )

    async def get_all_new_backfill_event_rows(
        self, instance_name: str, last_id: int, current_id: int, limit: int
    ) -> Tuple[List[Tuple[int, Tuple[str, str, str, str, str, str]]], int, bool]:
        """Get updates for backfill replication stream, including all new
        backfilled events and events that have gone from being outliers to not.

        NOTE: The IDs given here are from replication, and so should be
        *positive*.

        Args:
            instance_name: The writer we want to fetch updates from. Unused
                here since there is only ever one writer.
            last_id: The token to fetch updates from. Exclusive.
            current_id: The token to fetch updates up to. Inclusive.
            limit: The requested limit for the number of rows to return. The
                function may return more or fewer rows.

        Returns:
            A tuple consisting of: the updates, a token to use to fetch
            subsequent updates, and whether we returned fewer rows than exists
            between the requested tokens due to the limit.

            The token returned can be used in a subsequent call to this
            function to get further updatees.

            The updates are a list of 2-tuples of stream ID and the row data
        """
        if last_id == current_id:
            return [], current_id, False

        def get_all_new_backfill_event_rows(
            txn: LoggingTransaction,
        ) -> Tuple[List[Tuple[int, Tuple[str, str, str, str, str, str]]], int, bool]:
            sql = (
                "SELECT -e.stream_ordering, e.event_id, e.room_id, e.type,"
                " se.state_key, redacts, relates_to_id"
                " FROM events AS e"
                " LEFT JOIN redactions USING (event_id)"
                " LEFT JOIN state_events AS se USING (event_id)"
                " LEFT JOIN event_relations USING (event_id)"
                " WHERE ? > stream_ordering AND stream_ordering >= ?"
                "  AND instance_name = ?"
                " ORDER BY stream_ordering ASC"
                " LIMIT ?"
            )
            txn.execute(sql, (-last_id, -current_id, instance_name, limit))
            new_event_updates: List[
                Tuple[int, Tuple[str, str, str, str, str, str]]
            ] = []
            row: Tuple[int, str, str, str, str, str, str]
            # Type safety: iterating over `txn` yields `Tuple`, i.e.
            # `Tuple[Any, ...]` of arbitrary length. Mypy detects assigning a
            # variadic tuple to a fixed length tuple and flags it up as an error.
            for row in txn:  # type: ignore[assignment]
                new_event_updates.append((row[0], row[1:]))

            limited = False
            if len(new_event_updates) == limit:
                upper_bound = new_event_updates[-1][0]
                limited = True
            else:
                upper_bound = current_id

            sql = (
                "SELECT -event_stream_ordering, e.event_id, e.room_id, e.type,"
                " se.state_key, redacts, relates_to_id"
                " FROM events AS e"
                " INNER JOIN ex_outlier_stream AS out USING (event_id)"
                " LEFT JOIN redactions USING (event_id)"
                " LEFT JOIN state_events AS se USING (event_id)"
                " LEFT JOIN event_relations USING (event_id)"
                " WHERE ? > event_stream_ordering"
                " AND event_stream_ordering >= ?"
                " AND out.instance_name = ?"
                " ORDER BY event_stream_ordering DESC"
            )
            txn.execute(sql, (-last_id, -upper_bound, instance_name))
            # Type safety: iterating over `txn` yields `Tuple`, i.e.
            # `Tuple[Any, ...]` of arbitrary length. Mypy detects assigning a
            # variadic tuple to a fixed length tuple and flags it up as an error.
            for row in txn:  # type: ignore[assignment]
                new_event_updates.append((row[0], row[1:]))

            if len(new_event_updates) >= limit:
                upper_bound = new_event_updates[-1][0]
                limited = True

            return new_event_updates, upper_bound, limited

        return await self.db_pool.runInteraction(
            "get_all_new_backfill_event_rows", get_all_new_backfill_event_rows
        )

    async def get_all_updated_current_state_deltas(
        self, instance_name: str, from_token: int, to_token: int, target_row_count: int
    ) -> Tuple[List[Tuple[int, str, str, str, str]], int, bool]:
        """Fetch updates from current_state_delta_stream

        Args:
            from_token: The previous stream token. Updates from this stream id will
                be excluded.

            to_token: The current stream token (ie the upper limit). Updates up to this
                stream id will be included (modulo the 'limit' param)

            target_row_count: The number of rows to try to return. If more rows are
                available, we will set 'limited' in the result. In the event of a large
                batch, we may return more rows than this.
        Returns:
            A triplet `(updates, new_last_token, limited)`, where:
               * `updates` is a list of database tuples.
               * `new_last_token` is the new position in stream.
               * `limited` is whether there are more updates to fetch.
        """

        def get_all_updated_current_state_deltas_txn(
            txn: LoggingTransaction,
        ) -> List[Tuple[int, str, str, str, str]]:
            sql = """
                SELECT stream_id, room_id, type, state_key, event_id
                FROM current_state_delta_stream
                WHERE ? < stream_id AND stream_id <= ?
                    AND instance_name = ?
                ORDER BY stream_id ASC LIMIT ?
            """
            txn.execute(sql, (from_token, to_token, instance_name, target_row_count))
            return cast(List[Tuple[int, str, str, str, str]], txn.fetchall())

        def get_deltas_for_stream_id_txn(
            txn: LoggingTransaction, stream_id: int
        ) -> List[Tuple[int, str, str, str, str]]:
            sql = """
                SELECT stream_id, room_id, type, state_key, event_id
                FROM current_state_delta_stream
                WHERE stream_id = ?
            """
            txn.execute(sql, [stream_id])
            return cast(List[Tuple[int, str, str, str, str]], txn.fetchall())

        # we need to make sure that, for every stream id in the results, we get *all*
        # the rows with that stream id.

        rows: List[Tuple[int, str, str, str, str]] = await self.db_pool.runInteraction(
            "get_all_updated_current_state_deltas",
            get_all_updated_current_state_deltas_txn,
        )

        # if we've got fewer rows than the limit, we're good
        if len(rows) < target_row_count:
            return rows, to_token, False

        # we hit the limit, so reduce the upper limit so that we exclude the stream id
        # of the last row in the result.
        assert rows[-1][0] <= to_token
        to_token = rows[-1][0] - 1

        # search backwards through the list for the point to truncate
        for idx in range(len(rows) - 1, 0, -1):
            if rows[idx - 1][0] <= to_token:
                return rows[:idx], to_token, True

        # bother. We didn't get a full set of changes for even a single
        # stream id. let's run the query again, without a row limit, but for
        # just one stream id.
        to_token += 1
        rows = await self.db_pool.runInteraction(
            "get_deltas_for_stream_id", get_deltas_for_stream_id_txn, to_token
        )

        return rows, to_token, True

    async def is_event_after(self, event_id1: str, event_id2: str) -> bool:
        """Returns True if event_id1 is after event_id2 in the stream"""
        to_1, so_1 = await self.get_event_ordering(event_id1)
        to_2, so_2 = await self.get_event_ordering(event_id2)
        return (to_1, so_1) > (to_2, so_2)

    @cached(max_entries=5000)
    async def get_event_ordering(self, event_id: str) -> Tuple[int, int]:
        res = await self.db_pool.simple_select_one(
            table="events",
            retcols=["topological_ordering", "stream_ordering"],
            keyvalues={"event_id": event_id},
            allow_none=True,
        )

        if not res:
            raise SynapseError(404, "Could not find event %s" % (event_id,))

        return int(res["topological_ordering"]), int(res["stream_ordering"])

    async def get_next_event_to_expire(self) -> Optional[Tuple[str, int]]:
        """Retrieve the entry with the lowest expiry timestamp in the event_expiry
        table, or None if there's no more event to expire.

        Returns:
            A tuple containing the event ID as its first element and an expiry timestamp
            as its second one, if there's at least one row in the event_expiry table.
            None otherwise.
        """

        def get_next_event_to_expire_txn(
            txn: LoggingTransaction,
        ) -> Optional[Tuple[str, int]]:
            txn.execute(
                """
                SELECT event_id, expiry_ts FROM event_expiry
                ORDER BY expiry_ts ASC LIMIT 1
                """
            )

            return cast(Optional[Tuple[str, int]], txn.fetchone())

        return await self.db_pool.runInteraction(
            desc="get_next_event_to_expire", func=get_next_event_to_expire_txn
        )

    async def get_event_id_from_transaction_id(
        self, room_id: str, user_id: str, token_id: int, txn_id: str
    ) -> Optional[str]:
        """Look up if we have already persisted an event for the transaction ID,
        returning the event ID if so.
        """
        return await self.db_pool.simple_select_one_onecol(
            table="event_txn_id",
            keyvalues={
                "room_id": room_id,
                "user_id": user_id,
                "token_id": token_id,
                "txn_id": txn_id,
            },
            retcol="event_id",
            allow_none=True,
            desc="get_event_id_from_transaction_id",
        )

    async def get_already_persisted_events(
        self, events: Iterable[EventBase]
    ) -> Dict[str, str]:
        """Look up if we have already persisted an event for the transaction ID,
        returning a mapping from event ID in the given list to the event ID of
        an existing event.

        Also checks if there are duplicates in the given events, if there are
        will map duplicates to the *first* event.
        """

        mapping = {}
        txn_id_to_event: Dict[Tuple[str, int, str], str] = {}

        for event in events:
            token_id = getattr(event.internal_metadata, "token_id", None)
            txn_id = getattr(event.internal_metadata, "txn_id", None)

            if token_id and txn_id:
                # Check if this is a duplicate of an event in the given events.
                existing = txn_id_to_event.get((event.room_id, token_id, txn_id))
                if existing:
                    mapping[event.event_id] = existing
                    continue

                # Check if this is a duplicate of an event we've already
                # persisted.
                existing = await self.get_event_id_from_transaction_id(
                    event.room_id, event.sender, token_id, txn_id
                )
                if existing:
                    mapping[event.event_id] = existing
                    txn_id_to_event[(event.room_id, token_id, txn_id)] = existing
                else:
                    txn_id_to_event[(event.room_id, token_id, txn_id)] = event.event_id

        return mapping

    @wrap_as_background_process("_cleanup_old_transaction_ids")
    async def _cleanup_old_transaction_ids(self) -> None:
        """Cleans out transaction id mappings older than 24hrs."""

        def _cleanup_old_transaction_ids_txn(txn: LoggingTransaction) -> None:
            sql = """
                DELETE FROM event_txn_id
                WHERE inserted_ts < ?
            """
            one_day_ago = self._clock.time_msec() - 24 * 60 * 60 * 1000
            txn.execute(sql, (one_day_ago,))

        return await self.db_pool.runInteraction(
            "_cleanup_old_transaction_ids",
            _cleanup_old_transaction_ids_txn,
        )

    async def is_event_next_to_backward_gap(self, event: EventBase) -> bool:
        """Check if the given event is next to a backward gap of missing events.
        <latest messages> A(False)--->B(False)--->C(True)--->  <gap, unknown events> <oldest messages>

        Args:
            room_id: room where the event lives
            event: event to check (can't be an `outlier`)

        Returns:
            Boolean indicating whether it's an extremity
        """

        assert not event.internal_metadata.is_outlier(), (
            "is_event_next_to_backward_gap(...) can't be used with `outlier` events. "
            "This function relies on `event_backward_extremities` which won't be filled in for `outliers`."
        )

        def is_event_next_to_backward_gap_txn(txn: LoggingTransaction) -> bool:
            # If the event in question has any of its prev_events listed as a
            # backward extremity, it's next to a gap.
            #
            # We can't just check the backward edges in `event_edges` because
            # when we persist events, we will also record the prev_events as
            # edges to the event in question regardless of whether we have those
            # prev_events yet. We need to check whether those prev_events are
            # backward extremities, also known as gaps, that need to be
            # backfilled.
            backward_extremity_query = """
                SELECT 1 FROM event_backward_extremities
                WHERE
                    room_id = ?
                    AND %s
                LIMIT 1
            """

            # If the event in question is a backward extremity or has any of its
            # prev_events listed as a backward extremity, it's next to a
            # backward gap.
            clause, args = make_in_list_sql_clause(
                self.database_engine,
                "event_id",
                [event.event_id] + list(event.prev_event_ids()),
            )

            txn.execute(backward_extremity_query % (clause,), [event.room_id] + args)
            backward_extremities = txn.fetchall()

            # We consider any backward extremity as a backward gap
            if len(backward_extremities):
                return True

            return False

        return await self.db_pool.runInteraction(
            "is_event_next_to_backward_gap_txn",
            is_event_next_to_backward_gap_txn,
        )

    async def is_event_next_to_forward_gap(self, event: EventBase) -> bool:
        """Check if the given event is next to a forward gap of missing events.
        The gap in front of the latest events is not considered a gap.
        <latest messages> A(False)--->B(False)--->C(False)--->  <gap, unknown events> <oldest messages>
        <latest messages> A(False)--->B(False)--->  <gap, unknown events>  --->D(True)--->E(False) <oldest messages>

        Args:
            room_id: room where the event lives
            event: event to check (can't be an `outlier`)

        Returns:
            Boolean indicating whether it's an extremity
        """

        assert not event.internal_metadata.is_outlier(), (
            "is_event_next_to_forward_gap(...) can't be used with `outlier` events. "
            "This function relies on `event_edges` and `event_forward_extremities` which won't be filled in for `outliers`."
        )

        def is_event_next_to_gap_txn(txn: LoggingTransaction) -> bool:
            # If the event in question is a forward extremity, we will just
            # consider any potential forward gap as not a gap since it's one of
            # the latest events in the room.
            #
            # `event_forward_extremities` does not include backfilled or outlier
            # events so we can't rely on it to find forward gaps. We can only
            # use it to determine whether a message is the latest in the room.
            #
            # We can't combine this query with the `forward_edge_query` below
            # because if the event in question has no forward edges (isn't
            # referenced by any other event's prev_events) but is in
            # `event_forward_extremities`, we don't want to return 0 rows and
            # say it's next to a gap.
            forward_extremity_query = """
                SELECT 1 FROM event_forward_extremities
                WHERE
                    room_id = ?
                    AND event_id = ?
                LIMIT 1
            """

            # We consider any forward extremity as the latest in the room and
            # not a forward gap.
            #
            # To expand, even though there is technically a gap at the front of
            # the room where the forward extremities are, we consider those the
            # latest messages in the room so asking other homeservers for more
            # is useless. The new latest messages will just be federated as
            # usual.
            txn.execute(forward_extremity_query, (event.room_id, event.event_id))
            if txn.fetchone():
                return False

            # Check to see whether the event in question is already referenced
            # by another event. If we don't see any edges, we're next to a
            # forward gap.
            forward_edge_query = """
                SELECT 1 FROM event_edges
                /* Check to make sure the event referencing our event in question is not rejected */
                LEFT JOIN rejections ON event_edges.event_id = rejections.event_id
                WHERE
                    event_edges.prev_event_id = ?
                    /* It's not a valid edge if the event referencing our event in
                     * question is rejected.
                     */
                    AND rejections.event_id IS NULL
                LIMIT 1
            """

            # If there are no forward edges to the event in question (another
            # event hasn't referenced this event in their prev_events), then we
            # assume there is a forward gap in the history.
            txn.execute(forward_edge_query, (event.event_id,))
            if not txn.fetchone():
                return True

            return False

        return await self.db_pool.runInteraction(
            "is_event_next_to_gap_txn",
            is_event_next_to_gap_txn,
        )

    async def get_event_id_for_timestamp(
        self, room_id: str, timestamp: int, direction: str
    ) -> Optional[str]:
        """Find the closest event to the given timestamp in the given direction.

        Args:
            room_id: Room to fetch the event from
            timestamp: The point in time (inclusive) we should navigate from in
                the given direction to find the closest event.
            direction: ["f"|"b"] to indicate whether we should navigate forward
                or backward from the given timestamp to find the closest event.

        Returns:
            The closest event_id otherwise None if we can't find any event in
            the given direction.
        """
        if direction == "b":
            # Find closest event *before* a given timestamp. We use descending
            # (which gives values largest to smallest) because we want the
            # largest possible timestamp *before* the given timestamp.
            comparison_operator = "<="
            order = "DESC"
        else:
            # Find closest event *after* a given timestamp. We use ascending
            # (which gives values smallest to largest) because we want the
            # closest possible timestamp *after* the given timestamp.
            comparison_operator = ">="
            order = "ASC"

        sql_template = f"""
            SELECT event_id FROM events
            LEFT JOIN rejections USING (event_id)
            WHERE
                room_id = ?
                AND origin_server_ts {comparison_operator} ?
                /**
                 * Make sure the event isn't an `outlier` because we have no way
                 * to later check whether it's next to a gap. `outliers` do not
                 * have entries in the `event_edges`, `event_forward_extremeties`,
                 * and `event_backward_extremities` tables to check against
                 * (used by `is_event_next_to_backward_gap` and `is_event_next_to_forward_gap`).
                 */
                AND NOT outlier
                /* Make sure event is not rejected */
                AND rejections.event_id IS NULL
            /**
             * First sort by the message timestamp. If the message timestamps are the
             * same, we want the message that logically comes "next" (before/after
             * the given timestamp) based on the DAG and its topological order (`depth`).
             * Finally, we can tie-break based on when it was received on the server
             * (`stream_ordering`).
             */
            ORDER BY origin_server_ts {order}, depth {order}, stream_ordering {order}
            LIMIT 1;
        """

        def get_event_id_for_timestamp_txn(txn: LoggingTransaction) -> Optional[str]:
            txn.execute(
                sql_template,
                (room_id, timestamp),
            )
            row = txn.fetchone()
            if row:
                (event_id,) = row
                return event_id

            return None

        if direction not in ("f", "b"):
            raise ValueError("Unknown direction: %s" % (direction,))

        return await self.db_pool.runInteraction(
            "get_event_id_for_timestamp_txn",
            get_event_id_for_timestamp_txn,
        )

    @cachedList(cached_method_name="is_partial_state_event", list_name="event_ids")
    async def get_partial_state_events(
        self, event_ids: Collection[str]
    ) -> Dict[str, bool]:
        """Checks which of the given events have partial state

        Args:
            event_ids: the events we want to check for partial state.

        Returns:
            a dict mapping from event id to partial-stateness. We return True for
            any of the events which are unknown (or are outliers).
        """
        result = await self.db_pool.simple_select_many_batch(
            table="partial_state_events",
            column="event_id",
            iterable=event_ids,
            retcols=["event_id"],
            desc="get_partial_state_events",
        )
        # convert the result to a dict, to make @cachedList work
        partial = {r["event_id"] for r in result}
        return {e_id: e_id in partial for e_id in event_ids}

    @cached()
    async def is_partial_state_event(self, event_id: str) -> bool:
        """Checks if the given event has partial state"""
        result = await self.db_pool.simple_select_one_onecol(
            table="partial_state_events",
            keyvalues={"event_id": event_id},
            retcol="1",
            allow_none=True,
            desc="is_partial_state_event",
        )
        return result is not None

    async def get_partial_state_events_batch(self, room_id: str) -> List[str]:
        """
        Get a list of events in the given room that:
        - have partial state; and
        - are ready to be resynced (because they have no prev_events that are
          partial-stated)

        See the docstring on `_get_partial_state_events_batch_txn` for more
        information.
        """
        return await self.db_pool.runInteraction(
            "get_partial_state_events_batch",
            self._get_partial_state_events_batch_txn,
            room_id,
        )

    @staticmethod
    def _get_partial_state_events_batch_txn(
        txn: LoggingTransaction, room_id: str
    ) -> List[str]:
        # we want to work through the events from oldest to newest, so
        # we only want events whose prev_events do *not* have partial state - hence
        # the 'NOT EXISTS' clause in the below.
        #
        # This is necessary because ordering by stream ordering isn't quite enough
        # to ensure that we work from oldest to newest event (in particular,
        # if an event is initially persisted as an outlier and later de-outliered,
        # it can end up with a lower stream_ordering than its prev_events).
        #
        # Typically this means we'll only return one event per batch, but that's
        # hard to do much about.
        #
        # See also: https://github.com/matrix-org/synapse/issues/13001
        txn.execute(
            """
            SELECT event_id FROM partial_state_events AS pse
                JOIN events USING (event_id)
            WHERE pse.room_id = ? AND
               NOT EXISTS(
                  SELECT 1 FROM event_edges AS ee
                     JOIN partial_state_events AS prev_pse ON (prev_pse.event_id=ee.prev_event_id)
                     WHERE ee.event_id=pse.event_id
               )
            ORDER BY events.stream_ordering
            LIMIT 100
            """,
            (room_id,),
        )
        return [row[0] for row in txn]

    def mark_event_rejected_txn(
        self,
        txn: LoggingTransaction,
        event_id: str,
        rejection_reason: Optional[str],
    ) -> None:
        """Mark an event that was previously accepted as rejected, or vice versa

        This can happen, for example, when resyncing state during a faster join.

        It is the caller's responsibility to ensure that other workers are
        sent a notification so that they call `_invalidate_local_get_event_cache()`.

        Args:
            txn:
            event_id: ID of event to update
            rejection_reason: reason it has been rejected, or None if it is now accepted
        """
        if rejection_reason is None:
            logger.info(
                "Marking previously-processed event %s as accepted",
                event_id,
            )
            self.db_pool.simple_delete_txn(
                txn,
                "rejections",
                keyvalues={"event_id": event_id},
            )
        else:
            logger.info(
                "Marking previously-processed event %s as rejected(%s)",
                event_id,
                rejection_reason,
            )
            self.db_pool.simple_upsert_txn(
                txn,
                table="rejections",
                keyvalues={"event_id": event_id},
                values={
                    "reason": rejection_reason,
                    "last_check": self._clock.time_msec(),
                },
            )
        self.db_pool.simple_update_txn(
            txn,
            table="events",
            keyvalues={"event_id": event_id},
            updatevalues={"rejection_reason": rejection_reason},
        )

        self.invalidate_get_event_cache_after_txn(txn, event_id)<|MERGE_RESOLUTION|>--- conflicted
+++ resolved
@@ -60,18 +60,9 @@
     run_as_background_process,
     wrap_as_background_process,
 )
-<<<<<<< HEAD
-from synapse.replication.tcp.streams import BackfillStream
-from synapse.replication.tcp.streams.events import (
-    EventsStream,
-    EventsStreamCurrentStateRow,
-    EventsStreamEventRow,
-)
-=======
 from synapse.replication.tcp.streams import BackfillStream, UnPartialStatedEventStream
 from synapse.replication.tcp.streams.events import EventsStream
 from synapse.replication.tcp.streams.partial_state import UnPartialStatedEventStreamRow
->>>>>>> b6955673
 from synapse.storage._base import SQLBaseStore, db_to_json, make_in_list_sql_clause
 from synapse.storage.database import (
     DatabasePool,
@@ -316,10 +307,6 @@
             id_column="chain_id",
         )
 
-<<<<<<< HEAD
-    def process_replication_position(
-        self, stream_name: str, instance_name: str, token: int
-=======
         self._un_partial_stated_events_stream_id_gen: AbstractStreamIdGenerator
 
         if isinstance(database.engine, PostgresEngine):
@@ -413,7 +400,6 @@
         instance_name: str,
         token: int,
         rows: Iterable[Any],
->>>>>>> b6955673
     ) -> None:
         if stream_name == UnPartialStatedEventStream.NAME:
             for row in rows:
