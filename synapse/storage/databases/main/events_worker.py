--- conflicted
+++ resolved
@@ -14,11 +14,8 @@
 
 import logging
 import threading
-<<<<<<< HEAD
 import weakref
-=======
 from enum import Enum, auto
->>>>>>> 57f6c496
 from typing import (
     TYPE_CHECKING,
     Any,
@@ -27,6 +24,7 @@
     Dict,
     Iterable,
     List,
+    MutableMapping,
     Optional,
     Set,
     Tuple,
@@ -254,7 +252,7 @@
 
         # We keep track of the events we have currently loaded in memory so that
         # we can reuse them even if they've been evicted from the cache.
-        self._event_ref: Dict[str, EventBase] = weakref.WeakValueDictionary()
+        self._event_ref: MutableMapping[str, EventBase] = weakref.WeakValueDictionary()
 
         self._event_fetch_lock = threading.Condition()
         self._event_fetch_list: List[
@@ -769,7 +767,7 @@
                         "redacted_by"
                     ] = event.internal_metadata.redacted_by
 
-                cache_entry = _EventCacheEntry(
+                cache_entry = EventCacheEntry(
                     event=event,
                     redacted_event=redacted_event,
                 )
@@ -1150,16 +1148,12 @@
                 original_ev, redactions, event_map
             )
 
-<<<<<<< HEAD
             if redacted_event:
                 original_ev.internal_metadata.redacted_by = redacted_event.unsigned[
                     "redacted_by"
                 ]
 
-            cache_entry = _EventCacheEntry(
-=======
             cache_entry = EventCacheEntry(
->>>>>>> 57f6c496
                 event=original_ev, redacted_event=redacted_event
             )
 
