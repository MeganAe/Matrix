--- conflicted
+++ resolved
@@ -15,11 +15,7 @@
 
 import logging
 from collections import namedtuple
-<<<<<<< HEAD
-from typing import Iterable, Optional, Tuple
-=======
 from typing import Iterable, List, Optional, Tuple
->>>>>>> 837293c3
 
 from canonicaljson import encode_canonical_json
 
@@ -374,9 +370,6 @@
             keyvalues={"destination": destination},
             values={"last_successful_stream_ordering": last_successful_stream_ordering},
             desc="set_last_successful_stream_ordering",
-<<<<<<< HEAD
-        )
-=======
         )
 
     async def get_catch_up_room_event_ids(
@@ -418,5 +411,4 @@
             q, (destination, last_successful_stream_ordering),
         )
         event_ids = [row[0] for row in txn]
-        return event_ids
->>>>>>> 837293c3
+        return event_ids