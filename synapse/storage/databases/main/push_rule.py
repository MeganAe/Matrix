--- conflicted
+++ resolved
@@ -596,7 +596,6 @@
                 event_stream_ordering,
             )
 
-<<<<<<< HEAD
     async def set_push_rule_enabled(
         self, user_id: str, rule_id: str, enabled: bool, is_default_rule: bool
     ) -> None:
@@ -618,14 +617,8 @@
                 This skips the check for existence (as only user-created rules
                 are always stored in the database `push_rules` table).
         """
-        with self._push_rules_stream_id_gen.get_next() as ids:
-            stream_id, event_stream_ordering = ids
-=======
-    async def set_push_rule_enabled(self, user_id, rule_id, enabled) -> None:
         with self._push_rules_stream_id_gen.get_next() as stream_id:
             event_stream_ordering = self._stream_id_gen.get_current_token()
-
->>>>>>> c9c544cd
             await self.db_pool.runInteraction(
                 "_set_push_rule_enabled_txn",
                 self._set_push_rule_enabled_txn,
