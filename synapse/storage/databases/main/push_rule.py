--- conflicted
+++ resolved
@@ -470,11 +470,7 @@
                 "before/after rule not found: %s" % (relative_to_rule,)
             )
 
-<<<<<<< HEAD
         base_rule_priority, base_priority_class = row
-=======
-        base_priority_class, base_rule_priority = res
->>>>>>> 7455b9e2
 
         if base_priority_class != priority_class:
             raise InconsistentRuleException(
