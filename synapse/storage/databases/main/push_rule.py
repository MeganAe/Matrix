# -*- coding: utf-8 -*-
# Copyright 2014-2016 OpenMarket Ltd
# Copyright 2018 New Vector Ltd
#
# Licensed under the Apache License, Version 2.0 (the "License");
# you may not use this file except in compliance with the License.
# You may obtain a copy of the License at
#
#     http://www.apache.org/licenses/LICENSE-2.0
#
# Unless required by applicable law or agreed to in writing, software
# distributed under the License is distributed on an "AS IS" BASIS,
# WITHOUT WARRANTIES OR CONDITIONS OF ANY KIND, either express or implied.
# See the License for the specific language governing permissions and
# limitations under the License.
import abc
import logging
from typing import List, Tuple, Union

from twisted.internet import defer

from synapse.api.errors import NotFoundError, StoreError
from synapse.push.baserules import list_with_base_rules
from synapse.replication.slave.storage._slaved_id_tracker import SlavedIdTracker
from synapse.storage._base import SQLBaseStore, db_to_json
from synapse.storage.database import DatabasePool
from synapse.storage.databases.main.appservice import ApplicationServiceWorkerStore
from synapse.storage.databases.main.events_worker import EventsWorkerStore
from synapse.storage.databases.main.pusher import PusherWorkerStore
from synapse.storage.databases.main.receipts import ReceiptsWorkerStore
from synapse.storage.databases.main.roommember import RoomMemberWorkerStore
from synapse.storage.engines import PostgresEngine, Sqlite3Engine
from synapse.storage.push_rule import InconsistentRuleException, RuleNotFoundException
from synapse.storage.util.id_generators import StreamIdGenerator
from synapse.util import json_encoder
from synapse.util.caches.descriptors import cached, cachedList
from synapse.util.caches.stream_change_cache import StreamChangeCache

logger = logging.getLogger(__name__)


def _load_rules(rawrules, enabled_map, use_new_defaults=False):
    ruleslist = []
    for rawrule in rawrules:
        rule = dict(rawrule)
        rule["conditions"] = db_to_json(rawrule["conditions"])
        rule["actions"] = db_to_json(rawrule["actions"])
        rule["default"] = False
        ruleslist.append(rule)

    # We're going to be mutating this a lot, so do a deep copy
    rules = list(list_with_base_rules(ruleslist, use_new_defaults))

    for i, rule in enumerate(rules):
        rule_id = rule["rule_id"]
        if rule_id in enabled_map:
            if rule.get("enabled", True) != bool(enabled_map[rule_id]):
                # Rules are cached across users.
                rule = dict(rule)
                rule["enabled"] = bool(enabled_map[rule_id])
                rules[i] = rule

    return rules


class PushRulesWorkerStore(
    ApplicationServiceWorkerStore,
    ReceiptsWorkerStore,
    PusherWorkerStore,
    RoomMemberWorkerStore,
    EventsWorkerStore,
    SQLBaseStore,
):
    """This is an abstract base class where subclasses must implement
    `get_max_push_rules_stream_id` which can be called in the initializer.
    """

    # This ABCMeta metaclass ensures that we cannot be instantiated without
    # the abstract methods being implemented.
    __metaclass__ = abc.ABCMeta

    def __init__(self, database: DatabasePool, db_conn, hs):
        super(PushRulesWorkerStore, self).__init__(database, db_conn, hs)

        if hs.config.worker.worker_app is None:
            self._push_rules_stream_id_gen = StreamIdGenerator(
                db_conn, "push_rules_stream", "stream_id"
            )  # type: Union[StreamIdGenerator, SlavedIdTracker]
        else:
            self._push_rules_stream_id_gen = SlavedIdTracker(
                db_conn, "push_rules_stream", "stream_id"
            )

        push_rules_prefill, push_rules_id = self.db_pool.get_cache_dict(
            db_conn,
            "push_rules_stream",
            entity_column="user_id",
            stream_column="stream_id",
            max_value=self.get_max_push_rules_stream_id(),
        )

        self.push_rules_stream_cache = StreamChangeCache(
            "PushRulesStreamChangeCache",
            push_rules_id,
            prefilled_cache=push_rules_prefill,
        )

        self._users_new_default_push_rules = hs.config.users_new_default_push_rules

    @abc.abstractmethod
    def get_max_push_rules_stream_id(self):
        """Get the position of the push rules stream.

        Returns:
            int
        """
        raise NotImplementedError()

    @cached(max_entries=5000)
    async def get_push_rules_for_user(self, user_id):
        rows = await self.db_pool.simple_select_list(
            table="push_rules",
            keyvalues={"user_name": user_id},
            retcols=(
                "user_name",
                "rule_id",
                "priority_class",
                "priority",
                "conditions",
                "actions",
            ),
            desc="get_push_rules_enabled_for_user",
        )

        rows.sort(key=lambda row: (-int(row["priority_class"]), -int(row["priority"])))

        enabled_map = await self.get_push_rules_enabled_for_user(user_id)

        use_new_defaults = user_id in self._users_new_default_push_rules

        return _load_rules(rows, enabled_map, use_new_defaults)

    @cached(max_entries=5000)
    async def get_push_rules_enabled_for_user(self, user_id):
        results = await self.db_pool.simple_select_list(
            table="push_rules_enable",
            keyvalues={"user_name": user_id},
            retcols=("user_name", "rule_id", "enabled"),
            desc="get_push_rules_enabled_for_user",
        )
        return {r["rule_id"]: False if r["enabled"] == 0 else True for r in results}

    def have_push_rules_changed_for_user(self, user_id, last_id):
        if not self.push_rules_stream_cache.has_entity_changed(user_id, last_id):
            return defer.succeed(False)
        else:

            def have_push_rules_changed_txn(txn):
                sql = (
                    "SELECT COUNT(stream_id) FROM push_rules_stream"
                    " WHERE user_id = ? AND ? < stream_id"
                )
                txn.execute(sql, (user_id, last_id))
                (count,) = txn.fetchone()
                return bool(count)

            return self.db_pool.runInteraction(
                "have_push_rules_changed", have_push_rules_changed_txn
            )

    @cachedList(
        cached_method_name="get_push_rules_for_user", list_name="user_ids", num_args=1,
    )
    async def bulk_get_push_rules(self, user_ids):
        if not user_ids:
            return {}

        results = {user_id: [] for user_id in user_ids}

        rows = await self.db_pool.simple_select_many_batch(
            table="push_rules",
            column="user_name",
            iterable=user_ids,
            retcols=("*",),
            desc="bulk_get_push_rules",
        )

        rows.sort(key=lambda row: (-int(row["priority_class"]), -int(row["priority"])))

        for row in rows:
            results.setdefault(row["user_name"], []).append(row)

        enabled_map_by_user = await self.bulk_get_push_rules_enabled(user_ids)

        for user_id, rules in results.items():
            use_new_defaults = user_id in self._users_new_default_push_rules

            results[user_id] = _load_rules(
                rules, enabled_map_by_user.get(user_id, {}), use_new_defaults,
            )

        return results

    async def copy_push_rule_from_room_to_room(
        self, new_room_id: str, user_id: str, rule: dict
    ) -> None:
        """Copy a single push rule from one room to another for a specific user.

        Args:
            new_room_id: ID of the new room.
            user_id : ID of user the push rule belongs to.
            rule: A push rule.
        """
        # Create new rule id
        rule_id_scope = "/".join(rule["rule_id"].split("/")[:-1])
        new_rule_id = rule_id_scope + "/" + new_room_id

        # Change room id in each condition
        for condition in rule.get("conditions", []):
            if condition.get("key") == "room_id":
                condition["pattern"] = new_room_id

        # Add the rule for the new room
        await self.add_push_rule(
            user_id=user_id,
            rule_id=new_rule_id,
            priority_class=rule["priority_class"],
            conditions=rule["conditions"],
            actions=rule["actions"],
        )

    async def copy_push_rules_from_room_to_room_for_user(
        self, old_room_id: str, new_room_id: str, user_id: str
    ) -> None:
        """Copy all of the push rules from one room to another for a specific
        user.

        Args:
            old_room_id: ID of the old room.
            new_room_id: ID of the new room.
            user_id: ID of user to copy push rules for.
        """
        # Retrieve push rules for this user
        user_push_rules = await self.get_push_rules_for_user(user_id)

        # Get rules relating to the old room and copy them to the new room
        for rule in user_push_rules:
            conditions = rule.get("conditions", [])
            if any(
                (c.get("key") == "room_id" and c.get("pattern") == old_room_id)
                for c in conditions
            ):
                await self.copy_push_rule_from_room_to_room(new_room_id, user_id, rule)

    @cachedList(
        cached_method_name="get_push_rules_enabled_for_user",
        list_name="user_ids",
        num_args=1,
    )
    async def bulk_get_push_rules_enabled(self, user_ids):
        if not user_ids:
            return {}

        results = {user_id: {} for user_id in user_ids}

        rows = await self.db_pool.simple_select_many_batch(
            table="push_rules_enable",
            column="user_name",
            iterable=user_ids,
            retcols=("user_name", "rule_id", "enabled"),
            desc="bulk_get_push_rules_enabled",
        )
        for row in rows:
            enabled = bool(row["enabled"])
            results.setdefault(row["user_name"], {})[row["rule_id"]] = enabled
        return results

    async def get_all_push_rule_updates(
        self, instance_name: str, last_id: int, current_id: int, limit: int
    ) -> Tuple[List[Tuple[int, tuple]], int, bool]:
        """Get updates for push_rules replication stream.

        Args:
            instance_name: The writer we want to fetch updates from. Unused
                here since there is only ever one writer.
            last_id: The token to fetch updates from. Exclusive.
            current_id: The token to fetch updates up to. Inclusive.
            limit: The requested limit for the number of rows to return. The
                function may return more or fewer rows.

        Returns:
            A tuple consisting of: the updates, a token to use to fetch
            subsequent updates, and whether we returned fewer rows than exists
            between the requested tokens due to the limit.

            The token returned can be used in a subsequent call to this
            function to get further updatees.

            The updates are a list of 2-tuples of stream ID and the row data
        """

        if last_id == current_id:
            return [], current_id, False

        def get_all_push_rule_updates_txn(txn):
            sql = """
                SELECT stream_id, user_id
                FROM push_rules_stream
                WHERE ? < stream_id AND stream_id <= ?
                ORDER BY stream_id ASC
                LIMIT ?
            """
            txn.execute(sql, (last_id, current_id, limit))
            updates = [(stream_id, (user_id,)) for stream_id, user_id in txn]

            limited = False
            upper_bound = current_id
            if len(updates) == limit:
                limited = True
                upper_bound = updates[-1][0]

            return updates, upper_bound, limited

        return await self.db_pool.runInteraction(
            "get_all_push_rule_updates", get_all_push_rule_updates_txn
        )


class PushRuleStore(PushRulesWorkerStore):
    async def add_push_rule(
        self,
        user_id,
        rule_id,
        priority_class,
        conditions,
        actions,
        before=None,
        after=None,
    ) -> None:
        conditions_json = json_encoder.encode(conditions)
        actions_json = json_encoder.encode(actions)
        with await self._push_rules_stream_id_gen.get_next() as stream_id:
            event_stream_ordering = self._stream_id_gen.get_current_token()

            if before or after:
                await self.db_pool.runInteraction(
                    "_add_push_rule_relative_txn",
                    self._add_push_rule_relative_txn,
                    stream_id,
                    event_stream_ordering,
                    user_id,
                    rule_id,
                    priority_class,
                    conditions_json,
                    actions_json,
                    before,
                    after,
                )
            else:
                await self.db_pool.runInteraction(
                    "_add_push_rule_highest_priority_txn",
                    self._add_push_rule_highest_priority_txn,
                    stream_id,
                    event_stream_ordering,
                    user_id,
                    rule_id,
                    priority_class,
                    conditions_json,
                    actions_json,
                )

    def _add_push_rule_relative_txn(
        self,
        txn,
        stream_id,
        event_stream_ordering,
        user_id,
        rule_id,
        priority_class,
        conditions_json,
        actions_json,
        before,
        after,
    ):
        # Lock the table since otherwise we'll have annoying races between the
        # SELECT here and the UPSERT below.
        self.database_engine.lock_table(txn, "push_rules")

        relative_to_rule = before or after

        res = self.db_pool.simple_select_one_txn(
            txn,
            table="push_rules",
            keyvalues={"user_name": user_id, "rule_id": relative_to_rule},
            retcols=["priority_class", "priority"],
            allow_none=True,
        )

        if not res:
            raise RuleNotFoundException(
                "before/after rule not found: %s" % (relative_to_rule,)
            )

        base_priority_class = res["priority_class"]
        base_rule_priority = res["priority"]

        if base_priority_class != priority_class:
            raise InconsistentRuleException(
                "Given priority class does not match class of relative rule"
            )

        if before:
            # Higher priority rules are executed first, So adding a rule before
            # a rule means giving it a higher priority than that rule.
            new_rule_priority = base_rule_priority + 1
        else:
            # We increment the priority of the existing rules to make space for
            # the new rule. Therefore if we want this rule to appear after
            # an existing rule we give it the priority of the existing rule,
            # and then increment the priority of the existing rule.
            new_rule_priority = base_rule_priority

        sql = (
            "UPDATE push_rules SET priority = priority + 1"
            " WHERE user_name = ? AND priority_class = ? AND priority >= ?"
        )

        txn.execute(sql, (user_id, priority_class, new_rule_priority))

        self._upsert_push_rule_txn(
            txn,
            stream_id,
            event_stream_ordering,
            user_id,
            rule_id,
            priority_class,
            new_rule_priority,
            conditions_json,
            actions_json,
        )

    def _add_push_rule_highest_priority_txn(
        self,
        txn,
        stream_id,
        event_stream_ordering,
        user_id,
        rule_id,
        priority_class,
        conditions_json,
        actions_json,
    ):
        # Lock the table since otherwise we'll have annoying races between the
        # SELECT here and the UPSERT below.
        self.database_engine.lock_table(txn, "push_rules")

        # find the highest priority rule in that class
        sql = (
            "SELECT COUNT(*), MAX(priority) FROM push_rules"
            " WHERE user_name = ? and priority_class = ?"
        )
        txn.execute(sql, (user_id, priority_class))
        res = txn.fetchall()
        (how_many, highest_prio) = res[0]

        new_prio = 0
        if how_many > 0:
            new_prio = highest_prio + 1

        self._upsert_push_rule_txn(
            txn,
            stream_id,
            event_stream_ordering,
            user_id,
            rule_id,
            priority_class,
            new_prio,
            conditions_json,
            actions_json,
        )

    def _upsert_push_rule_txn(
        self,
        txn,
        stream_id,
        event_stream_ordering,
        user_id,
        rule_id,
        priority_class,
        priority,
        conditions_json,
        actions_json,
        update_stream=True,
    ):
        """Specialised version of simple_upsert_txn that picks a push_rule_id
        using the _push_rule_id_gen if it needs to insert the rule. It assumes
        that the "push_rules" table is locked"""

        sql = (
            "UPDATE push_rules"
            " SET priority_class = ?, priority = ?, conditions = ?, actions = ?"
            " WHERE user_name = ? AND rule_id = ?"
        )

        txn.execute(
            sql,
            (priority_class, priority, conditions_json, actions_json, user_id, rule_id),
        )

        if txn.rowcount == 0:
            # We didn't update a row with the given rule_id so insert one
            push_rule_id = self._push_rule_id_gen.get_next()

            self.db_pool.simple_insert_txn(
                txn,
                table="push_rules",
                values={
                    "id": push_rule_id,
                    "user_name": user_id,
                    "rule_id": rule_id,
                    "priority_class": priority_class,
                    "priority": priority,
                    "conditions": conditions_json,
                    "actions": actions_json,
                },
            )

        if update_stream:
            self._insert_push_rules_update_txn(
                txn,
                stream_id,
                event_stream_ordering,
                user_id,
                rule_id,
                op="ADD",
                data={
                    "priority_class": priority_class,
                    "priority": priority,
                    "conditions": conditions_json,
                    "actions": actions_json,
                },
            )

        # ensure we have a push_rules_enable row
        # enabledness defaults to true
        if isinstance(self.database_engine, PostgresEngine):
            sql = """
                INSERT INTO push_rules_enable (id, user_name, rule_id, enabled)
                VALUES (?, ?, ?, ?)
                ON CONFLICT DO NOTHING
            """
        elif isinstance(self.database_engine, Sqlite3Engine):
            sql = """
                INSERT OR IGNORE INTO push_rules_enable (id, user_name, rule_id, enabled)
                VALUES (?, ?, ?, ?)
            """
        else:
            raise RuntimeError("Unknown database engine")

        new_enable_id = self._push_rules_enable_id_gen.get_next()
        txn.execute(sql, (new_enable_id, user_id, rule_id, 1))

    async def delete_push_rule(self, user_id: str, rule_id: str) -> None:
        """
        Delete a push rule. Args specify the row to be deleted and can be
        any of the columns in the push_rule table, but below are the
        standard ones

        Args:
            user_id: The matrix ID of the push rule owner
            rule_id: The rule_id of the rule to be deleted
        """

        def delete_push_rule_txn(txn, stream_id, event_stream_ordering):
            # we don't use simple_delete_one_txn because that would fail if the
            # user did not have a push_rule_enable row.
            self.db_pool.simple_delete_txn(
                txn, "push_rules_enable", {"user_name": user_id, "rule_id": rule_id}
            )

            self.db_pool.simple_delete_one_txn(
                txn, "push_rules", {"user_name": user_id, "rule_id": rule_id}
            )

            self._insert_push_rules_update_txn(
                txn, stream_id, event_stream_ordering, user_id, rule_id, op="DELETE"
            )

        with await self._push_rules_stream_id_gen.get_next() as stream_id:
            event_stream_ordering = self._stream_id_gen.get_current_token()

            await self.db_pool.runInteraction(
                "delete_push_rule",
                delete_push_rule_txn,
                stream_id,
                event_stream_ordering,
            )

<<<<<<< HEAD
    async def set_push_rule_enabled(
        self, user_id: str, rule_id: str, enabled: bool, is_default_rule: bool
    ) -> None:
        """
        Sets the `enabled` state of a push rule.

        Args:
            user_id: the user ID of the user who wishes to enable/disable the rule
                e.g. '@tina:example.org'
            rule_id: the full rule ID of the rule to be enabled/disabled
                e.g. 'global/override/.m.rule.roomnotif'
                  or 'global/override/myCustomRule'
            enabled: True if the rule is to be enabled, False if it is to be
                disabled
            is_default_rule: True if and only if this is a server-default rule.
                This skips the check for existence (as only user-created rules
                are always stored in the database `push_rules` table).

        Raises:
            NotFoundError if the rule does not exist.
        """
        with self._push_rules_stream_id_gen.get_next() as stream_id:
=======
    async def set_push_rule_enabled(self, user_id, rule_id, enabled) -> None:
        with await self._push_rules_stream_id_gen.get_next() as stream_id:
>>>>>>> b8f20e42
            event_stream_ordering = self._stream_id_gen.get_current_token()
            await self.db_pool.runInteraction(
                "_set_push_rule_enabled_txn",
                self._set_push_rule_enabled_txn,
                stream_id,
                event_stream_ordering,
                user_id,
                rule_id,
                enabled,
                is_default_rule,
            )

    def _set_push_rule_enabled_txn(
        self,
        txn,
        stream_id,
        event_stream_ordering,
        user_id,
        rule_id,
        enabled,
        is_default_rule,
    ):
        new_id = self._push_rules_enable_id_gen.get_next()

        if not is_default_rule:
            # first check it exists; we need to lock for key share so that a
            # transaction that deletes the push rule will conflict with this one.
            # We also need a push_rule_enable row to exist for every push_rules
            # row, otherwise it is possible to simultaneously delete a push rule
            # (that has no _enable row) and enable it, resulting in a dangling
            # _enable row. To solve this: we either need to use SERIALISABLE or
            # ensure we always have a push_rule_enable row for every push_rule
            # row. We chose the latter.
            for_key_share = "FOR KEY SHARE"
            if not isinstance(self.database_engine, PostgresEngine):
                # For key share is not applicable/available on SQLite
                for_key_share = ""
            sql = (
                """
                SELECT 1 FROM push_rules
                WHERE user_name = ? AND rule_id = ?
                %s
            """
                % for_key_share
            )
            txn.execute(sql, (user_id, rule_id))
            if txn.fetchone() is None:
                # needed to set NOT_FOUND code.
                raise NotFoundError("Push rule does not exist.")

        self.db_pool.simple_upsert_txn(
            txn,
            "push_rules_enable",
            {"user_name": user_id, "rule_id": rule_id},
            {"enabled": 1 if enabled else 0},
            {"id": new_id},
        )

        self._insert_push_rules_update_txn(
            txn,
            stream_id,
            event_stream_ordering,
            user_id,
            rule_id,
            op="ENABLE" if enabled else "DISABLE",
        )

    async def set_push_rule_actions(
        self,
        user_id: str,
        rule_id: str,
        actions: List[Union[dict, str]],
        is_default_rule: bool,
    ) -> None:
        """
        Sets the `actions` state of a push rule.

        Will throw NotFoundError if the rule does not exist; the Code for this
        is NOT_FOUND.

        Args:
            user_id: the user ID of the user who wishes to enable/disable the rule
                e.g. '@tina:example.org'
            rule_id: the full rule ID of the rule to be enabled/disabled
                e.g. 'global/override/.m.rule.roomnotif'
                  or 'global/override/myCustomRule'
            actions: A list of actions (each action being a dict or string),
                e.g. ["notify", {"set_tweak": "highlight", "value": false}]
            is_default_rule: True if and only if this is a server-default rule.
                This skips the check for existence (as only user-created rules
                are always stored in the database `push_rules` table).
        """
        actions_json = json_encoder.encode(actions)

        def set_push_rule_actions_txn(txn, stream_id, event_stream_ordering):
            if is_default_rule:
                # Add a dummy rule to the rules table with the user specified
                # actions.
                priority_class = -1
                priority = 1
                self._upsert_push_rule_txn(
                    txn,
                    stream_id,
                    event_stream_ordering,
                    user_id,
                    rule_id,
                    priority_class,
                    priority,
                    "[]",
                    actions_json,
                    update_stream=False,
                )
            else:
                try:
                    self.db_pool.simple_update_one_txn(
                        txn,
                        "push_rules",
                        {"user_name": user_id, "rule_id": rule_id},
                        {"actions": actions_json},
                    )
                except StoreError as serr:
                    if serr.code == 404:
                        # this sets the NOT_FOUND error Code
                        raise NotFoundError("Push rule does not exist")
                    else:
                        raise

            self._insert_push_rules_update_txn(
                txn,
                stream_id,
                event_stream_ordering,
                user_id,
                rule_id,
                op="ACTIONS",
                data={"actions": actions_json},
            )

        with await self._push_rules_stream_id_gen.get_next() as stream_id:
            event_stream_ordering = self._stream_id_gen.get_current_token()

            await self.db_pool.runInteraction(
                "set_push_rule_actions",
                set_push_rule_actions_txn,
                stream_id,
                event_stream_ordering,
            )

    def _insert_push_rules_update_txn(
        self, txn, stream_id, event_stream_ordering, user_id, rule_id, op, data=None
    ):
        values = {
            "stream_id": stream_id,
            "event_stream_ordering": event_stream_ordering,
            "user_id": user_id,
            "rule_id": rule_id,
            "op": op,
        }
        if data is not None:
            values.update(data)

        self.db_pool.simple_insert_txn(txn, "push_rules_stream", values=values)

        txn.call_after(self.get_push_rules_for_user.invalidate, (user_id,))
        txn.call_after(self.get_push_rules_enabled_for_user.invalidate, (user_id,))
        txn.call_after(
            self.push_rules_stream_cache.entity_has_changed, user_id, stream_id
        )

    def get_max_push_rules_stream_id(self):
        return self._push_rules_stream_id_gen.get_current_token()<|MERGE_RESOLUTION|>--- conflicted
+++ resolved
@@ -596,7 +596,6 @@
                 event_stream_ordering,
             )
 
-<<<<<<< HEAD
     async def set_push_rule_enabled(
         self, user_id: str, rule_id: str, enabled: bool, is_default_rule: bool
     ) -> None:
@@ -618,11 +617,7 @@
         Raises:
             NotFoundError if the rule does not exist.
         """
-        with self._push_rules_stream_id_gen.get_next() as stream_id:
-=======
-    async def set_push_rule_enabled(self, user_id, rule_id, enabled) -> None:
         with await self._push_rules_stream_id_gen.get_next() as stream_id:
->>>>>>> b8f20e42
             event_stream_ordering = self._stream_id_gen.get_current_token()
             await self.db_pool.runInteraction(
                 "_set_push_rule_enabled_txn",
