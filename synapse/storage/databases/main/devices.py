--- conflicted
+++ resolved
@@ -488,58 +488,6 @@
             device["device_id"]: db_to_json(device["content"]) for device in devices
         }
 
-<<<<<<< HEAD
-    async def get_devices_with_keys_by_user(
-        self, user_id: str
-    ) -> Tuple[int, List[JsonDict]]:
-        """Get all devices (with any device keys) for a user
-
-        Returns:
-            (stream_id, devices)
-        """
-        return await self.db_pool.runInteraction(
-            "get_devices_with_keys_by_user",
-            self._get_devices_with_keys_by_user_txn,
-            user_id,
-        )
-
-    def _get_devices_with_keys_by_user_txn(
-        self, txn: LoggingTransaction, user_id: str
-    ) -> Tuple[int, List[JsonDict]]:
-        now_stream_id = self._device_list_id_gen.get_current_token()
-
-        devices = self._get_e2e_device_keys_txn(
-            txn, [(user_id, None)], include_all_devices=True
-        )
-
-        if devices:
-            user_devices = devices[user_id]
-            results = []
-            for device_id, device in user_devices.items():
-                result = {"device_id": device_id}
-
-                key_json = device.get("key_json", None)
-                if key_json:
-                    result["keys"] = db_to_json(key_json)
-
-                    if "signatures" in device:
-                        for sig_user_id, sigs in device["signatures"].items():
-                            result["keys"].setdefault("signatures", {}).setdefault(
-                                sig_user_id, {}
-                            ).update(sigs)
-
-                device_display_name = device.get("device_display_name", None)
-                if device_display_name:
-                    result["device_display_name"] = device_display_name
-
-                results.append(result)
-
-            return now_stream_id, results
-
-        return now_stream_id, []
-
-=======
->>>>>>> 318245ea
     async def get_users_whose_devices_changed(
         self, from_key: str, user_ids: Iterable[str]
     ) -> Set[str]:
