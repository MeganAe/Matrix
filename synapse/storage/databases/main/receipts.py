# Copyright 2014-2016 OpenMarket Ltd
# Copyright 2018 New Vector Ltd
#
# Licensed under the Apache License, Version 2.0 (the "License");
# you may not use this file except in compliance with the License.
# You may obtain a copy of the License at
#
#     http://www.apache.org/licenses/LICENSE-2.0
#
# Unless required by applicable law or agreed to in writing, software
# distributed under the License is distributed on an "AS IS" BASIS,
# WITHOUT WARRANTIES OR CONDITIONS OF ANY KIND, either express or implied.
# See the License for the specific language governing permissions and
# limitations under the License.

import logging
from typing import (
    TYPE_CHECKING,
    Any,
    Collection,
    Dict,
    Iterable,
    List,
    Optional,
    Tuple,
    cast,
)

from synapse.api.constants import EduTypes
from synapse.replication.slave.storage._slaved_id_tracker import SlavedIdTracker
from synapse.replication.tcp.streams import ReceiptsStream
from synapse.storage._base import SQLBaseStore, db_to_json, make_in_list_sql_clause
from synapse.storage.database import (
    DatabasePool,
    LoggingDatabaseConnection,
    LoggingTransaction,
)
from synapse.storage.engines import PostgresEngine
from synapse.storage.engines._base import IsolationLevel
from synapse.storage.util.id_generators import (
    AbstractStreamIdTracker,
    MultiWriterIdGenerator,
    StreamIdGenerator,
)
from synapse.types import JsonDict
from synapse.util import json_encoder
from synapse.util.caches.descriptors import cached, cachedList
from synapse.util.caches.stream_change_cache import StreamChangeCache

if TYPE_CHECKING:
    from synapse.server import HomeServer

logger = logging.getLogger(__name__)


class ReceiptsWorkerStore(SQLBaseStore):
    def __init__(
        self,
        database: DatabasePool,
        db_conn: LoggingDatabaseConnection,
        hs: "HomeServer",
    ):
        self._instance_name = hs.get_instance_name()
        self._receipts_id_gen: AbstractStreamIdTracker

        if isinstance(database.engine, PostgresEngine):
            self._can_write_to_receipts = (
                self._instance_name in hs.config.worker.writers.receipts
            )

            self._receipts_id_gen = MultiWriterIdGenerator(
                db_conn=db_conn,
                db=database,
                stream_name="receipts",
                instance_name=self._instance_name,
                tables=[("receipts_linearized", "instance_name", "stream_id")],
                sequence_name="receipts_sequence",
                writers=hs.config.worker.writers.receipts,
            )
        else:
            self._can_write_to_receipts = True

            # We shouldn't be running in worker mode with SQLite, but its useful
            # to support it for unit tests.
            #
            # If this process is the writer than we need to use
            # `StreamIdGenerator`, otherwise we use `SlavedIdTracker` which gets
            # updated over replication. (Multiple writers are not supported for
            # SQLite).
            if hs.get_instance_name() in hs.config.worker.writers.receipts:
                self._receipts_id_gen = StreamIdGenerator(
                    db_conn, "receipts_linearized", "stream_id"
                )
            else:
                self._receipts_id_gen = SlavedIdTracker(
                    db_conn, "receipts_linearized", "stream_id"
                )

        super().__init__(database, db_conn, hs)

        max_receipts_stream_id = self.get_max_receipt_stream_id()
        receipts_stream_prefill, min_receipts_stream_id = self.db_pool.get_cache_dict(
            db_conn,
            "receipts_linearized",
            entity_column="room_id",
            stream_column="stream_id",
            max_value=max_receipts_stream_id,
            limit=10000,
        )
        self._receipts_stream_cache = StreamChangeCache(
            "ReceiptsRoomChangeCache",
            min_receipts_stream_id,
            prefilled_cache=receipts_stream_prefill,
        )

        self.db_pool.updates.register_background_index_update(
            "receipts_linearized_unique_index",
            index_name="receipts_linearized_unique_index",
            table="receipts_linearized",
            columns=["room_id", "receipt_type", "user_id"],
            where_clause="thread_id IS NULL",
            unique=True,
        )

        self.db_pool.updates.register_background_index_update(
            "receipts_graph_unique_index",
            index_name="receipts_graph_unique_index",
            table="receipts_graph",
            columns=["room_id", "receipt_type", "user_id"],
            where_clause="thread_id IS NULL",
            unique=True,
        )

    def get_max_receipt_stream_id(self) -> int:
        """Get the current max stream ID for receipts stream"""
        return self._receipts_id_gen.get_current_token()

<<<<<<< HEAD
    async def get_last_receipt_event_id_for_user(
        self, user_id: str, room_id: str, receipt_types: Collection[str]
    ) -> Optional[str]:
        """
        Fetch the event ID for the latest receipt in a room with one of the given receipt types.

        Args:
            user_id: The user to fetch receipts for.
            room_id: The room ID to fetch the receipt for.
            receipt_type: The receipt types to fetch.

        Returns:
            The latest receipt, if one exists.
        """
        result = await self.db_pool.runInteraction(
            "get_last_receipt_event_id_for_user",
            self.get_last_unthreaded_receipt_for_user_txn,
            user_id,
            room_id,
            receipt_types,
        )
        if not result:
            return None

        event_id, _ = result
        return event_id

=======
>>>>>>> f279a155
    def get_last_unthreaded_receipt_for_user_txn(
        self,
        txn: LoggingTransaction,
        user_id: str,
        room_id: str,
        receipt_types: Collection[str],
    ) -> Optional[Tuple[str, int]]:
        """
        Fetch the event ID and stream_ordering for the latest unthreaded receipt
        in a room with one of the given receipt types.

        Args:
            user_id: The user to fetch receipts for.
            room_id: The room ID to fetch the receipt for.
            receipt_types: The receipt types to fetch.

        Returns:
            The event ID and stream ordering of the latest receipt, if one exists.
        """

        clause, args = make_in_list_sql_clause(
            self.database_engine, "receipt_type", receipt_types
        )

        sql = f"""
            SELECT event_id, stream_ordering
            FROM receipts_linearized
            INNER JOIN events USING (room_id, event_id)
            WHERE {clause}
            AND user_id = ?
            AND room_id = ?
            AND thread_id IS NULL
            ORDER BY stream_ordering DESC
            LIMIT 1
        """

        args.extend((user_id, room_id))
        txn.execute(sql, args)

        return cast(Optional[Tuple[str, int]], txn.fetchone())

    async def get_receipts_for_user(
        self, user_id: str, receipt_types: Iterable[str]
    ) -> Dict[str, str]:
        """
        Fetch the event IDs for the latest receipts sent by the given user.

        Args:
            user_id: The user to fetch receipts for.
            receipt_types: The receipt types to check.

        Returns:
            A map of room ID to the event ID of the latest receipt for that room.

            If the user has not sent a receipt to a room then it will not appear
            in the returned dictionary.
        """
        results = await self.get_receipts_for_user_with_orderings(
            user_id, receipt_types
        )

        # Reduce the result to room ID -> event ID.
        return {
            room_id: room_result["event_id"] for room_id, room_result in results.items()
        }

    async def get_receipts_for_user_with_orderings(
        self, user_id: str, receipt_types: Iterable[str]
    ) -> JsonDict:
        """
        Fetch receipts for all rooms that the given user is joined to.

        Args:
            user_id: The user to fetch receipts for.
            receipt_types: The receipt types to fetch. Earlier receipt types
                are given priority if multiple receipts point to the same event.

        Returns:
            A map of room ID to the latest receipt (for the given types).
        """
        results: JsonDict = {}
        for receipt_type in receipt_types:
            partial_result = await self._get_receipts_for_user_with_orderings(
                user_id, receipt_type
            )
            for room_id, room_result in partial_result.items():
                # If the room has not yet been seen, or the receipt is newer,
                # use it.
                if (
                    room_id not in results
                    or results[room_id]["stream_ordering"]
                    < room_result["stream_ordering"]
                ):
                    results[room_id] = room_result

        return results

    @cached()
    async def _get_receipts_for_user_with_orderings(
        self, user_id: str, receipt_type: str
    ) -> JsonDict:
        """
        Fetch receipts for all rooms that the given user is joined to.

        Args:
            user_id: The user to fetch receipts for.
            receipt_type: The receipt type to fetch.

        Returns:
            A map of room ID to the latest receipt information.
        """

        def f(txn: LoggingTransaction) -> List[Tuple[str, str, int, int]]:
            sql = (
                "SELECT rl.room_id, rl.event_id,"
                " e.topological_ordering, e.stream_ordering"
                " FROM receipts_linearized AS rl"
                " INNER JOIN events AS e USING (room_id, event_id)"
                " WHERE rl.room_id = e.room_id"
                " AND rl.event_id = e.event_id"
                " AND user_id = ?"
                " AND receipt_type = ?"
            )
            txn.execute(sql, (user_id, receipt_type))
            return cast(List[Tuple[str, str, int, int]], txn.fetchall())

        rows = await self.db_pool.runInteraction(
            "get_receipts_for_user_with_orderings", f
        )
        return {
            row[0]: {
                "event_id": row[1],
                "topological_ordering": row[2],
                "stream_ordering": row[3],
            }
            for row in rows
        }

    async def get_linearized_receipts_for_rooms(
        self, room_ids: Iterable[str], to_key: int, from_key: Optional[int] = None
    ) -> List[dict]:
        """Get receipts for multiple rooms for sending to clients.

        Args:
            room_id: The room IDs to fetch receipts of.
            to_key: Max stream id to fetch receipts up to.
            from_key: Min stream id to fetch receipts from. None fetches
                from the start.

        Returns:
            A list of receipts.
        """
        room_ids = set(room_ids)

        if from_key is not None:
            # Only ask the database about rooms where there have been new
            # receipts added since `from_key`
            room_ids = self._receipts_stream_cache.get_entities_changed(
                room_ids, from_key
            )

        results = await self._get_linearized_receipts_for_rooms(
            room_ids, to_key, from_key=from_key
        )

        return [ev for res in results.values() for ev in res]

    async def get_linearized_receipts_for_room(
        self, room_id: str, to_key: int, from_key: Optional[int] = None
    ) -> List[dict]:
        """Get receipts for a single room for sending to clients.

        Args:
            room_ids: The room id.
            to_key: Max stream id to fetch receipts up to.
            from_key: Min stream id to fetch receipts from. None fetches
                from the start.

        Returns:
            A list of receipts.
        """
        if from_key is not None:
            # Check the cache first to see if any new receipts have been added
            # since`from_key`. If not we can no-op.
            if not self._receipts_stream_cache.has_entity_changed(room_id, from_key):
                return []

        return await self._get_linearized_receipts_for_room(room_id, to_key, from_key)

    @cached(tree=True)
    async def _get_linearized_receipts_for_room(
        self, room_id: str, to_key: int, from_key: Optional[int] = None
    ) -> List[JsonDict]:
        """See get_linearized_receipts_for_room"""

        def f(txn: LoggingTransaction) -> List[Dict[str, Any]]:
            if from_key:
                sql = (
                    "SELECT * FROM receipts_linearized WHERE"
                    " room_id = ? AND stream_id > ? AND stream_id <= ?"
                )

                txn.execute(sql, (room_id, from_key, to_key))
            else:
                sql = (
                    "SELECT * FROM receipts_linearized WHERE"
                    " room_id = ? AND stream_id <= ?"
                )

                txn.execute(sql, (room_id, to_key))

            rows = self.db_pool.cursor_to_dict(txn)

            return rows

        rows = await self.db_pool.runInteraction("get_linearized_receipts_for_room", f)

        if not rows:
            return []

        content: JsonDict = {}
        for row in rows:
            content.setdefault(row["event_id"], {}).setdefault(row["receipt_type"], {})[
                row["user_id"]
            ] = db_to_json(row["data"])

        return [{"type": EduTypes.RECEIPT, "room_id": room_id, "content": content}]

    @cachedList(
        cached_method_name="_get_linearized_receipts_for_room",
        list_name="room_ids",
        num_args=3,
    )
    async def _get_linearized_receipts_for_rooms(
        self, room_ids: Collection[str], to_key: int, from_key: Optional[int] = None
    ) -> Dict[str, List[JsonDict]]:
        if not room_ids:
            return {}

        def f(txn: LoggingTransaction) -> List[Dict[str, Any]]:
            if from_key:
                sql = """
                    SELECT * FROM receipts_linearized WHERE
                    stream_id > ? AND stream_id <= ? AND
                """
                clause, args = make_in_list_sql_clause(
                    self.database_engine, "room_id", room_ids
                )

                txn.execute(sql + clause, [from_key, to_key] + list(args))
            else:
                sql = """
                    SELECT * FROM receipts_linearized WHERE
                    stream_id <= ? AND
                """

                clause, args = make_in_list_sql_clause(
                    self.database_engine, "room_id", room_ids
                )

                txn.execute(sql + clause, [to_key] + list(args))

            return self.db_pool.cursor_to_dict(txn)

        txn_results = await self.db_pool.runInteraction(
            "_get_linearized_receipts_for_rooms", f
        )

        results: JsonDict = {}
        for row in txn_results:
            # We want a single event per room, since we want to batch the
            # receipts by room, event and type.
            room_event = results.setdefault(
                row["room_id"],
                {"type": EduTypes.RECEIPT, "room_id": row["room_id"], "content": {}},
            )

            # The content is of the form:
            # {"$foo:bar": { "read": { "@user:host": <receipt> }, .. }, .. }
            event_entry = room_event["content"].setdefault(row["event_id"], {})
            receipt_type = event_entry.setdefault(row["receipt_type"], {})

            receipt_type[row["user_id"]] = db_to_json(row["data"])

        results = {
            room_id: [results[room_id]] if room_id in results else []
            for room_id in room_ids
        }
        return results

    @cached(
        num_args=2,
    )
    async def get_linearized_receipts_for_all_rooms(
        self, to_key: int, from_key: Optional[int] = None
    ) -> Dict[str, JsonDict]:
        """Get receipts for all rooms between two stream_ids, up
        to a limit of the latest 100 read receipts.

        Args:
            to_key: Max stream id to fetch receipts up to.
            from_key: Min stream id to fetch receipts from. None fetches
                from the start.

        Returns:
            A dictionary of roomids to a list of receipts.
        """

        def f(txn: LoggingTransaction) -> List[Dict[str, Any]]:
            if from_key:
                sql = """
                    SELECT * FROM receipts_linearized WHERE
                    stream_id > ? AND stream_id <= ?
                    ORDER BY stream_id DESC
                    LIMIT 100
                """
                txn.execute(sql, [from_key, to_key])
            else:
                sql = """
                    SELECT * FROM receipts_linearized WHERE
                    stream_id <= ?
                    ORDER BY stream_id DESC
                    LIMIT 100
                """

                txn.execute(sql, [to_key])

            return self.db_pool.cursor_to_dict(txn)

        txn_results = await self.db_pool.runInteraction(
            "get_linearized_receipts_for_all_rooms", f
        )

        results: JsonDict = {}
        for row in txn_results:
            # We want a single event per room, since we want to batch the
            # receipts by room, event and type.
            room_event = results.setdefault(
                row["room_id"],
                {"type": EduTypes.RECEIPT, "room_id": row["room_id"], "content": {}},
            )

            # The content is of the form:
            # {"$foo:bar": { "read": { "@user:host": <receipt> }, .. }, .. }
            event_entry = room_event["content"].setdefault(row["event_id"], {})
            receipt_type = event_entry.setdefault(row["receipt_type"], {})

            receipt_type[row["user_id"]] = db_to_json(row["data"])

        return results

    async def get_users_sent_receipts_between(
        self, last_id: int, current_id: int
    ) -> List[str]:
        """Get all users who sent receipts between `last_id` exclusive and
        `current_id` inclusive.

        Returns:
            The list of users.
        """

        if last_id == current_id:
            return []

        def _get_users_sent_receipts_between_txn(txn: LoggingTransaction) -> List[str]:
            sql = """
                SELECT DISTINCT user_id FROM receipts_linearized
                WHERE ? < stream_id AND stream_id <= ?
            """
            txn.execute(sql, (last_id, current_id))

            return [r[0] for r in txn]

        return await self.db_pool.runInteraction(
            "get_users_sent_receipts_between", _get_users_sent_receipts_between_txn
        )

    async def get_all_updated_receipts(
        self, instance_name: str, last_id: int, current_id: int, limit: int
    ) -> Tuple[
        List[Tuple[int, Tuple[str, str, str, str, Optional[str], JsonDict]]], int, bool
    ]:
        """Get updates for receipts replication stream.

        Args:
            instance_name: The writer we want to fetch updates from. Unused
                here since there is only ever one writer.
            last_id: The token to fetch updates from. Exclusive.
            current_id: The token to fetch updates up to. Inclusive.
            limit: The requested limit for the number of rows to return. The
                function may return more or fewer rows.

        Returns:
            A tuple consisting of: the updates, a token to use to fetch
            subsequent updates, and whether we returned fewer rows than exists
            between the requested tokens due to the limit.

            The token returned can be used in a subsequent call to this
            function to get further updatees.

            The updates are a list of 2-tuples of stream ID and the row data
        """

        if last_id == current_id:
            return [], current_id, False

        def get_all_updated_receipts_txn(
            txn: LoggingTransaction,
        ) -> Tuple[
            List[Tuple[int, Tuple[str, str, str, str, Optional[str], JsonDict]]],
            int,
            bool,
        ]:
            sql = """
                SELECT stream_id, room_id, receipt_type, user_id, event_id, thread_id, data
                FROM receipts_linearized
                WHERE ? < stream_id AND stream_id <= ?
                ORDER BY stream_id ASC
                LIMIT ?
            """
            txn.execute(sql, (last_id, current_id, limit))

            updates = cast(
                List[Tuple[int, Tuple[str, str, str, str, Optional[str], JsonDict]]],
                [(r[0], r[1:6] + (db_to_json(r[6]),)) for r in txn],
            )

            limited = False
            upper_bound = current_id

            if len(updates) == limit:
                limited = True
                upper_bound = updates[-1][0]

            return updates, upper_bound, limited

        return await self.db_pool.runInteraction(
            "get_all_updated_receipts", get_all_updated_receipts_txn
        )

    def invalidate_caches_for_receipt(
        self, room_id: str, receipt_type: str, user_id: str
    ) -> None:
        self._get_receipts_for_user_with_orderings.invalidate((user_id, receipt_type))
        self._get_linearized_receipts_for_room.invalidate((room_id,))

        # We use this method to invalidate so that we don't end up with circular
        # dependencies between the receipts and push action stores.
        self._attempt_to_invalidate_cache(
            "get_unread_event_push_actions_by_room_for_user", (room_id,)
        )

    def process_replication_rows(
        self,
        stream_name: str,
        instance_name: str,
        token: int,
        rows: Iterable[Any],
    ) -> None:
        if stream_name == ReceiptsStream.NAME:
            self._receipts_id_gen.advance(instance_name, token)
            for row in rows:
                self.invalidate_caches_for_receipt(
                    row.room_id, row.receipt_type, row.user_id
                )
                self._receipts_stream_cache.entity_has_changed(row.room_id, token)

        return super().process_replication_rows(stream_name, instance_name, token, rows)

    def _insert_linearized_receipt_txn(
        self,
        txn: LoggingTransaction,
        room_id: str,
        receipt_type: str,
        user_id: str,
        event_id: str,
        thread_id: Optional[str],
        data: JsonDict,
        stream_id: int,
    ) -> Optional[int]:
        """Inserts a receipt into the database if it's newer than the current one.

        Returns:
            None if the receipt is older than the current receipt
            otherwise, the rx timestamp of the event that the receipt corresponds to
                (or 0 if the event is unknown)
        """
        assert self._can_write_to_receipts

        res = self.db_pool.simple_select_one_txn(
            txn,
            table="events",
            retcols=["stream_ordering", "received_ts"],
            keyvalues={"event_id": event_id},
            allow_none=True,
        )

        stream_ordering = int(res["stream_ordering"]) if res else None
        rx_ts = res["received_ts"] if res else 0

        # We don't want to clobber receipts for more recent events, so we
        # have to compare orderings of existing receipts
        if stream_ordering is not None:
            if thread_id is None:
                thread_clause = "r.thread_id IS NULL"
                thread_args: Tuple[str, ...] = ()
            else:
                thread_clause = "r.thread_id = ?"
                thread_args = (thread_id,)

            sql = f"""
            SELECT stream_ordering, event_id FROM events
            INNER JOIN receipts_linearized AS r USING (event_id, room_id)
            WHERE r.room_id = ? AND r.receipt_type = ? AND r.user_id = ? AND {thread_clause}
            """
            txn.execute(
                sql,
                (
                    room_id,
                    receipt_type,
                    user_id,
                )
                + thread_args,
            )

            for so, eid in txn:
                if int(so) >= stream_ordering:
                    logger.debug(
                        "Ignoring new receipt for %s in favour of existing "
                        "one for later event %s",
                        event_id,
                        eid,
                    )
                    return None

        txn.call_after(
            self.invalidate_caches_for_receipt, room_id, receipt_type, user_id
        )

        txn.call_after(
            self._receipts_stream_cache.entity_has_changed, room_id, stream_id
        )

        keyvalues = {
            "room_id": room_id,
            "receipt_type": receipt_type,
            "user_id": user_id,
        }
        where_clause = ""
        if thread_id is None:
            where_clause = "thread_id IS NULL"
        else:
            keyvalues["thread_id"] = thread_id

        self.db_pool.simple_upsert_txn(
            txn,
            table="receipts_linearized",
            keyvalues=keyvalues,
            values={
                "stream_id": stream_id,
                "event_id": event_id,
                "event_stream_ordering": stream_ordering,
                "data": json_encoder.encode(data),
            },
            where_clause=where_clause,
            # receipts_linearized has a unique constraint on
            # (user_id, room_id, receipt_type), so no need to lock
            lock=False,
        )

        return rx_ts

    def _graph_to_linear(
        self, txn: LoggingTransaction, room_id: str, event_ids: List[str]
    ) -> str:
        """
        Generate a linearized event from a list of events (i.e. a list of forward
        extremities in the room).

        This should allow for calculation of the correct read receipt even if
        servers have different event ordering.

        Args:
            txn: The transaction
            room_id: The room ID the events are in.
            event_ids: The list of event IDs to linearize.

        Returns:
            The linearized event ID.
        """
        # TODO: Make this better.
        clause, args = make_in_list_sql_clause(
            self.database_engine, "event_id", event_ids
        )

        sql = """
            SELECT event_id WHERE room_id = ? AND stream_ordering IN (
                SELECT max(stream_ordering) WHERE %s
            )
        """ % (
            clause,
        )

        txn.execute(sql, [room_id] + list(args))
        rows = txn.fetchall()
        if rows:
            return rows[0][0]
        else:
            raise RuntimeError("Unrecognized event_ids: %r" % (event_ids,))

    async def insert_receipt(
        self,
        room_id: str,
        receipt_type: str,
        user_id: str,
        event_ids: List[str],
        thread_id: Optional[str],
        data: dict,
    ) -> Optional[Tuple[int, int]]:
        """Insert a receipt, either from local client or remote server.

        Automatically does conversion between linearized and graph
        representations.

        Returns:
            The new receipts stream ID and token, if the receipt is newer than
            what was previously persisted. None, otherwise.
        """
        assert self._can_write_to_receipts

        if not event_ids:
            return None

        if len(event_ids) == 1:
            linearized_event_id = event_ids[0]
        else:
            # we need to points in graph -> linearized form.
            linearized_event_id = await self.db_pool.runInteraction(
                "insert_receipt_conv", self._graph_to_linear, room_id, event_ids
            )

        async with self._receipts_id_gen.get_next() as stream_id:  # type: ignore[attr-defined]
            event_ts = await self.db_pool.runInteraction(
                "insert_linearized_receipt",
                self._insert_linearized_receipt_txn,
                room_id,
                receipt_type,
                user_id,
                linearized_event_id,
                thread_id,
                data,
                stream_id=stream_id,
                # Read committed is actually beneficial here because we check for a receipt with
                # greater stream order, and checking the very latest data at select time is better
                # than the data at transaction start time.
                isolation_level=IsolationLevel.READ_COMMITTED,
            )

        # If the receipt was older than the currently persisted one, nothing to do.
        if event_ts is None:
            return None

        now = self._clock.time_msec()
        logger.debug(
            "Receipt %s for event %s in %s (%i ms old)",
            receipt_type,
            linearized_event_id,
            room_id,
            now - event_ts,
        )

        await self.db_pool.runInteraction(
            "insert_graph_receipt",
            self._insert_graph_receipt_txn,
            room_id,
            receipt_type,
            user_id,
            event_ids,
            thread_id,
            data,
        )

        max_persisted_id = self._receipts_id_gen.get_current_token()

        return stream_id, max_persisted_id

    def _insert_graph_receipt_txn(
        self,
        txn: LoggingTransaction,
        room_id: str,
        receipt_type: str,
        user_id: str,
        event_ids: List[str],
        thread_id: Optional[str],
        data: JsonDict,
    ) -> None:
        assert self._can_write_to_receipts

        txn.call_after(
            self._get_receipts_for_user_with_orderings.invalidate,
            (user_id, receipt_type),
        )
        # FIXME: This shouldn't invalidate the whole cache
        txn.call_after(self._get_linearized_receipts_for_room.invalidate, (room_id,))

        keyvalues = {
            "room_id": room_id,
            "receipt_type": receipt_type,
            "user_id": user_id,
        }
        where_clause = ""
        if thread_id is None:
            where_clause = "thread_id IS NULL"
        else:
            keyvalues["thread_id"] = thread_id

        self.db_pool.simple_upsert_txn(
            txn,
            table="receipts_graph",
            keyvalues=keyvalues,
            values={
                "event_ids": json_encoder.encode(event_ids),
                "data": json_encoder.encode(data),
            },
            where_clause=where_clause,
            # receipts_graph has a unique constraint on
            # (user_id, room_id, receipt_type), so no need to lock
            lock=False,
        )


class ReceiptsBackgroundUpdateStore(SQLBaseStore):
    POPULATE_RECEIPT_EVENT_STREAM_ORDERING = "populate_event_stream_ordering"

    def __init__(
        self,
        database: DatabasePool,
        db_conn: LoggingDatabaseConnection,
        hs: "HomeServer",
    ):
        super().__init__(database, db_conn, hs)

        self.db_pool.updates.register_background_update_handler(
            self.POPULATE_RECEIPT_EVENT_STREAM_ORDERING,
            self._populate_receipt_event_stream_ordering,
        )

    async def _populate_receipt_event_stream_ordering(
        self, progress: JsonDict, batch_size: int
    ) -> int:
        def _populate_receipt_event_stream_ordering_txn(
            txn: LoggingTransaction,
        ) -> bool:

            if "max_stream_id" in progress:
                max_stream_id = progress["max_stream_id"]
            else:
                txn.execute("SELECT max(stream_id) FROM receipts_linearized")
                res = txn.fetchone()
                if res is None or res[0] is None:
                    return True
                else:
                    max_stream_id = res[0]

            start = progress.get("stream_id", 0)
            stop = start + batch_size

            sql = """
                UPDATE receipts_linearized
                SET event_stream_ordering = (
                    SELECT stream_ordering
                    FROM events
                    WHERE event_id = receipts_linearized.event_id
                )
                WHERE stream_id >= ? AND stream_id < ?
            """
            txn.execute(sql, (start, stop))

            self.db_pool.updates._background_update_progress_txn(
                txn,
                self.POPULATE_RECEIPT_EVENT_STREAM_ORDERING,
                {
                    "stream_id": stop,
                    "max_stream_id": max_stream_id,
                },
            )

            return stop > max_stream_id

        finished = await self.db_pool.runInteraction(
            "_remove_devices_from_device_inbox_txn",
            _populate_receipt_event_stream_ordering_txn,
        )

        if finished:
            await self.db_pool.updates._end_background_update(
                self.POPULATE_RECEIPT_EVENT_STREAM_ORDERING
            )

        return batch_size


class ReceiptsStore(ReceiptsWorkerStore, ReceiptsBackgroundUpdateStore):
    pass<|MERGE_RESOLUTION|>--- conflicted
+++ resolved
@@ -135,36 +135,6 @@
         """Get the current max stream ID for receipts stream"""
         return self._receipts_id_gen.get_current_token()
 
-<<<<<<< HEAD
-    async def get_last_receipt_event_id_for_user(
-        self, user_id: str, room_id: str, receipt_types: Collection[str]
-    ) -> Optional[str]:
-        """
-        Fetch the event ID for the latest receipt in a room with one of the given receipt types.
-
-        Args:
-            user_id: The user to fetch receipts for.
-            room_id: The room ID to fetch the receipt for.
-            receipt_type: The receipt types to fetch.
-
-        Returns:
-            The latest receipt, if one exists.
-        """
-        result = await self.db_pool.runInteraction(
-            "get_last_receipt_event_id_for_user",
-            self.get_last_unthreaded_receipt_for_user_txn,
-            user_id,
-            room_id,
-            receipt_types,
-        )
-        if not result:
-            return None
-
-        event_id, _ = result
-        return event_id
-
-=======
->>>>>>> f279a155
     def get_last_unthreaded_receipt_for_user_txn(
         self,
         txn: LoggingTransaction,
