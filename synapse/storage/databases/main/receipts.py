# Copyright 2014-2016 OpenMarket Ltd
# Copyright 2018 New Vector Ltd
#
# Licensed under the Apache License, Version 2.0 (the "License");
# you may not use this file except in compliance with the License.
# You may obtain a copy of the License at
#
#     http://www.apache.org/licenses/LICENSE-2.0
#
# Unless required by applicable law or agreed to in writing, software
# distributed under the License is distributed on an "AS IS" BASIS,
# WITHOUT WARRANTIES OR CONDITIONS OF ANY KIND, either express or implied.
# See the License for the specific language governing permissions and
# limitations under the License.

import logging
from typing import (
    TYPE_CHECKING,
    Any,
    Collection,
    Dict,
    Iterable,
    List,
    Optional,
    Set,
    Tuple,
    cast,
)

from synapse.api.constants import ReceiptTypes
from synapse.replication.slave.storage._slaved_id_tracker import SlavedIdTracker
from synapse.replication.tcp.streams import ReceiptsStream
from synapse.storage._base import SQLBaseStore, db_to_json, make_in_list_sql_clause
from synapse.storage.database import (
    DatabasePool,
    LoggingDatabaseConnection,
    LoggingTransaction,
)
from synapse.storage.engines import PostgresEngine
from synapse.storage.util.id_generators import (
    AbstractStreamIdTracker,
    MultiWriterIdGenerator,
    StreamIdGenerator,
)
from synapse.types import JsonDict
from synapse.util import json_encoder
from synapse.util.caches.descriptors import cached, cachedList
from synapse.util.caches.stream_change_cache import StreamChangeCache

if TYPE_CHECKING:
    from synapse.server import HomeServer

logger = logging.getLogger(__name__)


class ReceiptsWorkerStore(SQLBaseStore):
    def __init__(
        self,
        database: DatabasePool,
        db_conn: LoggingDatabaseConnection,
        hs: "HomeServer",
    ):
        self._instance_name = hs.get_instance_name()
        self._receipts_id_gen: AbstractStreamIdTracker

        if isinstance(database.engine, PostgresEngine):
            self._can_write_to_receipts = (
                self._instance_name in hs.config.worker.writers.receipts
            )

            self._receipts_id_gen = MultiWriterIdGenerator(
                db_conn=db_conn,
                db=database,
                stream_name="receipts",
                instance_name=self._instance_name,
                tables=[("receipts_linearized", "instance_name", "stream_id")],
                sequence_name="receipts_sequence",
                writers=hs.config.worker.writers.receipts,
            )
        else:
            self._can_write_to_receipts = True

            # We shouldn't be running in worker mode with SQLite, but its useful
            # to support it for unit tests.
            #
            # If this process is the writer than we need to use
            # `StreamIdGenerator`, otherwise we use `SlavedIdTracker` which gets
            # updated over replication. (Multiple writers are not supported for
            # SQLite).
            if hs.get_instance_name() in hs.config.worker.writers.receipts:
                self._receipts_id_gen = StreamIdGenerator(
                    db_conn, "receipts_linearized", "stream_id"
                )
            else:
                self._receipts_id_gen = SlavedIdTracker(
                    db_conn, "receipts_linearized", "stream_id"
                )

        super().__init__(database, db_conn, hs)

        max_receipts_stream_id = self.get_max_receipt_stream_id()
        receipts_stream_prefill, min_receipts_stream_id = self.db_pool.get_cache_dict(
            db_conn,
            "receipts_linearized",
            entity_column="room_id",
            stream_column="stream_id",
            max_value=max_receipts_stream_id,
            limit=10000,
        )
        self._receipts_stream_cache = StreamChangeCache(
            "ReceiptsRoomChangeCache",
            min_receipts_stream_id,
            prefilled_cache=receipts_stream_prefill,
        )

    def get_max_receipt_stream_id(self) -> int:
        """Get the current max stream ID for receipts stream"""
        return self._receipts_id_gen.get_current_token()

    @cached()
    async def get_users_with_read_receipts_in_room(self, room_id: str) -> Set[str]:
        receipts = await self.get_receipts_for_room(room_id, ReceiptTypes.READ)
        return {r["user_id"] for r in receipts}

    @cached()
    async def get_receipts_for_room(
        self, room_id: str, receipt_type: str
    ) -> List[Dict[str, Any]]:
        """
        Fetch the event IDs for the latest receipt for all users in a room with the given receipt type.

        Args:
            room_id: The room ID to fetch the receipt for.
            receipt_type: The receipt type to fetch.

        Returns:
            A list of dictionaries, one for each user ID. Each dictionary
            contains a user ID and the event ID of that user's latest receipt.
        """
        return await self.db_pool.simple_select_list(
            table="receipts_linearized",
            keyvalues={"room_id": room_id, "receipt_type": receipt_type},
            retcols=("user_id", "event_id"),
            desc="get_receipts_for_room",
        )

<<<<<<< HEAD
=======
    @cached()
>>>>>>> 3ae56d12
    async def get_last_receipt_event_id_for_user(
        self, user_id: str, room_id: str, receipt_types: Iterable[str]
    ) -> Optional[str]:
        """
<<<<<<< HEAD
        Fetch the event ID for the latest receipt (of any of the given types).
=======
        Fetch the event ID for the latest receipt in a room with the given receipt type.
>>>>>>> 3ae56d12

        Args:
            user_id: The user to fetch receipts for.
            room_id: The room ID to fetch the receipt for.
            receipt_type: The receipt type to fetch.

        Returns:
<<<<<<< HEAD
            The latest receipt and stream ordering, if one exists.
        """
        latest_event_id: Optional[str] = None
        latest_stream_ordering = 0
        for receipt_type in receipt_types:
            result = await self._get_last_receipt_event_id_for_user(
                user_id, room_id, receipt_type
            )
            if result is None:
                continue
            event_id, stream_ordering = result

            if latest_event_id is None or latest_stream_ordering < stream_ordering:
                latest_event_id = event_id
                latest_stream_ordering = stream_ordering

        return latest_event_id

    @cached()
    async def _get_last_receipt_event_id_for_user(
        self, user_id: str, room_id: str, receipt_type: str
    ) -> Optional[Tuple[str, int]]:
        """
        Fetch the event ID and stream ordering for the latest receipt.

        Args:
            user_id: The user to fetch receipts for.
            room_id: The room ID to fetch the receipt for.
            receipt_type: The receipt type to fetch.

        Returns:
            The latest receipt and stream ordering, if one exists.
        """
        sql = """
            SELECT event_id, stream_ordering
            FROM receipts_linearized
            INNER JOIN events USING (room_id, event_id)
            WHERE user_id = ?
            AND room_id = ?
            AND receipt_type = ?
        """

        def f(txn: LoggingTransaction) -> Optional[Tuple[str, int]]:
            txn.execute(sql, (user_id, room_id, receipt_type))
            return cast(Optional[Tuple[str, int]], txn.fetchone())

        return await self.db_pool.runInteraction("get_own_receipt_for_user", f)

=======
            The event ID of the latest receipt, if one exists; otherwise `None`.
        """
        return await self.db_pool.simple_select_one_onecol(
            table="receipts_linearized",
            keyvalues={
                "room_id": room_id,
                "receipt_type": receipt_type,
                "user_id": user_id,
            },
            retcol="event_id",
            desc="get_own_receipt_for_user",
            allow_none=True,
        )

    @cached()
>>>>>>> 3ae56d12
    async def get_receipts_for_user(
        self, user_id: str, receipt_types: Iterable[str]
    ) -> Dict[str, str]:
        """
<<<<<<< HEAD
        Fetch the event IDs of a user's receipts for all rooms for the given receipt types.

        Args:
            user_id: The user to fetch receipts for.
            receipt_types: The receipt types to check.

        Returns:
            A map of room ID to the latest receipt for that room for any of the given types.
        """
        results = await self.get_receipts_for_user_with_orderings(
            user_id, receipt_types
=======
        Fetch the event IDs for the latest receipts sent by the given user.

        Args:
            user_id: The user to fetch receipts for.
            receipt_type: The receipt type to fetch.

        Returns:
            A map of room ID to the event ID of the latest receipt for that room.

            If the user has not sent a receipt to a room then it will not appear
            in the returned dictionary.
        """
        rows = await self.db_pool.simple_select_list(
            table="receipts_linearized",
            keyvalues={"user_id": user_id, "receipt_type": receipt_type},
            retcols=("room_id", "event_id"),
            desc="get_receipts_for_user",
>>>>>>> 3ae56d12
        )

        # Reduce the result to room ID -> event ID.
        return {
            room_id: room_result["event_id"] for room_id, room_result in results.items()
        }

    async def get_receipts_for_user_with_orderings(
        self, user_id: str, receipt_types: Iterable[str]
    ) -> JsonDict:
        """
        Fetch receipts in all rooms for a user.

        Args:
            user_id: The user to fetch receipts for.
            receipt_types: The receipt types to fetch.

        Returns:
            A map of room ID to the latest receipt (for the given types).
        """
        results: JsonDict = {}
        for receipt_type in receipt_types:
            partial_result = await self._get_receipts_for_user_with_orderings(
                user_id, receipt_type
            )
            for room_id, room_result in partial_result.items():
                # If the room has not yet been seen, or the receipt is newer,
                # use it.
                if (
                    room_id not in results
                    or results[room_id]["stream_ordering"]
                    < room_result["stream_ordering"]
                ):
                    results[room_id] = room_result

        return results

    @cached()
    async def _get_receipts_for_user_with_orderings(
        self, user_id: str, receipt_type: str
    ) -> JsonDict:
        """
<<<<<<< HEAD
        Fetch receipts in all rooms for a user.
=======
        Fetch receipts for all rooms that the given user is joined to.
>>>>>>> 3ae56d12

        Args:
            user_id: The user to fetch receipts for.
            receipt_type: The receipt type to fetch.

        Returns:
            A map of room ID to the latest receipt information.
        """

        def f(txn: LoggingTransaction) -> List[Tuple[str, str, int, int]]:
            sql = (
                "SELECT rl.room_id, rl.event_id,"
                " e.topological_ordering, e.stream_ordering"
                " FROM receipts_linearized AS rl"
                " INNER JOIN events AS e USING (room_id, event_id)"
                " WHERE rl.room_id = e.room_id"
                " AND rl.event_id = e.event_id"
                " AND user_id = ?"
                " AND receipt_type = ?"
            )
            txn.execute(sql, (user_id, receipt_type))
            return cast(List[Tuple[str, str, int, int]], txn.fetchall())

        rows = await self.db_pool.runInteraction(
            "get_receipts_for_user_with_orderings", f
        )
        return {
            row[0]: {
                "event_id": row[1],
                "topological_ordering": row[2],
                "stream_ordering": row[3],
            }
            for row in rows
        }

    async def get_linearized_receipts_for_rooms(
        self, room_ids: Iterable[str], to_key: int, from_key: Optional[int] = None
    ) -> List[dict]:
        """Get receipts for multiple rooms for sending to clients.

        Args:
            room_id: The room IDs to fetch receipts of.
            to_key: Max stream id to fetch receipts up to.
            from_key: Min stream id to fetch receipts from. None fetches
                from the start.

        Returns:
            A list of receipts.
        """
        room_ids = set(room_ids)

        if from_key is not None:
            # Only ask the database about rooms where there have been new
            # receipts added since `from_key`
            room_ids = self._receipts_stream_cache.get_entities_changed(
                room_ids, from_key
            )

        results = await self._get_linearized_receipts_for_rooms(
            room_ids, to_key, from_key=from_key
        )

        return [ev for res in results.values() for ev in res]

    async def get_linearized_receipts_for_room(
        self, room_id: str, to_key: int, from_key: Optional[int] = None
    ) -> List[dict]:
        """Get receipts for a single room for sending to clients.

        Args:
            room_ids: The room id.
            to_key: Max stream id to fetch receipts up to.
            from_key: Min stream id to fetch receipts from. None fetches
                from the start.

        Returns:
            A list of receipts.
        """
        if from_key is not None:
            # Check the cache first to see if any new receipts have been added
            # since`from_key`. If not we can no-op.
            if not self._receipts_stream_cache.has_entity_changed(room_id, from_key):
                return []

        return await self._get_linearized_receipts_for_room(room_id, to_key, from_key)

    @cached(tree=True)
    async def _get_linearized_receipts_for_room(
        self, room_id: str, to_key: int, from_key: Optional[int] = None
    ) -> List[JsonDict]:
        """See get_linearized_receipts_for_room"""

        def f(txn: LoggingTransaction) -> List[Dict[str, Any]]:
            if from_key:
                sql = (
                    "SELECT * FROM receipts_linearized WHERE"
                    " room_id = ? AND stream_id > ? AND stream_id <= ?"
                )

                txn.execute(sql, (room_id, from_key, to_key))
            else:
                sql = (
                    "SELECT * FROM receipts_linearized WHERE"
                    " room_id = ? AND stream_id <= ?"
                )

                txn.execute(sql, (room_id, to_key))

            rows = self.db_pool.cursor_to_dict(txn)

            return rows

        rows = await self.db_pool.runInteraction("get_linearized_receipts_for_room", f)

        if not rows:
            return []

        content: JsonDict = {}
        for row in rows:
            content.setdefault(row["event_id"], {}).setdefault(row["receipt_type"], {})[
                row["user_id"]
            ] = db_to_json(row["data"])

        return [{"type": "m.receipt", "room_id": room_id, "content": content}]

    @cachedList(
        cached_method_name="_get_linearized_receipts_for_room",
        list_name="room_ids",
        num_args=3,
    )
    async def _get_linearized_receipts_for_rooms(
        self, room_ids: Collection[str], to_key: int, from_key: Optional[int] = None
    ) -> Dict[str, List[JsonDict]]:
        if not room_ids:
            return {}

        def f(txn: LoggingTransaction) -> List[Dict[str, Any]]:
            if from_key:
                sql = """
                    SELECT * FROM receipts_linearized WHERE
                    stream_id > ? AND stream_id <= ? AND
                """
                clause, args = make_in_list_sql_clause(
                    self.database_engine, "room_id", room_ids
                )

                txn.execute(sql + clause, [from_key, to_key] + list(args))
            else:
                sql = """
                    SELECT * FROM receipts_linearized WHERE
                    stream_id <= ? AND
                """

                clause, args = make_in_list_sql_clause(
                    self.database_engine, "room_id", room_ids
                )

                txn.execute(sql + clause, [to_key] + list(args))

            return self.db_pool.cursor_to_dict(txn)

        txn_results = await self.db_pool.runInteraction(
            "_get_linearized_receipts_for_rooms", f
        )

        results: JsonDict = {}
        for row in txn_results:
            # We want a single event per room, since we want to batch the
            # receipts by room, event and type.
            room_event = results.setdefault(
                row["room_id"],
                {"type": "m.receipt", "room_id": row["room_id"], "content": {}},
            )

            # The content is of the form:
            # {"$foo:bar": { "read": { "@user:host": <receipt> }, .. }, .. }
            event_entry = room_event["content"].setdefault(row["event_id"], {})
            receipt_type = event_entry.setdefault(row["receipt_type"], {})

            receipt_type[row["user_id"]] = db_to_json(row["data"])

        results = {
            room_id: [results[room_id]] if room_id in results else []
            for room_id in room_ids
        }
        return results

    @cached(
        num_args=2,
    )
    async def get_linearized_receipts_for_all_rooms(
        self, to_key: int, from_key: Optional[int] = None
    ) -> Dict[str, JsonDict]:
        """Get receipts for all rooms between two stream_ids, up
        to a limit of the latest 100 read receipts.

        Args:
            to_key: Max stream id to fetch receipts up to.
            from_key: Min stream id to fetch receipts from. None fetches
                from the start.

        Returns:
            A dictionary of roomids to a list of receipts.
        """

        def f(txn: LoggingTransaction) -> List[Dict[str, Any]]:
            if from_key:
                sql = """
                    SELECT * FROM receipts_linearized WHERE
                    stream_id > ? AND stream_id <= ?
                    ORDER BY stream_id DESC
                    LIMIT 100
                """
                txn.execute(sql, [from_key, to_key])
            else:
                sql = """
                    SELECT * FROM receipts_linearized WHERE
                    stream_id <= ?
                    ORDER BY stream_id DESC
                    LIMIT 100
                """

                txn.execute(sql, [to_key])

            return self.db_pool.cursor_to_dict(txn)

        txn_results = await self.db_pool.runInteraction(
            "get_linearized_receipts_for_all_rooms", f
        )

        results: JsonDict = {}
        for row in txn_results:
            # We want a single event per room, since we want to batch the
            # receipts by room, event and type.
            room_event = results.setdefault(
                row["room_id"],
                {"type": "m.receipt", "room_id": row["room_id"], "content": {}},
            )

            # The content is of the form:
            # {"$foo:bar": { "read": { "@user:host": <receipt> }, .. }, .. }
            event_entry = room_event["content"].setdefault(row["event_id"], {})
            receipt_type = event_entry.setdefault(row["receipt_type"], {})

            receipt_type[row["user_id"]] = db_to_json(row["data"])

        return results

    async def get_users_sent_receipts_between(
        self, last_id: int, current_id: int
    ) -> List[str]:
        """Get all users who sent receipts between `last_id` exclusive and
        `current_id` inclusive.

        Returns:
            The list of users.
        """

        if last_id == current_id:
            return []

        def _get_users_sent_receipts_between_txn(txn: LoggingTransaction) -> List[str]:
            sql = """
                SELECT DISTINCT user_id FROM receipts_linearized
                WHERE ? < stream_id AND stream_id <= ?
            """
            txn.execute(sql, (last_id, current_id))

            return [r[0] for r in txn]

        return await self.db_pool.runInteraction(
            "get_users_sent_receipts_between", _get_users_sent_receipts_between_txn
        )

    async def get_all_updated_receipts(
        self, instance_name: str, last_id: int, current_id: int, limit: int
    ) -> Tuple[List[Tuple[int, list]], int, bool]:
        """Get updates for receipts replication stream.

        Args:
            instance_name: The writer we want to fetch updates from. Unused
                here since there is only ever one writer.
            last_id: The token to fetch updates from. Exclusive.
            current_id: The token to fetch updates up to. Inclusive.
            limit: The requested limit for the number of rows to return. The
                function may return more or fewer rows.

        Returns:
            A tuple consisting of: the updates, a token to use to fetch
            subsequent updates, and whether we returned fewer rows than exists
            between the requested tokens due to the limit.

            The token returned can be used in a subsequent call to this
            function to get further updatees.

            The updates are a list of 2-tuples of stream ID and the row data
        """

        if last_id == current_id:
            return [], current_id, False

        def get_all_updated_receipts_txn(
            txn: LoggingTransaction,
        ) -> Tuple[List[Tuple[int, list]], int, bool]:
            sql = """
                SELECT stream_id, room_id, receipt_type, user_id, event_id, data
                FROM receipts_linearized
                WHERE ? < stream_id AND stream_id <= ?
                ORDER BY stream_id ASC
                LIMIT ?
            """
            txn.execute(sql, (last_id, current_id, limit))

            updates = cast(
                List[Tuple[int, list]],
                [(r[0], r[1:5] + (db_to_json(r[5]),)) for r in txn],
            )

            limited = False
            upper_bound = current_id

            if len(updates) == limit:
                limited = True
                upper_bound = updates[-1][0]

            return updates, upper_bound, limited

        return await self.db_pool.runInteraction(
            "get_all_updated_receipts", get_all_updated_receipts_txn
        )

    def _invalidate_get_users_with_receipts_in_room(
        self, room_id: str, receipt_type: str, user_id: str
    ) -> None:
        if receipt_type != ReceiptTypes.READ:
            return

        res = self.get_users_with_read_receipts_in_room.cache.get_immediate(
            room_id, None, update_metrics=False
        )

        if res and user_id in res:
            # We'd only be adding to the set, so no point invalidating if the
            # user is already there
            return

        self.get_users_with_read_receipts_in_room.invalidate((room_id,))

    def invalidate_caches_for_receipt(
        self, room_id: str, receipt_type: str, user_id: str
    ) -> None:
        self._get_receipts_for_user_with_orderings.invalidate((user_id, receipt_type))
        self._get_linearized_receipts_for_room.invalidate((room_id,))
        self._get_last_receipt_event_id_for_user.invalidate(
            (user_id, room_id, receipt_type)
        )
        self._invalidate_get_users_with_receipts_in_room(room_id, receipt_type, user_id)
        self.get_receipts_for_room.invalidate((room_id, receipt_type))

    def process_replication_rows(
        self,
        stream_name: str,
        instance_name: str,
        token: int,
        rows: Iterable[Any],
    ) -> None:
        if stream_name == ReceiptsStream.NAME:
            self._receipts_id_gen.advance(instance_name, token)
            for row in rows:
                self.invalidate_caches_for_receipt(
                    row.room_id, row.receipt_type, row.user_id
                )
                self._receipts_stream_cache.entity_has_changed(row.room_id, token)

        return super().process_replication_rows(stream_name, instance_name, token, rows)

    def insert_linearized_receipt_txn(
        self,
        txn: LoggingTransaction,
        room_id: str,
        receipt_type: str,
        user_id: str,
        event_id: str,
        data: JsonDict,
        stream_id: int,
    ) -> Optional[int]:
        """Inserts a receipt into the database if it's newer than the current one.

        Returns:
            None if the RR is older than the current RR
            otherwise, the rx timestamp of the event that the RR corresponds to
                (or 0 if the event is unknown)
        """
        assert self._can_write_to_receipts

        res = self.db_pool.simple_select_one_txn(
            txn,
            table="events",
            retcols=["stream_ordering", "received_ts"],
            keyvalues={"event_id": event_id},
            allow_none=True,
        )

        stream_ordering = int(res["stream_ordering"]) if res else None
        rx_ts = res["received_ts"] if res else 0

        # We don't want to clobber receipts for more recent events, so we
        # have to compare orderings of existing receipts
        if stream_ordering is not None:
            sql = (
                "SELECT e.stream_ordering, e.event_id, r.receipt_type FROM events AS e"
                " INNER JOIN receipts_linearized AS r USING (event_id, room_id)"
                " WHERE r.room_id = ? AND r.user_id = ?"
            )
            txn.execute(sql, (room_id, user_id))

            for so, eid, rt in txn:
                if int(so) >= stream_ordering and (
                    receipt_type == rt
                    # We don't allow private read receipts to override public
                    # ones since that would look as if the read receipt is going
                    # up in the timeline from the perspective of the other users
                    or (
                        rt == ReceiptTypes.READ
                        and receipt_type == ReceiptTypes.READ_PRIVATE
                    )
                ):
                    logger.debug(
                        "Ignoring new receipt for %s in favour of existing "
                        "one for later event %s",
                        event_id,
                        eid,
                    )
                    return None

        txn.call_after(
            self.invalidate_caches_for_receipt, room_id, receipt_type, user_id
        )

        txn.call_after(
            self._receipts_stream_cache.entity_has_changed, room_id, stream_id
        )

        self.db_pool.simple_upsert_txn(
            txn,
            table="receipts_linearized",
            keyvalues={
                "room_id": room_id,
                "receipt_type": receipt_type,
                "user_id": user_id,
            },
            values={
                "stream_id": stream_id,
                "event_id": event_id,
                "data": json_encoder.encode(data),
            },
            # receipts_linearized has a unique constraint on
            # (user_id, room_id, receipt_type), so no need to lock
            lock=False,
        )

        if (
            receipt_type in [ReceiptTypes.READ, ReceiptTypes.READ_PRIVATE]
            and stream_ordering is not None
        ):
            self._remove_old_push_actions_before_txn(  # type: ignore[attr-defined]
                txn, room_id=room_id, user_id=user_id, stream_ordering=stream_ordering
            )

        return rx_ts

    async def insert_receipt(
        self,
        room_id: str,
        receipt_type: str,
        user_id: str,
        event_ids: List[str],
        data: dict,
    ) -> Optional[Tuple[int, int]]:
        """Insert a receipt, either from local client or remote server.

        Automatically does conversion between linearized and graph
        representations.
        """
        assert self._can_write_to_receipts

        if not event_ids:
            return None

        if len(event_ids) == 1:
            linearized_event_id = event_ids[0]
        else:
            # we need to points in graph -> linearized form.
            # TODO: Make this better.
            def graph_to_linear(txn: LoggingTransaction) -> str:
                clause, args = make_in_list_sql_clause(
                    self.database_engine, "event_id", event_ids
                )

                sql = """
                    SELECT event_id WHERE room_id = ? AND stream_ordering IN (
                        SELECT max(stream_ordering) WHERE %s
                    )
                """ % (
                    clause,
                )

                txn.execute(sql, [room_id] + list(args))
                rows = txn.fetchall()
                if rows:
                    return rows[0][0]
                else:
                    raise RuntimeError("Unrecognized event_ids: %r" % (event_ids,))

            linearized_event_id = await self.db_pool.runInteraction(
                "insert_receipt_conv", graph_to_linear
            )

        async with self._receipts_id_gen.get_next() as stream_id:  # type: ignore[attr-defined]
            event_ts = await self.db_pool.runInteraction(
                "insert_linearized_receipt",
                self.insert_linearized_receipt_txn,
                room_id,
                receipt_type,
                user_id,
                linearized_event_id,
                data,
                stream_id=stream_id,
            )

        if event_ts is None:
            return None

        now = self._clock.time_msec()
        logger.debug(
            "RR for event %s in %s (%i ms old)",
            linearized_event_id,
            room_id,
            now - event_ts,
        )

        await self.insert_graph_receipt(room_id, receipt_type, user_id, event_ids, data)

        max_persisted_id = self._receipts_id_gen.get_current_token()

        return stream_id, max_persisted_id

    async def insert_graph_receipt(
        self,
        room_id: str,
        receipt_type: str,
        user_id: str,
        event_ids: List[str],
        data: JsonDict,
    ) -> None:
        assert self._can_write_to_receipts

        await self.db_pool.runInteraction(
            "insert_graph_receipt",
            self.insert_graph_receipt_txn,
            room_id,
            receipt_type,
            user_id,
            event_ids,
            data,
        )

    def insert_graph_receipt_txn(
        self,
        txn: LoggingTransaction,
        room_id: str,
        receipt_type: str,
        user_id: str,
        event_ids: List[str],
        data: JsonDict,
    ) -> None:
        assert self._can_write_to_receipts

        txn.call_after(self.get_receipts_for_room.invalidate, (room_id, receipt_type))
        txn.call_after(
            self._invalidate_get_users_with_receipts_in_room,
            room_id,
            receipt_type,
            user_id,
        )
        txn.call_after(
            self._get_receipts_for_user_with_orderings.invalidate,
            (user_id, receipt_type),
        )
        # FIXME: This shouldn't invalidate the whole cache
        txn.call_after(self._get_linearized_receipts_for_room.invalidate, (room_id,))

        self.db_pool.simple_delete_txn(
            txn,
            table="receipts_graph",
            keyvalues={
                "room_id": room_id,
                "receipt_type": receipt_type,
                "user_id": user_id,
            },
        )
        self.db_pool.simple_insert_txn(
            txn,
            table="receipts_graph",
            values={
                "room_id": room_id,
                "receipt_type": receipt_type,
                "user_id": user_id,
                "event_ids": json_encoder.encode(event_ids),
                "data": json_encoder.encode(data),
            },
        )


class ReceiptsStore(ReceiptsWorkerStore):
    pass<|MERGE_RESOLUTION|>--- conflicted
+++ resolved
@@ -144,19 +144,11 @@
             desc="get_receipts_for_room",
         )
 
-<<<<<<< HEAD
-=======
-    @cached()
->>>>>>> 3ae56d12
     async def get_last_receipt_event_id_for_user(
         self, user_id: str, room_id: str, receipt_types: Iterable[str]
     ) -> Optional[str]:
         """
-<<<<<<< HEAD
-        Fetch the event ID for the latest receipt (of any of the given types).
-=======
-        Fetch the event ID for the latest receipt in a room with the given receipt type.
->>>>>>> 3ae56d12
+        Fetch the event ID for the latest receipt in a room with one of the given receipt types.
 
         Args:
             user_id: The user to fetch receipts for.
@@ -164,7 +156,6 @@
             receipt_type: The receipt type to fetch.
 
         Returns:
-<<<<<<< HEAD
             The latest receipt and stream ordering, if one exists.
         """
         latest_event_id: Optional[str] = None
@@ -196,7 +187,8 @@
             receipt_type: The receipt type to fetch.
 
         Returns:
-            The latest receipt and stream ordering, if one exists.
+            The event ID and stream ordering of the latest receipt, if one exists;
+            otherwise `None`.
         """
         sql = """
             SELECT event_id, stream_ordering
@@ -213,58 +205,24 @@
 
         return await self.db_pool.runInteraction("get_own_receipt_for_user", f)
 
-=======
-            The event ID of the latest receipt, if one exists; otherwise `None`.
-        """
-        return await self.db_pool.simple_select_one_onecol(
-            table="receipts_linearized",
-            keyvalues={
-                "room_id": room_id,
-                "receipt_type": receipt_type,
-                "user_id": user_id,
-            },
-            retcol="event_id",
-            desc="get_own_receipt_for_user",
-            allow_none=True,
-        )
-
-    @cached()
->>>>>>> 3ae56d12
     async def get_receipts_for_user(
         self, user_id: str, receipt_types: Iterable[str]
     ) -> Dict[str, str]:
         """
-<<<<<<< HEAD
-        Fetch the event IDs of a user's receipts for all rooms for the given receipt types.
+        Fetch the event IDs for the latest receipts sent by the given user.
 
         Args:
             user_id: The user to fetch receipts for.
             receipt_types: The receipt types to check.
 
         Returns:
-            A map of room ID to the latest receipt for that room for any of the given types.
+            A map of room ID to the event ID of the latest receipt for that room.
+
+            If the user has not sent a receipt to a room then it will not appear
+            in the returned dictionary.
         """
         results = await self.get_receipts_for_user_with_orderings(
             user_id, receipt_types
-=======
-        Fetch the event IDs for the latest receipts sent by the given user.
-
-        Args:
-            user_id: The user to fetch receipts for.
-            receipt_type: The receipt type to fetch.
-
-        Returns:
-            A map of room ID to the event ID of the latest receipt for that room.
-
-            If the user has not sent a receipt to a room then it will not appear
-            in the returned dictionary.
-        """
-        rows = await self.db_pool.simple_select_list(
-            table="receipts_linearized",
-            keyvalues={"user_id": user_id, "receipt_type": receipt_type},
-            retcols=("room_id", "event_id"),
-            desc="get_receipts_for_user",
->>>>>>> 3ae56d12
         )
 
         # Reduce the result to room ID -> event ID.
@@ -276,7 +234,7 @@
         self, user_id: str, receipt_types: Iterable[str]
     ) -> JsonDict:
         """
-        Fetch receipts in all rooms for a user.
+        Fetch receipts for all rooms that the given user is joined to.
 
         Args:
             user_id: The user to fetch receipts for.
@@ -307,11 +265,7 @@
         self, user_id: str, receipt_type: str
     ) -> JsonDict:
         """
-<<<<<<< HEAD
-        Fetch receipts in all rooms for a user.
-=======
         Fetch receipts for all rooms that the given user is joined to.
->>>>>>> 3ae56d12
 
         Args:
             user_id: The user to fetch receipts for.
