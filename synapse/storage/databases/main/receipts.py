--- conflicted
+++ resolved
@@ -167,12 +167,8 @@
             WHERE {clause}
             AND user_id = ?
             AND room_id = ?
-<<<<<<< HEAD
+            AND thread_id IS NULL
             ORDER BY event_stream_ordering DESC
-=======
-            AND thread_id IS NULL
-            ORDER BY stream_ordering DESC
->>>>>>> 6b097a3e
             LIMIT 1
         """
 
@@ -656,11 +652,6 @@
         # We don't want to clobber receipts for more recent events, so we
         # have to compare orderings of existing receipts
         if stream_ordering is not None:
-<<<<<<< HEAD
-            sql = (
-                "SELECT event_stream_ordering, event_id FROM receipts_linearized"
-                " WHERE room_id = ? AND receipt_type = ? AND user_id = ?"
-=======
             if thread_id is None:
                 thread_clause = "r.thread_id IS NULL"
                 thread_args: Tuple[str, ...] = ()
@@ -669,7 +660,7 @@
                 thread_args = (thread_id,)
 
             sql = f"""
-            SELECT stream_ordering, event_id FROM events
+            SELECT event_stream_ordering, event_id FROM events
             INNER JOIN receipts_linearized AS r USING (event_id, room_id)
             WHERE r.room_id = ? AND r.receipt_type = ? AND r.user_id = ? AND {thread_clause}
             """
@@ -681,7 +672,6 @@
                     user_id,
                 )
                 + thread_args,
->>>>>>> 6b097a3e
             )
 
             for so, eid in txn:
