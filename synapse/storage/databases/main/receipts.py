# Copyright 2014-2016 OpenMarket Ltd
# Copyright 2018 New Vector Ltd
#
# Licensed under the Apache License, Version 2.0 (the "License");
# you may not use this file except in compliance with the License.
# You may obtain a copy of the License at
#
#     http://www.apache.org/licenses/LICENSE-2.0
#
# Unless required by applicable law or agreed to in writing, software
# distributed under the License is distributed on an "AS IS" BASIS,
# WITHOUT WARRANTIES OR CONDITIONS OF ANY KIND, either express or implied.
# See the License for the specific language governing permissions and
# limitations under the License.

import logging
from typing import (
    TYPE_CHECKING,
    Any,
    Collection,
    Dict,
    Iterable,
    List,
    Optional,
    Set,
    Tuple,
    cast,
)

from synapse.api.constants import ReceiptTypes
from synapse.replication.slave.storage._slaved_id_tracker import SlavedIdTracker
from synapse.replication.tcp.streams import ReceiptsStream
from synapse.storage._base import SQLBaseStore, db_to_json, make_in_list_sql_clause
from synapse.storage.database import (
    DatabasePool,
    LoggingDatabaseConnection,
    LoggingTransaction,
)
from synapse.storage.engines import PostgresEngine
from synapse.storage.util.id_generators import (
    AbstractStreamIdTracker,
    MultiWriterIdGenerator,
    StreamIdGenerator,
)
from synapse.types import JsonDict
from synapse.util import json_encoder
from synapse.util.caches.descriptors import cached, cachedList
from synapse.util.caches.stream_change_cache import StreamChangeCache

if TYPE_CHECKING:
    from synapse.server import HomeServer

logger = logging.getLogger(__name__)


class ReceiptsWorkerStore(SQLBaseStore):
    def __init__(
        self,
        database: DatabasePool,
        db_conn: LoggingDatabaseConnection,
        hs: "HomeServer",
    ):
        self._instance_name = hs.get_instance_name()
        self._receipts_id_gen: AbstractStreamIdTracker

        if isinstance(database.engine, PostgresEngine):
            self._can_write_to_receipts = (
                self._instance_name in hs.config.worker.writers.receipts
            )

            self._receipts_id_gen = MultiWriterIdGenerator(
                db_conn=db_conn,
                db=database,
                stream_name="receipts",
                instance_name=self._instance_name,
                tables=[("receipts_linearized", "instance_name", "stream_id")],
                sequence_name="receipts_sequence",
                writers=hs.config.worker.writers.receipts,
            )
        else:
            self._can_write_to_receipts = True

            # We shouldn't be running in worker mode with SQLite, but its useful
            # to support it for unit tests.
            #
            # If this process is the writer than we need to use
            # `StreamIdGenerator`, otherwise we use `SlavedIdTracker` which gets
            # updated over replication. (Multiple writers are not supported for
            # SQLite).
            if hs.get_instance_name() in hs.config.worker.writers.receipts:
                self._receipts_id_gen = StreamIdGenerator(
                    db_conn, "receipts_linearized", "stream_id"
                )
            else:
                self._receipts_id_gen = SlavedIdTracker(
                    db_conn, "receipts_linearized", "stream_id"
                )

        super().__init__(database, db_conn, hs)

        self._receipts_stream_cache = StreamChangeCache(
            "ReceiptsRoomChangeCache", self.get_max_receipt_stream_id()
        )

    def get_max_receipt_stream_id(self) -> int:
        """Get the current max stream ID for receipts stream"""
        return self._receipts_id_gen.get_current_token()

    @cached()
    async def get_users_with_read_receipts_in_room(self, room_id: str) -> Set[str]:
        receipts = await self.get_receipts_for_room(room_id, ReceiptTypes.READ)
        return {r["user_id"] for r in receipts}

    @cached(num_args=2)
    async def get_receipts_for_room(
        self, room_id: str, receipt_type: str
    ) -> List[Dict[str, Any]]:
        return await self.db_pool.simple_select_list(
            table="receipts_linearized",
            keyvalues={"room_id": room_id, "receipt_type": receipt_type},
            retcols=("user_id", "event_id"),
            desc="get_receipts_for_room",
        )

    @cached(num_args=2)
    async def get_last_receipt_event_id_for_user(
        self, user_id: str, room_id: str
    ) -> Optional[str]:
        return await self.db_pool.simple_select_one_onecol(
            table="receipts_linearized",
            keyvalues={
                "room_id": room_id,
                "user_id": user_id,
            },
            retcol="event_id",
            desc="get_own_receipt_for_user",
            allow_none=True,
        )

    @cached(num_args=1)
    async def get_receipts_for_user(self, user_id: str) -> Dict[str, str]:
        rows = await self.db_pool.simple_select_list(
            table="receipts_linearized",
            keyvalues={"user_id": user_id},
            retcols=("room_id", "event_id"),
            desc="get_receipts_for_user",
        )

        return {row["room_id"]: row["event_id"] for row in rows}

    async def get_receipts_for_user_with_orderings(self, user_id: str) -> JsonDict:
        def f(txn: LoggingTransaction) -> List[Tuple[str, str, int, int]]:
            sql = (
                "SELECT rl.room_id, rl.event_id,"
                " e.topological_ordering, e.stream_ordering"
                " FROM receipts_linearized AS rl"
                " INNER JOIN events AS e USING (room_id, event_id)"
                " WHERE rl.room_id = e.room_id"
                " AND rl.event_id = e.event_id"
                " AND user_id = ?"
            )
            txn.execute(sql, (user_id,))
            return cast(List[Tuple[str, str, int, int]], txn.fetchall())

        rows = await self.db_pool.runInteraction(
            "get_receipts_for_user_with_orderings", f
        )
        return {
            row[0]: {
                "event_id": row[1],
                "topological_ordering": row[2],
                "stream_ordering": row[3],
            }
            for row in rows
        }

    async def get_linearized_receipts_for_rooms(
        self, room_ids: Iterable[str], to_key: int, from_key: Optional[int] = None
    ) -> List[dict]:
        """Get receipts for multiple rooms for sending to clients.

        Args:
            room_id: The room IDs to fetch receipts of.
            to_key: Max stream id to fetch receipts up to.
            from_key: Min stream id to fetch receipts from. None fetches
                from the start.

        Returns:
            A list of receipts.
        """
        room_ids = set(room_ids)

        if from_key is not None:
            # Only ask the database about rooms where there have been new
            # receipts added since `from_key`
            room_ids = self._receipts_stream_cache.get_entities_changed(
                room_ids, from_key
            )

        results = await self._get_linearized_receipts_for_rooms(
            room_ids, to_key, from_key=from_key
        )

        return [ev for res in results.values() for ev in res]

    async def get_linearized_receipts_for_room(
        self, room_id: str, to_key: int, from_key: Optional[int] = None
    ) -> List[dict]:
        """Get receipts for a single room for sending to clients.

        Args:
            room_ids: The room id.
            to_key: Max stream id to fetch receipts up to.
            from_key: Min stream id to fetch receipts from. None fetches
                from the start.

        Returns:
            A list of receipts.
        """
        if from_key is not None:
            # Check the cache first to see if any new receipts have been added
            # since`from_key`. If not we can no-op.
            if not self._receipts_stream_cache.has_entity_changed(room_id, from_key):
                return []

        return await self._get_linearized_receipts_for_room(room_id, to_key, from_key)

    @cached(num_args=3, tree=True)
    async def _get_linearized_receipts_for_room(
        self, room_id: str, to_key: int, from_key: Optional[int] = None
    ) -> List[JsonDict]:
        """See get_linearized_receipts_for_room"""

        def f(txn: LoggingTransaction) -> List[Dict[str, Any]]:
            if from_key:
                sql = (
                    "SELECT * FROM receipts_linearized WHERE"
                    " room_id = ? AND stream_id > ? AND stream_id <= ?"
                )

                txn.execute(sql, (room_id, from_key, to_key))
            else:
                sql = (
                    "SELECT * FROM receipts_linearized WHERE"
                    " room_id = ? AND stream_id <= ?"
                )

                txn.execute(sql, (room_id, to_key))

            rows = self.db_pool.cursor_to_dict(txn)

            return rows

        rows = await self.db_pool.runInteraction("get_linearized_receipts_for_room", f)

        if not rows:
            return []

        content: JsonDict = {}
        for row in rows:
            content.setdefault(row["event_id"], {}).setdefault(row["receipt_type"], {})[
                row["user_id"]
            ] = db_to_json(row["data"])

        return [{"type": "m.receipt", "room_id": room_id, "content": content}]

    @cachedList(
        cached_method_name="_get_linearized_receipts_for_room",
        list_name="room_ids",
        num_args=3,
    )
    async def _get_linearized_receipts_for_rooms(
        self, room_ids: Collection[str], to_key: int, from_key: Optional[int] = None
    ) -> Dict[str, List[JsonDict]]:
        if not room_ids:
            return {}

        def f(txn: LoggingTransaction) -> List[Dict[str, Any]]:
            if from_key:
                sql = """
                    SELECT * FROM receipts_linearized WHERE
                    stream_id > ? AND stream_id <= ? AND
                """
                clause, args = make_in_list_sql_clause(
                    self.database_engine, "room_id", room_ids
                )

                txn.execute(sql + clause, [from_key, to_key] + list(args))
            else:
                sql = """
                    SELECT * FROM receipts_linearized WHERE
                    stream_id <= ? AND
                """

                clause, args = make_in_list_sql_clause(
                    self.database_engine, "room_id", room_ids
                )

                txn.execute(sql + clause, [to_key] + list(args))

            return self.db_pool.cursor_to_dict(txn)

        txn_results = await self.db_pool.runInteraction(
            "_get_linearized_receipts_for_rooms", f
        )

        results: JsonDict = {}
        for row in txn_results:
            # We want a single event per room, since we want to batch the
            # receipts by room, event and type.
            room_event = results.setdefault(
                row["room_id"],
                {"type": "m.receipt", "room_id": row["room_id"], "content": {}},
            )

            # The content is of the form:
            # {"$foo:bar": { "read": { "@user:host": <receipt> }, .. }, .. }
            event_entry = room_event["content"].setdefault(row["event_id"], {})
            receipt_type = event_entry.setdefault(row["receipt_type"], {})

            receipt_type[row["user_id"]] = db_to_json(row["data"])

        results = {
            room_id: [results[room_id]] if room_id in results else []
            for room_id in room_ids
        }
        return results

    @cached(
        num_args=2,
    )
    async def get_linearized_receipts_for_all_rooms(
        self, to_key: int, from_key: Optional[int] = None
    ) -> Dict[str, JsonDict]:
        """Get receipts for all rooms between two stream_ids, up
        to a limit of the latest 100 read receipts.

        Args:
            to_key: Max stream id to fetch receipts up to.
            from_key: Min stream id to fetch receipts from. None fetches
                from the start.

        Returns:
            A dictionary of roomids to a list of receipts.
        """

        def f(txn: LoggingTransaction) -> List[Dict[str, Any]]:
            if from_key:
                sql = """
                    SELECT * FROM receipts_linearized WHERE
                    stream_id > ? AND stream_id <= ?
                    ORDER BY stream_id DESC
                    LIMIT 100
                """
                txn.execute(sql, [from_key, to_key])
            else:
                sql = """
                    SELECT * FROM receipts_linearized WHERE
                    stream_id <= ?
                    ORDER BY stream_id DESC
                    LIMIT 100
                """

                txn.execute(sql, [to_key])

            return self.db_pool.cursor_to_dict(txn)

        txn_results = await self.db_pool.runInteraction(
            "get_linearized_receipts_for_all_rooms", f
        )

        results: JsonDict = {}
        for row in txn_results:
            # We want a single event per room, since we want to batch the
            # receipts by room, event and type.
            room_event = results.setdefault(
                row["room_id"],
                {"type": "m.receipt", "room_id": row["room_id"], "content": {}},
            )

            # The content is of the form:
            # {"$foo:bar": { "read": { "@user:host": <receipt> }, .. }, .. }
            event_entry = room_event["content"].setdefault(row["event_id"], {})
            receipt_type = event_entry.setdefault(row["receipt_type"], {})

            receipt_type[row["user_id"]] = db_to_json(row["data"])

        return results

    async def get_users_sent_receipts_between(
        self, last_id: int, current_id: int
    ) -> List[str]:
        """Get all users who sent receipts between `last_id` exclusive and
        `current_id` inclusive.

        Returns:
            The list of users.
        """

        if last_id == current_id:
            return []

        def _get_users_sent_receipts_between_txn(txn: LoggingTransaction) -> List[str]:
            sql = """
                SELECT DISTINCT user_id FROM receipts_linearized
                WHERE ? < stream_id AND stream_id <= ?
            """
            txn.execute(sql, (last_id, current_id))

            return [r[0] for r in txn]

        return await self.db_pool.runInteraction(
            "get_users_sent_receipts_between", _get_users_sent_receipts_between_txn
        )

    async def get_all_updated_receipts(
        self, instance_name: str, last_id: int, current_id: int, limit: int
    ) -> Tuple[List[Tuple[int, list]], int, bool]:
        """Get updates for receipts replication stream.

        Args:
            instance_name: The writer we want to fetch updates from. Unused
                here since there is only ever one writer.
            last_id: The token to fetch updates from. Exclusive.
            current_id: The token to fetch updates up to. Inclusive.
            limit: The requested limit for the number of rows to return. The
                function may return more or fewer rows.

        Returns:
            A tuple consisting of: the updates, a token to use to fetch
            subsequent updates, and whether we returned fewer rows than exists
            between the requested tokens due to the limit.

            The token returned can be used in a subsequent call to this
            function to get further updatees.

            The updates are a list of 2-tuples of stream ID and the row data
        """

        if last_id == current_id:
            return [], current_id, False

        def get_all_updated_receipts_txn(
            txn: LoggingTransaction,
        ) -> Tuple[List[Tuple[int, list]], int, bool]:
            sql = """
                SELECT stream_id, room_id, receipt_type, user_id, event_id, data
                FROM receipts_linearized
                WHERE ? < stream_id AND stream_id <= ?
                ORDER BY stream_id ASC
                LIMIT ?
            """
            txn.execute(sql, (last_id, current_id, limit))

            updates = cast(
                List[Tuple[int, list]],
                [(r[0], r[1:5] + (db_to_json(r[5]),)) for r in txn],
            )

            limited = False
            upper_bound = current_id

            if len(updates) == limit:
                limited = True
                upper_bound = updates[-1][0]

            return updates, upper_bound, limited

        return await self.db_pool.runInteraction(
            "get_all_updated_receipts", get_all_updated_receipts_txn
        )

    def _invalidate_get_users_with_receipts_in_room(
        self, room_id: str, receipt_type: str, user_id: str
    ) -> None:
        if receipt_type != ReceiptTypes.READ:
            return

        res = self.get_users_with_read_receipts_in_room.cache.get_immediate(
            room_id, None, update_metrics=False
        )

        if res and user_id in res:
            # We'd only be adding to the set, so no point invalidating if the
            # user is already there
            return

        self.get_users_with_read_receipts_in_room.invalidate((room_id,))

    def invalidate_caches_for_receipt(
        self, room_id: str, receipt_type: str, user_id: str
    ) -> None:
        self.get_receipts_for_user.invalidate((user_id, receipt_type))
        self._get_linearized_receipts_for_room.invalidate((room_id,))
        self.get_last_receipt_event_id_for_user.invalidate((user_id, room_id))
        self._invalidate_get_users_with_receipts_in_room(room_id, receipt_type, user_id)
        self.get_receipts_for_room.invalidate((room_id, receipt_type))

    def process_replication_rows(
        self,
        stream_name: str,
        instance_name: str,
        token: int,
        rows: Iterable[Any],
    ) -> None:
        if stream_name == ReceiptsStream.NAME:
            self._receipts_id_gen.advance(instance_name, token)
            for row in rows:
                self.invalidate_caches_for_receipt(
                    row.room_id, row.receipt_type, row.user_id
                )
                self._receipts_stream_cache.entity_has_changed(row.room_id, token)

        return super().process_replication_rows(stream_name, instance_name, token, rows)

    def insert_linearized_receipt_txn(
        self,
        txn: LoggingTransaction,
        room_id: str,
        receipt_type: str,
        user_id: str,
        event_id: str,
        data: JsonDict,
        stream_id: int,
    ) -> Optional[int]:
        """Inserts a read-receipt into the database if it's newer than the current RR

        Returns:
            None if the RR is older than the current RR
            otherwise, the rx timestamp of the event that the RR corresponds to
                (or 0 if the event is unknown)
        """
        assert self._can_write_to_receipts

        res = self.db_pool.simple_select_one_txn(
            txn,
            table="events",
            retcols=["stream_ordering", "received_ts"],
            keyvalues={"event_id": event_id},
            allow_none=True,
        )

        stream_ordering = int(res["stream_ordering"]) if res else None
        rx_ts = res["received_ts"] if res else 0

        # We don't want to clobber receipts for more recent events, so we
        # have to compare orderings of existing receipts
        if stream_ordering is not None:
            sql = (
                "SELECT e.stream_ordering, e.event_id, r.receipt_type FROM events AS e"
                " INNER JOIN receipts_linearized AS r USING (event_id, room_id)"
                " WHERE r.room_id = ? AND r.user_id = ?"
            )
            txn.execute(sql, (room_id, user_id))

            for so, eid, rt in txn:
                if int(so) >= stream_ordering and (
                    receipt_type == rt
                    or (
                        rt == ReceiptTypes.READ
                        and receipt_type == ReceiptTypes.READ_PRIVATE
                    )
                    or (
                        rt == ReceiptTypes.READ_PRIVATE
                        and receipt_type == ReceiptTypes.READ
                    )
                ):
                    logger.debug(
                        "Ignoring new receipt for %s in favour of existing "
                        "one for later event %s",
                        event_id,
                        eid,
                    )
                    return None

        txn.call_after(
            self.invalidate_caches_for_receipt, room_id, receipt_type, user_id
        )

        txn.call_after(
            self._receipts_stream_cache.entity_has_changed, room_id, stream_id
        )

        self.db_pool.simple_upsert_txn(
            txn,
            table="receipts_linearized",
            keyvalues={
                "room_id": room_id,
                "receipt_type": receipt_type,
                "user_id": user_id,
            },
            values={
                "stream_id": stream_id,
                "event_id": event_id,
                "data": json_encoder.encode(data),
            },
            # receipts_linearized has a unique constraint on
            # (user_id, room_id, receipt_type), so no need to lock
            lock=False,
        )

<<<<<<< HEAD
        if (
            receipt_type in [ReceiptTypes.READ, ReceiptTypes.READ_PRIVATE]
            and stream_ordering is not None
        ):
            self._remove_old_push_actions_before_txn(
=======
        if receipt_type == ReceiptTypes.READ and stream_ordering is not None:
            self._remove_old_push_actions_before_txn(  # type: ignore[attr-defined]
>>>>>>> 1f32b90b
                txn, room_id=room_id, user_id=user_id, stream_ordering=stream_ordering
            )

        return rx_ts

    async def insert_receipt(
        self,
        room_id: str,
        receipt_type: str,
        user_id: str,
        event_ids: List[str],
        data: dict,
    ) -> Optional[Tuple[int, int]]:
        """Insert a receipt, either from local client or remote server.

        Automatically does conversion between linearized and graph
        representations.
        """
        assert self._can_write_to_receipts

        if not event_ids:
            return None

        if len(event_ids) == 1:
            linearized_event_id = event_ids[0]
        else:
            # we need to points in graph -> linearized form.
            # TODO: Make this better.
            def graph_to_linear(txn: LoggingTransaction) -> str:
                clause, args = make_in_list_sql_clause(
                    self.database_engine, "event_id", event_ids
                )

                sql = """
                    SELECT event_id WHERE room_id = ? AND stream_ordering IN (
                        SELECT max(stream_ordering) WHERE %s
                    )
                """ % (
                    clause,
                )

                txn.execute(sql, [room_id] + list(args))
                rows = txn.fetchall()
                if rows:
                    return rows[0][0]
                else:
                    raise RuntimeError("Unrecognized event_ids: %r" % (event_ids,))

            linearized_event_id = await self.db_pool.runInteraction(
                "insert_receipt_conv", graph_to_linear
            )

        async with self._receipts_id_gen.get_next() as stream_id:  # type: ignore[attr-defined]
            event_ts = await self.db_pool.runInteraction(
                "insert_linearized_receipt",
                self.insert_linearized_receipt_txn,
                room_id,
                receipt_type,
                user_id,
                linearized_event_id,
                data,
                stream_id=stream_id,
            )

        if event_ts is None:
            return None

        now = self._clock.time_msec()
        logger.debug(
            "RR for event %s in %s (%i ms old)",
            linearized_event_id,
            room_id,
            now - event_ts,
        )

        await self.insert_graph_receipt(room_id, receipt_type, user_id, event_ids, data)

        max_persisted_id = self._receipts_id_gen.get_current_token()

        return stream_id, max_persisted_id

    async def insert_graph_receipt(
        self,
        room_id: str,
        receipt_type: str,
        user_id: str,
        event_ids: List[str],
        data: JsonDict,
    ) -> None:
        assert self._can_write_to_receipts

        await self.db_pool.runInteraction(
            "insert_graph_receipt",
            self.insert_graph_receipt_txn,
            room_id,
            receipt_type,
            user_id,
            event_ids,
            data,
        )

    def insert_graph_receipt_txn(
        self,
        txn: LoggingTransaction,
        room_id: str,
        receipt_type: str,
        user_id: str,
        event_ids: List[str],
        data: JsonDict,
    ) -> None:
        assert self._can_write_to_receipts

        txn.call_after(self.get_receipts_for_room.invalidate, (room_id, receipt_type))
        txn.call_after(
            self._invalidate_get_users_with_receipts_in_room,
            room_id,
            receipt_type,
            user_id,
        )
        txn.call_after(self.get_receipts_for_user.invalidate, (user_id, receipt_type))
        # FIXME: This shouldn't invalidate the whole cache
        txn.call_after(self._get_linearized_receipts_for_room.invalidate, (room_id,))

        self.db_pool.simple_delete_txn(
            txn,
            table="receipts_graph",
            keyvalues={
                "room_id": room_id,
                "receipt_type": receipt_type,
                "user_id": user_id,
            },
        )
        self.db_pool.simple_insert_txn(
            txn,
            table="receipts_graph",
            values={
                "room_id": room_id,
                "receipt_type": receipt_type,
                "user_id": user_id,
                "event_ids": json_encoder.encode(event_ids),
                "data": json_encoder.encode(data),
            },
        )


class ReceiptsStore(ReceiptsWorkerStore):
    pass<|MERGE_RESOLUTION|>--- conflicted
+++ resolved
@@ -599,16 +599,11 @@
             lock=False,
         )
 
-<<<<<<< HEAD
         if (
             receipt_type in [ReceiptTypes.READ, ReceiptTypes.READ_PRIVATE]
             and stream_ordering is not None
         ):
-            self._remove_old_push_actions_before_txn(
-=======
-        if receipt_type == ReceiptTypes.READ and stream_ordering is not None:
             self._remove_old_push_actions_before_txn(  # type: ignore[attr-defined]
->>>>>>> 1f32b90b
                 txn, room_id=room_id, user_id=user_id, stream_ordering=stream_ordering
             )
 
