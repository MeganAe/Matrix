# Copyright 2015, 2016 OpenMarket Ltd
# Copyright 2018 New Vector Ltd
#
# Licensed under the Apache License, Version 2.0 (the "License");
# you may not use this file except in compliance with the License.
# You may obtain a copy of the License at
#
#     http://www.apache.org/licenses/LICENSE-2.0
#
# Unless required by applicable law or agreed to in writing, software
# distributed under the License is distributed on an "AS IS" BASIS,
# WITHOUT WARRANTIES OR CONDITIONS OF ANY KIND, either express or implied.
# See the License for the specific language governing permissions and
# limitations under the License.
import logging
import re
from typing import (
    TYPE_CHECKING,
    Any,
    Dict,
    List,
    Optional,
    Pattern,
    Sequence,
    Tuple,
    cast,
)

from synapse.appservice import (
    ApplicationService,
    ApplicationServiceState,
    AppServiceTransaction,
    TransactionOneTimeKeysCount,
    TransactionUnusedFallbackKeys,
)
from synapse.config.appservice import load_appservices
from synapse.events import EventBase
from synapse.storage._base import db_to_json
from synapse.storage.database import (
    DatabasePool,
    LoggingDatabaseConnection,
    LoggingTransaction,
)
from synapse.storage.databases.main.events_worker import EventsWorkerStore
from synapse.storage.databases.main.roommember import RoomMemberWorkerStore
from synapse.storage.types import Cursor
from synapse.storage.util.sequence import build_sequence_generator
from synapse.types import DeviceListUpdates, JsonDict
from synapse.util import json_encoder
from synapse.util.caches.descriptors import _CacheContext, cached

if TYPE_CHECKING:
    from synapse.server import HomeServer

logger = logging.getLogger(__name__)


def _make_exclusive_regex(
    services_cache: List[ApplicationService],
) -> Optional[Pattern]:
    # We precompile a regex constructed from all the regexes that the AS's
    # have registered for exclusive users.
    exclusive_user_regexes = [
        regex.pattern
        for service in services_cache
        for regex in service.get_exclusive_user_regexes()
    ]
    if exclusive_user_regexes:
        exclusive_user_regex = "|".join("(" + r + ")" for r in exclusive_user_regexes)
        exclusive_user_pattern: Optional[Pattern] = re.compile(exclusive_user_regex)
    else:
        # We handle this case specially otherwise the constructed regex
        # will always match
        exclusive_user_pattern = None

    return exclusive_user_pattern


class ApplicationServiceWorkerStore(RoomMemberWorkerStore):
    def __init__(
        self,
        database: DatabasePool,
        db_conn: LoggingDatabaseConnection,
        hs: "HomeServer",
    ):
        self.services_cache = load_appservices(
            hs.hostname, hs.config.appservice.app_service_config_files
        )
        self.exclusive_user_regex = _make_exclusive_regex(self.services_cache)

        def get_max_as_txn_id(txn: Cursor) -> int:
            logger.warning("Falling back to slow query, you should port to postgres")
            txn.execute(
                "SELECT COALESCE(max(txn_id), 0) FROM application_services_txns"
            )
            return cast(Tuple[int], txn.fetchone())[0]

        self._as_txn_seq_gen = build_sequence_generator(
            db_conn,
            database.engine,
            get_max_as_txn_id,
            "application_services_txn_id_seq",
            table="application_services_txns",
            id_column="txn_id",
        )

        super().__init__(database, db_conn, hs)

    def get_app_services(self) -> List[ApplicationService]:
        return self.services_cache

    def get_if_app_services_interested_in_user(self, user_id: str) -> bool:
        """Check if the user is one associated with an app service (exclusively)"""
        if self.exclusive_user_regex:
            return bool(self.exclusive_user_regex.match(user_id))
        else:
            return False

    def get_app_service_by_user_id(self, user_id: str) -> Optional[ApplicationService]:
        """Retrieve an application service from their user ID.

        All application services have associated with them a particular user ID.
        There is no distinguishing feature on the user ID which indicates it
        represents an application service. This function allows you to map from
        a user ID to an application service.

        Args:
            user_id: The user ID to see if it is an application service.
        Returns:
            The application service or None.
        """
        for service in self.services_cache:
            if service.sender == user_id:
                return service
        return None

    def get_app_service_by_token(self, token: str) -> Optional[ApplicationService]:
        """Get the application service with the given appservice token.

        Args:
            token: The application service token.
        Returns:
            The application service or None.
        """
        for service in self.services_cache:
            if service.token == token:
                return service
        return None

    def get_app_service_by_id(self, as_id: str) -> Optional[ApplicationService]:
        """Get the application service with the given appservice ID.

        Args:
            as_id: The application service ID.
        Returns:
            The application service or None.
        """
        for service in self.services_cache:
            if service.id == as_id:
                return service
        return None

    @cached(iterable=True, cache_context=True)
    async def get_app_service_users_in_room(
        self,
        room_id: str,
        app_service: "ApplicationService",
        cache_context: _CacheContext,
<<<<<<< HEAD
    ) -> Sequence[str]:
        users_in_room = await self.get_users_in_room(
=======
    ) -> List[str]:
        """
        Get all users in a room that the appservice controls.

        Args:
            room_id: The room to check in.
            app_service: The application service to check interest/control against

        Returns:
            List of user IDs that the appservice controls.
        """
        # We can use `get_local_users_in_room(...)` here because an application service
        # can only be interested in local users of the server it's on (ignore any remote
        # users that might match the user namespace regex).
        local_users_in_room = await self.get_local_users_in_room(
>>>>>>> 58518059
            room_id, on_invalidate=cache_context.invalidate
        )
        return list(filter(app_service.is_interested_in_user, local_users_in_room))


class ApplicationServiceStore(ApplicationServiceWorkerStore):
    # This is currently empty due to there not being any AS storage functions
    # that can't be run on the workers. Since this may change in future, and
    # to keep consistency with the other stores, we keep this empty class for
    # now.
    pass


class ApplicationServiceTransactionWorkerStore(
    ApplicationServiceWorkerStore, EventsWorkerStore
):
    async def get_appservices_by_state(
        self, state: ApplicationServiceState
    ) -> List[ApplicationService]:
        """Get a list of application services based on their state.

        Args:
            state: The state to filter on.
        Returns:
            A list of ApplicationServices, which may be empty.
        """
        results = await self.db_pool.simple_select_list(
            "application_services_state", {"state": state.value}, ["as_id"]
        )
        # NB: This assumes this class is linked with ApplicationServiceStore
        as_list = self.get_app_services()
        services = []

        for res in results:
            for service in as_list:
                if service.id == res["as_id"]:
                    services.append(service)
        return services

    async def get_appservice_state(
        self, service: ApplicationService
    ) -> Optional[ApplicationServiceState]:
        """Get the application service state.

        Args:
            service: The service whose state to get.
        Returns:
            An ApplicationServiceState, or None if we have yet to attempt any
            transactions to the AS.
        """
        # if we have created transactions for this AS but not yet attempted to send
        # them, we will have a row in the table with state=NULL (recording the stream
        # positions we have processed up to).
        #
        # On the other hand, if we have yet to create any transactions for this AS at
        # all, then there will be no row for the AS.
        #
        # In either case, we return None to indicate "we don't yet know the state of
        # this AS".
        result = await self.db_pool.simple_select_one_onecol(
            "application_services_state",
            {"as_id": service.id},
            retcol="state",
            allow_none=True,
            desc="get_appservice_state",
        )
        if result:
            return ApplicationServiceState(result)
        return None

    async def set_appservice_state(
        self, service: ApplicationService, state: ApplicationServiceState
    ) -> None:
        """Set the application service state.

        Args:
            service: The service whose state to set.
            state: The connectivity state to apply.
        """
        await self.db_pool.simple_upsert(
            "application_services_state", {"as_id": service.id}, {"state": state.value}
        )

    async def create_appservice_txn(
        self,
        service: ApplicationService,
        events: List[EventBase],
        ephemeral: List[JsonDict],
        to_device_messages: List[JsonDict],
        one_time_keys_count: TransactionOneTimeKeysCount,
        unused_fallback_keys: TransactionUnusedFallbackKeys,
        device_list_summary: DeviceListUpdates,
    ) -> AppServiceTransaction:
        """Atomically creates a new transaction for this application service
        with the given list of events. Ephemeral events are NOT persisted to the
        database and are not resent if a transaction is retried.

        Args:
            service: The service who the transaction is for.
            events: A list of persistent events to put in the transaction.
            ephemeral: A list of ephemeral events to put in the transaction.
            to_device_messages: A list of to-device messages to put in the transaction.
            one_time_keys_count: Counts of remaining one-time keys for relevant
                appservice devices in the transaction.
            unused_fallback_keys: Lists of unused fallback keys for relevant
                appservice devices in the transaction.
            device_list_summary: The device list summary to include in the transaction.

        Returns:
            A new transaction.
        """

        def _create_appservice_txn(txn: LoggingTransaction) -> AppServiceTransaction:
            new_txn_id = self._as_txn_seq_gen.get_next_id_txn(txn)

            # Insert new txn into txn table
            event_ids = json_encoder.encode([e.event_id for e in events])
            txn.execute(
                "INSERT INTO application_services_txns(as_id, txn_id, event_ids) "
                "VALUES(?,?,?)",
                (service.id, new_txn_id, event_ids),
            )
            return AppServiceTransaction(
                service=service,
                id=new_txn_id,
                events=events,
                ephemeral=ephemeral,
                to_device_messages=to_device_messages,
                one_time_keys_count=one_time_keys_count,
                unused_fallback_keys=unused_fallback_keys,
                device_list_summary=device_list_summary,
            )

        return await self.db_pool.runInteraction(
            "create_appservice_txn", _create_appservice_txn
        )

    async def complete_appservice_txn(
        self, txn_id: int, service: ApplicationService
    ) -> None:
        """Completes an application service transaction.

        Args:
            txn_id: The transaction ID being completed.
            service: The application service which was sent this transaction.
        """

        def _complete_appservice_txn(txn: LoggingTransaction) -> None:
            # Delete txn
            self.db_pool.simple_delete_txn(
                txn,
                "application_services_txns",
                {"txn_id": txn_id, "as_id": service.id},
            )

        await self.db_pool.runInteraction(
            "complete_appservice_txn", _complete_appservice_txn
        )

    async def get_oldest_unsent_txn(
        self, service: ApplicationService
    ) -> Optional[AppServiceTransaction]:
        """Get the oldest transaction which has not been sent for this service.

        Args:
            service: The app service to get the oldest txn.
        Returns:
            An AppServiceTransaction or None.
        """

        def _get_oldest_unsent_txn(
            txn: LoggingTransaction,
        ) -> Optional[Dict[str, Any]]:
            # Monotonically increasing txn ids, so just select the smallest
            # one in the txns table (we delete them when they are sent)
            txn.execute(
                "SELECT * FROM application_services_txns WHERE as_id=?"
                " ORDER BY txn_id ASC LIMIT 1",
                (service.id,),
            )
            rows = self.db_pool.cursor_to_dict(txn)
            if not rows:
                return None

            entry = rows[0]

            return entry

        entry = await self.db_pool.runInteraction(
            "get_oldest_unsent_appservice_txn", _get_oldest_unsent_txn
        )

        if not entry:
            return None

        event_ids = db_to_json(entry["event_ids"])

        events = await self.get_events_as_list(event_ids)

        # TODO: to-device messages, one-time key counts, device list summaries and unused
        #       fallback keys are not yet populated for catch-up transactions.
        #       We likely want to populate those for reliability.
        return AppServiceTransaction(
            service=service,
            id=entry["txn_id"],
            events=events,
            ephemeral=[],
            to_device_messages=[],
            one_time_keys_count={},
            unused_fallback_keys={},
            device_list_summary=DeviceListUpdates(),
        )

    async def get_appservice_last_pos(self) -> int:
        """
        Get the last stream ordering position for the appservice process.
        """

        return await self.db_pool.simple_select_one_onecol(
            table="appservice_stream_position",
            retcol="stream_ordering",
            keyvalues={},
            desc="get_appservice_last_pos",
        )

    async def set_appservice_last_pos(self, pos: int) -> None:
        """
        Set the last stream ordering position for the appservice process.
        """

        await self.db_pool.simple_update_one(
            table="appservice_stream_position",
            keyvalues={},
            updatevalues={"stream_ordering": pos},
            desc="set_appservice_last_pos",
        )

    async def get_type_stream_id_for_appservice(
        self, service: ApplicationService, type: str
    ) -> int:
        if type not in ("read_receipt", "presence", "to_device", "device_list"):
            raise ValueError(
                "Expected type to be a valid application stream id type, got %s"
                % (type,)
            )

        def get_type_stream_id_for_appservice_txn(txn: LoggingTransaction) -> int:
            stream_id_type = "%s_stream_id" % type
            txn.execute(
                # We do NOT want to escape `stream_id_type`.
                "SELECT %s FROM application_services_state WHERE as_id=?"
                % stream_id_type,
                (service.id,),
            )
            last_stream_id = txn.fetchone()
            if last_stream_id is None or last_stream_id[0] is None:  # no row exists
                # Stream tokens always start from 1, to avoid foot guns around `0` being falsey.
                return 1
            else:
                return int(last_stream_id[0])

        return await self.db_pool.runInteraction(
            "get_type_stream_id_for_appservice", get_type_stream_id_for_appservice_txn
        )

    async def set_appservice_stream_type_pos(
        self, service: ApplicationService, stream_type: str, pos: Optional[int]
    ) -> None:
        if stream_type not in ("read_receipt", "presence", "to_device", "device_list"):
            raise ValueError(
                "Expected type to be a valid application stream id type, got %s"
                % (stream_type,)
            )

        # this may be the first time that we're recording any state for this AS, so
        # we don't yet know if a row for it exists; hence we have to upsert here.
        await self.db_pool.simple_upsert(
            table="application_services_state",
            keyvalues={"as_id": service.id},
            values={f"{stream_type}_stream_id": pos},
            desc="set_appservice_stream_type_pos",
        )


class ApplicationServiceTransactionStore(ApplicationServiceTransactionWorkerStore):
    # This is currently empty due to there not being any AS storage functions
    # that can't be run on the workers. Since this may change in future, and
    # to keep consistency with the other stores, we keep this empty class for
    # now.
    pass<|MERGE_RESOLUTION|>--- conflicted
+++ resolved
@@ -166,11 +166,7 @@
         room_id: str,
         app_service: "ApplicationService",
         cache_context: _CacheContext,
-<<<<<<< HEAD
     ) -> Sequence[str]:
-        users_in_room = await self.get_users_in_room(
-=======
-    ) -> List[str]:
         """
         Get all users in a room that the appservice controls.
 
@@ -185,7 +181,6 @@
         # can only be interested in local users of the server it's on (ignore any remote
         # users that might match the user namespace regex).
         local_users_in_room = await self.get_local_users_in_room(
->>>>>>> 58518059
             room_id, on_invalidate=cache_context.invalidate
         )
         return list(filter(app_service.is_interested_in_user, local_users_in_room))
