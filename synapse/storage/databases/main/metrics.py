--- conflicted
+++ resolved
@@ -12,15 +12,10 @@
 # WITHOUT WARRANTIES OR CONDITIONS OF ANY KIND, either express or implied.
 # See the License for the specific language governing permissions and
 # limitations under the License.
-<<<<<<< HEAD
 import calendar
 import logging
 import time
-import typing
-from collections import Counter
 from typing import Dict
-=======
->>>>>>> a0a1ba69
 
 from synapse.metrics import GaugeBucketCollector
 from synapse.metrics.background_process_metrics import run_as_background_process
@@ -30,9 +25,8 @@
     EventPushActionsWorkerStore,
 )
 
-<<<<<<< HEAD
 logger = logging.getLogger(__name__)
-=======
+
 # Collect metrics on the number of forward extremities that exist.
 _extremities_collecter = GaugeBucketCollector(
     "synapse_forward_extremities",
@@ -52,7 +46,6 @@
     "events, or fewer",
     buckets=[0] + [1 << n for n in range(12)],
 )
->>>>>>> a0a1ba69
 
 
 class ServerMetricsStore(EventPushActionsWorkerStore, SQLBaseStore):
