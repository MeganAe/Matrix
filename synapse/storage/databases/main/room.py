# Copyright 2014-2016 OpenMarket Ltd
# Copyright 2019, 2022 The Matrix.org Foundation C.I.C.
#
# Licensed under the Apache License, Version 2.0 (the "License");
# you may not use this file except in compliance with the License.
# You may obtain a copy of the License at
#
#     http://www.apache.org/licenses/LICENSE-2.0
#
# Unless required by applicable law or agreed to in writing, software
# distributed under the License is distributed on an "AS IS" BASIS,
# WITHOUT WARRANTIES OR CONDITIONS OF ANY KIND, either express or implied.
# See the License for the specific language governing permissions and
# limitations under the License.

import logging
from abc import abstractmethod
from enum import Enum
from typing import (
    TYPE_CHECKING,
    AbstractSet,
    Any,
    Awaitable,
    Collection,
    Dict,
    List,
    Mapping,
    Optional,
    Set,
    Tuple,
    Union,
    cast,
)

import attr

from synapse.api.constants import (
    Direction,
    EventContentFields,
    EventTypes,
    JoinRules,
    PublicRoomsFilterFields,
)
from synapse.api.errors import StoreError
from synapse.api.room_versions import RoomVersion, RoomVersions
from synapse.config.homeserver import HomeServerConfig
from synapse.events import EventBase
from synapse.replication.tcp.streams.partial_state import UnPartialStatedRoomStream
from synapse.storage._base import SQLBaseStore, db_to_json, make_in_list_sql_clause
from synapse.storage.database import (
    DatabasePool,
    LoggingDatabaseConnection,
    LoggingTransaction,
)
from synapse.storage.databases.main.cache import CacheInvalidationWorkerStore
from synapse.storage.engines import PostgresEngine
from synapse.storage.types import Cursor
from synapse.storage.util.id_generators import (
    AbstractStreamIdGenerator,
    IdGenerator,
    MultiWriterIdGenerator,
    StreamIdGenerator,
)
from synapse.types import JsonDict, RetentionPolicy, StrCollection, ThirdPartyInstanceID
from synapse.util import json_encoder
from synapse.util.caches.descriptors import cached, cachedList
from synapse.util.stringutils import MXC_REGEX

if TYPE_CHECKING:
    from synapse.server import HomeServer

logger = logging.getLogger(__name__)


@attr.s(slots=True, frozen=True, auto_attribs=True)
class RatelimitOverride:
    messages_per_second: int
    burst_count: int


class RoomSortOrder(Enum):
    """
    Enum to define the sorting method used when returning rooms with get_rooms_paginate

    NAME = sort rooms alphabetically by name
    JOINED_MEMBERS = sort rooms by membership size, highest to lowest
    """

    # ALPHABETICAL and SIZE are deprecated.
    # ALPHABETICAL is the same as NAME.
    ALPHABETICAL = "alphabetical"
    # SIZE is the same as JOINED_MEMBERS.
    SIZE = "size"
    NAME = "name"
    CANONICAL_ALIAS = "canonical_alias"
    JOINED_MEMBERS = "joined_members"
    JOINED_LOCAL_MEMBERS = "joined_local_members"
    VERSION = "version"
    CREATOR = "creator"
    ENCRYPTION = "encryption"
    FEDERATABLE = "federatable"
    PUBLIC = "public"
    JOIN_RULES = "join_rules"
    GUEST_ACCESS = "guest_access"
    HISTORY_VISIBILITY = "history_visibility"
    STATE_EVENTS = "state_events"


@attr.s(slots=True, frozen=True, auto_attribs=True)
class PartialStateResyncInfo:
    joined_via: Optional[str]
    servers_in_room: Set[str] = attr.ib(factory=set)


class RoomWorkerStore(CacheInvalidationWorkerStore):
    def __init__(
        self,
        database: DatabasePool,
        db_conn: LoggingDatabaseConnection,
        hs: "HomeServer",
    ):
        super().__init__(database, db_conn, hs)

        self.config: HomeServerConfig = hs.config

        self._un_partial_stated_rooms_stream_id_gen: AbstractStreamIdGenerator

        if isinstance(database.engine, PostgresEngine):
            self._un_partial_stated_rooms_stream_id_gen = MultiWriterIdGenerator(
                db_conn=db_conn,
                db=database,
                notifier=hs.get_replication_notifier(),
                stream_name="un_partial_stated_room_stream",
                instance_name=self._instance_name,
                tables=[
                    ("un_partial_stated_room_stream", "instance_name", "stream_id")
                ],
                sequence_name="un_partial_stated_room_stream_sequence",
                # TODO(faster_joins, multiple writers) Support multiple writers.
                writers=["master"],
            )
        else:
            self._un_partial_stated_rooms_stream_id_gen = StreamIdGenerator(
                db_conn,
                hs.get_replication_notifier(),
                "un_partial_stated_room_stream",
                "stream_id",
            )

    def process_replication_position(
        self, stream_name: str, instance_name: str, token: int
    ) -> None:
        if stream_name == UnPartialStatedRoomStream.NAME:
            self._un_partial_stated_rooms_stream_id_gen.advance(instance_name, token)
        return super().process_replication_position(stream_name, instance_name, token)

    async def store_room(
        self,
        room_id: str,
        room_creator_user_id: str,
        is_public: bool,
        room_version: RoomVersion,
    ) -> None:
        """Stores a room.

        Args:
            room_id: The desired room ID, can be None.
            room_creator_user_id: The user ID of the room creator.
            is_public: True to indicate that this room should appear in
                public room lists.
            room_version: The version of the room
        Raises:
            StoreError if the room could not be stored.
        """
        try:
            await self.db_pool.simple_insert(
                "rooms",
                {
                    "room_id": room_id,
                    "creator": room_creator_user_id,
                    "is_public": is_public,
                    "room_version": room_version.identifier,
                    "has_auth_chain_index": True,
                },
                desc="store_room",
            )
        except Exception as e:
            logger.error("store_room with room_id=%s failed: %s", room_id, e)
            raise StoreError(500, "Problem creating room.")

    async def get_room(self, room_id: str) -> Optional[Dict[str, Any]]:
        """Retrieve a room.

        Args:
            room_id: The ID of the room to retrieve.
        Returns:
            A dict containing the room information, or None if the room is unknown.
        """
        return await self.db_pool.simple_select_one(
            table="rooms",
            keyvalues={"room_id": room_id},
            retcols=("room_id", "is_public", "creator", "has_auth_chain_index"),
            desc="get_room",
            allow_none=True,
        )

    async def get_room_with_stats(self, room_id: str) -> Optional[Dict[str, Any]]:
        """Retrieve room with statistics.

        Args:
            room_id: The ID of the room to retrieve.
        Returns:
            A dict containing the room information, or None if the room is unknown.
        """

        def get_room_with_stats_txn(
            txn: LoggingTransaction, room_id: str
        ) -> Optional[Dict[str, Any]]:
            sql = """
                SELECT room_id, state.name, state.canonical_alias, curr.joined_members,
                  curr.local_users_in_room AS joined_local_members, rooms.room_version AS version,
                  rooms.creator, state.encryption, state.is_federatable AS federatable,
                  rooms.is_public AS public, state.join_rules, state.guest_access,
                  state.history_visibility, curr.current_state_events AS state_events,
                  state.avatar, state.topic, state.room_type
                FROM rooms
                LEFT JOIN room_stats_state state USING (room_id)
                LEFT JOIN room_stats_current curr USING (room_id)
                WHERE room_id = ?
                """
            txn.execute(sql, [room_id])
            # Catch error if sql returns empty result to return "None" instead of an error
            try:
                res = self.db_pool.cursor_to_dict(txn)[0]
            except IndexError:
                return None

            res["federatable"] = bool(res["federatable"])
            res["public"] = bool(res["public"])
            return res

        return await self.db_pool.runInteraction(
            "get_room_with_stats", get_room_with_stats_txn, room_id
        )

    async def get_public_room_ids(self) -> List[str]:
        return await self.db_pool.simple_select_onecol(
            table="rooms",
            keyvalues={"is_public": True},
            retcol="room_id",
            desc="get_public_room_ids",
        )

    def _construct_room_type_where_clause(
        self, room_types: Union[List[Union[str, None]], None]
    ) -> Tuple[Union[str, None], list]:
        if not room_types:
            return None, []

        # Since None is used to represent a room without a type, care needs to
        # be taken into account when constructing the where clause.
        clauses = []
        args: list = []

        room_types_set = set(room_types)

        # We use None to represent a room without a type.
        if None in room_types_set:
            clauses.append("room_type IS NULL")
            room_types_set.remove(None)

        # If there are other room types, generate the proper clause.
        if room_types:
            list_clause, args = make_in_list_sql_clause(
                self.database_engine, "room_type", room_types_set
            )
            clauses.append(list_clause)

        return f"({' OR '.join(clauses)})", args

    async def count_public_rooms(
        self,
        network_tuple: Optional[ThirdPartyInstanceID],
        ignore_non_federatable: bool,
        search_filter: Optional[dict],
    ) -> int:
        """Counts the number of public rooms as tracked in the room_stats_current
        and room_stats_state table.

        Args:
            network_tuple
            ignore_non_federatable: If true filters out non-federatable rooms
            search_filter
        """

        def _count_public_rooms_txn(txn: LoggingTransaction) -> int:
            query_args = []

            if network_tuple:
                if network_tuple.appservice_id:
                    published_sql = """
                        SELECT room_id from appservice_room_list
                        WHERE appservice_id = ? AND network_id = ?
                    """
                    query_args.append(network_tuple.appservice_id)
                    assert network_tuple.network_id is not None
                    query_args.append(network_tuple.network_id)
                else:
                    published_sql = """
                        SELECT room_id FROM rooms WHERE is_public
                    """
            else:
                published_sql = """
                    SELECT room_id FROM rooms WHERE is_public
                    UNION SELECT room_id from appservice_room_list
            """

            room_type_clause, args = self._construct_room_type_where_clause(
                search_filter.get(PublicRoomsFilterFields.ROOM_TYPES, None)
                if search_filter
                else None
            )
            room_type_clause = f" AND {room_type_clause}" if room_type_clause else ""
            query_args += args

            sql = f"""
                SELECT
                    COUNT(*)
                FROM (
                    {published_sql}
                ) published
                INNER JOIN room_stats_state USING (room_id)
                INNER JOIN room_stats_current USING (room_id)
                WHERE
                    (
                        join_rules = '{JoinRules.PUBLIC}'
                        OR join_rules = '{JoinRules.KNOCK}'
                        OR join_rules = '{JoinRules.KNOCK_RESTRICTED}'
                        OR history_visibility = 'world_readable'
                    )
                    {room_type_clause}
                    AND joined_members > 0
            """

            txn.execute(sql, query_args)
            return cast(Tuple[int], txn.fetchone())[0]

        return await self.db_pool.runInteraction(
            "count_public_rooms", _count_public_rooms_txn
        )

    async def get_room_count(self) -> int:
        """Retrieve the total number of rooms."""

        def f(txn: LoggingTransaction) -> int:
            sql = "SELECT count(*)  FROM rooms"
            txn.execute(sql)
            row = cast(Tuple[int], txn.fetchone())
            return row[0]

        return await self.db_pool.runInteraction("get_rooms", f)

    async def get_largest_public_rooms(
        self,
        network_tuple: Optional[ThirdPartyInstanceID],
        search_filter: Optional[dict],
        limit: Optional[int],
        bounds: Optional[Tuple[int, str]],
        forwards: bool,
        ignore_non_federatable: bool = False,
    ) -> List[Dict[str, Any]]:
        """Gets the largest public rooms (where largest is in terms of joined
        members, as tracked in the statistics table).

        Args:
            network_tuple
            search_filter
            limit: Maxmimum number of rows to return, unlimited otherwise.
            bounds: An uppoer or lower bound to apply to result set if given,
                consists of a joined member count and room_id (these are
                excluded from result set).
            forwards: true iff going forwards, going backwards otherwise
            ignore_non_federatable: If true filters out non-federatable rooms.

        Returns:
            Rooms in order: biggest number of joined users first.
            We then arbitrarily use the room_id as a tie breaker.

        """

        where_clauses = []
        query_args: List[Union[str, int]] = []

        if network_tuple:
            if network_tuple.appservice_id:
                published_sql = """
                    SELECT room_id from appservice_room_list
                    WHERE appservice_id = ? AND network_id = ?
                """
                query_args.append(network_tuple.appservice_id)
                assert network_tuple.network_id is not None
                query_args.append(network_tuple.network_id)
            else:
                published_sql = """
                    SELECT room_id FROM rooms WHERE is_public
                """
        else:
            published_sql = """
                SELECT room_id FROM rooms WHERE is_public
                UNION SELECT room_id from appservice_room_list
            """

        # Work out the bounds if we're given them, these bounds look slightly
        # odd, but are designed to help query planner use indices by pulling
        # out a common bound.
        if bounds:
            last_joined_members, last_room_id = bounds
            if forwards:
                where_clauses.append(
                    """
                        joined_members <= ? AND (
                            joined_members < ? OR room_id < ?
                        )
                    """
                )
            else:
                where_clauses.append(
                    """
                        joined_members >= ? AND (
                            joined_members > ? OR room_id > ?
                        )
                    """
                )

            query_args += [last_joined_members, last_joined_members, last_room_id]

        if ignore_non_federatable:
            where_clauses.append("is_federatable")

        if search_filter and search_filter.get(
            PublicRoomsFilterFields.GENERIC_SEARCH_TERM, None
        ):
            search_term = (
                "%" + search_filter[PublicRoomsFilterFields.GENERIC_SEARCH_TERM] + "%"
            )

            where_clauses.append(
                """
                    (
                        LOWER(name) LIKE ?
                        OR LOWER(topic) LIKE ?
                        OR LOWER(canonical_alias) LIKE ?
                    )
                """
            )
            query_args += [
                search_term.lower(),
                search_term.lower(),
                search_term.lower(),
            ]

        room_type_clause, args = self._construct_room_type_where_clause(
            search_filter.get(PublicRoomsFilterFields.ROOM_TYPES, None)
            if search_filter
            else None
        )
        if room_type_clause:
            where_clauses.append(room_type_clause)
        query_args += args

        where_clause = ""
        if where_clauses:
            where_clause = " AND " + " AND ".join(where_clauses)

        dir = "DESC" if forwards else "ASC"
        sql = f"""
            SELECT
                room_id, name, topic, canonical_alias, joined_members,
                avatar, history_visibility, guest_access, join_rules, room_type
            FROM (
                {published_sql}
            ) published
            INNER JOIN room_stats_state USING (room_id)
            INNER JOIN room_stats_current USING (room_id)
            WHERE
                (
                    join_rules = '{JoinRules.PUBLIC}'
                    OR join_rules = '{JoinRules.KNOCK}'
                    OR join_rules = '{JoinRules.KNOCK_RESTRICTED}'
                    OR history_visibility = 'world_readable'
                )
                AND joined_members > 0
                {where_clause}
            ORDER BY
                joined_members {dir},
                room_id {dir}
        """

        if limit is not None:
            query_args.append(limit)

            sql += """
                LIMIT ?
            """

        def _get_largest_public_rooms_txn(
            txn: LoggingTransaction,
        ) -> List[Dict[str, Any]]:
            txn.execute(sql, query_args)

            results = self.db_pool.cursor_to_dict(txn)

            if not forwards:
                results.reverse()

            return results

        ret_val = await self.db_pool.runInteraction(
            "get_largest_public_rooms", _get_largest_public_rooms_txn
        )
        return ret_val

    @cached(max_entries=10000)
    async def is_room_blocked(self, room_id: str) -> Optional[bool]:
        return await self.db_pool.simple_select_one_onecol(
            table="blocked_rooms",
            keyvalues={"room_id": room_id},
            retcol="1",
            allow_none=True,
            desc="is_room_blocked",
        )

    async def room_is_blocked_by(self, room_id: str) -> Optional[str]:
        """
        Function to retrieve user who has blocked the room.
        user_id is non-nullable
        It returns None if the room is not blocked.
        """
        return await self.db_pool.simple_select_one_onecol(
            table="blocked_rooms",
            keyvalues={"room_id": room_id},
            retcol="user_id",
            allow_none=True,
            desc="room_is_blocked_by",
        )

    async def get_rooms_paginate(
        self,
        start: int,
        limit: int,
        order_by: str,
        reverse_order: bool,
        search_term: Optional[str],
    ) -> Tuple[List[Dict[str, Any]], int]:
        """Function to retrieve a paginated list of rooms as json.

        Args:
            start: offset in the list
            limit: maximum amount of rooms to retrieve
            order_by: the sort order of the returned list
            reverse_order: whether to reverse the room list
            search_term: a string to filter room names,
                canonical alias and room ids by.
                Room ID must match exactly. Canonical alias must match a substring of the local part.
        Returns:
            A list of room dicts and an integer representing the total number of
            rooms that exist given this query
        """
        # Filter room names by a string
        where_statement = ""
        search_pattern: List[object] = []
        if search_term:
            where_statement = """
                WHERE LOWER(state.name) LIKE ?
                OR LOWER(state.canonical_alias) LIKE ?
                OR state.room_id = ?
            """

            # Our postgres db driver converts ? -> %s in SQL strings as that's the
            # placeholder for postgres.
            # HOWEVER, if you put a % into your SQL then everything goes wibbly.
            # To get around this, we're going to surround search_term with %'s
            # before giving it to the database in python instead
            search_pattern = [
                "%" + search_term.lower() + "%",
                "#%" + search_term.lower() + "%:%",
                search_term,
            ]

        # Set ordering
        if RoomSortOrder(order_by) == RoomSortOrder.SIZE:
            # Deprecated in favour of RoomSortOrder.JOINED_MEMBERS
            order_by_column = "curr.joined_members"
            order_by_asc = False
        elif RoomSortOrder(order_by) == RoomSortOrder.ALPHABETICAL:
            # Deprecated in favour of RoomSortOrder.NAME
            order_by_column = "state.name"
            order_by_asc = True
        elif RoomSortOrder(order_by) == RoomSortOrder.NAME:
            order_by_column = "state.name"
            order_by_asc = True
        elif RoomSortOrder(order_by) == RoomSortOrder.CANONICAL_ALIAS:
            order_by_column = "state.canonical_alias"
            order_by_asc = True
        elif RoomSortOrder(order_by) == RoomSortOrder.JOINED_MEMBERS:
            order_by_column = "curr.joined_members"
            order_by_asc = False
        elif RoomSortOrder(order_by) == RoomSortOrder.JOINED_LOCAL_MEMBERS:
            order_by_column = "curr.local_users_in_room"
            order_by_asc = False
        elif RoomSortOrder(order_by) == RoomSortOrder.VERSION:
            order_by_column = "rooms.room_version"
            order_by_asc = False
        elif RoomSortOrder(order_by) == RoomSortOrder.CREATOR:
            order_by_column = "rooms.creator"
            order_by_asc = True
        elif RoomSortOrder(order_by) == RoomSortOrder.ENCRYPTION:
            order_by_column = "state.encryption"
            order_by_asc = True
        elif RoomSortOrder(order_by) == RoomSortOrder.FEDERATABLE:
            order_by_column = "state.is_federatable"
            order_by_asc = True
        elif RoomSortOrder(order_by) == RoomSortOrder.PUBLIC:
            order_by_column = "rooms.is_public"
            order_by_asc = True
        elif RoomSortOrder(order_by) == RoomSortOrder.JOIN_RULES:
            order_by_column = "state.join_rules"
            order_by_asc = True
        elif RoomSortOrder(order_by) == RoomSortOrder.GUEST_ACCESS:
            order_by_column = "state.guest_access"
            order_by_asc = True
        elif RoomSortOrder(order_by) == RoomSortOrder.HISTORY_VISIBILITY:
            order_by_column = "state.history_visibility"
            order_by_asc = True
        elif RoomSortOrder(order_by) == RoomSortOrder.STATE_EVENTS:
            order_by_column = "curr.current_state_events"
            order_by_asc = False
        else:
            raise StoreError(
                500, "Incorrect value for order_by provided: %s" % order_by
            )

        # Whether to return the list in reverse order
        if reverse_order:
            # Flip the boolean
            order_by_asc = not order_by_asc

        # Create one query for getting the limited number of events that the user asked
        # for, and another query for getting the total number of events that could be
        # returned. Thus allowing us to see if there are more events to paginate through
        info_sql = """
            SELECT state.room_id, state.name, state.canonical_alias, curr.joined_members,
              curr.local_users_in_room, rooms.room_version, rooms.creator,
              state.encryption, state.is_federatable, rooms.is_public, state.join_rules,
              state.guest_access, state.history_visibility, curr.current_state_events,
              state.room_type
            FROM room_stats_state state
            INNER JOIN room_stats_current curr USING (room_id)
            INNER JOIN rooms USING (room_id)
            {where}
            ORDER BY {order_by} {direction}, state.room_id {direction}
            LIMIT ?
            OFFSET ?
        """.format(
            where=where_statement,
            order_by=order_by_column,
            direction="ASC" if order_by_asc else "DESC",
        )

        # Use a nested SELECT statement as SQL can't count(*) with an OFFSET
        count_sql = """
            SELECT count(*) FROM (
              SELECT room_id FROM room_stats_state state
              {where}
            ) AS get_room_ids
        """.format(
            where=where_statement,
        )

        def _get_rooms_paginate_txn(
            txn: LoggingTransaction,
        ) -> Tuple[List[Dict[str, Any]], int]:
            # Add the search term into the WHERE clause
            # and execute the data query
            txn.execute(info_sql, search_pattern + [limit, start])

            # Refactor room query data into a structured dictionary
            rooms = []
            for room in txn:
                rooms.append(
                    {
                        "room_id": room[0],
                        "name": room[1],
                        "canonical_alias": room[2],
                        "joined_members": room[3],
                        "joined_local_members": room[4],
                        "version": room[5],
                        "creator": room[6],
                        "encryption": room[7],
                        # room_stats_state.federatable is an integer on sqlite.
                        "federatable": bool(room[8]),
                        # rooms.is_public is an integer on sqlite.
                        "public": bool(room[9]),
                        "join_rules": room[10],
                        "guest_access": room[11],
                        "history_visibility": room[12],
                        "state_events": room[13],
                        "room_type": room[14],
                    }
                )

            # Execute the count query

            # Add the search term into the WHERE clause if present
            txn.execute(count_sql, search_pattern)

            room_count = cast(Tuple[int], txn.fetchone())
            return rooms, room_count[0]

        return await self.db_pool.runInteraction(
            "get_rooms_paginate",
            _get_rooms_paginate_txn,
        )

    @cached(max_entries=10000)
    async def get_ratelimit_for_user(self, user_id: str) -> Optional[RatelimitOverride]:
        """Check if there are any overrides for ratelimiting for the given user

        Args:
            user_id: user ID of the user
        Returns:
            RatelimitOverride if there is an override, else None. If the contents
            of RatelimitOverride are None or 0 then ratelimitng has been
            disabled for that user entirely.
        """
        row = await self.db_pool.simple_select_one(
            table="ratelimit_override",
            keyvalues={"user_id": user_id},
            retcols=("messages_per_second", "burst_count"),
            allow_none=True,
            desc="get_ratelimit_for_user",
        )

        if row:
            return RatelimitOverride(
                messages_per_second=row["messages_per_second"],
                burst_count=row["burst_count"],
            )
        else:
            return None

    async def set_ratelimit_for_user(
        self, user_id: str, messages_per_second: int, burst_count: int
    ) -> None:
        """Sets whether a user is set an overridden ratelimit.
        Args:
            user_id: user ID of the user
            messages_per_second: The number of actions that can be performed in a second.
            burst_count: How many actions that can be performed before being limited.
        """

        def set_ratelimit_txn(txn: LoggingTransaction) -> None:
            self.db_pool.simple_upsert_txn(
                txn,
                table="ratelimit_override",
                keyvalues={"user_id": user_id},
                values={
                    "messages_per_second": messages_per_second,
                    "burst_count": burst_count,
                },
            )

            self._invalidate_cache_and_stream(
                txn, self.get_ratelimit_for_user, (user_id,)
            )

        await self.db_pool.runInteraction("set_ratelimit", set_ratelimit_txn)

    async def delete_ratelimit_for_user(self, user_id: str) -> None:
        """Delete an overridden ratelimit for a user.
        Args:
            user_id: user ID of the user
        """

        def delete_ratelimit_txn(txn: LoggingTransaction) -> None:
            row = self.db_pool.simple_select_one_txn(
                txn,
                table="ratelimit_override",
                keyvalues={"user_id": user_id},
                retcols=["user_id"],
                allow_none=True,
            )

            if not row:
                return

            # They are there, delete them.
            self.db_pool.simple_delete_one_txn(
                txn, "ratelimit_override", keyvalues={"user_id": user_id}
            )

            self._invalidate_cache_and_stream(
                txn, self.get_ratelimit_for_user, (user_id,)
            )

        await self.db_pool.runInteraction("delete_ratelimit", delete_ratelimit_txn)

    @cached()
    async def get_retention_policy_for_room(self, room_id: str) -> RetentionPolicy:
        """Get the retention policy for a given room.

        If no retention policy has been found for this room, returns a policy defined
        by the configured default policy (which has None as both the 'min_lifetime' and
        the 'max_lifetime' if no default policy has been defined in the server's
        configuration).

        If support for retention policies is disabled, a policy with a 'min_lifetime' and
        'max_lifetime' of None is returned.

        Args:
            room_id: The ID of the room to get the retention policy of.

        Returns:
            A dict containing "min_lifetime" and "max_lifetime" for this room.
        """
        # If the room retention feature is disabled, return a policy with no minimum nor
        # maximum. This prevents incorrectly filtering out events when sending to
        # the client.
        if not self.config.retention.retention_enabled:
            return RetentionPolicy()

        def get_retention_policy_for_room_txn(
            txn: LoggingTransaction,
        ) -> List[Dict[str, Optional[int]]]:
            txn.execute(
                """
                SELECT min_lifetime, max_lifetime FROM room_retention
                INNER JOIN current_state_events USING (event_id, room_id)
                WHERE room_id = ?;
                """,
                (room_id,),
            )

            return self.db_pool.cursor_to_dict(txn)

        ret = await self.db_pool.runInteraction(
            "get_retention_policy_for_room",
            get_retention_policy_for_room_txn,
        )

        # If we don't know this room ID, ret will be None, in this case return the default
        # policy.
        if not ret:
            return RetentionPolicy(
                min_lifetime=self.config.retention.retention_default_min_lifetime,
                max_lifetime=self.config.retention.retention_default_max_lifetime,
            )

        min_lifetime = ret[0]["min_lifetime"]
        max_lifetime = ret[0]["max_lifetime"]

        # If one of the room's policy's attributes isn't defined, use the matching
        # attribute from the default policy.
        # The default values will be None if no default policy has been defined, or if one
        # of the attributes is missing from the default policy.
        if min_lifetime is None:
            min_lifetime = self.config.retention.retention_default_min_lifetime

        if max_lifetime is None:
            max_lifetime = self.config.retention.retention_default_max_lifetime

        return RetentionPolicy(
            min_lifetime=min_lifetime,
            max_lifetime=max_lifetime,
        )

    async def get_media_mxcs_in_room(self, room_id: str) -> Tuple[List[str], List[str]]:
        """Retrieves all the local and remote media MXC URIs in a given room

        Args:
            room_id

        Returns:
            The local and remote media as a lists of the media IDs.
        """

        def _get_media_mxcs_in_room_txn(
            txn: LoggingTransaction,
        ) -> Tuple[List[str], List[str]]:
            local_mxcs, remote_mxcs = self._get_media_mxcs_in_room_txn(txn, room_id)
            local_media_mxcs = []
            remote_media_mxcs = []

            # Convert the IDs to MXC URIs
            for media_id in local_mxcs:
                local_media_mxcs.append("mxc://%s/%s" % (self.hs.hostname, media_id))
            for hostname, media_id in remote_mxcs:
                remote_media_mxcs.append("mxc://%s/%s" % (hostname, media_id))

            return local_media_mxcs, remote_media_mxcs

        return await self.db_pool.runInteraction(
            "get_media_ids_in_room", _get_media_mxcs_in_room_txn
        )

    async def quarantine_media_ids_in_room(
        self, room_id: str, quarantined_by: str
    ) -> int:
        """For a room loops through all events with media and quarantines
        the associated media
        """

        logger.info("Quarantining media in room: %s", room_id)

        def _quarantine_media_in_room_txn(txn: LoggingTransaction) -> int:
            local_mxcs, remote_mxcs = self._get_media_mxcs_in_room_txn(txn, room_id)
            return self._quarantine_media_txn(
                txn, local_mxcs, remote_mxcs, quarantined_by
            )

        return await self.db_pool.runInteraction(
            "quarantine_media_in_room", _quarantine_media_in_room_txn
        )

    def _get_media_mxcs_in_room_txn(
        self, txn: LoggingTransaction, room_id: str
    ) -> Tuple[List[str], List[Tuple[str, str]]]:
        """Retrieves all the local and remote media MXC URIs in a given room

        Returns:
            The local and remote media as a lists of tuples where the key is
            the hostname and the value is the media ID.
        """
        sql = """
            SELECT stream_ordering, json FROM events
            JOIN event_json USING (room_id, event_id)
            WHERE room_id = ?
                %(where_clause)s
                AND contains_url = ? AND outlier = ?
            ORDER BY stream_ordering DESC
            LIMIT ?
        """
        txn.execute(sql % {"where_clause": ""}, (room_id, True, False, 100))

        local_media_mxcs = []
        remote_media_mxcs = []

        while True:
            next_token = None
            for stream_ordering, content_json in txn:
                next_token = stream_ordering
                event_json = db_to_json(content_json)
                content = event_json["content"]
                content_url = content.get("url")
                info = content.get("info")
                if isinstance(info, dict):
                    thumbnail_url = info.get("thumbnail_url")
                else:
                    thumbnail_url = None

                for url in (content_url, thumbnail_url):
                    if not url:
                        continue
                    matches = MXC_REGEX.match(url)
                    if matches:
                        hostname = matches.group(1)
                        media_id = matches.group(2)
                        if hostname == self.hs.hostname:
                            local_media_mxcs.append(media_id)
                        else:
                            remote_media_mxcs.append((hostname, media_id))

            if next_token is None:
                # We've gone through the whole room, so we're finished.
                break

            txn.execute(
                sql % {"where_clause": "AND stream_ordering < ?"},
                (room_id, next_token, True, False, 100),
            )

        return local_media_mxcs, remote_media_mxcs

    async def quarantine_media_by_id(
        self,
        server_name: str,
        media_id: str,
        quarantined_by: Optional[str],
    ) -> int:
        """quarantines or unquarantines a single local or remote media id

        Args:
            server_name: The name of the server that holds this media
            media_id: The ID of the media to be quarantined
            quarantined_by: The user ID that initiated the quarantine request
                If it is `None` media will be removed from quarantine
        """
        logger.info("Quarantining media: %s/%s", server_name, media_id)
        is_local = server_name == self.config.server.server_name

        def _quarantine_media_by_id_txn(txn: LoggingTransaction) -> int:
            local_mxcs = [media_id] if is_local else []
            remote_mxcs = [(server_name, media_id)] if not is_local else []

            return self._quarantine_media_txn(
                txn, local_mxcs, remote_mxcs, quarantined_by
            )

        return await self.db_pool.runInteraction(
            "quarantine_media_by_user", _quarantine_media_by_id_txn
        )

    async def quarantine_media_ids_by_user(
        self, user_id: str, quarantined_by: str
    ) -> int:
        """quarantines all local media associated with a single user

        Args:
            user_id: The ID of the user to quarantine media of
            quarantined_by: The ID of the user who made the quarantine request
        """

        def _quarantine_media_by_user_txn(txn: LoggingTransaction) -> int:
            local_media_ids = self._get_media_ids_by_user_txn(txn, user_id)
            return self._quarantine_media_txn(txn, local_media_ids, [], quarantined_by)

        return await self.db_pool.runInteraction(
            "quarantine_media_by_user", _quarantine_media_by_user_txn
        )

    def _get_media_ids_by_user_txn(
        self, txn: LoggingTransaction, user_id: str, filter_quarantined: bool = True
    ) -> List[str]:
        """Retrieves local media IDs by a given user

        Args:
            txn (cursor)
            user_id: The ID of the user to retrieve media IDs of

        Returns:
            The local and remote media as a lists of tuples where the key is
            the hostname and the value is the media ID.
        """
        # Local media
        sql = """
            SELECT media_id
            FROM local_media_repository
            WHERE user_id = ?
            """
        if filter_quarantined:
            sql += "AND quarantined_by IS NULL"
        txn.execute(sql, (user_id,))

        local_media_ids = [row[0] for row in txn]

        # TODO: Figure out all remote media a user has referenced in a message

        return local_media_ids

    def _quarantine_media_txn(
        self,
        txn: LoggingTransaction,
        local_mxcs: List[str],
        remote_mxcs: List[Tuple[str, str]],
        quarantined_by: Optional[str],
    ) -> int:
        """Quarantine and unquarantine local and remote media items

        Args:
            txn (cursor)
            local_mxcs: A list of local mxc URLs
            remote_mxcs: A list of (remote server, media id) tuples representing
                remote mxc URLs
            quarantined_by: The ID of the user who initiated the quarantine request
                If it is `None` media will be removed from quarantine
        Returns:
            The total number of media items quarantined
        """

        # Update all the tables to set the quarantined_by flag
        sql = """
            UPDATE local_media_repository
            SET quarantined_by = ?
            WHERE media_id = ?
        """

        # set quarantine
        if quarantined_by is not None:
            sql += "AND safe_from_quarantine = ?"
            txn.executemany(
                sql, [(quarantined_by, media_id, False) for media_id in local_mxcs]
            )
        # remove from quarantine
        else:
            txn.executemany(
                sql, [(quarantined_by, media_id) for media_id in local_mxcs]
            )

        # Note that a rowcount of -1 can be used to indicate no rows were affected.
        total_media_quarantined = txn.rowcount if txn.rowcount > 0 else 0

        txn.executemany(
            """
                UPDATE remote_media_cache
                SET quarantined_by = ?
                WHERE media_origin = ? AND media_id = ?
            """,
            ((quarantined_by, origin, media_id) for origin, media_id in remote_mxcs),
        )
        total_media_quarantined += txn.rowcount if txn.rowcount > 0 else 0

        return total_media_quarantined

    async def get_rooms_for_retention_period_in_range(
        self, min_ms: Optional[int], max_ms: Optional[int], include_null: bool = False
    ) -> Dict[str, RetentionPolicy]:
        """Retrieves all of the rooms within the given retention range.

        Optionally includes the rooms which don't have a retention policy.

        Args:
            min_ms: Duration in milliseconds that define the lower limit of
                the range to handle (exclusive). If None, doesn't set a lower limit.
            max_ms: Duration in milliseconds that define the upper limit of
                the range to handle (inclusive). If None, doesn't set an upper limit.
            include_null: Whether to include rooms which retention policy is NULL
                in the returned set.

        Returns:
            The rooms within this range, along with their retention
            policy. The key is "room_id", and maps to a dict describing the retention
            policy associated with this room ID. The keys for this nested dict are
            "min_lifetime" (int|None), and "max_lifetime" (int|None).
        """

        def get_rooms_for_retention_period_in_range_txn(
            txn: LoggingTransaction,
        ) -> Dict[str, RetentionPolicy]:
            range_conditions = []
            args = []

            if min_ms is not None:
                range_conditions.append("max_lifetime > ?")
                args.append(min_ms)

            if max_ms is not None:
                range_conditions.append("max_lifetime <= ?")
                args.append(max_ms)

            # Do a first query which will retrieve the rooms that have a retention policy
            # in their current state.
            sql = """
                SELECT room_id, min_lifetime, max_lifetime FROM room_retention
                INNER JOIN current_state_events USING (event_id, room_id)
                """

            if len(range_conditions):
                sql += " WHERE (" + " AND ".join(range_conditions) + ")"

                if include_null:
                    sql += " OR max_lifetime IS NULL"

            txn.execute(sql, args)

            rows = self.db_pool.cursor_to_dict(txn)
            rooms_dict = {}

            for row in rows:
                rooms_dict[row["room_id"]] = RetentionPolicy(
                    min_lifetime=row["min_lifetime"],
                    max_lifetime=row["max_lifetime"],
                )

            if include_null:
                # If required, do a second query that retrieves all of the rooms we know
                # of so we can handle rooms with no retention policy.
                sql = "SELECT DISTINCT room_id FROM current_state_events"

                txn.execute(sql)

                rows = self.db_pool.cursor_to_dict(txn)

                # If a room isn't already in the dict (i.e. it doesn't have a retention
                # policy in its state), add it with a null policy.
                for row in rows:
                    if row["room_id"] not in rooms_dict:
                        rooms_dict[row["room_id"]] = RetentionPolicy()

            return rooms_dict

        return await self.db_pool.runInteraction(
            "get_rooms_for_retention_period_in_range",
            get_rooms_for_retention_period_in_range_txn,
        )

    async def get_partial_state_servers_at_join(
        self, room_id: str
    ) -> Optional[AbstractSet[str]]:
        """Gets the set of servers in a partial state room at the time we joined it.

        Returns:
            The `servers_in_room` list from the `/send_join` response for partial state
            rooms. May not be accurate or complete, as it comes from a remote
            homeserver.
            `None` for full state rooms.
        """
        servers_in_room = await self._get_partial_state_servers_at_join(room_id)

        if len(servers_in_room) == 0:
            return None

        return servers_in_room

    @cached(iterable=True)
    async def _get_partial_state_servers_at_join(
        self, room_id: str
    ) -> AbstractSet[str]:
        return frozenset(
            await self.db_pool.simple_select_onecol(
                "partial_state_rooms_servers",
                keyvalues={"room_id": room_id},
                retcol="server_name",
                desc="get_partial_state_servers_at_join",
            )
        )

    async def get_partial_state_room_resync_info(
        self,
    ) -> Mapping[str, PartialStateResyncInfo]:
        """Get all rooms containing events with partial state, and the information
        needed to restart a "resync" of those rooms.

        Returns:
            A dictionary of rooms with partial state, with room IDs as keys and
            lists of servers in rooms as values.
        """
        room_servers: Dict[str, PartialStateResyncInfo] = {}

        rows = await self.db_pool.simple_select_list(
            table="partial_state_rooms",
            keyvalues={},
            retcols=("room_id", "joined_via"),
            desc="get_server_which_served_partial_join",
        )

        for row in rows:
            room_id = row["room_id"]
            joined_via = row["joined_via"]
            room_servers[room_id] = PartialStateResyncInfo(joined_via=joined_via)

        rows = await self.db_pool.simple_select_list(
            "partial_state_rooms_servers",
            keyvalues=None,
            retcols=("room_id", "server_name"),
            desc="get_partial_state_rooms",
        )

        for row in rows:
            room_id = row["room_id"]
            server_name = row["server_name"]
            entry = room_servers.get(room_id)
            if entry is None:
                # There is a foreign key constraint which enforces that every room_id in
                # partial_state_rooms_servers appears in partial_state_rooms. So we
                # expect `entry` to be non-null. (This reasoning fails if we've
                # partial-joined between the two SELECTs, but this is unlikely to happen
                # in practice.)
                continue
            entry.servers_in_room.add(server_name)

        return room_servers

    @cached(max_entries=10000)
    async def is_partial_state_room(self, room_id: str) -> bool:
        """Checks if this room has partial state.

        Returns true if this is a "partial-state" room, which means that the state
        at events in the room, and `current_state_events`, may not yet be
        complete.
        """

        entry = await self.db_pool.simple_select_one_onecol(
            table="partial_state_rooms",
            keyvalues={"room_id": room_id},
            retcol="room_id",
            allow_none=True,
            desc="is_partial_state_room",
        )

        return entry is not None

    @cachedList(cached_method_name="is_partial_state_room", list_name="room_ids")
    async def is_partial_state_room_batched(
        self, room_ids: StrCollection
    ) -> Mapping[str, bool]:
        """Checks if the given rooms have partial state.

        Returns true for "partial-state" rooms, which means that the state
        at events in the room, and `current_state_events`, may not yet be
        complete.
        """

        rows: List[Dict[str, str]] = await self.db_pool.simple_select_many_batch(
            table="partial_state_rooms",
            column="room_id",
            iterable=room_ids,
            retcols=("room_id",),
            desc="is_partial_state_room_batched",
        )
        partial_state_rooms = {row_dict["room_id"] for row_dict in rows}
        return {room_id: room_id in partial_state_rooms for room_id in room_ids}

    async def get_join_event_id_and_device_lists_stream_id_for_partial_state(
        self, room_id: str
    ) -> Tuple[str, int]:
        """Get the event ID of the initial join that started the partial
        join, and the device list stream ID at the point we started the partial
        join.
        """

        result = await self.db_pool.simple_select_one(
            table="partial_state_rooms",
            keyvalues={"room_id": room_id},
            retcols=("join_event_id", "device_lists_stream_id"),
            desc="get_join_event_id_for_partial_state",
        )
        return result["join_event_id"], result["device_lists_stream_id"]

    def get_un_partial_stated_rooms_token(self, instance_name: str) -> int:
        return self._un_partial_stated_rooms_stream_id_gen.get_current_token_for_writer(
            instance_name
        )

    async def get_un_partial_stated_rooms_between(
        self, last_id: int, current_id: int, room_ids: Collection[str]
    ) -> Set[str]:
        """Get all rooms that got un partial stated between `last_id` exclusive and
        `current_id` inclusive.

        Returns:
            The list of room ids.
        """

        if last_id == current_id:
            return set()

        def _get_un_partial_stated_rooms_between_txn(
            txn: LoggingTransaction,
        ) -> Set[str]:
            sql = """
                SELECT DISTINCT room_id FROM un_partial_stated_room_stream
                WHERE ? < stream_id AND stream_id <= ? AND
            """

            clause, args = make_in_list_sql_clause(
                self.database_engine, "room_id", room_ids
            )

            txn.execute(sql + clause, [last_id, current_id] + args)

            return {r[0] for r in txn}

        return await self.db_pool.runInteraction(
            "get_un_partial_stated_rooms_between",
            _get_un_partial_stated_rooms_between_txn,
        )

    async def get_un_partial_stated_rooms_from_stream(
        self, instance_name: str, last_id: int, current_id: int, limit: int
    ) -> Tuple[List[Tuple[int, Tuple[str]]], int, bool]:
        """Get updates for un partial stated rooms replication stream.

        Args:
            instance_name: The writer we want to fetch updates from. Unused
                here since there is only ever one writer.
            last_id: The token to fetch updates from. Exclusive.
            current_id: The token to fetch updates up to. Inclusive.
            limit: The requested limit for the number of rows to return. The
                function may return more or fewer rows.

        Returns:
            A tuple consisting of: the updates, a token to use to fetch
            subsequent updates, and whether we returned fewer rows than exists
            between the requested tokens due to the limit.

            The token returned can be used in a subsequent call to this
            function to get further updatees.

            The updates are a list of 2-tuples of stream ID and the row data
        """

        if last_id == current_id:
            return [], current_id, False

        def get_un_partial_stated_rooms_from_stream_txn(
            txn: LoggingTransaction,
        ) -> Tuple[List[Tuple[int, Tuple[str]]], int, bool]:
            sql = """
                SELECT stream_id, room_id
                FROM un_partial_stated_room_stream
                WHERE ? < stream_id AND stream_id <= ? AND instance_name = ?
                ORDER BY stream_id ASC
                LIMIT ?
            """
            txn.execute(sql, (last_id, current_id, instance_name, limit))
            updates = [(row[0], (row[1],)) for row in txn]
            limited = False
            upto_token = current_id
            if len(updates) >= limit:
                upto_token = updates[-1][0]
                limited = True

            return updates, upto_token, limited

        return await self.db_pool.runInteraction(
            "get_un_partial_stated_rooms_from_stream",
            get_un_partial_stated_rooms_from_stream_txn,
        )

<<<<<<< HEAD
    async def get_event_report(self, report_id: int) -> Optional[Dict[str, Any]]:
        """Retrieve an event report

        Args:
            report_id: ID of reported event in database
        Returns:
            JSON dict of information from an event report or None if the
            report does not exist.
        """

        def _get_event_report_txn(
            txn: LoggingTransaction, report_id: int
        ) -> Optional[Dict[str, Any]]:
            sql = """
                SELECT
                    er.id,
                    er.received_ts,
                    er.room_id,
                    er.event_id,
                    er.user_id,
                    er.content,
                    events.sender,
                    room_stats_state.canonical_alias,
                    room_stats_state.name,
                    event_json.json AS event_json
                FROM event_reports AS er
                LEFT JOIN events
                    ON events.event_id = er.event_id
                JOIN event_json
                    ON event_json.event_id = er.event_id
                JOIN room_stats_state
                    ON room_stats_state.room_id = er.room_id
                WHERE er.id = ?
            """

            txn.execute(sql, [report_id])
            row = txn.fetchone()

            if not row:
                return None

            event_report = {
                "id": row[0],
                "received_ts": row[1],
                "room_id": row[2],
                "event_id": row[3],
                "user_id": row[4],
                "score": db_to_json(row[5]).get("score"),
                "reason": db_to_json(row[5]).get("reason"),
                "sender": row[6],
                "canonical_alias": row[7],
                "name": row[8],
                "event_json": db_to_json(row[9]),
            }

            return event_report

        return await self.db_pool.runInteraction(
            "get_event_report", _get_event_report_txn, report_id
        )

    async def get_event_reports_paginate(
        self,
        start: int,
        limit: int,
        direction: Direction = Direction.BACKWARDS,
        user_id: Optional[str] = None,
        room_id: Optional[str] = None,
    ) -> Tuple[List[Dict[str, Any]], int]:
        """Retrieve a paginated list of event reports

        Args:
            start: event offset to begin the query from
            limit: number of rows to retrieve
            direction: Whether to fetch the most recent first (backwards) or the
                oldest first (forwards)
            user_id: search for user_id. Ignored if user_id is None
            room_id: search for room_id. Ignored if room_id is None
        Returns:
            Tuple of:
                json list of event reports
                total number of event reports matching the filter criteria
        """

        def _get_event_reports_paginate_txn(
            txn: LoggingTransaction,
        ) -> Tuple[List[Dict[str, Any]], int]:
            filters = []
            args: List[object] = []

            if user_id:
                filters.append("er.user_id LIKE ?")
                args.extend(["%" + user_id + "%"])
            if room_id:
                filters.append("er.room_id LIKE ?")
                args.extend(["%" + room_id + "%"])

            if direction == Direction.BACKWARDS:
                order = "DESC"
            else:
                order = "ASC"

            where_clause = "WHERE " + " AND ".join(filters) if len(filters) > 0 else ""

            # We join on room_stats_state despite not using any columns from it
            # because the join can influence the number of rows returned;
            # e.g. a room that doesn't have state, maybe because it was deleted.
            # The query returning the total count should be consistent with
            # the query returning the results.
            sql = """
                SELECT COUNT(*) as total_event_reports
                FROM event_reports AS er
                JOIN room_stats_state ON room_stats_state.room_id = er.room_id
                {}
                """.format(
                where_clause
            )
            txn.execute(sql, args)
            count = cast(Tuple[int], txn.fetchone())[0]

            sql = """
                SELECT
                    er.id,
                    er.received_ts,
                    er.room_id,
                    er.event_id,
                    er.user_id,
                    er.content,
                    events.sender,
                    room_stats_state.canonical_alias,
                    room_stats_state.name
                FROM event_reports AS er
                LEFT JOIN events
                    ON events.event_id = er.event_id
                JOIN room_stats_state
                    ON room_stats_state.room_id = er.room_id
                {where_clause}
                ORDER BY er.received_ts {order}
                LIMIT ?
                OFFSET ?
            """.format(
                where_clause=where_clause,
                order=order,
            )

            args += [limit, start]
            txn.execute(sql, args)

            event_reports = []
            for row in txn:
                try:
                    s = db_to_json(row[5]).get("score")
                    r = db_to_json(row[5]).get("reason")
                except Exception:
                    logger.error("Unable to parse json from event_reports: %s", row[0])
                    continue
                event_reports.append(
                    {
                        "id": row[0],
                        "received_ts": row[1],
                        "room_id": row[2],
                        "event_id": row[3],
                        "user_id": row[4],
                        "score": s,
                        "reason": r,
                        "sender": row[6],
                        "canonical_alias": row[7],
                        "name": row[8],
                    }
                )

            return event_reports, count

        return await self.db_pool.runInteraction(
            "get_event_reports_paginate", _get_event_reports_paginate_txn
        )
=======
    async def delete_event_report(self, report_id: int) -> bool:
        """Remove an event report from database.

        Args:
            report_id: Report to delete

        Returns:
            Whether the report was successfully deleted or not.
        """
        try:
            await self.db_pool.simple_delete_one(
                table="event_reports",
                keyvalues={"id": report_id},
                desc="delete_event_report",
            )
        except StoreError:
            # Deletion failed because report does not exist
            return False

        return True
>>>>>>> 2b789817


class _BackgroundUpdates:
    REMOVE_TOMESTONED_ROOMS_BG_UPDATE = "remove_tombstoned_rooms_from_directory"
    ADD_ROOMS_ROOM_VERSION_COLUMN = "add_rooms_room_version_column"
    POPULATE_ROOM_DEPTH_MIN_DEPTH2 = "populate_room_depth_min_depth2"
    REPLACE_ROOM_DEPTH_MIN_DEPTH = "replace_room_depth_min_depth"
    POPULATE_ROOMS_CREATOR_COLUMN = "populate_rooms_creator_column"
    ADD_ROOM_TYPE_COLUMN = "add_room_type_column"


_REPLACE_ROOM_DEPTH_SQL_COMMANDS = (
    "DROP TRIGGER populate_min_depth2_trigger ON room_depth",
    "DROP FUNCTION populate_min_depth2()",
    "ALTER TABLE room_depth DROP COLUMN min_depth",
    "ALTER TABLE room_depth RENAME COLUMN min_depth2 TO min_depth",
)


class RoomBackgroundUpdateStore(SQLBaseStore):
    def __init__(
        self,
        database: DatabasePool,
        db_conn: LoggingDatabaseConnection,
        hs: "HomeServer",
    ):
        super().__init__(database, db_conn, hs)

        self.db_pool.updates.register_background_update_handler(
            "insert_room_retention",
            self._background_insert_retention,
        )

        self.db_pool.updates.register_background_update_handler(
            _BackgroundUpdates.REMOVE_TOMESTONED_ROOMS_BG_UPDATE,
            self._remove_tombstoned_rooms_from_directory,
        )

        self.db_pool.updates.register_background_update_handler(
            _BackgroundUpdates.ADD_ROOMS_ROOM_VERSION_COLUMN,
            self._background_add_rooms_room_version_column,
        )

        self.db_pool.updates.register_background_update_handler(
            _BackgroundUpdates.ADD_ROOM_TYPE_COLUMN,
            self._background_add_room_type_column,
        )

        # BG updates to change the type of room_depth.min_depth
        self.db_pool.updates.register_background_update_handler(
            _BackgroundUpdates.POPULATE_ROOM_DEPTH_MIN_DEPTH2,
            self._background_populate_room_depth_min_depth2,
        )
        self.db_pool.updates.register_background_update_handler(
            _BackgroundUpdates.REPLACE_ROOM_DEPTH_MIN_DEPTH,
            self._background_replace_room_depth_min_depth,
        )

        self.db_pool.updates.register_background_update_handler(
            _BackgroundUpdates.POPULATE_ROOMS_CREATOR_COLUMN,
            self._background_populate_rooms_creator_column,
        )

    async def _background_insert_retention(
        self, progress: JsonDict, batch_size: int
    ) -> int:
        """Retrieves a list of all rooms within a range and inserts an entry for each of
        them into the room_retention table.
        NULLs the property's columns if missing from the retention event in the room's
        state (or NULLs all of them if there's no retention event in the room's state),
        so that we fall back to the server's retention policy.
        """

        last_room = progress.get("room_id", "")

        def _background_insert_retention_txn(txn: LoggingTransaction) -> bool:
            txn.execute(
                """
                SELECT state.room_id, state.event_id, events.json
                FROM current_state_events as state
                LEFT JOIN event_json AS events ON (state.event_id = events.event_id)
                WHERE state.room_id > ? AND state.type = '%s'
                ORDER BY state.room_id ASC
                LIMIT ?;
                """
                % EventTypes.Retention,
                (last_room, batch_size),
            )

            rows = self.db_pool.cursor_to_dict(txn)

            if not rows:
                return True

            for row in rows:
                if not row["json"]:
                    retention_policy = {}
                else:
                    ev = db_to_json(row["json"])
                    retention_policy = ev["content"]

                self.db_pool.simple_insert_txn(
                    txn=txn,
                    table="room_retention",
                    values={
                        "room_id": row["room_id"],
                        "event_id": row["event_id"],
                        "min_lifetime": retention_policy.get("min_lifetime"),
                        "max_lifetime": retention_policy.get("max_lifetime"),
                    },
                )

            logger.info("Inserted %d rows into room_retention", len(rows))

            self.db_pool.updates._background_update_progress_txn(
                txn, "insert_room_retention", {"room_id": rows[-1]["room_id"]}
            )

            if batch_size > len(rows):
                return True
            else:
                return False

        end = await self.db_pool.runInteraction(
            "insert_room_retention",
            _background_insert_retention_txn,
        )

        if end:
            await self.db_pool.updates._end_background_update("insert_room_retention")

        return batch_size

    async def _background_add_rooms_room_version_column(
        self, progress: JsonDict, batch_size: int
    ) -> int:
        """Background update to go and add room version information to `rooms`
        table from `current_state_events` table.
        """

        last_room_id = progress.get("room_id", "")

        def _background_add_rooms_room_version_column_txn(
            txn: LoggingTransaction,
        ) -> bool:
            sql = """
                SELECT room_id, json FROM current_state_events
                INNER JOIN event_json USING (room_id, event_id)
                WHERE room_id > ? AND type = 'm.room.create' AND state_key = ''
                ORDER BY room_id
                LIMIT ?
            """

            txn.execute(sql, (last_room_id, batch_size))

            updates = []
            for room_id, event_json in txn:
                event_dict = db_to_json(event_json)
                room_version_id = event_dict.get("content", {}).get(
                    "room_version", RoomVersions.V1.identifier
                )

                creator = event_dict.get("content").get("creator")

                updates.append((room_id, creator, room_version_id))

            if not updates:
                return True

            new_last_room_id = ""
            for room_id, creator, room_version_id in updates:
                # We upsert here just in case we don't already have a row,
                # mainly for paranoia as much badness would happen if we don't
                # insert the row and then try and get the room version for the
                # room.
                self.db_pool.simple_upsert_txn(
                    txn,
                    table="rooms",
                    keyvalues={"room_id": room_id},
                    values={"room_version": room_version_id},
                    insertion_values={"is_public": False, "creator": creator},
                )
                new_last_room_id = room_id

            self.db_pool.updates._background_update_progress_txn(
                txn,
                _BackgroundUpdates.ADD_ROOMS_ROOM_VERSION_COLUMN,
                {"room_id": new_last_room_id},
            )

            return False

        end = await self.db_pool.runInteraction(
            "_background_add_rooms_room_version_column",
            _background_add_rooms_room_version_column_txn,
        )

        if end:
            await self.db_pool.updates._end_background_update(
                _BackgroundUpdates.ADD_ROOMS_ROOM_VERSION_COLUMN
            )

        return batch_size

    async def _remove_tombstoned_rooms_from_directory(
        self, progress: JsonDict, batch_size: int
    ) -> int:
        """Removes any rooms with tombstone events from the room directory

        Nowadays this is handled by the room upgrade handler, but we may have some
        that got left behind
        """

        last_room = progress.get("room_id", "")

        def _get_rooms(txn: LoggingTransaction) -> List[str]:
            txn.execute(
                """
                SELECT room_id
                FROM rooms r
                INNER JOIN current_state_events cse USING (room_id)
                WHERE room_id > ? AND r.is_public
                AND cse.type = '%s' AND cse.state_key = ''
                ORDER BY room_id ASC
                LIMIT ?;
                """
                % EventTypes.Tombstone,
                (last_room, batch_size),
            )

            return [row[0] for row in txn]

        rooms = await self.db_pool.runInteraction(
            "get_tombstoned_directory_rooms", _get_rooms
        )

        if not rooms:
            await self.db_pool.updates._end_background_update(
                _BackgroundUpdates.REMOVE_TOMESTONED_ROOMS_BG_UPDATE
            )
            return 0

        for room_id in rooms:
            logger.info("Removing tombstoned room %s from the directory", room_id)
            await self.set_room_is_public(room_id, False)

        await self.db_pool.updates._background_update_progress(
            _BackgroundUpdates.REMOVE_TOMESTONED_ROOMS_BG_UPDATE, {"room_id": rooms[-1]}
        )

        return len(rooms)

    @abstractmethod
    def set_room_is_public(self, room_id: str, is_public: bool) -> Awaitable[None]:
        # this will need to be implemented if a background update is performed with
        # existing (tombstoned, public) rooms in the database.
        #
        # It's overridden by RoomStore for the synapse master.
        raise NotImplementedError()

    async def has_auth_chain_index(self, room_id: str) -> bool:
        """Check if the room has (or can have) a chain cover index.

        Defaults to True if we don't have an entry in `rooms` table nor any
        events for the room.
        """

        has_auth_chain_index = await self.db_pool.simple_select_one_onecol(
            table="rooms",
            keyvalues={"room_id": room_id},
            retcol="has_auth_chain_index",
            desc="has_auth_chain_index",
            allow_none=True,
        )

        if has_auth_chain_index:
            return True

        # It's possible that we already have events for the room in our DB
        # without a corresponding room entry. If we do then we don't want to
        # mark the room as having an auth chain cover index.
        max_ordering = await self.db_pool.simple_select_one_onecol(
            table="events",
            keyvalues={"room_id": room_id},
            retcol="MAX(stream_ordering)",
            allow_none=True,
            desc="has_auth_chain_index_fallback",
        )

        return max_ordering is None

    async def _background_populate_room_depth_min_depth2(
        self, progress: JsonDict, batch_size: int
    ) -> int:
        """Populate room_depth.min_depth2

        This is to deal with the fact that min_depth was initially created as a
        32-bit integer field.
        """

        def process(txn: LoggingTransaction) -> int:
            last_room = progress.get("last_room", "")
            txn.execute(
                """
                UPDATE room_depth SET min_depth2=min_depth
                WHERE room_id IN (
                   SELECT room_id FROM room_depth WHERE room_id > ?
                   ORDER BY room_id LIMIT ?
                )
                RETURNING room_id;
                """,
                (last_room, batch_size),
            )
            row_count = txn.rowcount
            if row_count == 0:
                return 0
            last_room = max(row[0] for row in txn)
            logger.info("populated room_depth up to %s", last_room)

            self.db_pool.updates._background_update_progress_txn(
                txn,
                _BackgroundUpdates.POPULATE_ROOM_DEPTH_MIN_DEPTH2,
                {"last_room": last_room},
            )
            return row_count

        result = await self.db_pool.runInteraction(
            "_background_populate_min_depth2", process
        )

        if result != 0:
            return result

        await self.db_pool.updates._end_background_update(
            _BackgroundUpdates.POPULATE_ROOM_DEPTH_MIN_DEPTH2
        )
        return 0

    async def _background_replace_room_depth_min_depth(
        self, progress: JsonDict, batch_size: int
    ) -> int:
        """Drop the old 'min_depth' column and rename 'min_depth2' into its place."""

        def process(txn: Cursor) -> None:
            for sql in _REPLACE_ROOM_DEPTH_SQL_COMMANDS:
                logger.info("completing room_depth migration: %s", sql)
                txn.execute(sql)

        await self.db_pool.runInteraction("_background_replace_room_depth", process)

        await self.db_pool.updates._end_background_update(
            _BackgroundUpdates.REPLACE_ROOM_DEPTH_MIN_DEPTH,
        )

        return 0

    async def _background_populate_rooms_creator_column(
        self, progress: JsonDict, batch_size: int
    ) -> int:
        """Background update to go and add creator information to `rooms`
        table from `current_state_events` table.
        """

        last_room_id = progress.get("room_id", "")

        def _background_populate_rooms_creator_column_txn(
            txn: LoggingTransaction,
        ) -> bool:
            sql = """
                SELECT room_id, json FROM event_json
                INNER JOIN rooms AS room USING (room_id)
                INNER JOIN current_state_events AS state_event USING (room_id, event_id)
                WHERE room_id > ? AND (room.creator IS NULL OR room.creator = '') AND state_event.type = 'm.room.create' AND state_event.state_key = ''
                ORDER BY room_id
                LIMIT ?
            """

            txn.execute(sql, (last_room_id, batch_size))
            room_id_to_create_event_results = txn.fetchall()

            new_last_room_id = ""
            for room_id, event_json in room_id_to_create_event_results:
                event_dict = db_to_json(event_json)

                creator = event_dict.get("content").get(EventContentFields.ROOM_CREATOR)

                self.db_pool.simple_update_txn(
                    txn,
                    table="rooms",
                    keyvalues={"room_id": room_id},
                    updatevalues={"creator": creator},
                )
                new_last_room_id = room_id

            if new_last_room_id == "":
                return True

            self.db_pool.updates._background_update_progress_txn(
                txn,
                _BackgroundUpdates.POPULATE_ROOMS_CREATOR_COLUMN,
                {"room_id": new_last_room_id},
            )

            return False

        end = await self.db_pool.runInteraction(
            "_background_populate_rooms_creator_column",
            _background_populate_rooms_creator_column_txn,
        )

        if end:
            await self.db_pool.updates._end_background_update(
                _BackgroundUpdates.POPULATE_ROOMS_CREATOR_COLUMN
            )

        return batch_size

    async def _background_add_room_type_column(
        self, progress: JsonDict, batch_size: int
    ) -> int:
        """Background update to go and add room_type information to `room_stats_state`
        table from `event_json` table.
        """

        last_room_id = progress.get("room_id", "")

        def _background_add_room_type_column_txn(
            txn: LoggingTransaction,
        ) -> bool:
            sql = """
                SELECT state.room_id, json FROM event_json
                INNER JOIN current_state_events AS state USING (event_id)
                WHERE state.room_id > ? AND type = 'm.room.create'
                ORDER BY state.room_id
                LIMIT ?
            """

            txn.execute(sql, (last_room_id, batch_size))
            room_id_to_create_event_results = txn.fetchall()

            new_last_room_id = None
            for room_id, event_json in room_id_to_create_event_results:
                event_dict = db_to_json(event_json)

                room_type = event_dict.get("content", {}).get(
                    EventContentFields.ROOM_TYPE, None
                )
                if isinstance(room_type, str):
                    self.db_pool.simple_update_txn(
                        txn,
                        table="room_stats_state",
                        keyvalues={"room_id": room_id},
                        updatevalues={"room_type": room_type},
                    )

                new_last_room_id = room_id

            if new_last_room_id is None:
                return True

            self.db_pool.updates._background_update_progress_txn(
                txn,
                _BackgroundUpdates.ADD_ROOM_TYPE_COLUMN,
                {"room_id": new_last_room_id},
            )

            return False

        end = await self.db_pool.runInteraction(
            "_background_add_room_type_column",
            _background_add_room_type_column_txn,
        )

        if end:
            await self.db_pool.updates._end_background_update(
                _BackgroundUpdates.ADD_ROOM_TYPE_COLUMN
            )

        return batch_size


class RoomStore(RoomBackgroundUpdateStore, RoomWorkerStore):
    def __init__(
        self,
        database: DatabasePool,
        db_conn: LoggingDatabaseConnection,
        hs: "HomeServer",
    ):
        super().__init__(database, db_conn, hs)

        self._event_reports_id_gen = IdGenerator(db_conn, "event_reports", "id")

        self._instance_name = hs.get_instance_name()

    async def upsert_room_on_join(
        self, room_id: str, room_version: RoomVersion, state_events: List[EventBase]
    ) -> None:
        """Ensure that the room is stored in the table

        Called when we join a room over federation, and overwrites any room version
        currently in the table.
        """
        # It's possible that we already have events for the room in our DB
        # without a corresponding room entry. If we do then we don't want to
        # mark the room as having an auth chain cover index.
        has_auth_chain_index = await self.has_auth_chain_index(room_id)

        create_event = None
        for e in state_events:
            if (e.type, e.state_key) == (EventTypes.Create, ""):
                create_event = e
                break

        if create_event is None:
            # If the state doesn't have a create event then the room is
            # invalid, and it would fail auth checks anyway.
            raise StoreError(400, "No create event in state")

        room_creator = create_event.content.get(EventContentFields.ROOM_CREATOR)

        if not isinstance(room_creator, str):
            # If the create event does not have a creator then the room is
            # invalid, and it would fail auth checks anyway.
            raise StoreError(400, "No creator defined on the create event")

        await self.db_pool.simple_upsert(
            desc="upsert_room_on_join",
            table="rooms",
            keyvalues={"room_id": room_id},
            values={"room_version": room_version.identifier},
            insertion_values={
                "is_public": False,
                "creator": room_creator,
                "has_auth_chain_index": has_auth_chain_index,
            },
        )

    async def store_partial_state_room(
        self,
        room_id: str,
        servers: AbstractSet[str],
        device_lists_stream_id: int,
        joined_via: str,
    ) -> None:
        """Mark the given room as containing events with partial state.

        We also store additional data that describes _when_ we first partial-joined this
        room, which helps us to keep other homeservers in sync when we finally fully
        join this room.

        We do not include a `join_event_id` here---we need to wait for the join event
        to be persisted first.

        Args:
            room_id: the ID of the room
            servers: other servers known to be in the room. must include `joined_via`.
            device_lists_stream_id: the device_lists stream ID at the time when we first
                joined the room.
            joined_via: the server name we requested a partial join from.
        """
        assert joined_via in servers

        await self.db_pool.runInteraction(
            "store_partial_state_room",
            self._store_partial_state_room_txn,
            room_id,
            servers,
            device_lists_stream_id,
            joined_via,
        )

    def _store_partial_state_room_txn(
        self,
        txn: LoggingTransaction,
        room_id: str,
        servers: AbstractSet[str],
        device_lists_stream_id: int,
        joined_via: str,
    ) -> None:
        DatabasePool.simple_insert_txn(
            txn,
            table="partial_state_rooms",
            values={
                "room_id": room_id,
                "device_lists_stream_id": device_lists_stream_id,
                # To be updated later once the join event is persisted.
                "join_event_id": None,
                "joined_via": joined_via,
            },
        )
        DatabasePool.simple_insert_many_txn(
            txn,
            table="partial_state_rooms_servers",
            keys=("room_id", "server_name"),
            values=((room_id, s) for s in servers),
        )
        self._invalidate_cache_and_stream(txn, self.is_partial_state_room, (room_id,))
        self._invalidate_cache_and_stream(
            txn, self._get_partial_state_servers_at_join, (room_id,)
        )

    async def write_partial_state_rooms_join_event_id(
        self,
        room_id: str,
        join_event_id: str,
    ) -> None:
        """Record the join event which resulted from a partial join.

        We do this separately to `store_partial_state_room` because we need to wait for
        the join event to be persisted. Otherwise we violate a foreign key constraint.
        """
        await self.db_pool.runInteraction(
            "write_partial_state_rooms_join_event_id",
            self._write_partial_state_rooms_join_event_id,
            room_id,
            join_event_id,
        )

    def _write_partial_state_rooms_join_event_id(
        self,
        txn: LoggingTransaction,
        room_id: str,
        join_event_id: str,
    ) -> None:
        DatabasePool.simple_update_txn(
            txn,
            table="partial_state_rooms",
            keyvalues={"room_id": room_id},
            updatevalues={"join_event_id": join_event_id},
        )

    async def maybe_store_room_on_outlier_membership(
        self, room_id: str, room_version: RoomVersion
    ) -> None:
        """
        When we receive an invite or any other event over federation that may relate to a room
        we are not in, store the version of the room if we don't already know the room version.
        """
        # It's possible that we already have events for the room in our DB
        # without a corresponding room entry. If we do then we don't want to
        # mark the room as having an auth chain cover index.
        has_auth_chain_index = await self.has_auth_chain_index(room_id)

        await self.db_pool.simple_upsert(
            desc="maybe_store_room_on_outlier_membership",
            table="rooms",
            keyvalues={"room_id": room_id},
            values={},
            insertion_values={
                "room_version": room_version.identifier,
                "is_public": False,
                # We don't worry about setting the `creator` here because
                # we don't process any messages in a room while a user is
                # invited (only after the join).
                "creator": "",
                "has_auth_chain_index": has_auth_chain_index,
            },
        )

    async def set_room_is_public(self, room_id: str, is_public: bool) -> None:
        await self.db_pool.simple_update_one(
            table="rooms",
            keyvalues={"room_id": room_id},
            updatevalues={"is_public": is_public},
            desc="set_room_is_public",
        )

        self.hs.get_notifier().on_new_replication_data()

    async def set_room_is_public_appservice(
        self, room_id: str, appservice_id: str, network_id: str, is_public: bool
    ) -> None:
        """Edit the appservice/network specific public room list.

        Each appservice can have a number of published room lists associated
        with them, keyed off of an appservice defined `network_id`, which
        basically represents a single instance of a bridge to a third party
        network.

        Args:
            room_id
            appservice_id
            network_id
            is_public: Whether to publish or unpublish the room from the list.
        """

        if is_public:
            await self.db_pool.simple_upsert(
                table="appservice_room_list",
                keyvalues={
                    "appservice_id": appservice_id,
                    "network_id": network_id,
                    "room_id": room_id,
                },
                values={},
                insertion_values={
                    "appservice_id": appservice_id,
                    "network_id": network_id,
                    "room_id": room_id,
                },
                desc="set_room_is_public_appservice_true",
            )
        else:
            await self.db_pool.simple_delete(
                table="appservice_room_list",
                keyvalues={
                    "appservice_id": appservice_id,
                    "network_id": network_id,
                    "room_id": room_id,
                },
                desc="set_room_is_public_appservice_false",
            )

        self.hs.get_notifier().on_new_replication_data()

    async def add_event_report(
        self,
        room_id: str,
        event_id: str,
        user_id: str,
        reason: Optional[str],
        content: JsonDict,
        received_ts: int,
    ) -> int:
        """Add an event report

        Args:
            room_id: Room that contains the reported event.
            event_id: The reported event.
            user_id: User who reports the event.
            reason: Description that the user specifies.
            content: Report request body (score and reason).
            received_ts: Time when the user submitted the report (milliseconds).
        Returns:
            Id of the event report.
        """
        next_id = self._event_reports_id_gen.get_next()
        await self.db_pool.simple_insert(
            table="event_reports",
            values={
                "id": next_id,
                "received_ts": received_ts,
                "room_id": room_id,
                "event_id": event_id,
                "user_id": user_id,
                "reason": reason,
                "content": json_encoder.encode(content),
            },
            desc="add_event_report",
        )
        return next_id

    async def block_room(self, room_id: str, user_id: str) -> None:
        """Marks the room as blocked.

        Can be called multiple times (though we'll only track the last user to
        block this room).

        Can be called on a room unknown to this homeserver.

        Args:
            room_id: Room to block
            user_id: Who blocked it
        """
        await self.db_pool.simple_upsert(
            table="blocked_rooms",
            keyvalues={"room_id": room_id},
            values={},
            insertion_values={"user_id": user_id},
            desc="block_room",
        )
        await self.db_pool.runInteraction(
            "block_room_invalidation",
            self._invalidate_cache_and_stream,
            self.is_room_blocked,
            (room_id,),
        )

    async def unblock_room(self, room_id: str) -> None:
        """Remove the room from blocking list.

        Args:
            room_id: Room to unblock
        """
        await self.db_pool.simple_delete(
            table="blocked_rooms",
            keyvalues={"room_id": room_id},
            desc="unblock_room",
        )
        await self.db_pool.runInteraction(
            "block_room_invalidation",
            self._invalidate_cache_and_stream,
            self.is_room_blocked,
            (room_id,),
        )

    async def clear_partial_state_room(self, room_id: str) -> Optional[int]:
        """Clears the partial state flag for a room.

        Args:
            room_id: The room whose partial state flag is to be cleared.

        Returns:
            The corresponding stream id for the un-partial-stated rooms stream.

            `None` if the partial state flag could not be cleared because the room
            still contains events with partial state.
        """
        try:
            async with self._un_partial_stated_rooms_stream_id_gen.get_next() as un_partial_state_room_stream_id:
                await self.db_pool.runInteraction(
                    "clear_partial_state_room",
                    self._clear_partial_state_room_txn,
                    room_id,
                    un_partial_state_room_stream_id,
                )
                return un_partial_state_room_stream_id
        except self.db_pool.engine.module.IntegrityError as e:
            # Assume that any `IntegrityError`s are due to partial state events.
            logger.info(
                "Exception while clearing lazy partial-state-room %s, retrying: %s",
                room_id,
                e,
            )
            return None

    def _clear_partial_state_room_txn(
        self,
        txn: LoggingTransaction,
        room_id: str,
        un_partial_state_room_stream_id: int,
    ) -> None:
        DatabasePool.simple_delete_txn(
            txn,
            table="partial_state_rooms_servers",
            keyvalues={"room_id": room_id},
        )
        DatabasePool.simple_delete_one_txn(
            txn,
            table="partial_state_rooms",
            keyvalues={"room_id": room_id},
        )
        self._invalidate_cache_and_stream(txn, self.is_partial_state_room, (room_id,))
        self._invalidate_cache_and_stream(
            txn, self._get_partial_state_servers_at_join, (room_id,)
        )

        DatabasePool.simple_insert_txn(
            txn,
            "un_partial_stated_room_stream",
            {
                "stream_id": un_partial_state_room_stream_id,
                "instance_name": self._instance_name,
                "room_id": room_id,
            },
        )

        # We now delete anything from `device_lists_remote_pending` with a
        # stream ID less than the minimum
        # `partial_state_rooms.device_lists_stream_id`, as we no longer need them.
        device_lists_stream_id = DatabasePool.simple_select_one_onecol_txn(
            txn,
            table="partial_state_rooms",
            keyvalues={},
            retcol="MIN(device_lists_stream_id)",
            allow_none=True,
        )
        if device_lists_stream_id is None:
            # There are no rooms being currently partially joined, so we delete everything.
            txn.execute("DELETE FROM device_lists_remote_pending")
        else:
            sql = """
                DELETE FROM device_lists_remote_pending
                WHERE stream_id <= ?
            """
            txn.execute(sql, (device_lists_stream_id,))<|MERGE_RESOLUTION|>--- conflicted
+++ resolved
@@ -1417,7 +1417,6 @@
             get_un_partial_stated_rooms_from_stream_txn,
         )
 
-<<<<<<< HEAD
     async def get_event_report(self, report_id: int) -> Optional[Dict[str, Any]]:
         """Retrieve an event report
 
@@ -1594,7 +1593,7 @@
         return await self.db_pool.runInteraction(
             "get_event_reports_paginate", _get_event_reports_paginate_txn
         )
-=======
+
     async def delete_event_report(self, report_id: int) -> bool:
         """Remove an event report from database.
 
@@ -1615,7 +1614,6 @@
             return False
 
         return True
->>>>>>> 2b789817
 
 
 class _BackgroundUpdates:
