# Copyright 2014-2016 OpenMarket Ltd
# Copyright 2019, 2022 The Matrix.org Foundation C.I.C.
#
# Licensed under the Apache License, Version 2.0 (the "License");
# you may not use this file except in compliance with the License.
# You may obtain a copy of the License at
#
#     http://www.apache.org/licenses/LICENSE-2.0
#
# Unless required by applicable law or agreed to in writing, software
# distributed under the License is distributed on an "AS IS" BASIS,
# WITHOUT WARRANTIES OR CONDITIONS OF ANY KIND, either express or implied.
# See the License for the specific language governing permissions and
# limitations under the License.

import logging
from abc import abstractmethod
from enum import Enum
from typing import (
    TYPE_CHECKING,
    AbstractSet,
    Any,
    Awaitable,
    Collection,
    Dict,
    List,
    Mapping,
    Optional,
    Set,
    Tuple,
    Union,
    cast,
)

import attr

from synapse.api.constants import (
    Direction,
    EventContentFields,
    EventTypes,
    JoinRules,
    PublicRoomsFilterFields,
)
from synapse.api.errors import StoreError
from synapse.api.room_versions import RoomVersion, RoomVersions
from synapse.config.homeserver import HomeServerConfig
from synapse.events import EventBase
from synapse.replication.tcp.streams.partial_state import UnPartialStatedRoomStream
from synapse.storage._base import SQLBaseStore, db_to_json, make_in_list_sql_clause
from synapse.storage.database import (
    DatabasePool,
    LoggingDatabaseConnection,
    LoggingTransaction,
)
from synapse.storage.databases.main.cache import CacheInvalidationWorkerStore
from synapse.storage.engines import PostgresEngine
from synapse.storage.types import Cursor
from synapse.storage.util.id_generators import (
    AbstractStreamIdGenerator,
    IdGenerator,
    MultiWriterIdGenerator,
    StreamIdGenerator,
)
from synapse.types import JsonDict, RetentionPolicy, StrCollection, ThirdPartyInstanceID
from synapse.util import json_encoder
from synapse.util.caches.descriptors import cached, cachedList
from synapse.util.stringutils import MXC_REGEX

if TYPE_CHECKING:
    from synapse.server import HomeServer

logger = logging.getLogger(__name__)


@attr.s(slots=True, frozen=True, auto_attribs=True)
class RatelimitOverride:
    messages_per_second: int
    burst_count: int


class RoomSortOrder(Enum):
    """
    Enum to define the sorting method used when returning rooms with get_rooms_paginate

    NAME = sort rooms alphabetically by name
    JOINED_MEMBERS = sort rooms by membership size, highest to lowest
    """

    # ALPHABETICAL and SIZE are deprecated.
    # ALPHABETICAL is the same as NAME.
    ALPHABETICAL = "alphabetical"
    # SIZE is the same as JOINED_MEMBERS.
    SIZE = "size"
    NAME = "name"
    CANONICAL_ALIAS = "canonical_alias"
    JOINED_MEMBERS = "joined_members"
    JOINED_LOCAL_MEMBERS = "joined_local_members"
    VERSION = "version"
    CREATOR = "creator"
    ENCRYPTION = "encryption"
    FEDERATABLE = "federatable"
    PUBLIC = "public"
    JOIN_RULES = "join_rules"
    GUEST_ACCESS = "guest_access"
    HISTORY_VISIBILITY = "history_visibility"
    STATE_EVENTS = "state_events"


@attr.s(slots=True, frozen=True, auto_attribs=True)
class PartialStateResyncInfo:
    joined_via: Optional[str]
    servers_in_room: Set[str] = attr.ib(factory=set)


class RoomWorkerStore(CacheInvalidationWorkerStore):
    def __init__(
        self,
        database: DatabasePool,
        db_conn: LoggingDatabaseConnection,
        hs: "HomeServer",
    ):
        super().__init__(database, db_conn, hs)

        self.config: HomeServerConfig = hs.config

        self._un_partial_stated_rooms_stream_id_gen: AbstractStreamIdGenerator

        if isinstance(database.engine, PostgresEngine):
            self._un_partial_stated_rooms_stream_id_gen = MultiWriterIdGenerator(
                db_conn=db_conn,
                db=database,
                notifier=hs.get_replication_notifier(),
                stream_name="un_partial_stated_room_stream",
                instance_name=self._instance_name,
                tables=[
                    ("un_partial_stated_room_stream", "instance_name", "stream_id")
                ],
                sequence_name="un_partial_stated_room_stream_sequence",
                # TODO(faster_joins, multiple writers) Support multiple writers.
                writers=["master"],
            )
        else:
            self._un_partial_stated_rooms_stream_id_gen = StreamIdGenerator(
                db_conn,
                hs.get_replication_notifier(),
                "un_partial_stated_room_stream",
                "stream_id",
            )

    def process_replication_position(
        self, stream_name: str, instance_name: str, token: int
    ) -> None:
        if stream_name == UnPartialStatedRoomStream.NAME:
            self._un_partial_stated_rooms_stream_id_gen.advance(instance_name, token)
        return super().process_replication_position(stream_name, instance_name, token)

    async def store_room(
        self,
        room_id: str,
        room_creator_user_id: str,
        is_public: bool,
        room_version: RoomVersion,
    ) -> None:
        """Stores a room.

        Args:
            room_id: The desired room ID, can be None.
            room_creator_user_id: The user ID of the room creator.
            is_public: True to indicate that this room should appear in
                public room lists.
            room_version: The version of the room
        Raises:
            StoreError if the room could not be stored.
        """
        try:
            await self.db_pool.simple_insert(
                "rooms",
                {
                    "room_id": room_id,
                    "creator": room_creator_user_id,
                    "is_public": is_public,
                    "room_version": room_version.identifier,
                    "has_auth_chain_index": True,
                },
                desc="store_room",
            )
        except Exception as e:
            logger.error("store_room with room_id=%s failed: %s", room_id, e)
            raise StoreError(500, "Problem creating room.")

    async def get_room(self, room_id: str) -> Optional[Dict[str, Any]]:
        """Retrieve a room.

        Args:
            room_id: The ID of the room to retrieve.
        Returns:
            A dict containing the room information, or None if the room is unknown.
        """
        return await self.db_pool.simple_select_one(
            table="rooms",
            keyvalues={"room_id": room_id},
            retcols=("room_id", "is_public", "creator", "has_auth_chain_index"),
            desc="get_room",
            allow_none=True,
        )

    async def get_room_with_stats(self, room_id: str) -> Optional[Dict[str, Any]]:
        """Retrieve room with statistics.

        Args:
            room_id: The ID of the room to retrieve.
        Returns:
            A dict containing the room information, or None if the room is unknown.
        """

        def get_room_with_stats_txn(
            txn: LoggingTransaction, room_id: str
        ) -> Optional[Dict[str, Any]]:
            sql = """
                SELECT room_id, state.name, state.canonical_alias, curr.joined_members,
                  curr.local_users_in_room AS joined_local_members, rooms.room_version AS version,
                  rooms.creator, state.encryption, state.is_federatable AS federatable,
                  rooms.is_public AS public, state.join_rules, state.guest_access,
                  state.history_visibility, curr.current_state_events AS state_events,
                  state.avatar, state.topic, state.room_type
                FROM rooms
                LEFT JOIN room_stats_state state USING (room_id)
                LEFT JOIN room_stats_current curr USING (room_id)
                WHERE room_id = ?
                """
            txn.execute(sql, [room_id])
            # Catch error if sql returns empty result to return "None" instead of an error
            try:
                res = self.db_pool.cursor_to_dict(txn)[0]
            except IndexError:
                return None

            res["federatable"] = bool(res["federatable"])
            res["public"] = bool(res["public"])
            return res

        return await self.db_pool.runInteraction(
            "get_room_with_stats", get_room_with_stats_txn, room_id
        )

    async def get_public_room_ids(self) -> List[str]:
        return await self.db_pool.simple_select_onecol(
            table="rooms",
            keyvalues={"is_public": True},
            retcol="room_id",
            desc="get_public_room_ids",
        )

    def _construct_room_type_where_clause(
        self, room_types: Union[List[Union[str, None]], None]
    ) -> Tuple[Union[str, None], list]:
        if not room_types:
            return None, []

        # Since None is used to represent a room without a type, care needs to
        # be taken into account when constructing the where clause.
        clauses = []
        args: list = []

        room_types_set = set(room_types)

        # We use None to represent a room without a type.
        if None in room_types_set:
            clauses.append("room_type IS NULL")
            room_types_set.remove(None)

        # If there are other room types, generate the proper clause.
        if room_types:
            list_clause, args = make_in_list_sql_clause(
                self.database_engine, "room_type", room_types_set
            )
            clauses.append(list_clause)

        return f"({' OR '.join(clauses)})", args

    async def count_public_rooms(
        self,
        network_tuple: Optional[ThirdPartyInstanceID],
        ignore_non_federatable: bool,
        search_filter: Optional[dict],
    ) -> int:
        """Counts the number of public rooms as tracked in the room_stats_current
        and room_stats_state table.

        Args:
            network_tuple
            ignore_non_federatable: If true filters out non-federatable rooms
            search_filter
        """

        def _count_public_rooms_txn(txn: LoggingTransaction) -> int:
            query_args = []

            if network_tuple:
                if network_tuple.appservice_id:
                    published_sql = """
                        SELECT room_id from appservice_room_list
                        WHERE appservice_id = ? AND network_id = ?
                    """
                    query_args.append(network_tuple.appservice_id)
                    assert network_tuple.network_id is not None
                    query_args.append(network_tuple.network_id)
                else:
                    published_sql = """
                        SELECT room_id FROM rooms WHERE is_public
                    """
            else:
                published_sql = """
                    SELECT room_id FROM rooms WHERE is_public
                    UNION SELECT room_id from appservice_room_list
            """

            room_type_clause, args = self._construct_room_type_where_clause(
                search_filter.get(PublicRoomsFilterFields.ROOM_TYPES, None)
                if search_filter
                else None
            )
            room_type_clause = f" AND {room_type_clause}" if room_type_clause else ""
            query_args += args

            sql = f"""
                SELECT
                    COUNT(*)
                FROM (
                    {published_sql}
                ) published
                INNER JOIN room_stats_state USING (room_id)
                INNER JOIN room_stats_current USING (room_id)
                WHERE
                    (
                        join_rules = '{JoinRules.PUBLIC}'
                        OR join_rules = '{JoinRules.KNOCK}'
                        OR join_rules = '{JoinRules.KNOCK_RESTRICTED}'
                        OR history_visibility = 'world_readable'
                    )
                    {room_type_clause}
                    AND joined_members > 0
            """

            txn.execute(sql, query_args)
            return cast(Tuple[int], txn.fetchone())[0]

        return await self.db_pool.runInteraction(
            "count_public_rooms", _count_public_rooms_txn
        )

    async def get_room_count(self) -> int:
        """Retrieve the total number of rooms."""

        def f(txn: LoggingTransaction) -> int:
            sql = "SELECT count(*)  FROM rooms"
            txn.execute(sql)
            row = cast(Tuple[int], txn.fetchone())
            return row[0]

        return await self.db_pool.runInteraction("get_rooms", f)

    async def get_largest_public_rooms(
        self,
        network_tuple: Optional[ThirdPartyInstanceID],
        search_filter: Optional[dict],
        limit: Optional[int],
        bounds: Optional[Tuple[int, str]],
        forwards: bool,
        ignore_non_federatable: bool = False,
    ) -> List[Dict[str, Any]]:
        """Gets the largest public rooms (where largest is in terms of joined
        members, as tracked in the statistics table).

        Args:
            network_tuple
            search_filter
            limit: Maxmimum number of rows to return, unlimited otherwise.
            bounds: An uppoer or lower bound to apply to result set if given,
                consists of a joined member count and room_id (these are
                excluded from result set).
            forwards: true iff going forwards, going backwards otherwise
            ignore_non_federatable: If true filters out non-federatable rooms.

        Returns:
            Rooms in order: biggest number of joined users first.
            We then arbitrarily use the room_id as a tie breaker.

        """

        where_clauses = []
        query_args: List[Union[str, int]] = []

        if network_tuple:
            if network_tuple.appservice_id:
                published_sql = """
                    SELECT room_id from appservice_room_list
                    WHERE appservice_id = ? AND network_id = ?
                """
                query_args.append(network_tuple.appservice_id)
                assert network_tuple.network_id is not None
                query_args.append(network_tuple.network_id)
            else:
                published_sql = """
                    SELECT room_id FROM rooms WHERE is_public
                """
        else:
            published_sql = """
                SELECT room_id FROM rooms WHERE is_public
                UNION SELECT room_id from appservice_room_list
            """

        # Work out the bounds if we're given them, these bounds look slightly
        # odd, but are designed to help query planner use indices by pulling
        # out a common bound.
        if bounds:
            last_joined_members, last_room_id = bounds
            if forwards:
                where_clauses.append(
                    """
                        joined_members <= ? AND (
                            joined_members < ? OR room_id < ?
                        )
                    """
                )
            else:
                where_clauses.append(
                    """
                        joined_members >= ? AND (
                            joined_members > ? OR room_id > ?
                        )
                    """
                )

            query_args += [last_joined_members, last_joined_members, last_room_id]

        if ignore_non_federatable:
            where_clauses.append("is_federatable")

        if search_filter and search_filter.get(
            PublicRoomsFilterFields.GENERIC_SEARCH_TERM, None
        ):
            search_term = (
                "%" + search_filter[PublicRoomsFilterFields.GENERIC_SEARCH_TERM] + "%"
            )

            where_clauses.append(
                """
                    (
                        LOWER(name) LIKE ?
                        OR LOWER(topic) LIKE ?
                        OR LOWER(canonical_alias) LIKE ?
                    )
                """
            )
            query_args += [
                search_term.lower(),
                search_term.lower(),
                search_term.lower(),
            ]

        room_type_clause, args = self._construct_room_type_where_clause(
            search_filter.get(PublicRoomsFilterFields.ROOM_TYPES, None)
            if search_filter
            else None
        )
        if room_type_clause:
            where_clauses.append(room_type_clause)
        query_args += args

        where_clause = ""
        if where_clauses:
            where_clause = " AND " + " AND ".join(where_clauses)

        dir = "DESC" if forwards else "ASC"
        sql = f"""
            SELECT
                room_id, name, topic, canonical_alias, joined_members,
                avatar, history_visibility, guest_access, join_rules, room_type
            FROM (
                {published_sql}
            ) published
            INNER JOIN room_stats_state USING (room_id)
            INNER JOIN room_stats_current USING (room_id)
            WHERE
                (
                    join_rules = '{JoinRules.PUBLIC}'
                    OR join_rules = '{JoinRules.KNOCK}'
                    OR join_rules = '{JoinRules.KNOCK_RESTRICTED}'
                    OR history_visibility = 'world_readable'
                )
                AND joined_members > 0
                {where_clause}
            ORDER BY
                joined_members {dir},
                room_id {dir}
        """

        if limit is not None:
            query_args.append(limit)

            sql += """
                LIMIT ?
            """

        def _get_largest_public_rooms_txn(
            txn: LoggingTransaction,
        ) -> List[Dict[str, Any]]:
            txn.execute(sql, query_args)

            results = self.db_pool.cursor_to_dict(txn)

            if not forwards:
                results.reverse()

            return results

        ret_val = await self.db_pool.runInteraction(
            "get_largest_public_rooms", _get_largest_public_rooms_txn
        )
        return ret_val

    @cached(max_entries=10000)
    async def is_room_blocked(self, room_id: str) -> Optional[bool]:
        return await self.db_pool.simple_select_one_onecol(
            table="blocked_rooms",
            keyvalues={"room_id": room_id},
            retcol="1",
            allow_none=True,
            desc="is_room_blocked",
        )

    async def room_is_blocked_by(self, room_id: str) -> Optional[str]:
        """
        Function to retrieve user who has blocked the room.
        user_id is non-nullable
        It returns None if the room is not blocked.
        """
        return await self.db_pool.simple_select_one_onecol(
            table="blocked_rooms",
            keyvalues={"room_id": room_id},
            retcol="user_id",
            allow_none=True,
            desc="room_is_blocked_by",
        )

    async def get_rooms_paginate(
        self,
        start: int,
        limit: int,
        order_by: str,
        reverse_order: bool,
        search_term: Optional[str],
    ) -> Tuple[List[Dict[str, Any]], int]:
        """Function to retrieve a paginated list of rooms as json.

        Args:
            start: offset in the list
            limit: maximum amount of rooms to retrieve
            order_by: the sort order of the returned list
            reverse_order: whether to reverse the room list
            search_term: a string to filter room names,
                canonical alias and room ids by.
                Room ID must match exactly. Canonical alias must match a substring of the local part.
        Returns:
            A list of room dicts and an integer representing the total number of
            rooms that exist given this query
        """
        # Filter room names by a string
        where_statement = ""
        search_pattern: List[object] = []
        if search_term:
            where_statement = """
                WHERE LOWER(state.name) LIKE ?
                OR LOWER(state.canonical_alias) LIKE ?
                OR state.room_id = ?
            """

            # Our postgres db driver converts ? -> %s in SQL strings as that's the
            # placeholder for postgres.
            # HOWEVER, if you put a % into your SQL then everything goes wibbly.
            # To get around this, we're going to surround search_term with %'s
            # before giving it to the database in python instead
            search_pattern = [
                "%" + search_term.lower() + "%",
                "#%" + search_term.lower() + "%:%",
                search_term,
            ]

        # Set ordering
        if RoomSortOrder(order_by) == RoomSortOrder.SIZE:
            # Deprecated in favour of RoomSortOrder.JOINED_MEMBERS
            order_by_column = "curr.joined_members"
            order_by_asc = False
        elif RoomSortOrder(order_by) == RoomSortOrder.ALPHABETICAL:
            # Deprecated in favour of RoomSortOrder.NAME
            order_by_column = "state.name"
            order_by_asc = True
        elif RoomSortOrder(order_by) == RoomSortOrder.NAME:
            order_by_column = "state.name"
            order_by_asc = True
        elif RoomSortOrder(order_by) == RoomSortOrder.CANONICAL_ALIAS:
            order_by_column = "state.canonical_alias"
            order_by_asc = True
        elif RoomSortOrder(order_by) == RoomSortOrder.JOINED_MEMBERS:
            order_by_column = "curr.joined_members"
            order_by_asc = False
        elif RoomSortOrder(order_by) == RoomSortOrder.JOINED_LOCAL_MEMBERS:
            order_by_column = "curr.local_users_in_room"
            order_by_asc = False
        elif RoomSortOrder(order_by) == RoomSortOrder.VERSION:
            order_by_column = "rooms.room_version"
            order_by_asc = False
        elif RoomSortOrder(order_by) == RoomSortOrder.CREATOR:
            order_by_column = "rooms.creator"
            order_by_asc = True
        elif RoomSortOrder(order_by) == RoomSortOrder.ENCRYPTION:
            order_by_column = "state.encryption"
            order_by_asc = True
        elif RoomSortOrder(order_by) == RoomSortOrder.FEDERATABLE:
            order_by_column = "state.is_federatable"
            order_by_asc = True
        elif RoomSortOrder(order_by) == RoomSortOrder.PUBLIC:
            order_by_column = "rooms.is_public"
            order_by_asc = True
        elif RoomSortOrder(order_by) == RoomSortOrder.JOIN_RULES:
            order_by_column = "state.join_rules"
            order_by_asc = True
        elif RoomSortOrder(order_by) == RoomSortOrder.GUEST_ACCESS:
            order_by_column = "state.guest_access"
            order_by_asc = True
        elif RoomSortOrder(order_by) == RoomSortOrder.HISTORY_VISIBILITY:
            order_by_column = "state.history_visibility"
            order_by_asc = True
        elif RoomSortOrder(order_by) == RoomSortOrder.STATE_EVENTS:
            order_by_column = "curr.current_state_events"
            order_by_asc = False
        else:
            raise StoreError(
                500, "Incorrect value for order_by provided: %s" % order_by
            )

        # Whether to return the list in reverse order
        if reverse_order:
            # Flip the boolean
            order_by_asc = not order_by_asc

        # Create one query for getting the limited number of events that the user asked
        # for, and another query for getting the total number of events that could be
        # returned. Thus allowing us to see if there are more events to paginate through
        info_sql = """
            SELECT state.room_id, state.name, state.canonical_alias, curr.joined_members,
              curr.local_users_in_room, rooms.room_version, rooms.creator,
              state.encryption, state.is_federatable, rooms.is_public, state.join_rules,
              state.guest_access, state.history_visibility, curr.current_state_events,
              state.room_type
            FROM room_stats_state state
            INNER JOIN room_stats_current curr USING (room_id)
            INNER JOIN rooms USING (room_id)
            {where}
            ORDER BY {order_by} {direction}, state.room_id {direction}
            LIMIT ?
            OFFSET ?
        """.format(
            where=where_statement,
            order_by=order_by_column,
            direction="ASC" if order_by_asc else "DESC",
        )

        # Use a nested SELECT statement as SQL can't count(*) with an OFFSET
        count_sql = """
            SELECT count(*) FROM (
              SELECT room_id FROM room_stats_state state
              {where}
            ) AS get_room_ids
        """.format(
            where=where_statement,
        )

        def _get_rooms_paginate_txn(
            txn: LoggingTransaction,
        ) -> Tuple[List[Dict[str, Any]], int]:
            # Add the search term into the WHERE clause
            # and execute the data query
            txn.execute(info_sql, search_pattern + [limit, start])

            # Refactor room query data into a structured dictionary
            rooms = []
            for room in txn:
                rooms.append(
                    {
                        "room_id": room[0],
                        "name": room[1],
                        "canonical_alias": room[2],
                        "joined_members": room[3],
                        "joined_local_members": room[4],
                        "version": room[5],
                        "creator": room[6],
                        "encryption": room[7],
                        # room_stats_state.federatable is an integer on sqlite.
                        "federatable": bool(room[8]),
                        # rooms.is_public is an integer on sqlite.
                        "public": bool(room[9]),
                        "join_rules": room[10],
                        "guest_access": room[11],
                        "history_visibility": room[12],
                        "state_events": room[13],
                        "room_type": room[14],
                    }
                )

            # Execute the count query

            # Add the search term into the WHERE clause if present
            txn.execute(count_sql, search_pattern)

            room_count = cast(Tuple[int], txn.fetchone())
            return rooms, room_count[0]

        return await self.db_pool.runInteraction(
            "get_rooms_paginate",
            _get_rooms_paginate_txn,
        )

    @cached(max_entries=10000)
    async def get_ratelimit_for_user(self, user_id: str) -> Optional[RatelimitOverride]:
        """Check if there are any overrides for ratelimiting for the given user

        Args:
            user_id: user ID of the user
        Returns:
            RatelimitOverride if there is an override, else None. If the contents
            of RatelimitOverride are None or 0 then ratelimitng has been
            disabled for that user entirely.
        """
        row = await self.db_pool.simple_select_one(
            table="ratelimit_override",
            keyvalues={"user_id": user_id},
            retcols=("messages_per_second", "burst_count"),
            allow_none=True,
            desc="get_ratelimit_for_user",
        )

        if row:
            return RatelimitOverride(
                messages_per_second=row["messages_per_second"],
                burst_count=row["burst_count"],
            )
        else:
            return None

    async def set_ratelimit_for_user(
        self, user_id: str, messages_per_second: int, burst_count: int
    ) -> None:
        """Sets whether a user is set an overridden ratelimit.
        Args:
            user_id: user ID of the user
            messages_per_second: The number of actions that can be performed in a second.
            burst_count: How many actions that can be performed before being limited.
        """

        def set_ratelimit_txn(txn: LoggingTransaction) -> None:
            self.db_pool.simple_upsert_txn(
                txn,
                table="ratelimit_override",
                keyvalues={"user_id": user_id},
                values={
                    "messages_per_second": messages_per_second,
                    "burst_count": burst_count,
                },
            )

            self._invalidate_cache_and_stream(
                txn, self.get_ratelimit_for_user, (user_id,)
            )

        await self.db_pool.runInteraction("set_ratelimit", set_ratelimit_txn)

    async def delete_ratelimit_for_user(self, user_id: str) -> None:
        """Delete an overridden ratelimit for a user.
        Args:
            user_id: user ID of the user
        """

        def delete_ratelimit_txn(txn: LoggingTransaction) -> None:
            row = self.db_pool.simple_select_one_txn(
                txn,
                table="ratelimit_override",
                keyvalues={"user_id": user_id},
                retcols=["user_id"],
                allow_none=True,
            )

            if not row:
                return

            # They are there, delete them.
            self.db_pool.simple_delete_one_txn(
                txn, "ratelimit_override", keyvalues={"user_id": user_id}
            )

            self._invalidate_cache_and_stream(
                txn, self.get_ratelimit_for_user, (user_id,)
            )

        await self.db_pool.runInteraction("delete_ratelimit", delete_ratelimit_txn)

    @cached()
    async def get_retention_policy_for_room(self, room_id: str) -> RetentionPolicy:
        """Get the retention policy for a given room.

        If no retention policy has been found for this room, returns a policy defined
        by the configured default policy (which has None as both the 'min_lifetime' and
        the 'max_lifetime' if no default policy has been defined in the server's
        configuration).

        If support for retention policies is disabled, a policy with a 'min_lifetime' and
        'max_lifetime' of None is returned.

        Args:
            room_id: The ID of the room to get the retention policy of.

        Returns:
            A dict containing "min_lifetime" and "max_lifetime" for this room.
        """
        # If the room retention feature is disabled, return a policy with no minimum nor
        # maximum. This prevents incorrectly filtering out events when sending to
        # the client.
        if not self.config.retention.retention_enabled:
            return RetentionPolicy()

        def get_retention_policy_for_room_txn(
            txn: LoggingTransaction,
        ) -> List[Dict[str, Optional[int]]]:
            txn.execute(
                """
                SELECT min_lifetime, max_lifetime FROM room_retention
                INNER JOIN current_state_events USING (event_id, room_id)
                WHERE room_id = ?;
                """,
                (room_id,),
            )

            return self.db_pool.cursor_to_dict(txn)

        ret = await self.db_pool.runInteraction(
            "get_retention_policy_for_room",
            get_retention_policy_for_room_txn,
        )

        # If we don't know this room ID, ret will be None, in this case return the default
        # policy.
        if not ret:
            return RetentionPolicy(
                min_lifetime=self.config.retention.retention_default_min_lifetime,
                max_lifetime=self.config.retention.retention_default_max_lifetime,
            )

        min_lifetime = ret[0]["min_lifetime"]
        max_lifetime = ret[0]["max_lifetime"]

        # If one of the room's policy's attributes isn't defined, use the matching
        # attribute from the default policy.
        # The default values will be None if no default policy has been defined, or if one
        # of the attributes is missing from the default policy.
        if min_lifetime is None:
            min_lifetime = self.config.retention.retention_default_min_lifetime

        if max_lifetime is None:
            max_lifetime = self.config.retention.retention_default_max_lifetime

        return RetentionPolicy(
            min_lifetime=min_lifetime,
            max_lifetime=max_lifetime,
        )

    async def get_media_mxcs_in_room(self, room_id: str) -> Tuple[List[str], List[str]]:
        """Retrieves all the local and remote media MXC URIs in a given room

        Args:
            room_id

        Returns:
            The local and remote media as a lists of the media IDs.
        """

        def _get_media_mxcs_in_room_txn(
            txn: LoggingTransaction,
        ) -> Tuple[List[str], List[str]]:
            local_mxcs, remote_mxcs = self._get_media_mxcs_in_room_txn(txn, room_id)
            local_media_mxcs = []
            remote_media_mxcs = []

            # Convert the IDs to MXC URIs
            for media_id in local_mxcs:
                local_media_mxcs.append("mxc://%s/%s" % (self.hs.hostname, media_id))
            for hostname, media_id in remote_mxcs:
                remote_media_mxcs.append("mxc://%s/%s" % (hostname, media_id))

            return local_media_mxcs, remote_media_mxcs

        return await self.db_pool.runInteraction(
            "get_media_ids_in_room", _get_media_mxcs_in_room_txn
        )

    async def quarantine_media_ids_in_room(
        self, room_id: str, quarantined_by: str
    ) -> int:
        """For a room loops through all events with media and quarantines
        the associated media
        """

        logger.info("Quarantining media in room: %s", room_id)

        def _quarantine_media_in_room_txn(txn: LoggingTransaction) -> int:
            local_mxcs, remote_mxcs = self._get_media_mxcs_in_room_txn(txn, room_id)
            return self._quarantine_media_txn(
                txn, local_mxcs, remote_mxcs, quarantined_by
            )

        return await self.db_pool.runInteraction(
            "quarantine_media_in_room", _quarantine_media_in_room_txn
        )

    def _get_media_mxcs_in_room_txn(
        self, txn: LoggingTransaction, room_id: str
    ) -> Tuple[List[str], List[Tuple[str, str]]]:
        """Retrieves all the local and remote media MXC URIs in a given room

        Returns:
            The local and remote media as a lists of tuples where the key is
            the hostname and the value is the media ID.
        """
        sql = """
            SELECT stream_ordering, json FROM events
            JOIN event_json USING (room_id, event_id)
            WHERE room_id = ?
                %(where_clause)s
                AND contains_url = ? AND outlier = ?
            ORDER BY stream_ordering DESC
            LIMIT ?
        """
        txn.execute(sql % {"where_clause": ""}, (room_id, True, False, 100))

        local_media_mxcs = []
        remote_media_mxcs = []

        while True:
            next_token = None
            for stream_ordering, content_json in txn:
                next_token = stream_ordering
                event_json = db_to_json(content_json)
                content = event_json["content"]
                content_url = content.get("url")
                info = content.get("info")
                if isinstance(info, dict):
                    thumbnail_url = info.get("thumbnail_url")
                else:
                    thumbnail_url = None

                for url in (content_url, thumbnail_url):
                    if not url:
                        continue
                    matches = MXC_REGEX.match(url)
                    if matches:
                        hostname = matches.group(1)
                        media_id = matches.group(2)
                        if hostname == self.hs.hostname:
                            local_media_mxcs.append(media_id)
                        else:
                            remote_media_mxcs.append((hostname, media_id))

            if next_token is None:
                # We've gone through the whole room, so we're finished.
                break

            txn.execute(
                sql % {"where_clause": "AND stream_ordering < ?"},
                (room_id, next_token, True, False, 100),
            )

        return local_media_mxcs, remote_media_mxcs

    async def quarantine_media_by_id(
        self,
        server_name: str,
        media_id: str,
        quarantined_by: Optional[str],
    ) -> int:
        """quarantines or unquarantines a single local or remote media id

        Args:
            server_name: The name of the server that holds this media
            media_id: The ID of the media to be quarantined
            quarantined_by: The user ID that initiated the quarantine request
                If it is `None` media will be removed from quarantine
        """
        logger.info("Quarantining media: %s/%s", server_name, media_id)
        is_local = server_name == self.config.server.server_name

        def _quarantine_media_by_id_txn(txn: LoggingTransaction) -> int:
            local_mxcs = [media_id] if is_local else []
            remote_mxcs = [(server_name, media_id)] if not is_local else []

            return self._quarantine_media_txn(
                txn, local_mxcs, remote_mxcs, quarantined_by
            )

        return await self.db_pool.runInteraction(
            "quarantine_media_by_user", _quarantine_media_by_id_txn
        )

    async def quarantine_media_ids_by_user(
        self, user_id: str, quarantined_by: str
    ) -> int:
        """quarantines all local media associated with a single user

        Args:
            user_id: The ID of the user to quarantine media of
            quarantined_by: The ID of the user who made the quarantine request
        """

        def _quarantine_media_by_user_txn(txn: LoggingTransaction) -> int:
            local_media_ids = self._get_media_ids_by_user_txn(txn, user_id)
            return self._quarantine_media_txn(txn, local_media_ids, [], quarantined_by)

        return await self.db_pool.runInteraction(
            "quarantine_media_by_user", _quarantine_media_by_user_txn
        )

    def _get_media_ids_by_user_txn(
        self, txn: LoggingTransaction, user_id: str, filter_quarantined: bool = True
    ) -> List[str]:
        """Retrieves local media IDs by a given user

        Args:
            txn (cursor)
            user_id: The ID of the user to retrieve media IDs of

        Returns:
            The local and remote media as a lists of tuples where the key is
            the hostname and the value is the media ID.
        """
        # Local media
        sql = """
            SELECT media_id
            FROM local_media_repository
            WHERE user_id = ?
            """
        if filter_quarantined:
            sql += "AND quarantined_by IS NULL"
        txn.execute(sql, (user_id,))

        local_media_ids = [row[0] for row in txn]

        # TODO: Figure out all remote media a user has referenced in a message

        return local_media_ids

    def _quarantine_media_txn(
        self,
        txn: LoggingTransaction,
        local_mxcs: List[str],
        remote_mxcs: List[Tuple[str, str]],
        quarantined_by: Optional[str],
    ) -> int:
        """Quarantine and unquarantine local and remote media items

        Args:
            txn (cursor)
            local_mxcs: A list of local mxc URLs
            remote_mxcs: A list of (remote server, media id) tuples representing
                remote mxc URLs
            quarantined_by: The ID of the user who initiated the quarantine request
                If it is `None` media will be removed from quarantine
        Returns:
            The total number of media items quarantined
        """

        # Update all the tables to set the quarantined_by flag
        sql = """
            UPDATE local_media_repository
            SET quarantined_by = ?
            WHERE media_id = ?
        """

        # set quarantine
        if quarantined_by is not None:
            sql += "AND safe_from_quarantine = ?"
            txn.executemany(
                sql, [(quarantined_by, media_id, False) for media_id in local_mxcs]
            )
        # remove from quarantine
        else:
            txn.executemany(
                sql, [(quarantined_by, media_id) for media_id in local_mxcs]
            )

        # Note that a rowcount of -1 can be used to indicate no rows were affected.
        total_media_quarantined = txn.rowcount if txn.rowcount > 0 else 0

        txn.executemany(
            """
                UPDATE remote_media_cache
                SET quarantined_by = ?
                WHERE media_origin = ? AND media_id = ?
            """,
            ((quarantined_by, origin, media_id) for origin, media_id in remote_mxcs),
        )
        total_media_quarantined += txn.rowcount if txn.rowcount > 0 else 0

        return total_media_quarantined

    async def get_rooms_for_retention_period_in_range(
        self, min_ms: Optional[int], max_ms: Optional[int], include_null: bool = False
    ) -> Dict[str, RetentionPolicy]:
        """Retrieves all of the rooms within the given retention range.

        Optionally includes the rooms which don't have a retention policy.

        Args:
            min_ms: Duration in milliseconds that define the lower limit of
                the range to handle (exclusive). If None, doesn't set a lower limit.
            max_ms: Duration in milliseconds that define the upper limit of
                the range to handle (inclusive). If None, doesn't set an upper limit.
            include_null: Whether to include rooms which retention policy is NULL
                in the returned set.

        Returns:
            The rooms within this range, along with their retention
            policy. The key is "room_id", and maps to a dict describing the retention
            policy associated with this room ID. The keys for this nested dict are
            "min_lifetime" (int|None), and "max_lifetime" (int|None).
        """

        def get_rooms_for_retention_period_in_range_txn(
            txn: LoggingTransaction,
        ) -> Dict[str, RetentionPolicy]:
            range_conditions = []
            args = []

            if min_ms is not None:
                range_conditions.append("max_lifetime > ?")
                args.append(min_ms)

            if max_ms is not None:
                range_conditions.append("max_lifetime <= ?")
                args.append(max_ms)

            # Do a first query which will retrieve the rooms that have a retention policy
            # in their current state.
            sql = """
                SELECT room_id, min_lifetime, max_lifetime FROM room_retention
                INNER JOIN current_state_events USING (event_id, room_id)
                """

            if len(range_conditions):
                sql += " WHERE (" + " AND ".join(range_conditions) + ")"

                if include_null:
                    sql += " OR max_lifetime IS NULL"

            txn.execute(sql, args)

            rows = self.db_pool.cursor_to_dict(txn)
            rooms_dict = {}

            for row in rows:
                rooms_dict[row["room_id"]] = RetentionPolicy(
                    min_lifetime=row["min_lifetime"],
                    max_lifetime=row["max_lifetime"],
                )

            if include_null:
                # If required, do a second query that retrieves all of the rooms we know
                # of so we can handle rooms with no retention policy.
                sql = "SELECT DISTINCT room_id FROM current_state_events"

                txn.execute(sql)

                rows = self.db_pool.cursor_to_dict(txn)

                # If a room isn't already in the dict (i.e. it doesn't have a retention
                # policy in its state), add it with a null policy.
                for row in rows:
                    if row["room_id"] not in rooms_dict:
                        rooms_dict[row["room_id"]] = RetentionPolicy()

            return rooms_dict

        return await self.db_pool.runInteraction(
            "get_rooms_for_retention_period_in_range",
            get_rooms_for_retention_period_in_range_txn,
        )

    async def get_partial_state_servers_at_join(
        self, room_id: str
    ) -> Optional[AbstractSet[str]]:
        """Gets the set of servers in a partial state room at the time we joined it.

        Returns:
            The `servers_in_room` list from the `/send_join` response for partial state
            rooms. May not be accurate or complete, as it comes from a remote
            homeserver.
            `None` for full state rooms.
        """
        servers_in_room = await self._get_partial_state_servers_at_join(room_id)

        if len(servers_in_room) == 0:
            return None

        return servers_in_room

    @cached(iterable=True)
    async def _get_partial_state_servers_at_join(
        self, room_id: str
    ) -> AbstractSet[str]:
        return frozenset(
            await self.db_pool.simple_select_onecol(
                "partial_state_rooms_servers",
                keyvalues={"room_id": room_id},
                retcol="server_name",
                desc="get_partial_state_servers_at_join",
            )
        )

    async def get_partial_state_room_resync_info(
        self,
    ) -> Mapping[str, PartialStateResyncInfo]:
        """Get all rooms containing events with partial state, and the information
        needed to restart a "resync" of those rooms.

        Returns:
            A dictionary of rooms with partial state, with room IDs as keys and
            lists of servers in rooms as values.
        """
        room_servers: Dict[str, PartialStateResyncInfo] = {}

        rows = await self.db_pool.simple_select_list(
            table="partial_state_rooms",
            keyvalues={},
            retcols=("room_id", "joined_via"),
            desc="get_server_which_served_partial_join",
        )

        for row in rows:
            room_id = row["room_id"]
            joined_via = row["joined_via"]
            room_servers[room_id] = PartialStateResyncInfo(joined_via=joined_via)

        rows = await self.db_pool.simple_select_list(
            "partial_state_rooms_servers",
            keyvalues=None,
            retcols=("room_id", "server_name"),
            desc="get_partial_state_rooms",
        )

        for row in rows:
            room_id = row["room_id"]
            server_name = row["server_name"]
            entry = room_servers.get(room_id)
            if entry is None:
                # There is a foreign key constraint which enforces that every room_id in
                # partial_state_rooms_servers appears in partial_state_rooms. So we
                # expect `entry` to be non-null. (This reasoning fails if we've
                # partial-joined between the two SELECTs, but this is unlikely to happen
                # in practice.)
                continue
            entry.servers_in_room.add(server_name)

        return room_servers

    @cached(max_entries=10000)
    async def is_partial_state_room(self, room_id: str) -> bool:
        """Checks if this room has partial state.

        Returns true if this is a "partial-state" room, which means that the state
        at events in the room, and `current_state_events`, may not yet be
        complete.
        """

        entry = await self.db_pool.simple_select_one_onecol(
            table="partial_state_rooms",
            keyvalues={"room_id": room_id},
            retcol="room_id",
            allow_none=True,
            desc="is_partial_state_room",
        )

        return entry is not None

    @cachedList(cached_method_name="is_partial_state_room", list_name="room_ids")
    async def is_partial_state_room_batched(
        self, room_ids: StrCollection
    ) -> Mapping[str, bool]:
        """Checks if the given rooms have partial state.

        Returns true for "partial-state" rooms, which means that the state
        at events in the room, and `current_state_events`, may not yet be
        complete.
        """

        rows: List[Dict[str, str]] = await self.db_pool.simple_select_many_batch(
            table="partial_state_rooms",
            column="room_id",
            iterable=room_ids,
            retcols=("room_id",),
            desc="is_partial_state_room_batched",
        )
        partial_state_rooms = {row_dict["room_id"] for row_dict in rows}
        return {room_id: room_id in partial_state_rooms for room_id in room_ids}

    async def get_join_event_id_and_device_lists_stream_id_for_partial_state(
        self, room_id: str
    ) -> Tuple[str, int]:
        """Get the event ID of the initial join that started the partial
        join, and the device list stream ID at the point we started the partial
        join.
        """

        result = await self.db_pool.simple_select_one(
            table="partial_state_rooms",
            keyvalues={"room_id": room_id},
            retcols=("join_event_id", "device_lists_stream_id"),
            desc="get_join_event_id_for_partial_state",
        )
        return result["join_event_id"], result["device_lists_stream_id"]

    def get_un_partial_stated_rooms_token(self, instance_name: str) -> int:
        return self._un_partial_stated_rooms_stream_id_gen.get_current_token_for_writer(
            instance_name
        )

    async def get_un_partial_stated_rooms_between(
        self, last_id: int, current_id: int, room_ids: Collection[str]
    ) -> Set[str]:
        """Get all rooms that got un partial stated between `last_id` exclusive and
        `current_id` inclusive.

        Returns:
            The list of room ids.
        """

        if last_id == current_id:
            return set()

        def _get_un_partial_stated_rooms_between_txn(
            txn: LoggingTransaction,
        ) -> Set[str]:
            sql = """
                SELECT DISTINCT room_id FROM un_partial_stated_room_stream
                WHERE ? < stream_id AND stream_id <= ? AND
            """

            clause, args = make_in_list_sql_clause(
                self.database_engine, "room_id", room_ids
            )

            txn.execute(sql + clause, [last_id, current_id] + args)

            return {r[0] for r in txn}

        return await self.db_pool.runInteraction(
            "get_un_partial_stated_rooms_between",
            _get_un_partial_stated_rooms_between_txn,
        )

    async def get_un_partial_stated_rooms_from_stream(
        self, instance_name: str, last_id: int, current_id: int, limit: int
    ) -> Tuple[List[Tuple[int, Tuple[str]]], int, bool]:
        """Get updates for un partial stated rooms replication stream.

        Args:
            instance_name: The writer we want to fetch updates from. Unused
                here since there is only ever one writer.
            last_id: The token to fetch updates from. Exclusive.
            current_id: The token to fetch updates up to. Inclusive.
            limit: The requested limit for the number of rows to return. The
                function may return more or fewer rows.

        Returns:
            A tuple consisting of: the updates, a token to use to fetch
            subsequent updates, and whether we returned fewer rows than exists
            between the requested tokens due to the limit.

            The token returned can be used in a subsequent call to this
            function to get further updatees.

            The updates are a list of 2-tuples of stream ID and the row data
        """

        if last_id == current_id:
            return [], current_id, False

        def get_un_partial_stated_rooms_from_stream_txn(
            txn: LoggingTransaction,
        ) -> Tuple[List[Tuple[int, Tuple[str]]], int, bool]:
            sql = """
                SELECT stream_id, room_id
                FROM un_partial_stated_room_stream
                WHERE ? < stream_id AND stream_id <= ? AND instance_name = ?
                ORDER BY stream_id ASC
                LIMIT ?
            """
            txn.execute(sql, (last_id, current_id, instance_name, limit))
            updates = [(row[0], (row[1],)) for row in txn]
            limited = False
            upto_token = current_id
            if len(updates) >= limit:
                upto_token = updates[-1][0]
                limited = True

            return updates, upto_token, limited

        return await self.db_pool.runInteraction(
            "get_un_partial_stated_rooms_from_stream",
            get_un_partial_stated_rooms_from_stream_txn,
        )

    async def get_event_report(self, report_id: int) -> Optional[Dict[str, Any]]:
        """Retrieve an event report

        Args:
            report_id: ID of reported event in database
        Returns:
            JSON dict of information from an event report or None if the
            report does not exist.
        """

        def _get_event_report_txn(
            txn: LoggingTransaction, report_id: int
        ) -> Optional[Dict[str, Any]]:
            sql = """
                SELECT
                    er.id,
                    er.received_ts,
                    er.room_id,
                    er.event_id,
                    er.user_id,
                    er.content,
                    events.sender,
                    room_stats_state.canonical_alias,
                    room_stats_state.name,
                    event_json.json AS event_json
                FROM event_reports AS er
                LEFT JOIN events
                    ON events.event_id = er.event_id
                JOIN event_json
                    ON event_json.event_id = er.event_id
                JOIN room_stats_state
                    ON room_stats_state.room_id = er.room_id
                WHERE er.id = ?
            """

            txn.execute(sql, [report_id])
            row = txn.fetchone()

            if not row:
                return None

            event_report = {
                "id": row[0],
                "received_ts": row[1],
                "room_id": row[2],
                "event_id": row[3],
                "user_id": row[4],
                "score": db_to_json(row[5]).get("score"),
                "reason": db_to_json(row[5]).get("reason"),
                "sender": row[6],
                "canonical_alias": row[7],
                "name": row[8],
                "event_json": db_to_json(row[9]),
            }

            return event_report

        return await self.db_pool.runInteraction(
            "get_event_report", _get_event_report_txn, report_id
        )

    async def get_event_reports_paginate(
        self,
        start: int,
        limit: int,
        direction: Direction = Direction.BACKWARDS,
        user_id: Optional[str] = None,
        room_id: Optional[str] = None,
    ) -> Tuple[List[Dict[str, Any]], int]:
        """Retrieve a paginated list of event reports

        Args:
            start: event offset to begin the query from
            limit: number of rows to retrieve
            direction: Whether to fetch the most recent first (backwards) or the
                oldest first (forwards)
            user_id: search for user_id. Ignored if user_id is None
            room_id: search for room_id. Ignored if room_id is None
        Returns:
            Tuple of:
                json list of event reports
                total number of event reports matching the filter criteria
        """

        def _get_event_reports_paginate_txn(
            txn: LoggingTransaction,
        ) -> Tuple[List[Dict[str, Any]], int]:
            filters = []
            args: List[object] = []

            if user_id:
                filters.append("er.user_id LIKE ?")
                args.extend(["%" + user_id + "%"])
            if room_id:
                filters.append("er.room_id LIKE ?")
                args.extend(["%" + room_id + "%"])

            if direction == Direction.BACKWARDS:
                order = "DESC"
            else:
                order = "ASC"

            where_clause = "WHERE " + " AND ".join(filters) if len(filters) > 0 else ""

            # We join on room_stats_state despite not using any columns from it
            # because the join can influence the number of rows returned;
            # e.g. a room that doesn't have state, maybe because it was deleted.
            # The query returning the total count should be consistent with
            # the query returning the results.
            sql = """
                SELECT COUNT(*) as total_event_reports
                FROM event_reports AS er
                JOIN room_stats_state ON room_stats_state.room_id = er.room_id
                {}
                """.format(
                where_clause
            )
            txn.execute(sql, args)
            count = cast(Tuple[int], txn.fetchone())[0]

            sql = """
                SELECT
                    er.id,
                    er.received_ts,
                    er.room_id,
                    er.event_id,
                    er.user_id,
                    er.content,
                    events.sender,
                    room_stats_state.canonical_alias,
                    room_stats_state.name
                FROM event_reports AS er
                LEFT JOIN events
                    ON events.event_id = er.event_id
                JOIN room_stats_state
                    ON room_stats_state.room_id = er.room_id
                {where_clause}
                ORDER BY er.received_ts {order}
                LIMIT ?
                OFFSET ?
            """.format(
                where_clause=where_clause,
                order=order,
            )

            args += [limit, start]
            txn.execute(sql, args)

            event_reports = []
            for row in txn:
                try:
                    s = db_to_json(row[5]).get("score")
                    r = db_to_json(row[5]).get("reason")
                except Exception:
                    logger.error("Unable to parse json from event_reports: %s", row[0])
                    continue
                event_reports.append(
                    {
                        "id": row[0],
                        "received_ts": row[1],
                        "room_id": row[2],
                        "event_id": row[3],
                        "user_id": row[4],
                        "score": s,
                        "reason": r,
                        "sender": row[6],
                        "canonical_alias": row[7],
                        "name": row[8],
                    }
                )

            return event_reports, count

        return await self.db_pool.runInteraction(
            "get_event_reports_paginate", _get_event_reports_paginate_txn
        )

    async def delete_event_report(self, report_id: int) -> bool:
        """Remove an event report from database.

        Args:
            report_id: Report to delete

        Returns:
            Whether the report was successfully deleted or not.
        """
        try:
            await self.db_pool.simple_delete_one(
                table="event_reports",
                keyvalues={"id": report_id},
                desc="delete_event_report",
            )
        except StoreError:
            # Deletion failed because report does not exist
            return False

        return True


class _BackgroundUpdates:
    REMOVE_TOMESTONED_ROOMS_BG_UPDATE = "remove_tombstoned_rooms_from_directory"
    ADD_ROOMS_ROOM_VERSION_COLUMN = "add_rooms_room_version_column"
    POPULATE_ROOM_DEPTH_MIN_DEPTH2 = "populate_room_depth_min_depth2"
    REPLACE_ROOM_DEPTH_MIN_DEPTH = "replace_room_depth_min_depth"
    POPULATE_ROOMS_CREATOR_COLUMN = "populate_rooms_creator_column"
    ADD_ROOM_TYPE_COLUMN = "add_room_type_column"


_REPLACE_ROOM_DEPTH_SQL_COMMANDS = (
    "DROP TRIGGER populate_min_depth2_trigger ON room_depth",
    "DROP FUNCTION populate_min_depth2()",
    "ALTER TABLE room_depth DROP COLUMN min_depth",
    "ALTER TABLE room_depth RENAME COLUMN min_depth2 TO min_depth",
)


class RoomBackgroundUpdateStore(SQLBaseStore):
    def __init__(
        self,
        database: DatabasePool,
        db_conn: LoggingDatabaseConnection,
        hs: "HomeServer",
    ):
        super().__init__(database, db_conn, hs)

        self.db_pool.updates.register_background_update_handler(
            "insert_room_retention",
            self._background_insert_retention,
        )

        self.db_pool.updates.register_background_update_handler(
            _BackgroundUpdates.REMOVE_TOMESTONED_ROOMS_BG_UPDATE,
            self._remove_tombstoned_rooms_from_directory,
        )

        self.db_pool.updates.register_background_update_handler(
            _BackgroundUpdates.ADD_ROOMS_ROOM_VERSION_COLUMN,
            self._background_add_rooms_room_version_column,
        )

        self.db_pool.updates.register_background_update_handler(
            _BackgroundUpdates.ADD_ROOM_TYPE_COLUMN,
            self._background_add_room_type_column,
        )

        # BG updates to change the type of room_depth.min_depth
        self.db_pool.updates.register_background_update_handler(
            _BackgroundUpdates.POPULATE_ROOM_DEPTH_MIN_DEPTH2,
            self._background_populate_room_depth_min_depth2,
        )
        self.db_pool.updates.register_background_update_handler(
            _BackgroundUpdates.REPLACE_ROOM_DEPTH_MIN_DEPTH,
            self._background_replace_room_depth_min_depth,
        )

        self.db_pool.updates.register_background_update_handler(
            _BackgroundUpdates.POPULATE_ROOMS_CREATOR_COLUMN,
            self._background_populate_rooms_creator_column,
        )

    async def _background_insert_retention(
        self, progress: JsonDict, batch_size: int
    ) -> int:
        """Retrieves a list of all rooms within a range and inserts an entry for each of
        them into the room_retention table.
        NULLs the property's columns if missing from the retention event in the room's
        state (or NULLs all of them if there's no retention event in the room's state),
        so that we fall back to the server's retention policy.
        """

        last_room = progress.get("room_id", "")

        def _background_insert_retention_txn(txn: LoggingTransaction) -> bool:
            txn.execute(
                """
                SELECT state.room_id, state.event_id, events.json
                FROM current_state_events as state
                LEFT JOIN event_json AS events ON (state.event_id = events.event_id)
                WHERE state.room_id > ? AND state.type = '%s'
                ORDER BY state.room_id ASC
                LIMIT ?;
                """
                % EventTypes.Retention,
                (last_room, batch_size),
            )

            rows = self.db_pool.cursor_to_dict(txn)

            if not rows:
                return True

            for row in rows:
                if not row["json"]:
                    retention_policy = {}
                else:
                    ev = db_to_json(row["json"])
                    retention_policy = ev["content"]

                self.db_pool.simple_insert_txn(
                    txn=txn,
                    table="room_retention",
                    values={
                        "room_id": row["room_id"],
                        "event_id": row["event_id"],
                        "min_lifetime": retention_policy.get("min_lifetime"),
                        "max_lifetime": retention_policy.get("max_lifetime"),
                    },
                )

            logger.info("Inserted %d rows into room_retention", len(rows))

            self.db_pool.updates._background_update_progress_txn(
                txn, "insert_room_retention", {"room_id": rows[-1]["room_id"]}
            )

            if batch_size > len(rows):
                return True
            else:
                return False

        end = await self.db_pool.runInteraction(
            "insert_room_retention",
            _background_insert_retention_txn,
        )

        if end:
            await self.db_pool.updates._end_background_update("insert_room_retention")

        return batch_size

    async def _background_add_rooms_room_version_column(
        self, progress: JsonDict, batch_size: int
    ) -> int:
        """Background update to go and add room version information to `rooms`
        table from `current_state_events` table.
        """

        last_room_id = progress.get("room_id", "")

        def _background_add_rooms_room_version_column_txn(
            txn: LoggingTransaction,
        ) -> bool:
            sql = """
                SELECT room_id, json FROM current_state_events
                INNER JOIN event_json USING (room_id, event_id)
                WHERE room_id > ? AND type = 'm.room.create' AND state_key = ''
                ORDER BY room_id
                LIMIT ?
            """

            txn.execute(sql, (last_room_id, batch_size))

            updates = []
            for room_id, event_json in txn:
                event_dict = db_to_json(event_json)
                room_version_id = event_dict.get("content", {}).get(
                    "room_version", RoomVersions.V1.identifier
                )

                creator = event_dict.get("content").get("creator")

                updates.append((room_id, creator, room_version_id))

            if not updates:
                return True

            new_last_room_id = ""
            for room_id, creator, room_version_id in updates:
                # We upsert here just in case we don't already have a row,
                # mainly for paranoia as much badness would happen if we don't
                # insert the row and then try and get the room version for the
                # room.
                self.db_pool.simple_upsert_txn(
                    txn,
                    table="rooms",
                    keyvalues={"room_id": room_id},
                    values={"room_version": room_version_id},
                    insertion_values={"is_public": False, "creator": creator},
                )
                new_last_room_id = room_id

            self.db_pool.updates._background_update_progress_txn(
                txn,
                _BackgroundUpdates.ADD_ROOMS_ROOM_VERSION_COLUMN,
                {"room_id": new_last_room_id},
            )

            return False

        end = await self.db_pool.runInteraction(
            "_background_add_rooms_room_version_column",
            _background_add_rooms_room_version_column_txn,
        )

        if end:
            await self.db_pool.updates._end_background_update(
                _BackgroundUpdates.ADD_ROOMS_ROOM_VERSION_COLUMN
            )

        return batch_size

    async def _remove_tombstoned_rooms_from_directory(
        self, progress: JsonDict, batch_size: int
    ) -> int:
        """Removes any rooms with tombstone events from the room directory

        Nowadays this is handled by the room upgrade handler, but we may have some
        that got left behind
        """

        last_room = progress.get("room_id", "")

        def _get_rooms(txn: LoggingTransaction) -> List[str]:
            txn.execute(
                """
                SELECT room_id
                FROM rooms r
                INNER JOIN current_state_events cse USING (room_id)
                WHERE room_id > ? AND r.is_public
                AND cse.type = '%s' AND cse.state_key = ''
                ORDER BY room_id ASC
                LIMIT ?;
                """
                % EventTypes.Tombstone,
                (last_room, batch_size),
            )

            return [row[0] for row in txn]

        rooms = await self.db_pool.runInteraction(
            "get_tombstoned_directory_rooms", _get_rooms
        )

        if not rooms:
            await self.db_pool.updates._end_background_update(
                _BackgroundUpdates.REMOVE_TOMESTONED_ROOMS_BG_UPDATE
            )
            return 0

        for room_id in rooms:
            logger.info("Removing tombstoned room %s from the directory", room_id)
            await self.set_room_is_public(room_id, False)

        await self.db_pool.updates._background_update_progress(
            _BackgroundUpdates.REMOVE_TOMESTONED_ROOMS_BG_UPDATE, {"room_id": rooms[-1]}
        )

        return len(rooms)

    @abstractmethod
    def set_room_is_public(self, room_id: str, is_public: bool) -> Awaitable[None]:
        # this will need to be implemented if a background update is performed with
        # existing (tombstoned, public) rooms in the database.
        #
        # It's overridden by RoomStore for the synapse master.
        raise NotImplementedError()

    async def has_auth_chain_index(self, room_id: str) -> bool:
        """Check if the room has (or can have) a chain cover index.

        Defaults to True if we don't have an entry in `rooms` table nor any
        events for the room.
        """

        has_auth_chain_index = await self.db_pool.simple_select_one_onecol(
            table="rooms",
            keyvalues={"room_id": room_id},
            retcol="has_auth_chain_index",
            desc="has_auth_chain_index",
            allow_none=True,
        )

        if has_auth_chain_index:
            return True

        # It's possible that we already have events for the room in our DB
        # without a corresponding room entry. If we do then we don't want to
        # mark the room as having an auth chain cover index.
        max_ordering = await self.db_pool.simple_select_one_onecol(
            table="events",
            keyvalues={"room_id": room_id},
            retcol="MAX(stream_ordering)",
            allow_none=True,
            desc="has_auth_chain_index_fallback",
        )

        return max_ordering is None

    async def _background_populate_room_depth_min_depth2(
        self, progress: JsonDict, batch_size: int
    ) -> int:
        """Populate room_depth.min_depth2

        This is to deal with the fact that min_depth was initially created as a
        32-bit integer field.
        """

        def process(txn: LoggingTransaction) -> int:
            last_room = progress.get("last_room", "")
            txn.execute(
                """
                UPDATE room_depth SET min_depth2=min_depth
                WHERE room_id IN (
                   SELECT room_id FROM room_depth WHERE room_id > ?
                   ORDER BY room_id LIMIT ?
                )
                RETURNING room_id;
                """,
                (last_room, batch_size),
            )
            row_count = txn.rowcount
            if row_count == 0:
                return 0
            last_room = max(row[0] for row in txn)
            logger.info("populated room_depth up to %s", last_room)

            self.db_pool.updates._background_update_progress_txn(
                txn,
                _BackgroundUpdates.POPULATE_ROOM_DEPTH_MIN_DEPTH2,
                {"last_room": last_room},
            )
            return row_count

        result = await self.db_pool.runInteraction(
            "_background_populate_min_depth2", process
        )

        if result != 0:
            return result

        await self.db_pool.updates._end_background_update(
            _BackgroundUpdates.POPULATE_ROOM_DEPTH_MIN_DEPTH2
        )
        return 0

    async def _background_replace_room_depth_min_depth(
        self, progress: JsonDict, batch_size: int
    ) -> int:
        """Drop the old 'min_depth' column and rename 'min_depth2' into its place."""

        def process(txn: Cursor) -> None:
            for sql in _REPLACE_ROOM_DEPTH_SQL_COMMANDS:
                logger.info("completing room_depth migration: %s", sql)
                txn.execute(sql)

        await self.db_pool.runInteraction("_background_replace_room_depth", process)

        await self.db_pool.updates._end_background_update(
            _BackgroundUpdates.REPLACE_ROOM_DEPTH_MIN_DEPTH,
        )

        return 0

    async def _background_populate_rooms_creator_column(
        self, progress: JsonDict, batch_size: int
    ) -> int:
        """Background update to go and add creator information to `rooms`
        table from `current_state_events` table.
        """

        last_room_id = progress.get("room_id", "")

        def _background_populate_rooms_creator_column_txn(
            txn: LoggingTransaction,
        ) -> bool:
            sql = """
                SELECT room_id, json FROM event_json
                INNER JOIN rooms AS room USING (room_id)
                INNER JOIN current_state_events AS state_event USING (room_id, event_id)
                WHERE room_id > ? AND (room.creator IS NULL OR room.creator = '') AND state_event.type = 'm.room.create' AND state_event.state_key = ''
                ORDER BY room_id
                LIMIT ?
            """

            txn.execute(sql, (last_room_id, batch_size))
            room_id_to_create_event_results = txn.fetchall()

            new_last_room_id = ""
            for room_id, event_json in room_id_to_create_event_results:
                event_dict = db_to_json(event_json)

                creator = event_dict.get("content").get(EventContentFields.ROOM_CREATOR)

                self.db_pool.simple_update_txn(
                    txn,
                    table="rooms",
                    keyvalues={"room_id": room_id},
                    updatevalues={"creator": creator},
                )
                new_last_room_id = room_id

            if new_last_room_id == "":
                return True

            self.db_pool.updates._background_update_progress_txn(
                txn,
                _BackgroundUpdates.POPULATE_ROOMS_CREATOR_COLUMN,
                {"room_id": new_last_room_id},
            )

            return False

        end = await self.db_pool.runInteraction(
            "_background_populate_rooms_creator_column",
            _background_populate_rooms_creator_column_txn,
        )

        if end:
            await self.db_pool.updates._end_background_update(
                _BackgroundUpdates.POPULATE_ROOMS_CREATOR_COLUMN
            )

        return batch_size

    async def _background_add_room_type_column(
        self, progress: JsonDict, batch_size: int
    ) -> int:
        """Background update to go and add room_type information to `room_stats_state`
        table from `event_json` table.
        """

        last_room_id = progress.get("room_id", "")

        def _background_add_room_type_column_txn(
            txn: LoggingTransaction,
        ) -> bool:
            sql = """
                SELECT state.room_id, json FROM event_json
                INNER JOIN current_state_events AS state USING (event_id)
                WHERE state.room_id > ? AND type = 'm.room.create'
                ORDER BY state.room_id
                LIMIT ?
            """

            txn.execute(sql, (last_room_id, batch_size))
            room_id_to_create_event_results = txn.fetchall()

            new_last_room_id = None
            for room_id, event_json in room_id_to_create_event_results:
                event_dict = db_to_json(event_json)

                room_type = event_dict.get("content", {}).get(
                    EventContentFields.ROOM_TYPE, None
                )
                if isinstance(room_type, str):
                    self.db_pool.simple_update_txn(
                        txn,
                        table="room_stats_state",
                        keyvalues={"room_id": room_id},
                        updatevalues={"room_type": room_type},
                    )

                new_last_room_id = room_id

            if new_last_room_id is None:
                return True

            self.db_pool.updates._background_update_progress_txn(
                txn,
                _BackgroundUpdates.ADD_ROOM_TYPE_COLUMN,
                {"room_id": new_last_room_id},
            )

            return False

        end = await self.db_pool.runInteraction(
            "_background_add_room_type_column",
            _background_add_room_type_column_txn,
        )

        if end:
            await self.db_pool.updates._end_background_update(
                _BackgroundUpdates.ADD_ROOM_TYPE_COLUMN
            )

        return batch_size


class RoomStore(RoomBackgroundUpdateStore, RoomWorkerStore):
    def __init__(
        self,
        database: DatabasePool,
        db_conn: LoggingDatabaseConnection,
        hs: "HomeServer",
    ):
        super().__init__(database, db_conn, hs)

        self._event_reports_id_gen = IdGenerator(db_conn, "event_reports", "id")

        self._instance_name = hs.get_instance_name()

    async def upsert_room_on_join(
        self, room_id: str, room_version: RoomVersion, state_events: List[EventBase]
    ) -> None:
        """Ensure that the room is stored in the table

        Called when we join a room over federation, and overwrites any room version
        currently in the table.
        """
        # It's possible that we already have events for the room in our DB
        # without a corresponding room entry. If we do then we don't want to
        # mark the room as having an auth chain cover index.
        has_auth_chain_index = await self.has_auth_chain_index(room_id)

        create_event = None
        for e in state_events:
            if (e.type, e.state_key) == (EventTypes.Create, ""):
                create_event = e
                break

        if create_event is None:
            # If the state doesn't have a create event then the room is
            # invalid, and it would fail auth checks anyway.
            raise StoreError(400, "No create event in state")

        room_creator = create_event.content.get(EventContentFields.ROOM_CREATOR)

        if not isinstance(room_creator, str):
            # If the create event does not have a creator then the room is
            # invalid, and it would fail auth checks anyway.
            raise StoreError(400, "No creator defined on the create event")

        await self.db_pool.simple_upsert(
            desc="upsert_room_on_join",
            table="rooms",
            keyvalues={"room_id": room_id},
            values={"room_version": room_version.identifier},
            insertion_values={
                "is_public": False,
                "creator": room_creator,
                "has_auth_chain_index": has_auth_chain_index,
            },
        )

    async def store_partial_state_room(
        self,
        room_id: str,
        servers: AbstractSet[str],
        device_lists_stream_id: int,
        joined_via: str,
    ) -> None:
        """Mark the given room as containing events with partial state.

        We also store additional data that describes _when_ we first partial-joined this
        room, which helps us to keep other homeservers in sync when we finally fully
        join this room.

        We do not include a `join_event_id` here---we need to wait for the join event
        to be persisted first.

        Args:
            room_id: the ID of the room
            servers: other servers known to be in the room. must include `joined_via`.
            device_lists_stream_id: the device_lists stream ID at the time when we first
                joined the room.
            joined_via: the server name we requested a partial join from.
        """
        assert joined_via in servers

        await self.db_pool.runInteraction(
            "store_partial_state_room",
            self._store_partial_state_room_txn,
            room_id,
            servers,
            device_lists_stream_id,
            joined_via,
        )

    def _store_partial_state_room_txn(
        self,
        txn: LoggingTransaction,
        room_id: str,
        servers: AbstractSet[str],
        device_lists_stream_id: int,
        joined_via: str,
    ) -> None:
        DatabasePool.simple_insert_txn(
            txn,
            table="partial_state_rooms",
            values={
                "room_id": room_id,
                "device_lists_stream_id": device_lists_stream_id,
                # To be updated later once the join event is persisted.
                "join_event_id": None,
                "joined_via": joined_via,
            },
        )
        DatabasePool.simple_insert_many_txn(
            txn,
            table="partial_state_rooms_servers",
            keys=("room_id", "server_name"),
            values=((room_id, s) for s in servers),
        )
        self._invalidate_cache_and_stream(txn, self.is_partial_state_room, (room_id,))
        self._invalidate_cache_and_stream(
            txn, self._get_partial_state_servers_at_join, (room_id,)
        )

    async def write_partial_state_rooms_join_event_id(
        self,
        room_id: str,
        join_event_id: str,
    ) -> None:
        """Record the join event which resulted from a partial join.

        We do this separately to `store_partial_state_room` because we need to wait for
        the join event to be persisted. Otherwise we violate a foreign key constraint.
        """
        await self.db_pool.runInteraction(
            "write_partial_state_rooms_join_event_id",
            self._write_partial_state_rooms_join_event_id,
            room_id,
            join_event_id,
        )

    def _write_partial_state_rooms_join_event_id(
        self,
        txn: LoggingTransaction,
        room_id: str,
        join_event_id: str,
    ) -> None:
        DatabasePool.simple_update_txn(
            txn,
            table="partial_state_rooms",
            keyvalues={"room_id": room_id},
            updatevalues={"join_event_id": join_event_id},
        )

    async def maybe_store_room_on_outlier_membership(
        self, room_id: str, room_version: RoomVersion
    ) -> None:
        """
        When we receive an invite or any other event over federation that may relate to a room
        we are not in, store the version of the room if we don't already know the room version.
        """
        # It's possible that we already have events for the room in our DB
        # without a corresponding room entry. If we do then we don't want to
        # mark the room as having an auth chain cover index.
        has_auth_chain_index = await self.has_auth_chain_index(room_id)

        await self.db_pool.simple_upsert(
            desc="maybe_store_room_on_outlier_membership",
            table="rooms",
            keyvalues={"room_id": room_id},
            values={},
            insertion_values={
                "room_version": room_version.identifier,
                "is_public": False,
                # We don't worry about setting the `creator` here because
                # we don't process any messages in a room while a user is
                # invited (only after the join).
                "creator": "",
                "has_auth_chain_index": has_auth_chain_index,
            },
        )

    async def set_room_is_public(self, room_id: str, is_public: bool) -> None:
        await self.db_pool.simple_update_one(
            table="rooms",
            keyvalues={"room_id": room_id},
            updatevalues={"is_public": is_public},
            desc="set_room_is_public",
        )

        self.hs.get_notifier().on_new_replication_data()

    async def set_room_is_public_appservice(
        self, room_id: str, appservice_id: str, network_id: str, is_public: bool
    ) -> None:
        """Edit the appservice/network specific public room list.

        Each appservice can have a number of published room lists associated
        with them, keyed off of an appservice defined `network_id`, which
        basically represents a single instance of a bridge to a third party
        network.

        Args:
            room_id
            appservice_id
            network_id
            is_public: Whether to publish or unpublish the room from the list.
        """

        if is_public:
            await self.db_pool.simple_upsert(
                table="appservice_room_list",
                keyvalues={
                    "appservice_id": appservice_id,
                    "network_id": network_id,
                    "room_id": room_id,
                },
                values={},
                insertion_values={
                    "appservice_id": appservice_id,
                    "network_id": network_id,
                    "room_id": room_id,
                },
                desc="set_room_is_public_appservice_true",
            )
        else:
            await self.db_pool.simple_delete(
                table="appservice_room_list",
                keyvalues={
                    "appservice_id": appservice_id,
                    "network_id": network_id,
                    "room_id": room_id,
                },
                desc="set_room_is_public_appservice_false",
            )

        self.hs.get_notifier().on_new_replication_data()

    async def add_event_report(
        self,
        room_id: str,
        event_id: str,
        user_id: str,
        reason: Optional[str],
        content: JsonDict,
        received_ts: int,
    ) -> int:
        """Add an event report

        Args:
            room_id: Room that contains the reported event.
            event_id: The reported event.
            user_id: User who reports the event.
            reason: Description that the user specifies.
            content: Report request body (score and reason).
            received_ts: Time when the user submitted the report (milliseconds).
        Returns:
            Id of the event report.
        """
        next_id = self._event_reports_id_gen.get_next()
        await self.db_pool.simple_insert(
            table="event_reports",
            values={
                "id": next_id,
                "received_ts": received_ts,
                "room_id": room_id,
                "event_id": event_id,
                "user_id": user_id,
                "reason": reason,
                "content": json_encoder.encode(content),
            },
            desc="add_event_report",
        )
<<<<<<< HEAD

    async def get_event_report(self, report_id: int) -> Optional[Dict[str, Any]]:
        """Retrieve an event report

        Args:
            report_id: ID of reported event in database
        Returns:
            JSON dict of information from an event report or None if the
            report does not exist.
        """

        def _get_event_report_txn(
            txn: LoggingTransaction, report_id: int
        ) -> Optional[Dict[str, Any]]:

            sql = """
                SELECT
                    er.id,
                    er.received_ts,
                    er.room_id,
                    er.event_id,
                    er.user_id,
                    er.content,
                    events.sender,
                    room_stats_state.canonical_alias,
                    room_stats_state.name,
                    event_json.json AS event_json
                FROM event_reports AS er
                LEFT JOIN events
                    ON events.event_id = er.event_id
                JOIN event_json
                    ON event_json.event_id = er.event_id
                JOIN room_stats_state
                    ON room_stats_state.room_id = er.room_id
                WHERE er.id = ?
            """

            txn.execute(sql, [report_id])
            row = txn.fetchone()

            if not row:
                return None

            event_report = {
                "id": row[0],
                "received_ts": row[1],
                "room_id": row[2],
                "event_id": row[3],
                "user_id": row[4],
                "score": db_to_json(row[5]).get("score"),
                "reason": db_to_json(row[5]).get("reason"),
                "sender": row[6],
                "canonical_alias": row[7],
                "name": row[8],
                "event_json": db_to_json(row[9]),
            }

            return event_report

        return await self.db_pool.runInteraction(
            "get_event_report", _get_event_report_txn, report_id
        )

    async def get_event_reports_paginate(
        self,
        start: int,
        limit: int,
        direction: Direction = Direction.BACKWARDS,
        user_id: Optional[str] = None,
        room_id: Optional[str] = None,
    ) -> Tuple[List[Dict[str, Any]], int]:
        """Retrieve a paginated list of event reports

        Args:
            start: event offset to begin the query from
            limit: number of rows to retrieve
            direction: Whether to fetch the most recent first (backwards) or the
                oldest first (forwards)
            user_id: search for user_id. Ignored if user_id is None
            room_id: search for room_id. Ignored if room_id is None
        Returns:
            Tuple of:
                json list of event reports
                total number of event reports matching the filter criteria
        """

        def _get_event_reports_paginate_txn(
            txn: LoggingTransaction,
        ) -> Tuple[List[Dict[str, Any]], int]:
            filters = []
            args: List[object] = []

            if user_id:
                filters.append("er.user_id LIKE ?")
                args.extend(["%" + user_id + "%"])
            if room_id:
                filters.append("er.room_id LIKE ?")
                args.extend(["%" + room_id + "%"])

            if direction == Direction.BACKWARDS:
                order = "DESC"
            else:
                order = "ASC"

            where_clause = "WHERE " + " AND ".join(filters) if len(filters) > 0 else ""

            # We join on room_stats_state despite not using any columns from it
            # because the join can influence the number of rows returned;
            # e.g. a room that doesn't have state, maybe because it was deleted.
            # The query returning the total count should be consistent with
            # the query returning the results.
            sql = """
                SELECT COUNT(*) as total_event_reports
                FROM event_reports AS er
                JOIN room_stats_state ON room_stats_state.room_id = er.room_id
                {}
                """.format(
                where_clause
            )
            txn.execute(sql, args)
            count = cast(Tuple[int], txn.fetchone())[0]

            sql = """
                SELECT
                    er.id,
                    er.received_ts,
                    er.room_id,
                    er.event_id,
                    er.user_id,
                    er.content,
                    events.sender,
                    room_stats_state.canonical_alias,
                    room_stats_state.name
                FROM event_reports AS er
                LEFT JOIN events
                    ON events.event_id = er.event_id
                JOIN room_stats_state
                    ON room_stats_state.room_id = er.room_id
                {where_clause}
                ORDER BY er.received_ts {order}
                LIMIT ?
                OFFSET ?
            """.format(
                where_clause=where_clause,
                order=order,
            )

            args += [limit, start]
            txn.execute(sql, args)

            event_reports = []
            for row in txn:
                try:
                    s = db_to_json(row[5]).get("score")
                    r = db_to_json(row[5]).get("reason")
                except Exception:
                    logger.error("Unable to parse json from event_reports: %s", row[0])
                    continue
                event_reports.append(
                    {
                        "id": row[0],
                        "received_ts": row[1],
                        "room_id": row[2],
                        "event_id": row[3],
                        "user_id": row[4],
                        "score": s,
                        "reason": r,
                        "sender": row[6],
                        "canonical_alias": row[7],
                        "name": row[8],
                    }
                )

            return event_reports, count

        return await self.db_pool.runInteraction(
            "get_event_reports_paginate", _get_event_reports_paginate_txn
        )
=======
        return next_id
>>>>>>> 9f7d6c6b

    async def block_room(self, room_id: str, user_id: str) -> None:
        """Marks the room as blocked.

        Can be called multiple times (though we'll only track the last user to
        block this room).

        Can be called on a room unknown to this homeserver.

        Args:
            room_id: Room to block
            user_id: Who blocked it
        """
        await self.db_pool.simple_upsert(
            table="blocked_rooms",
            keyvalues={"room_id": room_id},
            values={},
            insertion_values={"user_id": user_id},
            desc="block_room",
        )
        await self.db_pool.runInteraction(
            "block_room_invalidation",
            self._invalidate_cache_and_stream,
            self.is_room_blocked,
            (room_id,),
        )

    async def unblock_room(self, room_id: str) -> None:
        """Remove the room from blocking list.

        Args:
            room_id: Room to unblock
        """
        await self.db_pool.simple_delete(
            table="blocked_rooms",
            keyvalues={"room_id": room_id},
            desc="unblock_room",
        )
        await self.db_pool.runInteraction(
            "block_room_invalidation",
            self._invalidate_cache_and_stream,
            self.is_room_blocked,
            (room_id,),
        )

    async def clear_partial_state_room(self, room_id: str) -> Optional[int]:
        """Clears the partial state flag for a room.

        Args:
            room_id: The room whose partial state flag is to be cleared.

        Returns:
            The corresponding stream id for the un-partial-stated rooms stream.

            `None` if the partial state flag could not be cleared because the room
            still contains events with partial state.
        """
        try:
            async with self._un_partial_stated_rooms_stream_id_gen.get_next() as un_partial_state_room_stream_id:
                await self.db_pool.runInteraction(
                    "clear_partial_state_room",
                    self._clear_partial_state_room_txn,
                    room_id,
                    un_partial_state_room_stream_id,
                )
                return un_partial_state_room_stream_id
        except self.db_pool.engine.module.IntegrityError as e:
            # Assume that any `IntegrityError`s are due to partial state events.
            logger.info(
                "Exception while clearing lazy partial-state-room %s, retrying: %s",
                room_id,
                e,
            )
            return None

    def _clear_partial_state_room_txn(
        self,
        txn: LoggingTransaction,
        room_id: str,
        un_partial_state_room_stream_id: int,
    ) -> None:
        DatabasePool.simple_delete_txn(
            txn,
            table="partial_state_rooms_servers",
            keyvalues={"room_id": room_id},
        )
        DatabasePool.simple_delete_one_txn(
            txn,
            table="partial_state_rooms",
            keyvalues={"room_id": room_id},
        )
        self._invalidate_cache_and_stream(txn, self.is_partial_state_room, (room_id,))
        self._invalidate_cache_and_stream(
            txn, self._get_partial_state_servers_at_join, (room_id,)
        )

        DatabasePool.simple_insert_txn(
            txn,
            "un_partial_stated_room_stream",
            {
                "stream_id": un_partial_state_room_stream_id,
                "instance_name": self._instance_name,
                "room_id": room_id,
            },
        )

        # We now delete anything from `device_lists_remote_pending` with a
        # stream ID less than the minimum
        # `partial_state_rooms.device_lists_stream_id`, as we no longer need them.
        device_lists_stream_id = DatabasePool.simple_select_one_onecol_txn(
            txn,
            table="partial_state_rooms",
            keyvalues={},
            retcol="MIN(device_lists_stream_id)",
            allow_none=True,
        )
        if device_lists_stream_id is None:
            # There are no rooms being currently partially joined, so we delete everything.
            txn.execute("DELETE FROM device_lists_remote_pending")
        else:
            sql = """
                DELETE FROM device_lists_remote_pending
                WHERE stream_id <= ?
            """
            txn.execute(sql, (device_lists_stream_id,))<|MERGE_RESOLUTION|>--- conflicted
+++ resolved
@@ -2364,188 +2364,7 @@
             },
             desc="add_event_report",
         )
-<<<<<<< HEAD
-
-    async def get_event_report(self, report_id: int) -> Optional[Dict[str, Any]]:
-        """Retrieve an event report
-
-        Args:
-            report_id: ID of reported event in database
-        Returns:
-            JSON dict of information from an event report or None if the
-            report does not exist.
-        """
-
-        def _get_event_report_txn(
-            txn: LoggingTransaction, report_id: int
-        ) -> Optional[Dict[str, Any]]:
-
-            sql = """
-                SELECT
-                    er.id,
-                    er.received_ts,
-                    er.room_id,
-                    er.event_id,
-                    er.user_id,
-                    er.content,
-                    events.sender,
-                    room_stats_state.canonical_alias,
-                    room_stats_state.name,
-                    event_json.json AS event_json
-                FROM event_reports AS er
-                LEFT JOIN events
-                    ON events.event_id = er.event_id
-                JOIN event_json
-                    ON event_json.event_id = er.event_id
-                JOIN room_stats_state
-                    ON room_stats_state.room_id = er.room_id
-                WHERE er.id = ?
-            """
-
-            txn.execute(sql, [report_id])
-            row = txn.fetchone()
-
-            if not row:
-                return None
-
-            event_report = {
-                "id": row[0],
-                "received_ts": row[1],
-                "room_id": row[2],
-                "event_id": row[3],
-                "user_id": row[4],
-                "score": db_to_json(row[5]).get("score"),
-                "reason": db_to_json(row[5]).get("reason"),
-                "sender": row[6],
-                "canonical_alias": row[7],
-                "name": row[8],
-                "event_json": db_to_json(row[9]),
-            }
-
-            return event_report
-
-        return await self.db_pool.runInteraction(
-            "get_event_report", _get_event_report_txn, report_id
-        )
-
-    async def get_event_reports_paginate(
-        self,
-        start: int,
-        limit: int,
-        direction: Direction = Direction.BACKWARDS,
-        user_id: Optional[str] = None,
-        room_id: Optional[str] = None,
-    ) -> Tuple[List[Dict[str, Any]], int]:
-        """Retrieve a paginated list of event reports
-
-        Args:
-            start: event offset to begin the query from
-            limit: number of rows to retrieve
-            direction: Whether to fetch the most recent first (backwards) or the
-                oldest first (forwards)
-            user_id: search for user_id. Ignored if user_id is None
-            room_id: search for room_id. Ignored if room_id is None
-        Returns:
-            Tuple of:
-                json list of event reports
-                total number of event reports matching the filter criteria
-        """
-
-        def _get_event_reports_paginate_txn(
-            txn: LoggingTransaction,
-        ) -> Tuple[List[Dict[str, Any]], int]:
-            filters = []
-            args: List[object] = []
-
-            if user_id:
-                filters.append("er.user_id LIKE ?")
-                args.extend(["%" + user_id + "%"])
-            if room_id:
-                filters.append("er.room_id LIKE ?")
-                args.extend(["%" + room_id + "%"])
-
-            if direction == Direction.BACKWARDS:
-                order = "DESC"
-            else:
-                order = "ASC"
-
-            where_clause = "WHERE " + " AND ".join(filters) if len(filters) > 0 else ""
-
-            # We join on room_stats_state despite not using any columns from it
-            # because the join can influence the number of rows returned;
-            # e.g. a room that doesn't have state, maybe because it was deleted.
-            # The query returning the total count should be consistent with
-            # the query returning the results.
-            sql = """
-                SELECT COUNT(*) as total_event_reports
-                FROM event_reports AS er
-                JOIN room_stats_state ON room_stats_state.room_id = er.room_id
-                {}
-                """.format(
-                where_clause
-            )
-            txn.execute(sql, args)
-            count = cast(Tuple[int], txn.fetchone())[0]
-
-            sql = """
-                SELECT
-                    er.id,
-                    er.received_ts,
-                    er.room_id,
-                    er.event_id,
-                    er.user_id,
-                    er.content,
-                    events.sender,
-                    room_stats_state.canonical_alias,
-                    room_stats_state.name
-                FROM event_reports AS er
-                LEFT JOIN events
-                    ON events.event_id = er.event_id
-                JOIN room_stats_state
-                    ON room_stats_state.room_id = er.room_id
-                {where_clause}
-                ORDER BY er.received_ts {order}
-                LIMIT ?
-                OFFSET ?
-            """.format(
-                where_clause=where_clause,
-                order=order,
-            )
-
-            args += [limit, start]
-            txn.execute(sql, args)
-
-            event_reports = []
-            for row in txn:
-                try:
-                    s = db_to_json(row[5]).get("score")
-                    r = db_to_json(row[5]).get("reason")
-                except Exception:
-                    logger.error("Unable to parse json from event_reports: %s", row[0])
-                    continue
-                event_reports.append(
-                    {
-                        "id": row[0],
-                        "received_ts": row[1],
-                        "room_id": row[2],
-                        "event_id": row[3],
-                        "user_id": row[4],
-                        "score": s,
-                        "reason": r,
-                        "sender": row[6],
-                        "canonical_alias": row[7],
-                        "name": row[8],
-                    }
-                )
-
-            return event_reports, count
-
-        return await self.db_pool.runInteraction(
-            "get_event_reports_paginate", _get_event_reports_paginate_txn
-        )
-=======
         return next_id
->>>>>>> 9f7d6c6b
 
     async def block_room(self, room_id: str, user_id: str) -> None:
         """Marks the room as blocked.
