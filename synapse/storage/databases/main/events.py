--- conflicted
+++ resolved
@@ -1198,20 +1198,6 @@
             )
 
             # Invalidate the various caches
-<<<<<<< HEAD
-
-            for member in members_changed:
-                txn.call_after(
-                    self.store.get_rooms_for_user_with_stream_ordering.invalidate,
-                    (member,),
-                )
-                txn.call_after(
-                    self.store.get_rooms_for_user.invalidate,
-                    (member,),
-                )
-
-=======
->>>>>>> 29269d9d
             self.store._invalidate_state_caches_and_stream(
                 txn, room_id, members_changed
             )
