# Copyright 2014-2016 OpenMarket Ltd
# Copyright 2018-2019 New Vector Ltd
# Copyright 2019-2021 The Matrix.org Foundation C.I.C.
#
# Licensed under the Apache License, Version 2.0 (the "License");
# you may not use this file except in compliance with the License.
# You may obtain a copy of the License at
#
#     http://www.apache.org/licenses/LICENSE-2.0
#
# Unless required by applicable law or agreed to in writing, software
# distributed under the License is distributed on an "AS IS" BASIS,
# WITHOUT WARRANTIES OR CONDITIONS OF ANY KIND, either express or implied.
# See the License for the specific language governing permissions and
# limitations under the License.
import itertools
import logging
from collections import OrderedDict
from typing import (
    TYPE_CHECKING,
    Any,
    Collection,
    Dict,
    Generator,
    Iterable,
    List,
    Optional,
    Sequence,
    Set,
    Tuple,
)

import attr
from prometheus_client import Counter

import synapse.metrics
from synapse.api.constants import EventContentFields, EventTypes, RelationTypes
from synapse.api.room_versions import RoomVersions
from synapse.crypto.event_signing import compute_event_reference_hash
from synapse.events import EventBase  # noqa: F401
from synapse.events.snapshot import EventContext  # noqa: F401
from synapse.storage._base import db_to_json, make_in_list_sql_clause
from synapse.storage.database import (
    DatabasePool,
    LoggingDatabaseConnection,
    LoggingTransaction,
)
from synapse.storage.databases.main.events_worker import EventCacheEntry
from synapse.storage.databases.main.search import SearchEntry
from synapse.storage.util.id_generators import AbstractStreamIdGenerator
from synapse.storage.util.sequence import SequenceGenerator
from synapse.types import StateMap, get_domain_from_id
from synapse.util import json_encoder
from synapse.util.iterutils import batch_iter, sorted_topologically

if TYPE_CHECKING:
    from synapse.server import HomeServer
    from synapse.storage.databases.main import DataStore


logger = logging.getLogger(__name__)

persist_event_counter = Counter("synapse_storage_events_persisted_events", "")
event_counter = Counter(
    "synapse_storage_events_persisted_events_sep",
    "",
    ["type", "origin_type", "origin_entity"],
)


@attr.s(slots=True, auto_attribs=True)
class DeltaState:
    """Deltas to use to update the `current_state_events` table.

    Attributes:
        to_delete: List of type/state_keys to delete from current state
        to_insert: Map of state to upsert into current state
        no_longer_in_room: The server is not longer in the room, so the room
            should e.g. be removed from `current_state_events` table.
    """

    to_delete: List[Tuple[str, str]]
    to_insert: StateMap[str]
    no_longer_in_room: bool = False


class PersistEventsStore:
    """Contains all the functions for writing events to the database.

    Should only be instantiated on one process (when using a worker mode setup).

    Note: This is not part of the `DataStore` mixin.
    """

    def __init__(
        self,
        hs: "HomeServer",
        db: DatabasePool,
        main_data_store: "DataStore",
        db_conn: LoggingDatabaseConnection,
    ):
        self.hs = hs
        self.db_pool = db
        self.store = main_data_store
        self.database_engine = db.engine
        self._clock = hs.get_clock()
        self._instance_name = hs.get_instance_name()

        self._ephemeral_messages_enabled = hs.config.server.enable_ephemeral_messages
        self.is_mine_id = hs.is_mine_id

        # This should only exist on instances that are configured to write
        assert (
            hs.get_instance_name() in hs.config.worker.writers.events
        ), "Can only instantiate EventsStore on master"

        # Since we have been configured to write, we ought to have id generators,
        # rather than id trackers.
        assert isinstance(self.store._backfill_id_gen, AbstractStreamIdGenerator)
        assert isinstance(self.store._stream_id_gen, AbstractStreamIdGenerator)

        # Ideally we'd move these ID gens here, unfortunately some other ID
        # generators are chained off them so doing so is a bit of a PITA.
        self._backfill_id_gen: AbstractStreamIdGenerator = self.store._backfill_id_gen
        self._stream_id_gen: AbstractStreamIdGenerator = self.store._stream_id_gen

    async def _persist_events_and_state_updates(
        self,
        events_and_contexts: List[Tuple[EventBase, EventContext]],
        *,
        current_state_for_room: Dict[str, StateMap[str]],
        state_delta_for_room: Dict[str, DeltaState],
        new_forward_extremities: Dict[str, Set[str]],
        use_negative_stream_ordering: bool = False,
        inhibit_local_membership_updates: bool = False,
    ) -> None:
        """Persist a set of events alongside updates to the current state and
        forward extremities tables.

        Args:
            events_and_contexts:
            current_state_for_room: Map from room_id to the current state of
                the room based on forward extremities
            state_delta_for_room: Map from room_id to the delta to apply to
                room state
            new_forward_extremities: Map from room_id to set of event IDs
                that are the new forward extremities of the room.
            use_negative_stream_ordering: Whether to start stream_ordering on
                the negative side and decrement. This should be set as True
                for backfilled events because backfilled events get a negative
                stream ordering so they don't come down incremental `/sync`.
            inhibit_local_membership_updates: Stop the local_current_membership
                from being updated by these events. This should be set to True
                for backfilled events because backfilled events in the past do
                not affect the current local state.

        Returns:
            Resolves when the events have been persisted
        """

        # We want to calculate the stream orderings as late as possible, as
        # we only notify after all events with a lesser stream ordering have
        # been persisted. I.e. if we spend 10s inside the with block then
        # that will delay all subsequent events from being notified about.
        # Hence why we do it down here rather than wrapping the entire
        # function.
        #
        # Its safe to do this after calculating the state deltas etc as we
        # only need to protect the *persistence* of the events. This is to
        # ensure that queries of the form "fetch events since X" don't
        # return events and stream positions after events that are still in
        # flight, as otherwise subsequent requests "fetch event since Y"
        # will not return those events.
        #
        # Note: Multiple instances of this function cannot be in flight at
        # the same time for the same room.
        if use_negative_stream_ordering:
            stream_ordering_manager = self._backfill_id_gen.get_next_mult(
                len(events_and_contexts)
            )
        else:
            stream_ordering_manager = self._stream_id_gen.get_next_mult(
                len(events_and_contexts)
            )

        async with stream_ordering_manager as stream_orderings:
            for (event, _), stream in zip(events_and_contexts, stream_orderings):
                event.internal_metadata.stream_ordering = stream

            await self.db_pool.runInteraction(
                "persist_events",
                self._persist_events_txn,
                events_and_contexts=events_and_contexts,
                inhibit_local_membership_updates=inhibit_local_membership_updates,
                state_delta_for_room=state_delta_for_room,
                new_forward_extremities=new_forward_extremities,
            )
            persist_event_counter.inc(len(events_and_contexts))

<<<<<<< HEAD
            if not use_negative_stream_ordering:
                # we don't want to set the event_persisted_position to a negative
                # stream_ordering.
                synapse.metrics.event_persisted_position.set(
                    events_and_contexts[-1][0].internal_metadata.stream_ordering
                )
=======
            if stream < 0:
                # backfilled events have negative stream orderings, so we don't
                # want to set the event_persisted_position to that.
                synapse.metrics.event_persisted_position.set(stream)
>>>>>>> ae01a7ed

            for event, context in events_and_contexts:
                if context.app_service:
                    origin_type = "local"
                    origin_entity = context.app_service.id
                elif self.hs.is_mine_id(event.sender):
                    origin_type = "local"
                    origin_entity = "*client*"
                else:
                    origin_type = "remote"
                    origin_entity = get_domain_from_id(event.sender)

                event_counter.labels(event.type, origin_type, origin_entity).inc()

            for room_id, new_state in current_state_for_room.items():
                self.store.get_current_state_ids.prefill((room_id,), new_state)

            for room_id, latest_event_ids in new_forward_extremities.items():
                self.store.get_latest_event_ids_in_room.prefill(
                    (room_id,), list(latest_event_ids)
                )

    async def _get_events_which_are_prevs(self, event_ids: Iterable[str]) -> List[str]:
        """Filter the supplied list of event_ids to get those which are prev_events of
        existing (non-outlier/rejected) events.

        Args:
            event_ids: event ids to filter

        Returns:
            Filtered event ids
        """
        results: List[str] = []

        def _get_events_which_are_prevs_txn(txn, batch):
            sql = """
            SELECT prev_event_id, internal_metadata
            FROM event_edges
                INNER JOIN events USING (event_id)
                LEFT JOIN rejections USING (event_id)
                LEFT JOIN event_json USING (event_id)
            WHERE
                NOT events.outlier
                AND rejections.event_id IS NULL
                AND
            """

            clause, args = make_in_list_sql_clause(
                self.database_engine, "prev_event_id", batch
            )

            txn.execute(sql + clause, args)
            results.extend(r[0] for r in txn if not db_to_json(r[1]).get("soft_failed"))

        for chunk in batch_iter(event_ids, 100):
            await self.db_pool.runInteraction(
                "_get_events_which_are_prevs", _get_events_which_are_prevs_txn, chunk
            )

        return results

    async def _get_prevs_before_rejected(self, event_ids: Iterable[str]) -> Set[str]:
        """Get soft-failed ancestors to remove from the extremities.

        Given a set of events, find all those that have been soft-failed or
        rejected. Returns those soft failed/rejected events and their prev
        events (whether soft-failed/rejected or not), and recurses up the
        prev-event graph until it finds no more soft-failed/rejected events.

        This is used to find extremities that are ancestors of new events, but
        are separated by soft failed events.

        Args:
            event_ids: Events to find prev events for. Note that these must have
                already been persisted.

        Returns:
            The previous events.
        """

        # The set of event_ids to return. This includes all soft-failed events
        # and their prev events.
        existing_prevs = set()

        def _get_prevs_before_rejected_txn(txn, batch):
            to_recursively_check = batch

            while to_recursively_check:
                sql = """
                SELECT
                    event_id, prev_event_id, internal_metadata,
                    rejections.event_id IS NOT NULL
                FROM event_edges
                    INNER JOIN events USING (event_id)
                    LEFT JOIN rejections USING (event_id)
                    LEFT JOIN event_json USING (event_id)
                WHERE
                    NOT events.outlier
                    AND
                """

                clause, args = make_in_list_sql_clause(
                    self.database_engine, "event_id", to_recursively_check
                )

                txn.execute(sql + clause, args)
                to_recursively_check = []

                for _, prev_event_id, metadata, rejected in txn:
                    if prev_event_id in existing_prevs:
                        continue

                    soft_failed = db_to_json(metadata).get("soft_failed")
                    if soft_failed or rejected:
                        to_recursively_check.append(prev_event_id)
                        existing_prevs.add(prev_event_id)

        for chunk in batch_iter(event_ids, 100):
            await self.db_pool.runInteraction(
                "_get_prevs_before_rejected", _get_prevs_before_rejected_txn, chunk
            )

        return existing_prevs

    def _persist_events_txn(
        self,
        txn: LoggingTransaction,
        *,
        events_and_contexts: List[Tuple[EventBase, EventContext]],
        inhibit_local_membership_updates: bool = False,
        state_delta_for_room: Optional[Dict[str, DeltaState]] = None,
        new_forward_extremities: Optional[Dict[str, Set[str]]] = None,
    ) -> None:
        """Insert some number of room events into the necessary database tables.

        Rejected events are only inserted into the events table, the events_json table,
        and the rejections table. Things reading from those table will need to check
        whether the event was rejected.

        Args:
            txn
            events_and_contexts: events to persist
            inhibit_local_membership_updates: Stop the local_current_membership
                from being updated by these events. This should be set to True
                for backfilled events because backfilled events in the past do
                not affect the current local state.
            delete_existing True to purge existing table rows for the events
                from the database. This is useful when retrying due to
                IntegrityError.
            state_delta_for_room: The current-state delta for each room.
            new_forward_extremities: The new forward extremities for each room.
                For each room, a list of the event ids which are the forward
                extremities.

        """
        state_delta_for_room = state_delta_for_room or {}
        new_forward_extremities = new_forward_extremities or {}

        all_events_and_contexts = events_and_contexts

        min_stream_order = events_and_contexts[0][0].internal_metadata.stream_ordering
        max_stream_order = events_and_contexts[-1][0].internal_metadata.stream_ordering

        # stream orderings should have been assigned by now
        assert min_stream_order
        assert max_stream_order

        self._update_forward_extremities_txn(
            txn,
            new_forward_extremities=new_forward_extremities,
            max_stream_order=max_stream_order,
        )

        # Ensure that we don't have the same event twice.
        events_and_contexts = self._filter_events_and_contexts_for_duplicates(
            events_and_contexts
        )

        self._update_room_depths_txn(txn, events_and_contexts=events_and_contexts)

        # _update_outliers_txn filters out any events which have already been
        # persisted, and returns the filtered list.
        events_and_contexts = self._update_outliers_txn(
            txn, events_and_contexts=events_and_contexts
        )

        # From this point onwards the events are only events that we haven't
        # seen before.

        self._store_event_txn(txn, events_and_contexts=events_and_contexts)

        self._persist_transaction_ids_txn(txn, events_and_contexts)

        # Insert into event_to_state_groups.
        self._store_event_state_mappings_txn(txn, events_and_contexts)

        self._persist_event_auth_chain_txn(txn, [e for e, _ in events_and_contexts])

        # _store_rejected_events_txn filters out any events which were
        # rejected, and returns the filtered list.
        events_and_contexts = self._store_rejected_events_txn(
            txn, events_and_contexts=events_and_contexts
        )

        # From this point onwards the events are only ones that weren't
        # rejected.

        self._update_metadata_tables_txn(
            txn,
            events_and_contexts=events_and_contexts,
            all_events_and_contexts=all_events_and_contexts,
            inhibit_local_membership_updates=inhibit_local_membership_updates,
        )

        # We call this last as it assumes we've inserted the events into
        # room_memberships, where applicable.
        self._update_current_state_txn(txn, state_delta_for_room, min_stream_order)

    def _persist_event_auth_chain_txn(
        self,
        txn: LoggingTransaction,
        events: List[EventBase],
    ) -> None:

        # We only care about state events, so this if there are no state events.
        if not any(e.is_state() for e in events):
            return

        # We want to store event_auth mappings for rejected events, as they're
        # used in state res v2.
        # This is only necessary if the rejected event appears in an accepted
        # event's auth chain, but its easier for now just to store them (and
        # it doesn't take much storage compared to storing the entire event
        # anyway).
        self.db_pool.simple_insert_many_txn(
            txn,
            table="event_auth",
            keys=("event_id", "room_id", "auth_id"),
            values=[
                (event.event_id, event.room_id, auth_id)
                for event in events
                for auth_id in event.auth_event_ids()
                if event.is_state()
            ],
        )

        # We now calculate chain ID/sequence numbers for any state events we're
        # persisting. We ignore out of band memberships as we're not in the room
        # and won't have their auth chain (we'll fix it up later if we join the
        # room).
        #
        # See: docs/auth_chain_difference_algorithm.md

        # We ignore legacy rooms that we aren't filling the chain cover index
        # for.
        rows = self.db_pool.simple_select_many_txn(
            txn,
            table="rooms",
            column="room_id",
            iterable={event.room_id for event in events if event.is_state()},
            keyvalues={},
            retcols=("room_id", "has_auth_chain_index"),
        )
        rooms_using_chain_index = {
            row["room_id"] for row in rows if row["has_auth_chain_index"]
        }

        state_events = {
            event.event_id: event
            for event in events
            if event.is_state() and event.room_id in rooms_using_chain_index
        }

        if not state_events:
            return

        # We need to know the type/state_key and auth events of the events we're
        # calculating chain IDs for. We don't rely on having the full Event
        # instances as we'll potentially be pulling more events from the DB and
        # we don't need the overhead of fetching/parsing the full event JSON.
        event_to_types = {
            e.event_id: (e.type, e.state_key) for e in state_events.values()
        }
        event_to_auth_chain = {
            e.event_id: e.auth_event_ids() for e in state_events.values()
        }
        event_to_room_id = {e.event_id: e.room_id for e in state_events.values()}

        self._add_chain_cover_index(
            txn,
            self.db_pool,
            self.store.event_chain_id_gen,
            event_to_room_id,
            event_to_types,
            event_to_auth_chain,
        )

    @classmethod
    def _add_chain_cover_index(
        cls,
        txn,
        db_pool: DatabasePool,
        event_chain_id_gen: SequenceGenerator,
        event_to_room_id: Dict[str, str],
        event_to_types: Dict[str, Tuple[str, str]],
        event_to_auth_chain: Dict[str, Sequence[str]],
    ) -> None:
        """Calculate the chain cover index for the given events.

        Args:
            event_to_room_id: Event ID to the room ID of the event
            event_to_types: Event ID to type and state_key of the event
            event_to_auth_chain: Event ID to list of auth event IDs of the
                event (events with no auth events can be excluded).
        """

        # Map from event ID to chain ID/sequence number.
        chain_map: Dict[str, Tuple[int, int]] = {}

        # Set of event IDs to calculate chain ID/seq numbers for.
        events_to_calc_chain_id_for = set(event_to_room_id)

        # We check if there are any events that need to be handled in the rooms
        # we're looking at. These should just be out of band memberships, where
        # we didn't have the auth chain when we first persisted.
        rows = db_pool.simple_select_many_txn(
            txn,
            table="event_auth_chain_to_calculate",
            keyvalues={},
            column="room_id",
            iterable=set(event_to_room_id.values()),
            retcols=("event_id", "type", "state_key"),
        )
        for row in rows:
            event_id = row["event_id"]
            event_type = row["type"]
            state_key = row["state_key"]

            # (We could pull out the auth events for all rows at once using
            # simple_select_many, but this case happens rarely and almost always
            # with a single row.)
            auth_events = db_pool.simple_select_onecol_txn(
                txn,
                "event_auth",
                keyvalues={"event_id": event_id},
                retcol="auth_id",
            )

            events_to_calc_chain_id_for.add(event_id)
            event_to_types[event_id] = (event_type, state_key)
            event_to_auth_chain[event_id] = auth_events

        # First we get the chain ID and sequence numbers for the events'
        # auth events (that aren't also currently being persisted).
        #
        # Note that there there is an edge case here where we might not have
        # calculated chains and sequence numbers for events that were "out
        # of band". We handle this case by fetching the necessary info and
        # adding it to the set of events to calculate chain IDs for.

        missing_auth_chains = {
            a_id
            for auth_events in event_to_auth_chain.values()
            for a_id in auth_events
            if a_id not in events_to_calc_chain_id_for
        }

        # We loop here in case we find an out of band membership and need to
        # fetch their auth event info.
        while missing_auth_chains:
            sql = """
                SELECT event_id, events.type, se.state_key, chain_id, sequence_number
                FROM events
                INNER JOIN state_events AS se USING (event_id)
                LEFT JOIN event_auth_chains USING (event_id)
                WHERE
            """
            clause, args = make_in_list_sql_clause(
                txn.database_engine,
                "event_id",
                missing_auth_chains,
            )
            txn.execute(sql + clause, args)

            missing_auth_chains.clear()

            for (
                auth_id,
                event_type,
                state_key,
                chain_id,
                sequence_number,
            ) in txn.fetchall():
                event_to_types[auth_id] = (event_type, state_key)

                if chain_id is None:
                    # No chain ID, so the event was persisted out of band.
                    # We add to list of events to calculate auth chains for.

                    events_to_calc_chain_id_for.add(auth_id)

                    event_to_auth_chain[auth_id] = db_pool.simple_select_onecol_txn(
                        txn,
                        "event_auth",
                        keyvalues={"event_id": auth_id},
                        retcol="auth_id",
                    )

                    missing_auth_chains.update(
                        e
                        for e in event_to_auth_chain[auth_id]
                        if e not in event_to_types
                    )
                else:
                    chain_map[auth_id] = (chain_id, sequence_number)

        # Now we check if we have any events where we don't have auth chain,
        # this should only be out of band memberships.
        for event_id in sorted_topologically(event_to_auth_chain, event_to_auth_chain):
            for auth_id in event_to_auth_chain[event_id]:
                if (
                    auth_id not in chain_map
                    and auth_id not in events_to_calc_chain_id_for
                ):
                    events_to_calc_chain_id_for.discard(event_id)

                    # If this is an event we're trying to persist we add it to
                    # the list of events to calculate chain IDs for next time
                    # around. (Otherwise we will have already added it to the
                    # table).
                    room_id = event_to_room_id.get(event_id)
                    if room_id:
                        e_type, state_key = event_to_types[event_id]
                        db_pool.simple_insert_txn(
                            txn,
                            table="event_auth_chain_to_calculate",
                            values={
                                "event_id": event_id,
                                "room_id": room_id,
                                "type": e_type,
                                "state_key": state_key,
                            },
                        )

                    # We stop checking the event's auth events since we've
                    # discarded it.
                    break

        if not events_to_calc_chain_id_for:
            return

        # Allocate chain ID/sequence numbers to each new event.
        new_chain_tuples = cls._allocate_chain_ids(
            txn,
            db_pool,
            event_chain_id_gen,
            event_to_room_id,
            event_to_types,
            event_to_auth_chain,
            events_to_calc_chain_id_for,
            chain_map,
        )
        chain_map.update(new_chain_tuples)

        db_pool.simple_insert_many_txn(
            txn,
            table="event_auth_chains",
            keys=("event_id", "chain_id", "sequence_number"),
            values=[
                (event_id, c_id, seq)
                for event_id, (c_id, seq) in new_chain_tuples.items()
            ],
        )

        db_pool.simple_delete_many_txn(
            txn,
            table="event_auth_chain_to_calculate",
            keyvalues={},
            column="event_id",
            values=new_chain_tuples,
        )

        # Now we need to calculate any new links between chains caused by
        # the new events.
        #
        # Links are pairs of chain ID/sequence numbers such that for any
        # event A (CA, SA) and any event B (CB, SB), B is in A's auth chain
        # if and only if there is at least one link (CA, S1) -> (CB, S2)
        # where SA >= S1 and S2 >= SB.
        #
        # We try and avoid adding redundant links to the table, e.g. if we
        # have two links between two chains which both start/end at the
        # sequence number event (or cross) then one can be safely dropped.
        #
        # To calculate new links we look at every new event and:
        #   1. Fetch the chain ID/sequence numbers of its auth events,
        #      discarding any that are reachable by other auth events, or
        #      that have the same chain ID as the event.
        #   2. For each retained auth event we:
        #       a. Add a link from the event's to the auth event's chain
        #          ID/sequence number; and
        #       b. Add a link from the event to every chain reachable by the
        #          auth event.

        # Step 1, fetch all existing links from all the chains we've seen
        # referenced.
        chain_links = _LinkMap()
        rows = db_pool.simple_select_many_txn(
            txn,
            table="event_auth_chain_links",
            column="origin_chain_id",
            iterable={chain_id for chain_id, _ in chain_map.values()},
            keyvalues={},
            retcols=(
                "origin_chain_id",
                "origin_sequence_number",
                "target_chain_id",
                "target_sequence_number",
            ),
        )
        for row in rows:
            chain_links.add_link(
                (row["origin_chain_id"], row["origin_sequence_number"]),
                (row["target_chain_id"], row["target_sequence_number"]),
                new=False,
            )

        # We do this in toplogical order to avoid adding redundant links.
        for event_id in sorted_topologically(
            events_to_calc_chain_id_for, event_to_auth_chain
        ):
            chain_id, sequence_number = chain_map[event_id]

            # Filter out auth events that are reachable by other auth
            # events. We do this by looking at every permutation of pairs of
            # auth events (A, B) to check if B is reachable from A.
            reduction = {
                a_id
                for a_id in event_to_auth_chain.get(event_id, [])
                if chain_map[a_id][0] != chain_id
            }
            for start_auth_id, end_auth_id in itertools.permutations(
                event_to_auth_chain.get(event_id, []),
                r=2,
            ):
                if chain_links.exists_path_from(
                    chain_map[start_auth_id], chain_map[end_auth_id]
                ):
                    reduction.discard(end_auth_id)

            # Step 2, figure out what the new links are from the reduced
            # list of auth events.
            for auth_id in reduction:
                auth_chain_id, auth_sequence_number = chain_map[auth_id]

                # Step 2a, add link between the event and auth event
                chain_links.add_link(
                    (chain_id, sequence_number), (auth_chain_id, auth_sequence_number)
                )

                # Step 2b, add a link to chains reachable from the auth
                # event.
                for target_id, target_seq in chain_links.get_links_from(
                    (auth_chain_id, auth_sequence_number)
                ):
                    if target_id == chain_id:
                        continue

                    chain_links.add_link(
                        (chain_id, sequence_number), (target_id, target_seq)
                    )

        db_pool.simple_insert_many_txn(
            txn,
            table="event_auth_chain_links",
            keys=(
                "origin_chain_id",
                "origin_sequence_number",
                "target_chain_id",
                "target_sequence_number",
            ),
            values=[
                (source_id, source_seq, target_id, target_seq)
                for (
                    source_id,
                    source_seq,
                    target_id,
                    target_seq,
                ) in chain_links.get_additions()
            ],
        )

    @staticmethod
    def _allocate_chain_ids(
        txn,
        db_pool: DatabasePool,
        event_chain_id_gen: SequenceGenerator,
        event_to_room_id: Dict[str, str],
        event_to_types: Dict[str, Tuple[str, str]],
        event_to_auth_chain: Dict[str, Sequence[str]],
        events_to_calc_chain_id_for: Set[str],
        chain_map: Dict[str, Tuple[int, int]],
    ) -> Dict[str, Tuple[int, int]]:
        """Allocates, but does not persist, chain ID/sequence numbers for the
        events in `events_to_calc_chain_id_for`. (c.f. _add_chain_cover_index
        for info on args)
        """

        # We now calculate the chain IDs/sequence numbers for the events. We do
        # this by looking at the chain ID and sequence number of any auth event
        # with the same type/state_key and incrementing the sequence number by
        # one. If there was no match or the chain ID/sequence number is already
        # taken we generate a new chain.
        #
        # We try to reduce the number of times that we hit the database by
        # batching up calls, to make this more efficient when persisting large
        # numbers of state events (e.g. during joins).
        #
        # We do this by:
        #   1. Calculating for each event which auth event will be used to
        #      inherit the chain ID, i.e. converting the auth chain graph to a
        #      tree that we can allocate chains on. We also keep track of which
        #      existing chain IDs have been referenced.
        #   2. Fetching the max allocated sequence number for each referenced
        #      existing chain ID, generating a map from chain ID to the max
        #      allocated sequence number.
        #   3. Iterating over the tree and allocating a chain ID/seq no. to the
        #      new event, by incrementing the sequence number from the
        #      referenced event's chain ID/seq no. and checking that the
        #      incremented sequence number hasn't already been allocated (by
        #      looking in the map generated in the previous step). We generate a
        #      new chain if the sequence number has already been allocated.
        #

        existing_chains: Set[int] = set()
        tree: List[Tuple[str, Optional[str]]] = []

        # We need to do this in a topologically sorted order as we want to
        # generate chain IDs/sequence numbers of an event's auth events before
        # the event itself.
        for event_id in sorted_topologically(
            events_to_calc_chain_id_for, event_to_auth_chain
        ):
            for auth_id in event_to_auth_chain.get(event_id, []):
                if event_to_types.get(event_id) == event_to_types.get(auth_id):
                    existing_chain_id = chain_map.get(auth_id)
                    if existing_chain_id:
                        existing_chains.add(existing_chain_id[0])

                    tree.append((event_id, auth_id))
                    break
            else:
                tree.append((event_id, None))

        # Fetch the current max sequence number for each existing referenced chain.
        sql = """
            SELECT chain_id, MAX(sequence_number) FROM event_auth_chains
            WHERE %s
            GROUP BY chain_id
        """
        clause, args = make_in_list_sql_clause(
            db_pool.engine, "chain_id", existing_chains
        )
        txn.execute(sql % (clause,), args)

        chain_to_max_seq_no: Dict[Any, int] = {row[0]: row[1] for row in txn}

        # Allocate the new events chain ID/sequence numbers.
        #
        # To reduce the number of calls to the database we don't allocate a
        # chain ID number in the loop, instead we use a temporary `object()` for
        # each new chain ID. Once we've done the loop we generate the necessary
        # number of new chain IDs in one call, replacing all temporary
        # objects with real allocated chain IDs.

        unallocated_chain_ids: Set[object] = set()
        new_chain_tuples: Dict[str, Tuple[Any, int]] = {}
        for event_id, auth_event_id in tree:
            # If we reference an auth_event_id we fetch the allocated chain ID,
            # either from the existing `chain_map` or the newly generated
            # `new_chain_tuples` map.
            existing_chain_id = None
            if auth_event_id:
                existing_chain_id = new_chain_tuples.get(auth_event_id)
                if not existing_chain_id:
                    existing_chain_id = chain_map[auth_event_id]

            new_chain_tuple: Optional[Tuple[Any, int]] = None
            if existing_chain_id:
                # We found a chain ID/sequence number candidate, check its
                # not already taken.
                proposed_new_id = existing_chain_id[0]
                proposed_new_seq = existing_chain_id[1] + 1

                if chain_to_max_seq_no[proposed_new_id] < proposed_new_seq:
                    new_chain_tuple = (
                        proposed_new_id,
                        proposed_new_seq,
                    )

            # If we need to start a new chain we allocate a temporary chain ID.
            if not new_chain_tuple:
                new_chain_tuple = (object(), 1)
                unallocated_chain_ids.add(new_chain_tuple[0])

            new_chain_tuples[event_id] = new_chain_tuple
            chain_to_max_seq_no[new_chain_tuple[0]] = new_chain_tuple[1]

        # Generate new chain IDs for all unallocated chain IDs.
        newly_allocated_chain_ids = event_chain_id_gen.get_next_mult_txn(
            txn, len(unallocated_chain_ids)
        )

        # Map from potentially temporary chain ID to real chain ID
        chain_id_to_allocated_map: Dict[Any, int] = dict(
            zip(unallocated_chain_ids, newly_allocated_chain_ids)
        )
        chain_id_to_allocated_map.update((c, c) for c in existing_chains)

        return {
            event_id: (chain_id_to_allocated_map[chain_id], seq)
            for event_id, (chain_id, seq) in new_chain_tuples.items()
        }

    def _persist_transaction_ids_txn(
        self,
        txn: LoggingTransaction,
        events_and_contexts: List[Tuple[EventBase, EventContext]],
    ):
        """Persist the mapping from transaction IDs to event IDs (if defined)."""

        to_insert = []
        for event, _ in events_and_contexts:
            token_id = getattr(event.internal_metadata, "token_id", None)
            txn_id = getattr(event.internal_metadata, "txn_id", None)
            if token_id and txn_id:
                to_insert.append(
                    (
                        event.event_id,
                        event.room_id,
                        event.sender,
                        token_id,
                        txn_id,
                        self._clock.time_msec(),
                    )
                )

        if to_insert:
            self.db_pool.simple_insert_many_txn(
                txn,
                table="event_txn_id",
                keys=(
                    "event_id",
                    "room_id",
                    "user_id",
                    "token_id",
                    "txn_id",
                    "inserted_ts",
                ),
                values=to_insert,
            )

    def _update_current_state_txn(
        self,
        txn: LoggingTransaction,
        state_delta_by_room: Dict[str, DeltaState],
        stream_id: int,
    ):
        for room_id, delta_state in state_delta_by_room.items():
            to_delete = delta_state.to_delete
            to_insert = delta_state.to_insert

            # Figure out the changes of membership to invalidate the
            # `get_rooms_for_user` cache.
            # We find out which membership events we may have deleted
            # and which we have added, then we invalidate the caches for all
            # those users.
            members_changed = {
                state_key
                for ev_type, state_key in itertools.chain(to_delete, to_insert)
                if ev_type == EventTypes.Member
            }

            if delta_state.no_longer_in_room:
                # Server is no longer in the room so we delete the room from
                # current_state_events, being careful we've already updated the
                # rooms.room_version column (which gets populated in a
                # background task).
                self._upsert_room_version_txn(txn, room_id)

                # Before deleting we populate the current_state_delta_stream
                # so that async background tasks get told what happened.
                sql = """
                    INSERT INTO current_state_delta_stream
                        (stream_id, instance_name, room_id, type, state_key, event_id, prev_event_id)
                    SELECT ?, ?, room_id, type, state_key, null, event_id
                        FROM current_state_events
                        WHERE room_id = ?
                """
                txn.execute(sql, (stream_id, self._instance_name, room_id))

                # We also want to invalidate the membership caches for users
                # that were in the room.
                users_in_room = self.store.get_users_in_room_txn(txn, room_id)
                members_changed.update(users_in_room)

                self.db_pool.simple_delete_txn(
                    txn,
                    table="current_state_events",
                    keyvalues={"room_id": room_id},
                )
            else:
                # We're still in the room, so we update the current state as normal.

                # First we add entries to the current_state_delta_stream. We
                # do this before updating the current_state_events table so
                # that we can use it to calculate the `prev_event_id`. (This
                # allows us to not have to pull out the existing state
                # unnecessarily).
                #
                # The stream_id for the update is chosen to be the minimum of the stream_ids
                # for the batch of the events that we are persisting; that means we do not
                # end up in a situation where workers see events before the
                # current_state_delta updates.
                #
                sql = """
                    INSERT INTO current_state_delta_stream
                    (stream_id, instance_name, room_id, type, state_key, event_id, prev_event_id)
                    SELECT ?, ?, ?, ?, ?, ?, (
                        SELECT event_id FROM current_state_events
                        WHERE room_id = ? AND type = ? AND state_key = ?
                    )
                """
                txn.execute_batch(
                    sql,
                    (
                        (
                            stream_id,
                            self._instance_name,
                            room_id,
                            etype,
                            state_key,
                            to_insert.get((etype, state_key)),
                            room_id,
                            etype,
                            state_key,
                        )
                        for etype, state_key in itertools.chain(to_delete, to_insert)
                    ),
                )
                # Now we actually update the current_state_events table

                txn.execute_batch(
                    "DELETE FROM current_state_events"
                    " WHERE room_id = ? AND type = ? AND state_key = ?",
                    (
                        (room_id, etype, state_key)
                        for etype, state_key in itertools.chain(to_delete, to_insert)
                    ),
                )

                # We include the membership in the current state table, hence we do
                # a lookup when we insert. This assumes that all events have already
                # been inserted into room_memberships.
                txn.execute_batch(
                    """INSERT INTO current_state_events
                        (room_id, type, state_key, event_id, membership)
                    VALUES (?, ?, ?, ?, (SELECT membership FROM room_memberships WHERE event_id = ?))
                    """,
                    [
                        (room_id, key[0], key[1], ev_id, ev_id)
                        for key, ev_id in to_insert.items()
                    ],
                )

            # We now update `local_current_membership`. We do this regardless
            # of whether we're still in the room or not to handle the case where
            # e.g. we just got banned (where we need to record that fact here).

            # Note: Do we really want to delete rows here (that we do not
            # subsequently reinsert below)? While technically correct it means
            # we have no record of the fact the user *was* a member of the
            # room but got, say, state reset out of it.
            if to_delete or to_insert:
                txn.execute_batch(
                    "DELETE FROM local_current_membership"
                    " WHERE room_id = ? AND user_id = ?",
                    (
                        (room_id, state_key)
                        for etype, state_key in itertools.chain(to_delete, to_insert)
                        if etype == EventTypes.Member and self.is_mine_id(state_key)
                    ),
                )

            if to_insert:
                txn.execute_batch(
                    """INSERT INTO local_current_membership
                        (room_id, user_id, event_id, membership)
                    VALUES (?, ?, ?, (SELECT membership FROM room_memberships WHERE event_id = ?))
                    """,
                    [
                        (room_id, key[1], ev_id, ev_id)
                        for key, ev_id in to_insert.items()
                        if key[0] == EventTypes.Member and self.is_mine_id(key[1])
                    ],
                )

            txn.call_after(
                self.store._curr_state_delta_stream_cache.entity_has_changed,
                room_id,
                stream_id,
            )

            # Invalidate the various caches

            for member in members_changed:
                txn.call_after(
                    self.store.get_rooms_for_user_with_stream_ordering.invalidate,
                    (member,),
                )

            self.store._invalidate_state_caches_and_stream(
                txn, room_id, members_changed
            )

    def _upsert_room_version_txn(self, txn: LoggingTransaction, room_id: str):
        """Update the room version in the database based off current state
        events.

        This is used when we're about to delete current state and we want to
        ensure that the `rooms.room_version` column is up to date.
        """

        sql = """
            SELECT json FROM event_json
            INNER JOIN current_state_events USING (room_id, event_id)
            WHERE room_id = ? AND type = ? AND state_key = ?
        """
        txn.execute(sql, (room_id, EventTypes.Create, ""))
        row = txn.fetchone()
        if row:
            event_json = db_to_json(row[0])
            content = event_json.get("content", {})
            creator = content.get("creator")
            room_version_id = content.get("room_version", RoomVersions.V1.identifier)

            self.db_pool.simple_upsert_txn(
                txn,
                table="rooms",
                keyvalues={"room_id": room_id},
                values={"room_version": room_version_id},
                insertion_values={"is_public": False, "creator": creator},
            )

    def _update_forward_extremities_txn(
        self,
        txn: LoggingTransaction,
        new_forward_extremities: Dict[str, Set[str]],
        max_stream_order: int,
    ):
        for room_id in new_forward_extremities.keys():
            self.db_pool.simple_delete_txn(
                txn, table="event_forward_extremities", keyvalues={"room_id": room_id}
            )
            txn.call_after(
                self.store.get_latest_event_ids_in_room.invalidate, (room_id,)
            )

        self.db_pool.simple_insert_many_txn(
            txn,
            table="event_forward_extremities",
            keys=("event_id", "room_id"),
            values=[
                (ev_id, room_id)
                for room_id, new_extrem in new_forward_extremities.items()
                for ev_id in new_extrem
            ],
        )
        # We now insert into stream_ordering_to_exterm a mapping from room_id,
        # new stream_ordering to new forward extremeties in the room.
        # This allows us to later efficiently look up the forward extremeties
        # for a room before a given stream_ordering
        self.db_pool.simple_insert_many_txn(
            txn,
            table="stream_ordering_to_exterm",
            keys=("room_id", "event_id", "stream_ordering"),
            values=[
                (room_id, event_id, max_stream_order)
                for room_id, new_extrem in new_forward_extremities.items()
                for event_id in new_extrem
            ],
        )

    @classmethod
    def _filter_events_and_contexts_for_duplicates(
        cls, events_and_contexts: List[Tuple[EventBase, EventContext]]
    ) -> List[Tuple[EventBase, EventContext]]:
        """Ensure that we don't have the same event twice.

        Pick the earliest non-outlier if there is one, else the earliest one.

        Args:
            events_and_contexts (list[(EventBase, EventContext)]):
        Returns:
            list[(EventBase, EventContext)]: filtered list
        """
        new_events_and_contexts: OrderedDict[
            str, Tuple[EventBase, EventContext]
        ] = OrderedDict()
        for event, context in events_and_contexts:
            prev_event_context = new_events_and_contexts.get(event.event_id)
            if prev_event_context:
                if not event.internal_metadata.is_outlier():
                    if prev_event_context[0].internal_metadata.is_outlier():
                        # To ensure correct ordering we pop, as OrderedDict is
                        # ordered by first insertion.
                        new_events_and_contexts.pop(event.event_id, None)
                        new_events_and_contexts[event.event_id] = (event, context)
            else:
                new_events_and_contexts[event.event_id] = (event, context)
        return list(new_events_and_contexts.values())

    def _update_room_depths_txn(
        self,
        txn,
        events_and_contexts: List[Tuple[EventBase, EventContext]],
    ):
        """Update min_depth for each room

        Args:
            txn (twisted.enterprise.adbapi.Connection): db connection
            events_and_contexts (list[(EventBase, EventContext)]): events
                we are persisting
        """
        depth_updates: Dict[str, int] = {}
        for event, context in events_and_contexts:
            # Remove the any existing cache entries for the event_ids
            txn.call_after(self.store._invalidate_get_event_cache, event.event_id)
            # Then update the `stream_ordering` position to mark the latest
            # event as the front of the room. This should not be done for
            # backfilled events because backfilled events have negative
            # stream_ordering and happened in the past so we know that we don't
            # need to update the stream_ordering tip/front for the room.
            assert event.internal_metadata.stream_ordering is not None
            if event.internal_metadata.stream_ordering >= 0:
                txn.call_after(
                    self.store._events_stream_cache.entity_has_changed,
                    event.room_id,
                    event.internal_metadata.stream_ordering,
                )

            if not event.internal_metadata.is_outlier() and not context.rejected:
                depth_updates[event.room_id] = max(
                    event.depth, depth_updates.get(event.room_id, event.depth)
                )

        for room_id, depth in depth_updates.items():
            self._update_min_depth_for_room_txn(txn, room_id, depth)

    def _update_outliers_txn(
        self,
        txn: LoggingTransaction,
        events_and_contexts: List[Tuple[EventBase, EventContext]],
    ) -> List[Tuple[EventBase, EventContext]]:
        """Update any outliers with new event info.

        This turns outliers into ex-outliers (unless the new event was rejected), and
        also removes any other events we have already seen from the list.

        Args:
            txn: db connection
            events_and_contexts: events we are persisting

        Returns:
            new list, without events which are already in the events table.
        """
        txn.execute(
            "SELECT event_id, outlier FROM events WHERE event_id in (%s)"
            % (",".join(["?"] * len(events_and_contexts)),),
            [event.event_id for event, _ in events_and_contexts],
        )

        have_persisted: Dict[str, bool] = {
            event_id: outlier for event_id, outlier in txn
        }

        to_remove = set()
        for event, context in events_and_contexts:
            if event.event_id not in have_persisted:
                continue

            to_remove.add(event)

            if context.rejected:
                # If the incoming event is rejected then we don't care if the event
                # was an outlier or not - what we have is at least as good.
                continue

            outlier_persisted = have_persisted[event.event_id]
            if not event.internal_metadata.is_outlier() and outlier_persisted:
                # We received a copy of an event that we had already stored as
                # an outlier in the database. We now have some state at that event
                # so we need to update the state_groups table with that state.
                #
                # Note that we do not update the stream_ordering of the event in this
                # scenario. XXX: does this cause bugs? It will mean we won't send such
                # events down /sync. In general they will be historical events, so that
                # doesn't matter too much, but that is not always the case.

                logger.info("Updating state for ex-outlier event %s", event.event_id)

                # insert into event_to_state_groups.
                try:
                    self._store_event_state_mappings_txn(txn, ((event, context),))
                except Exception:
                    logger.exception("")
                    raise

                # Add an entry to the ex_outlier_stream table to replicate the
                # change in outlier status to our workers.
                stream_order = event.internal_metadata.stream_ordering
                state_group_id = context.state_group
                self.db_pool.simple_insert_txn(
                    txn,
                    table="ex_outlier_stream",
                    values={
                        "event_stream_ordering": stream_order,
                        "event_id": event.event_id,
                        "state_group": state_group_id,
                        "instance_name": self._instance_name,
                    },
                )

                sql = "UPDATE events SET outlier = ? WHERE event_id = ?"
                txn.execute(sql, (False, event.event_id))

                # Update the event_backward_extremities table now that this
                # event isn't an outlier any more.
                self._update_backward_extremeties(txn, [event])

        return [ec for ec in events_and_contexts if ec[0] not in to_remove]

    def _store_event_txn(
        self,
        txn: LoggingTransaction,
        events_and_contexts: Collection[Tuple[EventBase, EventContext]],
    ) -> None:
        """Insert new events into the event, event_json, redaction and
        state_events tables.
        """

        if not events_and_contexts:
            # nothing to do here
            return

        def event_dict(event):
            d = event.get_dict()
            d.pop("redacted", None)
            d.pop("redacted_because", None)
            return d

        self.db_pool.simple_insert_many_txn(
            txn,
            table="event_json",
            keys=("event_id", "room_id", "internal_metadata", "json", "format_version"),
            values=(
                (
                    event.event_id,
                    event.room_id,
                    json_encoder.encode(event.internal_metadata.get_dict()),
                    json_encoder.encode(event_dict(event)),
                    event.format_version,
                )
                for event, _ in events_and_contexts
            ),
        )

        self.db_pool.simple_insert_many_txn(
            txn,
            table="events",
            keys=(
                "instance_name",
                "stream_ordering",
                "topological_ordering",
                "depth",
                "event_id",
                "room_id",
                "type",
                "processed",
                "outlier",
                "origin_server_ts",
                "received_ts",
                "sender",
                "contains_url",
                "state_key",
                "rejection_reason",
            ),
            values=(
                (
                    self._instance_name,
                    event.internal_metadata.stream_ordering,
                    event.depth,  # topological_ordering
                    event.depth,  # depth
                    event.event_id,
                    event.room_id,
                    event.type,
                    True,  # processed
                    event.internal_metadata.is_outlier(),
                    int(event.origin_server_ts),
                    self._clock.time_msec(),
                    event.sender,
                    "url" in event.content and isinstance(event.content["url"], str),
                    event.get_state_key(),
                    context.rejected or None,
                )
                for event, context in events_and_contexts
            ),
        )

        # If we're persisting an unredacted event we go and ensure
        # that we mark any redactions that reference this event as
        # requiring censoring.
        unredacted_events = [
            event.event_id
            for event, _ in events_and_contexts
            if not event.internal_metadata.is_redacted()
        ]
        sql = "UPDATE redactions SET have_censored = ? WHERE "
        clause, args = make_in_list_sql_clause(
            self.database_engine,
            "redacts",
            unredacted_events,
        )
        txn.execute(sql + clause, [False] + args)

        self.db_pool.simple_insert_many_txn(
            txn,
            table="state_events",
            keys=("event_id", "room_id", "type", "state_key"),
            values=(
                (event.event_id, event.room_id, event.type, event.state_key)
                for event, _ in events_and_contexts
                if event.is_state()
            ),
        )

    def _store_rejected_events_txn(self, txn, events_and_contexts):
        """Add rows to the 'rejections' table for received events which were
        rejected

        Args:
            txn (twisted.enterprise.adbapi.Connection): db connection
            events_and_contexts (list[(EventBase, EventContext)]): events
                we are persisting

        Returns:
            list[(EventBase, EventContext)] new list, without the rejected
                events.
        """
        # Remove the rejected events from the list now that we've added them
        # to the events table and the events_json table.
        to_remove = set()
        for event, context in events_and_contexts:
            if context.rejected:
                # Insert the event_id into the rejections table
                # (events.rejection_reason has already been done)
                self._store_rejections_txn(txn, event.event_id, context.rejected)
                to_remove.add(event)

        return [ec for ec in events_and_contexts if ec[0] not in to_remove]

    def _update_metadata_tables_txn(
        self,
        txn: LoggingTransaction,
        *,
        events_and_contexts: List[Tuple[EventBase, EventContext]],
        all_events_and_contexts: List[Tuple[EventBase, EventContext]],
        inhibit_local_membership_updates: bool = False,
    ):
        """Update all the miscellaneous tables for new events

        Args:
            txn (twisted.enterprise.adbapi.Connection): db connection
            events_and_contexts (list[(EventBase, EventContext)]): events
                we are persisting
            all_events_and_contexts (list[(EventBase, EventContext)]): all
                events that we were going to persist. This includes events
                we've already persisted, etc, that wouldn't appear in
                events_and_context.
            inhibit_local_membership_updates: Stop the local_current_membership
                from being updated by these events. This should be set to True
                for backfilled events because backfilled events in the past do
                not affect the current local state.
        """

        # Insert all the push actions into the event_push_actions table.
        self._set_push_actions_for_event_and_users_txn(
            txn,
            events_and_contexts=events_and_contexts,
            all_events_and_contexts=all_events_and_contexts,
        )

        if not events_and_contexts:
            # nothing to do here
            return

        for event, _ in events_and_contexts:
            if event.type == EventTypes.Redaction and event.redacts is not None:
                # Remove the entries in the event_push_actions table for the
                # redacted event.
                self._remove_push_actions_for_event_id_txn(
                    txn, event.room_id, event.redacts
                )

                # Remove from relations table.
                self._handle_redact_relations(txn, event.redacts)

        # Update the event_forward_extremities, event_backward_extremities and
        # event_edges tables.
        self._handle_mult_prev_events(
            txn, events=[event for event, _ in events_and_contexts]
        )

        for event, _ in events_and_contexts:
            if event.type == EventTypes.Name:
                # Insert into the event_search table.
                self._store_room_name_txn(txn, event)
            elif event.type == EventTypes.Topic:
                # Insert into the event_search table.
                self._store_room_topic_txn(txn, event)
            elif event.type == EventTypes.Message:
                # Insert into the event_search table.
                self._store_room_message_txn(txn, event)
            elif event.type == EventTypes.Redaction and event.redacts is not None:
                # Insert into the redactions table.
                self._store_redaction(txn, event)
            elif event.type == EventTypes.Retention:
                # Update the room_retention table.
                self._store_retention_policy_for_room_txn(txn, event)

            self._handle_event_relations(txn, event)

            self._handle_insertion_event(txn, event)
            self._handle_batch_event(txn, event)

            # Store the labels for this event.
            labels = event.content.get(EventContentFields.LABELS)
            if labels:
                self.insert_labels_for_event_txn(
                    txn, event.event_id, labels, event.room_id, event.depth
                )

            if self._ephemeral_messages_enabled:
                # If there's an expiry timestamp on the event, store it.
                expiry_ts = event.content.get(EventContentFields.SELF_DESTRUCT_AFTER)
                if isinstance(expiry_ts, int) and not event.is_state():
                    self._insert_event_expiry_txn(txn, event.event_id, expiry_ts)

        # Insert into the room_memberships table.
        self._store_room_members_txn(
            txn,
            [
                event
                for event, _ in events_and_contexts
                if event.type == EventTypes.Member
            ],
            inhibit_local_membership_updates=inhibit_local_membership_updates,
        )

        # Insert event_reference_hashes table.
        self._store_event_reference_hashes_txn(
            txn, [event for event, _ in events_and_contexts]
        )

        # Prefill the event cache
        self._add_to_cache(txn, events_and_contexts)

    def _add_to_cache(self, txn, events_and_contexts):
        to_prefill = []

        rows = []

        ev_map = {e.event_id: e for e, _ in events_and_contexts}
        if not ev_map:
            return

        sql = (
            "SELECT "
            " e.event_id as event_id, "
            " r.redacts as redacts,"
            " rej.event_id as rejects "
            " FROM events as e"
            " LEFT JOIN rejections as rej USING (event_id)"
            " LEFT JOIN redactions as r ON e.event_id = r.redacts"
            " WHERE "
        )

        clause, args = make_in_list_sql_clause(
            self.database_engine, "e.event_id", list(ev_map)
        )

        txn.execute(sql + clause, args)
        rows = self.db_pool.cursor_to_dict(txn)
        for row in rows:
            event = ev_map[row["event_id"]]
            if not row["rejects"] and not row["redacts"]:
                to_prefill.append(EventCacheEntry(event=event, redacted_event=None))

        def prefill():
            for cache_entry in to_prefill:
                self.store._get_event_cache.set(
                    (cache_entry.event.event_id,), cache_entry
                )

        txn.call_after(prefill)

    def _store_redaction(self, txn: LoggingTransaction, event: EventBase) -> None:
        # Invalidate the caches for the redacted event, note that these caches
        # are also cleared as part of event replication in _invalidate_caches_for_event.
        txn.call_after(self.store._invalidate_get_event_cache, event.redacts)
        txn.call_after(self.store.get_relations_for_event.invalidate, (event.redacts,))
        txn.call_after(self.store.get_applicable_edit.invalidate, (event.redacts,))

        self.db_pool.simple_upsert_txn(
            txn,
            table="redactions",
            keyvalues={"event_id": event.event_id},
            values={
                "redacts": event.redacts,
                "received_ts": self._clock.time_msec(),
            },
        )

    def insert_labels_for_event_txn(
        self, txn, event_id, labels, room_id, topological_ordering
    ):
        """Store the mapping between an event's ID and its labels, with one row per
        (event_id, label) tuple.

        Args:
            txn (LoggingTransaction): The transaction to execute.
            event_id (str): The event's ID.
            labels (list[str]): A list of text labels.
            room_id (str): The ID of the room the event was sent to.
            topological_ordering (int): The position of the event in the room's topology.
        """
        return self.db_pool.simple_insert_many_txn(
            txn=txn,
            table="event_labels",
            keys=("event_id", "label", "room_id", "topological_ordering"),
            values=[
                (event_id, label, room_id, topological_ordering) for label in labels
            ],
        )

    def _insert_event_expiry_txn(self, txn, event_id, expiry_ts):
        """Save the expiry timestamp associated with a given event ID.

        Args:
            txn (LoggingTransaction): The database transaction to use.
            event_id (str): The event ID the expiry timestamp is associated with.
            expiry_ts (int): The timestamp at which to expire (delete) the event.
        """
        return self.db_pool.simple_insert_txn(
            txn=txn,
            table="event_expiry",
            values={"event_id": event_id, "expiry_ts": expiry_ts},
        )

    def _store_event_reference_hashes_txn(self, txn, events):
        """Store a hash for a PDU
        Args:
            txn (cursor):
            events (list): list of Events.
        """

        vals = []
        for event in events:
            ref_alg, ref_hash_bytes = compute_event_reference_hash(event)
            vals.append((event.event_id, ref_alg, memoryview(ref_hash_bytes)))

        self.db_pool.simple_insert_many_txn(
            txn,
            table="event_reference_hashes",
            keys=("event_id", "algorithm", "hash"),
            values=vals,
        )

    def _store_room_members_txn(
        self, txn, events, *, inhibit_local_membership_updates: bool = False
    ):
        """
        Store a room member in the database.
        Args:
            txn: The transaction to use.
            events: List of events to store.
            inhibit_local_membership_updates: Stop the local_current_membership
                from being updated by these events. This should be set to True
                for backfilled events because backfilled events in the past do
                not affect the current local state.
        """

        def non_null_str_or_none(val: Any) -> Optional[str]:
            return val if isinstance(val, str) and "\u0000" not in val else None

        self.db_pool.simple_insert_many_txn(
            txn,
            table="room_memberships",
            keys=(
                "event_id",
                "user_id",
                "sender",
                "room_id",
                "membership",
                "display_name",
                "avatar_url",
            ),
            values=[
                (
                    event.event_id,
                    event.state_key,
                    event.user_id,
                    event.room_id,
                    event.membership,
                    non_null_str_or_none(event.content.get("displayname")),
                    non_null_str_or_none(event.content.get("avatar_url")),
                )
                for event in events
            ],
        )

        for event in events:
            txn.call_after(
                self.store._membership_stream_cache.entity_has_changed,
                event.state_key,
                event.internal_metadata.stream_ordering,
            )
            txn.call_after(
                self.store.get_invited_rooms_for_local_user.invalidate,
                (event.state_key,),
            )

            # The `_get_membership_from_event_id` is immutable, except for the
            # case where we look up an event *before* persisting it.
            txn.call_after(
                self.store._get_membership_from_event_id.invalidate,
                (event.event_id,),
            )

            # We update the local_current_membership table only if the event is
            # "current", i.e., its something that has just happened.
            #
            # This will usually get updated by the `current_state_events` handling,
            # unless its an outlier, and an outlier is only "current" if it's an "out of
            # band membership", like a remote invite or a rejection of a remote invite.
            if (
                self.is_mine_id(event.state_key)
                and not inhibit_local_membership_updates
                and event.internal_metadata.is_outlier()
                and event.internal_metadata.is_out_of_band_membership()
            ):
                self.db_pool.simple_upsert_txn(
                    txn,
                    table="local_current_membership",
                    keyvalues={"room_id": event.room_id, "user_id": event.state_key},
                    values={
                        "event_id": event.event_id,
                        "membership": event.membership,
                    },
                )

    def _handle_event_relations(
        self, txn: LoggingTransaction, event: EventBase
    ) -> None:
        """Handles inserting relation data during persistence of events

        Args:
            txn: The current database transaction.
            event: The event which might have relations.
        """
        relation = event.content.get("m.relates_to")
        if not relation:
            # No relations
            return

        # Relations must have a type and parent event ID.
        rel_type = relation.get("rel_type")
        if not isinstance(rel_type, str):
            return

        parent_id = relation.get("event_id")
        if not isinstance(parent_id, str):
            return

        # Annotations have a key field.
        aggregation_key = None
        if rel_type == RelationTypes.ANNOTATION:
            aggregation_key = relation.get("key")

        self.db_pool.simple_insert_txn(
            txn,
            table="event_relations",
            values={
                "event_id": event.event_id,
                "relates_to_id": parent_id,
                "relation_type": rel_type,
                "aggregation_key": aggregation_key,
            },
        )

        txn.call_after(self.store.get_relations_for_event.invalidate, (parent_id,))
        txn.call_after(
            self.store.get_aggregation_groups_for_event.invalidate, (parent_id,)
        )

        if rel_type == RelationTypes.REPLACE:
            txn.call_after(self.store.get_applicable_edit.invalidate, (parent_id,))

        if (
            rel_type == RelationTypes.THREAD
            or rel_type == RelationTypes.UNSTABLE_THREAD
        ):
            txn.call_after(self.store.get_thread_summary.invalidate, (parent_id,))
            # It should be safe to only invalidate the cache if the user has not
            # previously participated in the thread, but that's difficult (and
            # potentially error-prone) so it is always invalidated.
            txn.call_after(
                self.store.get_thread_participated.invalidate,
                (parent_id, event.sender),
            )

    def _handle_insertion_event(self, txn: LoggingTransaction, event: EventBase):
        """Handles keeping track of insertion events and edges/connections.
        Part of MSC2716.

        Args:
            txn: The database transaction object
            event: The event to process
        """

        if event.type != EventTypes.MSC2716_INSERTION:
            # Not a insertion event
            return

        # Skip processing an insertion event if the room version doesn't
        # support it or the event is not from the room creator.
        room_version = self.store.get_room_version_txn(txn, event.room_id)
        room_creator = self.db_pool.simple_select_one_onecol_txn(
            txn,
            table="rooms",
            keyvalues={"room_id": event.room_id},
            retcol="creator",
            allow_none=True,
        )
        if not room_version.msc2716_historical and (
            not self.hs.config.experimental.msc2716_enabled
            or event.sender != room_creator
        ):
            return

        next_batch_id = event.content.get(EventContentFields.MSC2716_NEXT_BATCH_ID)
        if next_batch_id is None:
            # Invalid insertion event without next batch ID
            return

        logger.debug(
            "_handle_insertion_event (next_batch_id=%s) %s", next_batch_id, event
        )

        # Keep track of the insertion event and the batch ID
        self.db_pool.simple_insert_txn(
            txn,
            table="insertion_events",
            values={
                "event_id": event.event_id,
                "room_id": event.room_id,
                "next_batch_id": next_batch_id,
            },
        )

        # Insert an edge for every prev_event connection
        for prev_event_id in event.prev_event_ids():
            self.db_pool.simple_insert_txn(
                txn,
                table="insertion_event_edges",
                values={
                    "event_id": event.event_id,
                    "room_id": event.room_id,
                    "insertion_prev_event_id": prev_event_id,
                },
            )

    def _handle_batch_event(self, txn: LoggingTransaction, event: EventBase):
        """Handles inserting the batch edges/connections between the batch event
        and an insertion event. Part of MSC2716.

        Args:
            txn: The database transaction object
            event: The event to process
        """

        if event.type != EventTypes.MSC2716_BATCH:
            # Not a batch event
            return

        # Skip processing a batch event if the room version doesn't
        # support it or the event is not from the room creator.
        room_version = self.store.get_room_version_txn(txn, event.room_id)
        room_creator = self.db_pool.simple_select_one_onecol_txn(
            txn,
            table="rooms",
            keyvalues={"room_id": event.room_id},
            retcol="creator",
            allow_none=True,
        )
        if not room_version.msc2716_historical and (
            not self.hs.config.experimental.msc2716_enabled
            or event.sender != room_creator
        ):
            return

        batch_id = event.content.get(EventContentFields.MSC2716_BATCH_ID)
        if batch_id is None:
            # Invalid batch event without a batch ID
            return

        logger.debug("_handle_batch_event batch_id=%s %s", batch_id, event)

        # Keep track of the insertion event and the batch ID
        self.db_pool.simple_insert_txn(
            txn,
            table="batch_events",
            values={
                "event_id": event.event_id,
                "room_id": event.room_id,
                "batch_id": batch_id,
            },
        )

        # When we receive an event with a `batch_id` referencing the
        # `next_batch_id` of the insertion event, we can remove it from the
        # `insertion_event_extremities` table.
        sql = """
            DELETE FROM insertion_event_extremities WHERE event_id IN (
                SELECT event_id FROM insertion_events
                WHERE next_batch_id = ?
            )
        """

        txn.execute(sql, (batch_id,))

    def _handle_redact_relations(
        self, txn: LoggingTransaction, redacted_event_id: str
    ) -> None:
        """Handles receiving a redaction and checking whether the redacted event
        has any relations which must be removed from the database.

        Args:
            txn
            redacted_event_id: The event that was redacted.
        """

        # Fetch the current relation of the event being redacted.
        redacted_relates_to = self.db_pool.simple_select_one_onecol_txn(
            txn,
            table="event_relations",
            keyvalues={"event_id": redacted_event_id},
            retcol="relates_to_id",
            allow_none=True,
        )
        # Any relation information for the related event must be cleared.
        if redacted_relates_to is not None:
            self.store._invalidate_cache_and_stream(
                txn, self.store.get_relations_for_event, (redacted_relates_to,)
            )
            self.store._invalidate_cache_and_stream(
                txn, self.store.get_aggregation_groups_for_event, (redacted_relates_to,)
            )
            self.store._invalidate_cache_and_stream(
                txn, self.store.get_applicable_edit, (redacted_relates_to,)
            )
            self.store._invalidate_cache_and_stream(
                txn, self.store.get_thread_summary, (redacted_relates_to,)
            )
            self.store._invalidate_cache_and_stream(
                txn, self.store.get_thread_participated, (redacted_relates_to,)
            )

        self.db_pool.simple_delete_txn(
            txn, table="event_relations", keyvalues={"event_id": redacted_event_id}
        )

    def _store_room_topic_txn(self, txn: LoggingTransaction, event: EventBase):
        if isinstance(event.content.get("topic"), str):
            self.store_event_search_txn(
                txn, event, "content.topic", event.content["topic"]
            )

    def _store_room_name_txn(self, txn: LoggingTransaction, event: EventBase):
        if isinstance(event.content.get("name"), str):
            self.store_event_search_txn(
                txn, event, "content.name", event.content["name"]
            )

    def _store_room_message_txn(self, txn: LoggingTransaction, event: EventBase):
        if isinstance(event.content.get("body"), str):
            self.store_event_search_txn(
                txn, event, "content.body", event.content["body"]
            )

    def _store_retention_policy_for_room_txn(self, txn, event):
        if not event.is_state():
            logger.debug("Ignoring non-state m.room.retention event")
            return

        if hasattr(event, "content") and (
            "min_lifetime" in event.content or "max_lifetime" in event.content
        ):
            if (
                "min_lifetime" in event.content
                and not isinstance(event.content.get("min_lifetime"), int)
            ) or (
                "max_lifetime" in event.content
                and not isinstance(event.content.get("max_lifetime"), int)
            ):
                # Ignore the event if one of the value isn't an integer.
                return

            self.db_pool.simple_insert_txn(
                txn=txn,
                table="room_retention",
                values={
                    "room_id": event.room_id,
                    "event_id": event.event_id,
                    "min_lifetime": event.content.get("min_lifetime"),
                    "max_lifetime": event.content.get("max_lifetime"),
                },
            )

            self.store._invalidate_cache_and_stream(
                txn, self.store.get_retention_policy_for_room, (event.room_id,)
            )

    def store_event_search_txn(
        self, txn: LoggingTransaction, event: EventBase, key: str, value: str
    ) -> None:
        """Add event to the search table

        Args:
            txn: The database transaction.
            event: The event being added to the search table.
            key: A key describing the search value (one of "content.name",
                "content.topic", or "content.body")
            value: The value from the event's content.
        """
        self.store.store_search_entries_txn(
            txn,
            (
                SearchEntry(
                    key=key,
                    value=value,
                    event_id=event.event_id,
                    room_id=event.room_id,
                    stream_ordering=event.internal_metadata.stream_ordering,
                    origin_server_ts=event.origin_server_ts,
                ),
            ),
        )

    def _set_push_actions_for_event_and_users_txn(
        self, txn, events_and_contexts, all_events_and_contexts
    ):
        """Handles moving push actions from staging table to main
        event_push_actions table for all events in `events_and_contexts`.

        Also ensures that all events in `all_events_and_contexts` are removed
        from the push action staging area.

        Args:
            events_and_contexts (list[(EventBase, EventContext)]): events
                we are persisting
            all_events_and_contexts (list[(EventBase, EventContext)]): all
                events that we were going to persist. This includes events
                we've already persisted, etc, that wouldn't appear in
                events_and_context.
        """

        # Only non outlier events will have push actions associated with them,
        # so let's filter them out. (This makes joining large rooms faster, as
        # these queries took seconds to process all the state events).
        non_outlier_events = [
            event
            for event, _ in events_and_contexts
            if not event.internal_metadata.is_outlier()
        ]

        sql = """
            INSERT INTO event_push_actions (
                room_id, event_id, user_id, actions, stream_ordering,
                topological_ordering, notif, highlight, unread
            )
            SELECT ?, event_id, user_id, actions, ?, ?, notif, highlight, unread
            FROM event_push_actions_staging
            WHERE event_id = ?
        """

        if non_outlier_events:
            txn.execute_batch(
                sql,
                (
                    (
                        event.room_id,
                        event.internal_metadata.stream_ordering,
                        event.depth,
                        event.event_id,
                    )
                    for event in non_outlier_events
                ),
            )

            room_to_event_ids: Dict[str, List[str]] = {}
            for e in non_outlier_events:
                room_to_event_ids.setdefault(e.room_id, []).append(e.event_id)

            for room_id, event_ids in room_to_event_ids.items():
                rows = self.db_pool.simple_select_many_txn(
                    txn,
                    table="event_push_actions_staging",
                    column="event_id",
                    iterable=event_ids,
                    keyvalues={},
                    retcols=("user_id",),
                )

                user_ids = {row["user_id"] for row in rows}

                for user_id in user_ids:
                    txn.call_after(
                        self.store.get_unread_event_push_actions_by_room_for_user.invalidate,
                        (room_id, user_id),
                    )

        # Now we delete the staging area for *all* events that were being
        # persisted.
        txn.execute_batch(
            "DELETE FROM event_push_actions_staging WHERE event_id = ?",
            (
                (event.event_id,)
                for event, _ in all_events_and_contexts
                if not event.internal_metadata.is_outlier()
            ),
        )

    def _remove_push_actions_for_event_id_txn(self, txn, room_id, event_id):
        # Sad that we have to blow away the cache for the whole room here
        txn.call_after(
            self.store.get_unread_event_push_actions_by_room_for_user.invalidate,
            (room_id,),
        )
        txn.execute(
            "DELETE FROM event_push_actions WHERE room_id = ? AND event_id = ?",
            (room_id, event_id),
        )

    def _store_rejections_txn(self, txn, event_id, reason):
        self.db_pool.simple_insert_txn(
            txn,
            table="rejections",
            values={
                "event_id": event_id,
                "reason": reason,
                "last_check": self._clock.time_msec(),
            },
        )

    def _store_event_state_mappings_txn(
        self, txn, events_and_contexts: Iterable[Tuple[EventBase, EventContext]]
    ):
        state_groups = {}
        for event, context in events_and_contexts:
            if event.internal_metadata.is_outlier():
                # double-check that we don't have any events that claim to be outliers
                # *and* have partial state (which is meaningless: we should have no
                # state at all for an outlier)
                if context.partial_state:
                    raise ValueError(
                        "Outlier event %s claims to have partial state", event.event_id
                    )

                continue

            # if the event was rejected, just give it the same state as its
            # predecessor.
            if context.rejected:
                state_groups[event.event_id] = context.state_group_before_event
                continue

            state_groups[event.event_id] = context.state_group

        # if we have partial state for these events, record the fact. (This happens
        # here rather than in _store_event_txn because it also needs to happen when
        # we de-outlier an event.)
        self.db_pool.simple_insert_many_txn(
            txn,
            table="partial_state_events",
            keys=("room_id", "event_id"),
            values=[
                (
                    event.room_id,
                    event.event_id,
                )
                for event, ctx in events_and_contexts
                if ctx.partial_state
            ],
        )

        self.db_pool.simple_upsert_many_txn(
            txn,
            table="event_to_state_groups",
            key_names=["event_id"],
            key_values=[[event_id] for event_id, _ in state_groups.items()],
            value_names=["state_group"],
            value_values=[
                [state_group_id] for _, state_group_id in state_groups.items()
            ],
        )

        for event_id, state_group_id in state_groups.items():
            txn.call_after(
                self.store._get_state_group_for_event.prefill,
                (event_id,),
                state_group_id,
            )

    def _update_min_depth_for_room_txn(self, txn, room_id, depth):
        min_depth = self.store._get_min_depth_interaction(txn, room_id)

        if min_depth is not None and depth >= min_depth:
            return

        self.db_pool.simple_upsert_txn(
            txn,
            table="room_depth",
            keyvalues={"room_id": room_id},
            values={"min_depth": depth},
        )

    def _handle_mult_prev_events(self, txn, events):
        """
        For the given event, update the event edges table and forward and
        backward extremities tables.
        """
        self.db_pool.simple_insert_many_txn(
            txn,
            table="event_edges",
            keys=("event_id", "prev_event_id", "room_id", "is_state"),
            values=[
                (ev.event_id, e_id, ev.room_id, False)
                for ev in events
                for e_id in ev.prev_event_ids()
            ],
        )

        self._update_backward_extremeties(txn, events)

    def _update_backward_extremeties(self, txn, events):
        """Updates the event_backward_extremities tables based on the new/updated
        events being persisted.

        This is called for new events *and* for events that were outliers, but
        are now being persisted as non-outliers.

        Forward extremities are handled when we first start persisting the events.
        """
        # From the events passed in, add all of the prev events as backwards extremities.
        # Ignore any events that are already backwards extrems or outliers.
        query = (
            "INSERT INTO event_backward_extremities (event_id, room_id)"
            " SELECT ?, ? WHERE NOT EXISTS ("
            "   SELECT 1 FROM event_backward_extremities"
            "   WHERE event_id = ? AND room_id = ?"
            " )"
            # 1. Don't add an event as a extremity again if we already persisted it
            # as a non-outlier.
            # 2. Don't add an outlier as an extremity if it has no prev_events
            " AND NOT EXISTS ("
            "   SELECT 1 FROM events"
            "   LEFT JOIN event_edges edge"
            "   ON edge.event_id = events.event_id"
            "   WHERE events.event_id = ? AND events.room_id = ? AND (events.outlier = ? OR edge.event_id IS NULL)"
            " )"
        )

        txn.execute_batch(
            query,
            [
                (e_id, ev.room_id, e_id, ev.room_id, e_id, ev.room_id, False)
                for ev in events
                for e_id in ev.prev_event_ids()
                if not ev.internal_metadata.is_outlier()
            ],
        )

        # Delete all these events that we've already fetched and now know that their
        # prev events are the new backwards extremeties.
        query = (
            "DELETE FROM event_backward_extremities"
            " WHERE event_id = ? AND room_id = ?"
        )
        txn.execute_batch(
            query,
            [
                (ev.event_id, ev.room_id)
                for ev in events
                if not ev.internal_metadata.is_outlier()
                # If we encountered an event with no prev_events, then we might
                # as well remove it now because it won't ever have anything else
                # to backfill from.
                or len(ev.prev_event_ids()) == 0
            ],
        )


@attr.s(slots=True, auto_attribs=True)
class _LinkMap:
    """A helper type for tracking links between chains."""

    # Stores the set of links as nested maps: source chain ID -> target chain ID
    # -> source sequence number -> target sequence number.
    maps: Dict[int, Dict[int, Dict[int, int]]] = attr.Factory(dict)

    # Stores the links that have been added (with new set to true), as tuples of
    # `(source chain ID, source sequence no, target chain ID, target sequence no.)`
    additions: Set[Tuple[int, int, int, int]] = attr.Factory(set)

    def add_link(
        self,
        src_tuple: Tuple[int, int],
        target_tuple: Tuple[int, int],
        new: bool = True,
    ) -> bool:
        """Add a new link between two chains, ensuring no redundant links are added.

        New links should be added in topological order.

        Args:
            src_tuple: The chain ID/sequence number of the source of the link.
            target_tuple: The chain ID/sequence number of the target of the link.
            new: Whether this is a "new" link, i.e. should it be returned
                by `get_additions`.

        Returns:
            True if a link was added, false if the given link was dropped as redundant
        """
        src_chain, src_seq = src_tuple
        target_chain, target_seq = target_tuple

        current_links = self.maps.setdefault(src_chain, {}).setdefault(target_chain, {})

        assert src_chain != target_chain

        if new:
            # Check if the new link is redundant
            for current_seq_src, current_seq_target in current_links.items():
                # If a link "crosses" another link then its redundant. For example
                # in the following link 1 (L1) is redundant, as any event reachable
                # via L1 is *also* reachable via L2.
                #
                #   Chain A     Chain B
                #      |          |
                #   L1 |------    |
                #      |     |    |
                #   L2 |---- | -->|
                #      |     |    |
                #      |     |--->|
                #      |          |
                #      |          |
                #
                # So we only need to keep links which *do not* cross, i.e. links
                # that both start and end above or below an existing link.
                #
                # Note, since we add links in topological ordering we should never
                # see `src_seq` less than `current_seq_src`.

                if current_seq_src <= src_seq and target_seq <= current_seq_target:
                    # This new link is redundant, nothing to do.
                    return False

            self.additions.add((src_chain, src_seq, target_chain, target_seq))

        current_links[src_seq] = target_seq
        return True

    def get_links_from(
        self, src_tuple: Tuple[int, int]
    ) -> Generator[Tuple[int, int], None, None]:
        """Gets the chains reachable from the given chain/sequence number.

        Yields:
            The chain ID and sequence number the link points to.
        """
        src_chain, src_seq = src_tuple
        for target_id, sequence_numbers in self.maps.get(src_chain, {}).items():
            for link_src_seq, target_seq in sequence_numbers.items():
                if link_src_seq <= src_seq:
                    yield target_id, target_seq

    def get_links_between(
        self, source_chain: int, target_chain: int
    ) -> Generator[Tuple[int, int], None, None]:
        """Gets the links between two chains.

        Yields:
            The source and target sequence numbers.
        """

        yield from self.maps.get(source_chain, {}).get(target_chain, {}).items()

    def get_additions(self) -> Generator[Tuple[int, int, int, int], None, None]:
        """Gets any newly added links.

        Yields:
            The source chain ID/sequence number and target chain ID/sequence number
        """

        for src_chain, src_seq, target_chain, _ in self.additions:
            target_seq = self.maps.get(src_chain, {}).get(target_chain, {}).get(src_seq)
            if target_seq is not None:
                yield (src_chain, src_seq, target_chain, target_seq)

    def exists_path_from(
        self,
        src_tuple: Tuple[int, int],
        target_tuple: Tuple[int, int],
    ) -> bool:
        """Checks if there is a path between the source chain ID/sequence and
        target chain ID/sequence.
        """
        src_chain, src_seq = src_tuple
        target_chain, target_seq = target_tuple

        if src_chain == target_chain:
            return target_seq <= src_seq

        links = self.get_links_between(src_chain, target_chain)
        for link_start_seq, link_end_seq in links:
            if link_start_seq <= src_seq and target_seq <= link_end_seq:
                return True

        return False<|MERGE_RESOLUTION|>--- conflicted
+++ resolved
@@ -197,19 +197,10 @@
             )
             persist_event_counter.inc(len(events_and_contexts))
 
-<<<<<<< HEAD
             if not use_negative_stream_ordering:
                 # we don't want to set the event_persisted_position to a negative
                 # stream_ordering.
-                synapse.metrics.event_persisted_position.set(
-                    events_and_contexts[-1][0].internal_metadata.stream_ordering
-                )
-=======
-            if stream < 0:
-                # backfilled events have negative stream orderings, so we don't
-                # want to set the event_persisted_position to that.
                 synapse.metrics.event_persisted_position.set(stream)
->>>>>>> ae01a7ed
 
             for event, context in events_and_contexts:
                 if context.app_service:
