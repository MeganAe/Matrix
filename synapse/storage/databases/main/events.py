--- conflicted
+++ resolved
@@ -1866,39 +1866,6 @@
             },
         )
 
-<<<<<<< HEAD
-        txn.call_after(
-            self.store.get_relations_for_event.invalidate, (relation.parent_id,)
-        )
-        txn.call_after(
-            self.store.get_aggregation_groups_for_event.invalidate,
-            (relation.parent_id,),
-        )
-        txn.call_after(
-            self.store.get_mutual_event_relations_for_rel_type.invalidate,
-            (relation.parent_id,),
-        )
-
-        if relation.rel_type == RelationTypes.REPLACE:
-            txn.call_after(
-                self.store.get_applicable_edit.invalidate, (relation.parent_id,)
-            )
-
-        if relation.rel_type == RelationTypes.THREAD:
-            txn.call_after(
-                self.store.get_thread_summary.invalidate, (relation.parent_id,)
-            )
-            # It should be safe to only invalidate the cache if the user has not
-            # previously participated in the thread, but that's difficult (and
-            # potentially error-prone) so it is always invalidated.
-            txn.call_after(
-                self.store.get_thread_participated.invalidate,
-                (relation.parent_id, event.sender),
-            )
-            txn.call_after(self.store.get_threads.invalidate, (event.room_id,))
-
-=======
->>>>>>> e8318a43
     def _handle_insertion_event(
         self, txn: LoggingTransaction, event: EventBase
     ) -> None:
