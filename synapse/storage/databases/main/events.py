# Copyright 2014-2016 OpenMarket Ltd
# Copyright 2018-2019 New Vector Ltd
# Copyright 2019 The Matrix.org Foundation C.I.C.
#
# Licensed under the Apache License, Version 2.0 (the "License");
# you may not use this file except in compliance with the License.
# You may obtain a copy of the License at
#
#     http://www.apache.org/licenses/LICENSE-2.0
#
# Unless required by applicable law or agreed to in writing, software
# distributed under the License is distributed on an "AS IS" BASIS,
# WITHOUT WARRANTIES OR CONDITIONS OF ANY KIND, either express or implied.
# See the License for the specific language governing permissions and
# limitations under the License.
import itertools
import logging
from collections import OrderedDict, namedtuple
from typing import (
    TYPE_CHECKING,
    Any,
    Dict,
    Generator,
    Iterable,
    List,
    Optional,
    Set,
    Tuple,
)

import attr
from prometheus_client import Counter

import synapse.metrics
from synapse.api.constants import EventContentFields, EventTypes, RelationTypes
from synapse.api.room_versions import RoomVersions
from synapse.crypto.event_signing import compute_event_reference_hash
from synapse.events import EventBase  # noqa: F401
from synapse.events.snapshot import EventContext  # noqa: F401
from synapse.logging.utils import log_function
from synapse.storage._base import db_to_json, make_in_list_sql_clause
from synapse.storage.database import DatabasePool, LoggingTransaction
from synapse.storage.databases.main.search import SearchEntry
from synapse.storage.types import Connection
from synapse.storage.util.id_generators import MultiWriterIdGenerator
from synapse.storage.util.sequence import SequenceGenerator
from synapse.types import StateMap, get_domain_from_id
from synapse.util import json_encoder
from synapse.util.iterutils import batch_iter, sorted_topologically

if TYPE_CHECKING:
    from synapse.server import HomeServer
    from synapse.storage.databases.main import DataStore


logger = logging.getLogger(__name__)

persist_event_counter = Counter("synapse_storage_events_persisted_events", "")
event_counter = Counter(
    "synapse_storage_events_persisted_events_sep",
    "",
    ["type", "origin_type", "origin_entity"],
)


_EventCacheEntry = namedtuple("_EventCacheEntry", ("event", "redacted_event"))


@attr.s(slots=True)
class DeltaState:
    """Deltas to use to update the `current_state_events` table.

    Attributes:
        to_delete: List of type/state_keys to delete from current state
        to_insert: Map of state to upsert into current state
        no_longer_in_room: The server is not longer in the room, so the room
            should e.g. be removed from `current_state_events` table.
    """

    to_delete = attr.ib(type=List[Tuple[str, str]])
    to_insert = attr.ib(type=StateMap[str])
    no_longer_in_room = attr.ib(type=bool, default=False)


class PersistEventsStore:
    """Contains all the functions for writing events to the database.

    Should only be instantiated on one process (when using a worker mode setup).

    Note: This is not part of the `DataStore` mixin.
    """

    def __init__(
        self,
        hs: "HomeServer",
        db: DatabasePool,
        main_data_store: "DataStore",
        db_conn: Connection,
    ):
        self.hs = hs
        self.db_pool = db
        self.store = main_data_store
        self.database_engine = db.engine
        self._clock = hs.get_clock()
        self._instance_name = hs.get_instance_name()

        self._ephemeral_messages_enabled = hs.config.enable_ephemeral_messages
        self.is_mine_id = hs.is_mine_id

        # Ideally we'd move these ID gens here, unfortunately some other ID
        # generators are chained off them so doing so is a bit of a PITA.
        self._backfill_id_gen: MultiWriterIdGenerator = self.store._backfill_id_gen
        self._stream_id_gen: MultiWriterIdGenerator = self.store._stream_id_gen

        # This should only exist on instances that are configured to write
        assert (
            hs.get_instance_name() in hs.config.worker.writers.events
        ), "Can only instantiate EventsStore on master"

    async def _persist_events_and_state_updates(
        self,
        events_and_contexts: List[Tuple[EventBase, EventContext]],
        current_state_for_room: Dict[str, StateMap[str]],
        state_delta_for_room: Dict[str, DeltaState],
        new_forward_extremeties: Dict[str, List[str]],
        backfilled: bool = False,
    ) -> None:
        """Persist a set of events alongside updates to the current state and
        forward extremities tables.

        Args:
            events_and_contexts:
            current_state_for_room: Map from room_id to the current state of
                the room based on forward extremities
            state_delta_for_room: Map from room_id to the delta to apply to
                room state
            new_forward_extremities: Map from room_id to list of event IDs
                that are the new forward extremities of the room.
            backfilled

        Returns:
            Resolves when the events have been persisted
        """

        # We want to calculate the stream orderings as late as possible, as
        # we only notify after all events with a lesser stream ordering have
        # been persisted. I.e. if we spend 10s inside the with block then
        # that will delay all subsequent events from being notified about.
        # Hence why we do it down here rather than wrapping the entire
        # function.
        #
        # Its safe to do this after calculating the state deltas etc as we
        # only need to protect the *persistence* of the events. This is to
        # ensure that queries of the form "fetch events since X" don't
        # return events and stream positions after events that are still in
        # flight, as otherwise subsequent requests "fetch event since Y"
        # will not return those events.
        #
        # Note: Multiple instances of this function cannot be in flight at
        # the same time for the same room.
        if backfilled:
            stream_ordering_manager = self._backfill_id_gen.get_next_mult(
                len(events_and_contexts)
            )
        else:
            stream_ordering_manager = self._stream_id_gen.get_next_mult(
                len(events_and_contexts)
            )

        async with stream_ordering_manager as stream_orderings:
            for (event, _), stream in zip(events_and_contexts, stream_orderings):
                event.internal_metadata.stream_ordering = stream

            await self.db_pool.runInteraction(
                "persist_events",
                self._persist_events_txn,
                events_and_contexts=events_and_contexts,
                backfilled=backfilled,
                state_delta_for_room=state_delta_for_room,
                new_forward_extremeties=new_forward_extremeties,
            )
            persist_event_counter.inc(len(events_and_contexts))

            if not backfilled:
                # backfilled events have negative stream orderings, so we don't
                # want to set the event_persisted_position to that.
                synapse.metrics.event_persisted_position.set(
                    events_and_contexts[-1][0].internal_metadata.stream_ordering
                )

            for event, context in events_and_contexts:
                if context.app_service:
                    origin_type = "local"
                    origin_entity = context.app_service.id
                elif self.hs.is_mine_id(event.sender):
                    origin_type = "local"
                    origin_entity = "*client*"
                else:
                    origin_type = "remote"
                    origin_entity = get_domain_from_id(event.sender)

                event_counter.labels(event.type, origin_type, origin_entity).inc()

            for room_id, new_state in current_state_for_room.items():
                self.store.get_current_state_ids.prefill((room_id,), new_state)

            for room_id, latest_event_ids in new_forward_extremeties.items():
                self.store.get_latest_event_ids_in_room.prefill(
                    (room_id,), list(latest_event_ids)
                )

    async def _get_events_which_are_prevs(self, event_ids: Iterable[str]) -> List[str]:
        """Filter the supplied list of event_ids to get those which are prev_events of
        existing (non-outlier/rejected) events.

        Args:
            event_ids: event ids to filter

        Returns:
            Filtered event ids
        """
        results: List[str] = []

        def _get_events_which_are_prevs_txn(txn, batch):
            sql = """
            SELECT prev_event_id, internal_metadata
            FROM event_edges
                INNER JOIN events USING (event_id)
                LEFT JOIN rejections USING (event_id)
                LEFT JOIN event_json USING (event_id)
            WHERE
                NOT events.outlier
                AND rejections.event_id IS NULL
                AND
            """

            clause, args = make_in_list_sql_clause(
                self.database_engine, "prev_event_id", batch
            )

            txn.execute(sql + clause, args)
            results.extend(r[0] for r in txn if not db_to_json(r[1]).get("soft_failed"))

        for chunk in batch_iter(event_ids, 100):
            await self.db_pool.runInteraction(
                "_get_events_which_are_prevs", _get_events_which_are_prevs_txn, chunk
            )

        return results

    async def _get_prevs_before_rejected(self, event_ids: Iterable[str]) -> Set[str]:
        """Get soft-failed ancestors to remove from the extremities.

        Given a set of events, find all those that have been soft-failed or
        rejected. Returns those soft failed/rejected events and their prev
        events (whether soft-failed/rejected or not), and recurses up the
        prev-event graph until it finds no more soft-failed/rejected events.

        This is used to find extremities that are ancestors of new events, but
        are separated by soft failed events.

        Args:
            event_ids: Events to find prev events for. Note that these must have
                already been persisted.

        Returns:
            The previous events.
        """

        # The set of event_ids to return. This includes all soft-failed events
        # and their prev events.
        existing_prevs = set()

        def _get_prevs_before_rejected_txn(txn, batch):
            to_recursively_check = batch

            while to_recursively_check:
                sql = """
                SELECT
                    event_id, prev_event_id, internal_metadata,
                    rejections.event_id IS NOT NULL
                FROM event_edges
                    INNER JOIN events USING (event_id)
                    LEFT JOIN rejections USING (event_id)
                    LEFT JOIN event_json USING (event_id)
                WHERE
                    NOT events.outlier
                    AND
                """

                clause, args = make_in_list_sql_clause(
                    self.database_engine, "event_id", to_recursively_check
                )

                txn.execute(sql + clause, args)
                to_recursively_check = []

                for _, prev_event_id, metadata, rejected in txn:
                    if prev_event_id in existing_prevs:
                        continue

                    soft_failed = db_to_json(metadata).get("soft_failed")
                    if soft_failed or rejected:
                        to_recursively_check.append(prev_event_id)
                        existing_prevs.add(prev_event_id)

        for chunk in batch_iter(event_ids, 100):
            await self.db_pool.runInteraction(
                "_get_prevs_before_rejected", _get_prevs_before_rejected_txn, chunk
            )

        return existing_prevs

    @log_function
    def _persist_events_txn(
        self,
        txn: LoggingTransaction,
        events_and_contexts: List[Tuple[EventBase, EventContext]],
        backfilled: bool,
        state_delta_for_room: Optional[Dict[str, DeltaState]] = None,
        new_forward_extremeties: Optional[Dict[str, List[str]]] = None,
    ):
        """Insert some number of room events into the necessary database tables.

        Rejected events are only inserted into the events table, the events_json table,
        and the rejections table. Things reading from those table will need to check
        whether the event was rejected.

        Args:
            txn
            events_and_contexts: events to persist
            backfilled: True if the events were backfilled
            delete_existing True to purge existing table rows for the events
                from the database. This is useful when retrying due to
                IntegrityError.
            state_delta_for_room: The current-state delta for each room.
            new_forward_extremetie: The new forward extremities for each room.
                For each room, a list of the event ids which are the forward
                extremities.

        """
        state_delta_for_room = state_delta_for_room or {}
        new_forward_extremeties = new_forward_extremeties or {}

        all_events_and_contexts = events_and_contexts

        min_stream_order = events_and_contexts[0][0].internal_metadata.stream_ordering
        max_stream_order = events_and_contexts[-1][0].internal_metadata.stream_ordering

        # stream orderings should have been assigned by now
        assert min_stream_order
        assert max_stream_order

        self._update_forward_extremities_txn(
            txn,
            new_forward_extremities=new_forward_extremeties,
            max_stream_order=max_stream_order,
        )

        # Ensure that we don't have the same event twice.
        events_and_contexts = self._filter_events_and_contexts_for_duplicates(
            events_and_contexts
        )

        self._update_room_depths_txn(
            txn, events_and_contexts=events_and_contexts, backfilled=backfilled
        )

        # _update_outliers_txn filters out any events which have already been
        # persisted, and returns the filtered list.
        events_and_contexts = self._update_outliers_txn(
            txn, events_and_contexts=events_and_contexts
        )

        # From this point onwards the events are only events that we haven't
        # seen before.

        self._store_event_txn(txn, events_and_contexts=events_and_contexts)

        self._persist_transaction_ids_txn(txn, events_and_contexts)

        # Insert into event_to_state_groups.
        self._store_event_state_mappings_txn(txn, events_and_contexts)

        self._persist_event_auth_chain_txn(txn, [e for e, _ in events_and_contexts])

        # _store_rejected_events_txn filters out any events which were
        # rejected, and returns the filtered list.
        events_and_contexts = self._store_rejected_events_txn(
            txn, events_and_contexts=events_and_contexts
        )

        # From this point onwards the events are only ones that weren't
        # rejected.

        self._update_metadata_tables_txn(
            txn,
            events_and_contexts=events_and_contexts,
            all_events_and_contexts=all_events_and_contexts,
            backfilled=backfilled,
        )

        # We call this last as it assumes we've inserted the events into
        # room_memberships, where applicable.
        self._update_current_state_txn(txn, state_delta_for_room, min_stream_order)

    def _persist_event_auth_chain_txn(
        self,
        txn: LoggingTransaction,
        events: List[EventBase],
    ) -> None:

        # We only care about state events, so this if there are no state events.
        if not any(e.is_state() for e in events):
            return

        # We want to store event_auth mappings for rejected events, as they're
        # used in state res v2.
        # This is only necessary if the rejected event appears in an accepted
        # event's auth chain, but its easier for now just to store them (and
        # it doesn't take much storage compared to storing the entire event
        # anyway).
        self.db_pool.simple_insert_many_txn(
            txn,
            table="event_auth",
            values=[
                {
                    "event_id": event.event_id,
                    "room_id": event.room_id,
                    "auth_id": auth_id,
                }
                for event in events
                for auth_id in event.auth_event_ids()
                if event.is_state()
            ],
        )

        # We now calculate chain ID/sequence numbers for any state events we're
        # persisting. We ignore out of band memberships as we're not in the room
        # and won't have their auth chain (we'll fix it up later if we join the
        # room).
        #
        # See: docs/auth_chain_difference_algorithm.md

        # We ignore legacy rooms that we aren't filling the chain cover index
        # for.
        rows = self.db_pool.simple_select_many_txn(
            txn,
            table="rooms",
            column="room_id",
            iterable={event.room_id for event in events if event.is_state()},
            keyvalues={},
            retcols=("room_id", "has_auth_chain_index"),
        )
        rooms_using_chain_index = {
            row["room_id"] for row in rows if row["has_auth_chain_index"]
        }

        state_events = {
            event.event_id: event
            for event in events
            if event.is_state() and event.room_id in rooms_using_chain_index
        }

        if not state_events:
            return

        # We need to know the type/state_key and auth events of the events we're
        # calculating chain IDs for. We don't rely on having the full Event
        # instances as we'll potentially be pulling more events from the DB and
        # we don't need the overhead of fetching/parsing the full event JSON.
        event_to_types = {
            e.event_id: (e.type, e.state_key) for e in state_events.values()
        }
        event_to_auth_chain = {
            e.event_id: e.auth_event_ids() for e in state_events.values()
        }
        event_to_room_id = {e.event_id: e.room_id for e in state_events.values()}

        self._add_chain_cover_index(
            txn,
            self.db_pool,
            self.store.event_chain_id_gen,
            event_to_room_id,
            event_to_types,
            event_to_auth_chain,
        )

    @classmethod
    def _add_chain_cover_index(
        cls,
        txn,
        db_pool: DatabasePool,
        event_chain_id_gen: SequenceGenerator,
        event_to_room_id: Dict[str, str],
        event_to_types: Dict[str, Tuple[str, str]],
        event_to_auth_chain: Dict[str, List[str]],
    ) -> None:
        """Calculate the chain cover index for the given events.

        Args:
            event_to_room_id: Event ID to the room ID of the event
            event_to_types: Event ID to type and state_key of the event
            event_to_auth_chain: Event ID to list of auth event IDs of the
                event (events with no auth events can be excluded).
        """

        # Map from event ID to chain ID/sequence number.
        chain_map: Dict[str, Tuple[int, int]] = {}

        # Set of event IDs to calculate chain ID/seq numbers for.
        events_to_calc_chain_id_for = set(event_to_room_id)

        # We check if there are any events that need to be handled in the rooms
        # we're looking at. These should just be out of band memberships, where
        # we didn't have the auth chain when we first persisted.
        rows = db_pool.simple_select_many_txn(
            txn,
            table="event_auth_chain_to_calculate",
            keyvalues={},
            column="room_id",
            iterable=set(event_to_room_id.values()),
            retcols=("event_id", "type", "state_key"),
        )
        for row in rows:
            event_id = row["event_id"]
            event_type = row["type"]
            state_key = row["state_key"]

            # (We could pull out the auth events for all rows at once using
            # simple_select_many, but this case happens rarely and almost always
            # with a single row.)
            auth_events = db_pool.simple_select_onecol_txn(
                txn,
                "event_auth",
                keyvalues={"event_id": event_id},
                retcol="auth_id",
            )

            events_to_calc_chain_id_for.add(event_id)
            event_to_types[event_id] = (event_type, state_key)
            event_to_auth_chain[event_id] = auth_events

        # First we get the chain ID and sequence numbers for the events'
        # auth events (that aren't also currently being persisted).
        #
        # Note that there there is an edge case here where we might not have
        # calculated chains and sequence numbers for events that were "out
        # of band". We handle this case by fetching the necessary info and
        # adding it to the set of events to calculate chain IDs for.

        missing_auth_chains = {
            a_id
            for auth_events in event_to_auth_chain.values()
            for a_id in auth_events
            if a_id not in events_to_calc_chain_id_for
        }

        # We loop here in case we find an out of band membership and need to
        # fetch their auth event info.
        while missing_auth_chains:
            sql = """
                SELECT event_id, events.type, state_key, chain_id, sequence_number
                FROM events
                INNER JOIN state_events USING (event_id)
                LEFT JOIN event_auth_chains USING (event_id)
                WHERE
            """
            clause, args = make_in_list_sql_clause(
                txn.database_engine,
                "event_id",
                missing_auth_chains,
            )
            txn.execute(sql + clause, args)

            missing_auth_chains.clear()

            for auth_id, event_type, state_key, chain_id, sequence_number in txn:
                event_to_types[auth_id] = (event_type, state_key)

                if chain_id is None:
                    # No chain ID, so the event was persisted out of band.
                    # We add to list of events to calculate auth chains for.

                    events_to_calc_chain_id_for.add(auth_id)

                    event_to_auth_chain[auth_id] = db_pool.simple_select_onecol_txn(
                        txn,
                        "event_auth",
                        keyvalues={"event_id": auth_id},
                        retcol="auth_id",
                    )

                    missing_auth_chains.update(
                        e
                        for e in event_to_auth_chain[auth_id]
                        if e not in event_to_types
                    )
                else:
                    chain_map[auth_id] = (chain_id, sequence_number)

        # Now we check if we have any events where we don't have auth chain,
        # this should only be out of band memberships.
        for event_id in sorted_topologically(event_to_auth_chain, event_to_auth_chain):
            for auth_id in event_to_auth_chain[event_id]:
                if (
                    auth_id not in chain_map
                    and auth_id not in events_to_calc_chain_id_for
                ):
                    events_to_calc_chain_id_for.discard(event_id)

                    # If this is an event we're trying to persist we add it to
                    # the list of events to calculate chain IDs for next time
                    # around. (Otherwise we will have already added it to the
                    # table).
                    room_id = event_to_room_id.get(event_id)
                    if room_id:
                        e_type, state_key = event_to_types[event_id]
                        db_pool.simple_insert_txn(
                            txn,
                            table="event_auth_chain_to_calculate",
                            values={
                                "event_id": event_id,
                                "room_id": room_id,
                                "type": e_type,
                                "state_key": state_key,
                            },
                        )

                    # We stop checking the event's auth events since we've
                    # discarded it.
                    break

        if not events_to_calc_chain_id_for:
            return

        # Allocate chain ID/sequence numbers to each new event.
        new_chain_tuples = cls._allocate_chain_ids(
            txn,
            db_pool,
            event_chain_id_gen,
            event_to_room_id,
            event_to_types,
            event_to_auth_chain,
            events_to_calc_chain_id_for,
            chain_map,
        )
        chain_map.update(new_chain_tuples)

        db_pool.simple_insert_many_txn(
            txn,
            table="event_auth_chains",
            values=[
                {"event_id": event_id, "chain_id": c_id, "sequence_number": seq}
                for event_id, (c_id, seq) in new_chain_tuples.items()
            ],
        )

        db_pool.simple_delete_many_txn(
            txn,
            table="event_auth_chain_to_calculate",
            keyvalues={},
            column="event_id",
            iterable=new_chain_tuples,
        )

        # Now we need to calculate any new links between chains caused by
        # the new events.
        #
        # Links are pairs of chain ID/sequence numbers such that for any
        # event A (CA, SA) and any event B (CB, SB), B is in A's auth chain
        # if and only if there is at least one link (CA, S1) -> (CB, S2)
        # where SA >= S1 and S2 >= SB.
        #
        # We try and avoid adding redundant links to the table, e.g. if we
        # have two links between two chains which both start/end at the
        # sequence number event (or cross) then one can be safely dropped.
        #
        # To calculate new links we look at every new event and:
        #   1. Fetch the chain ID/sequence numbers of its auth events,
        #      discarding any that are reachable by other auth events, or
        #      that have the same chain ID as the event.
        #   2. For each retained auth event we:
        #       a. Add a link from the event's to the auth event's chain
        #          ID/sequence number; and
        #       b. Add a link from the event to every chain reachable by the
        #          auth event.

        # Step 1, fetch all existing links from all the chains we've seen
        # referenced.
        chain_links = _LinkMap()
        rows = db_pool.simple_select_many_txn(
            txn,
            table="event_auth_chain_links",
            column="origin_chain_id",
            iterable={chain_id for chain_id, _ in chain_map.values()},
            keyvalues={},
            retcols=(
                "origin_chain_id",
                "origin_sequence_number",
                "target_chain_id",
                "target_sequence_number",
            ),
        )
        for row in rows:
            chain_links.add_link(
                (row["origin_chain_id"], row["origin_sequence_number"]),
                (row["target_chain_id"], row["target_sequence_number"]),
                new=False,
            )

        # We do this in toplogical order to avoid adding redundant links.
        for event_id in sorted_topologically(
            events_to_calc_chain_id_for, event_to_auth_chain
        ):
            chain_id, sequence_number = chain_map[event_id]

            # Filter out auth events that are reachable by other auth
            # events. We do this by looking at every permutation of pairs of
            # auth events (A, B) to check if B is reachable from A.
            reduction = {
                a_id
                for a_id in event_to_auth_chain.get(event_id, [])
                if chain_map[a_id][0] != chain_id
            }
            for start_auth_id, end_auth_id in itertools.permutations(
                event_to_auth_chain.get(event_id, []),
                r=2,
            ):
                if chain_links.exists_path_from(
                    chain_map[start_auth_id], chain_map[end_auth_id]
                ):
                    reduction.discard(end_auth_id)

            # Step 2, figure out what the new links are from the reduced
            # list of auth events.
            for auth_id in reduction:
                auth_chain_id, auth_sequence_number = chain_map[auth_id]

                # Step 2a, add link between the event and auth event
                chain_links.add_link(
                    (chain_id, sequence_number), (auth_chain_id, auth_sequence_number)
                )

                # Step 2b, add a link to chains reachable from the auth
                # event.
                for target_id, target_seq in chain_links.get_links_from(
                    (auth_chain_id, auth_sequence_number)
                ):
                    if target_id == chain_id:
                        continue

                    chain_links.add_link(
                        (chain_id, sequence_number), (target_id, target_seq)
                    )

        db_pool.simple_insert_many_txn(
            txn,
            table="event_auth_chain_links",
            values=[
                {
                    "origin_chain_id": source_id,
                    "origin_sequence_number": source_seq,
                    "target_chain_id": target_id,
                    "target_sequence_number": target_seq,
                }
                for (
                    source_id,
                    source_seq,
                    target_id,
                    target_seq,
                ) in chain_links.get_additions()
            ],
        )

    @staticmethod
    def _allocate_chain_ids(
        txn,
        db_pool: DatabasePool,
        event_chain_id_gen: SequenceGenerator,
        event_to_room_id: Dict[str, str],
        event_to_types: Dict[str, Tuple[str, str]],
        event_to_auth_chain: Dict[str, List[str]],
        events_to_calc_chain_id_for: Set[str],
        chain_map: Dict[str, Tuple[int, int]],
    ) -> Dict[str, Tuple[int, int]]:
        """Allocates, but does not persist, chain ID/sequence numbers for the
        events in `events_to_calc_chain_id_for`. (c.f. _add_chain_cover_index
        for info on args)
        """

        # We now calculate the chain IDs/sequence numbers for the events. We do
        # this by looking at the chain ID and sequence number of any auth event
        # with the same type/state_key and incrementing the sequence number by
        # one. If there was no match or the chain ID/sequence number is already
        # taken we generate a new chain.
        #
        # We try to reduce the number of times that we hit the database by
        # batching up calls, to make this more efficient when persisting large
        # numbers of state events (e.g. during joins).
        #
        # We do this by:
        #   1. Calculating for each event which auth event will be used to
        #      inherit the chain ID, i.e. converting the auth chain graph to a
        #      tree that we can allocate chains on. We also keep track of which
        #      existing chain IDs have been referenced.
        #   2. Fetching the max allocated sequence number for each referenced
        #      existing chain ID, generating a map from chain ID to the max
        #      allocated sequence number.
        #   3. Iterating over the tree and allocating a chain ID/seq no. to the
        #      new event, by incrementing the sequence number from the
        #      referenced event's chain ID/seq no. and checking that the
        #      incremented sequence number hasn't already been allocated (by
        #      looking in the map generated in the previous step). We generate a
        #      new chain if the sequence number has already been allocated.
        #

        existing_chains: Set[int] = set()
        tree: List[Tuple[str, Optional[str]]] = []

        # We need to do this in a topologically sorted order as we want to
        # generate chain IDs/sequence numbers of an event's auth events before
        # the event itself.
        for event_id in sorted_topologically(
            events_to_calc_chain_id_for, event_to_auth_chain
        ):
            for auth_id in event_to_auth_chain.get(event_id, []):
                if event_to_types.get(event_id) == event_to_types.get(auth_id):
                    existing_chain_id = chain_map.get(auth_id)
                    if existing_chain_id:
                        existing_chains.add(existing_chain_id[0])

                    tree.append((event_id, auth_id))
                    break
            else:
                tree.append((event_id, None))

        # Fetch the current max sequence number for each existing referenced chain.
        sql = """
            SELECT chain_id, MAX(sequence_number) FROM event_auth_chains
            WHERE %s
            GROUP BY chain_id
        """
        clause, args = make_in_list_sql_clause(
            db_pool.engine, "chain_id", existing_chains
        )
        txn.execute(sql % (clause,), args)

        chain_to_max_seq_no: Dict[Any, int] = {row[0]: row[1] for row in txn}

        # Allocate the new events chain ID/sequence numbers.
        #
        # To reduce the number of calls to the database we don't allocate a
        # chain ID number in the loop, instead we use a temporary `object()` for
        # each new chain ID. Once we've done the loop we generate the necessary
        # number of new chain IDs in one call, replacing all temporary
        # objects with real allocated chain IDs.

        unallocated_chain_ids: Set[object] = set()
        new_chain_tuples: Dict[str, Tuple[Any, int]] = {}
        for event_id, auth_event_id in tree:
            # If we reference an auth_event_id we fetch the allocated chain ID,
            # either from the existing `chain_map` or the newly generated
            # `new_chain_tuples` map.
            existing_chain_id = None
            if auth_event_id:
                existing_chain_id = new_chain_tuples.get(auth_event_id)
                if not existing_chain_id:
                    existing_chain_id = chain_map[auth_event_id]

            new_chain_tuple: Optional[Tuple[Any, int]] = None
            if existing_chain_id:
                # We found a chain ID/sequence number candidate, check its
                # not already taken.
                proposed_new_id = existing_chain_id[0]
                proposed_new_seq = existing_chain_id[1] + 1

                if chain_to_max_seq_no[proposed_new_id] < proposed_new_seq:
                    new_chain_tuple = (
                        proposed_new_id,
                        proposed_new_seq,
                    )

            # If we need to start a new chain we allocate a temporary chain ID.
            if not new_chain_tuple:
                new_chain_tuple = (object(), 1)
                unallocated_chain_ids.add(new_chain_tuple[0])

            new_chain_tuples[event_id] = new_chain_tuple
            chain_to_max_seq_no[new_chain_tuple[0]] = new_chain_tuple[1]

        # Generate new chain IDs for all unallocated chain IDs.
        newly_allocated_chain_ids = event_chain_id_gen.get_next_mult_txn(
            txn, len(unallocated_chain_ids)
        )

        # Map from potentially temporary chain ID to real chain ID
        chain_id_to_allocated_map: Dict[Any, int] = dict(
            zip(unallocated_chain_ids, newly_allocated_chain_ids)
        )
        chain_id_to_allocated_map.update((c, c) for c in existing_chains)

        return {
            event_id: (chain_id_to_allocated_map[chain_id], seq)
            for event_id, (chain_id, seq) in new_chain_tuples.items()
        }

    def _persist_transaction_ids_txn(
        self,
        txn: LoggingTransaction,
        events_and_contexts: List[Tuple[EventBase, EventContext]],
    ):
        """Persist the mapping from transaction IDs to event IDs (if defined)."""

        to_insert = []
        for event, _ in events_and_contexts:
            token_id = getattr(event.internal_metadata, "token_id", None)
            txn_id = getattr(event.internal_metadata, "txn_id", None)
            if token_id and txn_id:
                to_insert.append(
                    {
                        "event_id": event.event_id,
                        "room_id": event.room_id,
                        "user_id": event.sender,
                        "token_id": token_id,
                        "txn_id": txn_id,
                        "inserted_ts": self._clock.time_msec(),
                    }
                )

        if to_insert:
            self.db_pool.simple_insert_many_txn(
                txn,
                table="event_txn_id",
                values=to_insert,
            )

    def _update_current_state_txn(
        self,
        txn: LoggingTransaction,
        state_delta_by_room: Dict[str, DeltaState],
        stream_id: int,
    ):
        for room_id, delta_state in state_delta_by_room.items():
            to_delete = delta_state.to_delete
            to_insert = delta_state.to_insert

            if delta_state.no_longer_in_room:
                # Server is no longer in the room so we delete the room from
                # current_state_events, being careful we've already updated the
                # rooms.room_version column (which gets populated in a
                # background task).
                self._upsert_room_version_txn(txn, room_id)

                # Before deleting we populate the current_state_delta_stream
                # so that async background tasks get told what happened.
                sql = """
                    INSERT INTO current_state_delta_stream
                        (stream_id, instance_name, room_id, type, state_key, event_id, prev_event_id)
                    SELECT ?, ?, room_id, type, state_key, null, event_id
                        FROM current_state_events
                        WHERE room_id = ?
                """
                txn.execute(sql, (stream_id, self._instance_name, room_id))

                self.db_pool.simple_delete_txn(
                    txn,
                    table="current_state_events",
                    keyvalues={"room_id": room_id},
                )
            else:
                # We're still in the room, so we update the current state as normal.

                # First we add entries to the current_state_delta_stream. We
                # do this before updating the current_state_events table so
                # that we can use it to calculate the `prev_event_id`. (This
                # allows us to not have to pull out the existing state
                # unnecessarily).
                #
                # The stream_id for the update is chosen to be the minimum of the stream_ids
                # for the batch of the events that we are persisting; that means we do not
                # end up in a situation where workers see events before the
                # current_state_delta updates.
                #
                sql = """
                    INSERT INTO current_state_delta_stream
                    (stream_id, instance_name, room_id, type, state_key, event_id, prev_event_id)
                    SELECT ?, ?, ?, ?, ?, ?, (
                        SELECT event_id FROM current_state_events
                        WHERE room_id = ? AND type = ? AND state_key = ?
                    )
                """
                txn.execute_batch(
                    sql,
                    (
                        (
                            stream_id,
                            self._instance_name,
                            room_id,
                            etype,
                            state_key,
                            to_insert.get((etype, state_key)),
                            room_id,
                            etype,
                            state_key,
                        )
                        for etype, state_key in itertools.chain(to_delete, to_insert)
                    ),
                )
                # Now we actually update the current_state_events table

                txn.execute_batch(
                    "DELETE FROM current_state_events"
                    " WHERE room_id = ? AND type = ? AND state_key = ?",
                    (
                        (room_id, etype, state_key)
                        for etype, state_key in itertools.chain(to_delete, to_insert)
                    ),
                )

                # We include the membership in the current state table, hence we do
                # a lookup when we insert. This assumes that all events have already
                # been inserted into room_memberships.
                txn.execute_batch(
                    """INSERT INTO current_state_events
                        (room_id, type, state_key, event_id, membership)
                    VALUES (?, ?, ?, ?, (SELECT membership FROM room_memberships WHERE event_id = ?))
                    """,
                    [
                        (room_id, key[0], key[1], ev_id, ev_id)
                        for key, ev_id in to_insert.items()
                    ],
                )

            # We now update `local_current_membership`. We do this regardless
            # of whether we're still in the room or not to handle the case where
            # e.g. we just got banned (where we need to record that fact here).

            # Note: Do we really want to delete rows here (that we do not
            # subsequently reinsert below)? While technically correct it means
            # we have no record of the fact the user *was* a member of the
            # room but got, say, state reset out of it.
            if to_delete or to_insert:
                txn.execute_batch(
                    "DELETE FROM local_current_membership"
                    " WHERE room_id = ? AND user_id = ?",
                    (
                        (room_id, state_key)
                        for etype, state_key in itertools.chain(to_delete, to_insert)
                        if etype == EventTypes.Member and self.is_mine_id(state_key)
                    ),
                )

            if to_insert:
                txn.execute_batch(
                    """INSERT INTO local_current_membership
                        (room_id, user_id, event_id, membership)
                    VALUES (?, ?, ?, (SELECT membership FROM room_memberships WHERE event_id = ?))
                    """,
                    [
                        (room_id, key[1], ev_id, ev_id)
                        for key, ev_id in to_insert.items()
                        if key[0] == EventTypes.Member and self.is_mine_id(key[1])
                    ],
                )

            txn.call_after(
                self.store._curr_state_delta_stream_cache.entity_has_changed,
                room_id,
                stream_id,
            )

            # Invalidate the various caches

            # Figure out the changes of membership to invalidate the
            # `get_rooms_for_user` cache.
            # We find out which membership events we may have deleted
            # and which we have added, then we invalidate the caches for all
            # those users.
            members_changed = {
                state_key
                for ev_type, state_key in itertools.chain(to_delete, to_insert)
                if ev_type == EventTypes.Member
            }

            for member in members_changed:
                txn.call_after(
                    self.store.get_rooms_for_user_with_stream_ordering.invalidate,
                    (member,),
                )

            self.store._invalidate_state_caches_and_stream(
                txn, room_id, members_changed
            )

    def _upsert_room_version_txn(self, txn: LoggingTransaction, room_id: str):
        """Update the room version in the database based off current state
        events.

        This is used when we're about to delete current state and we want to
        ensure that the `rooms.room_version` column is up to date.
        """

        sql = """
            SELECT json FROM event_json
            INNER JOIN current_state_events USING (room_id, event_id)
            WHERE room_id = ? AND type = ? AND state_key = ?
        """
        txn.execute(sql, (room_id, EventTypes.Create, ""))
        row = txn.fetchone()
        if row:
            event_json = db_to_json(row[0])
            content = event_json.get("content", {})
            creator = content.get("creator")
            room_version_id = content.get("room_version", RoomVersions.V1.identifier)

            self.db_pool.simple_upsert_txn(
                txn,
                table="rooms",
                keyvalues={"room_id": room_id},
                values={"room_version": room_version_id},
                insertion_values={"is_public": False, "creator": creator},
            )

    def _update_forward_extremities_txn(
        self, txn, new_forward_extremities, max_stream_order
    ):
        for room_id in new_forward_extremities.keys():
            self.db_pool.simple_delete_txn(
                txn, table="event_forward_extremities", keyvalues={"room_id": room_id}
            )
            txn.call_after(
                self.store.get_latest_event_ids_in_room.invalidate, (room_id,)
            )

        self.db_pool.simple_insert_many_txn(
            txn,
            table="event_forward_extremities",
            values=[
                {"event_id": ev_id, "room_id": room_id}
                for room_id, new_extrem in new_forward_extremities.items()
                for ev_id in new_extrem
            ],
        )
        # We now insert into stream_ordering_to_exterm a mapping from room_id,
        # new stream_ordering to new forward extremeties in the room.
        # This allows us to later efficiently look up the forward extremeties
        # for a room before a given stream_ordering
        self.db_pool.simple_insert_many_txn(
            txn,
            table="stream_ordering_to_exterm",
            values=[
                {
                    "room_id": room_id,
                    "event_id": event_id,
                    "stream_ordering": max_stream_order,
                }
                for room_id, new_extrem in new_forward_extremities.items()
                for event_id in new_extrem
            ],
        )

    @classmethod
    def _filter_events_and_contexts_for_duplicates(
        cls, events_and_contexts: List[Tuple[EventBase, EventContext]]
    ) -> List[Tuple[EventBase, EventContext]]:
        """Ensure that we don't have the same event twice.

        Pick the earliest non-outlier if there is one, else the earliest one.

        Args:
            events_and_contexts (list[(EventBase, EventContext)]):
        Returns:
            list[(EventBase, EventContext)]: filtered list
        """
        new_events_and_contexts: OrderedDict[
            str, Tuple[EventBase, EventContext]
        ] = OrderedDict()
        for event, context in events_and_contexts:
            prev_event_context = new_events_and_contexts.get(event.event_id)
            if prev_event_context:
                if not event.internal_metadata.is_outlier():
                    if prev_event_context[0].internal_metadata.is_outlier():
                        # To ensure correct ordering we pop, as OrderedDict is
                        # ordered by first insertion.
                        new_events_and_contexts.pop(event.event_id, None)
                        new_events_and_contexts[event.event_id] = (event, context)
            else:
                new_events_and_contexts[event.event_id] = (event, context)
        return list(new_events_and_contexts.values())

    def _update_room_depths_txn(
        self,
        txn,
        events_and_contexts: List[Tuple[EventBase, EventContext]],
        backfilled: bool,
    ):
        """Update min_depth for each room

        Args:
            txn (twisted.enterprise.adbapi.Connection): db connection
            events_and_contexts (list[(EventBase, EventContext)]): events
                we are persisting
            backfilled (bool): True if the events were backfilled
        """
        depth_updates: Dict[str, int] = {}
        for event, context in events_and_contexts:
            # Remove the any existing cache entries for the event_ids
            txn.call_after(self.store._invalidate_get_event_cache, event.event_id)
            if not backfilled:
                txn.call_after(
                    self.store._events_stream_cache.entity_has_changed,
                    event.room_id,
                    event.internal_metadata.stream_ordering,
                )

            if not event.internal_metadata.is_outlier() and not context.rejected:
                depth_updates[event.room_id] = max(
                    event.depth, depth_updates.get(event.room_id, event.depth)
                )

        for room_id, depth in depth_updates.items():
            self._update_min_depth_for_room_txn(txn, room_id, depth)

    def _update_outliers_txn(self, txn, events_and_contexts):
        """Update any outliers with new event info.

        This turns outliers into ex-outliers (unless the new event was
        rejected).

        Args:
            txn (twisted.enterprise.adbapi.Connection): db connection
            events_and_contexts (list[(EventBase, EventContext)]): events
                we are persisting

        Returns:
            list[(EventBase, EventContext)] new list, without events which
            are already in the events table.
        """
        txn.execute(
            "SELECT event_id, outlier FROM events WHERE event_id in (%s)"
            % (",".join(["?"] * len(events_and_contexts)),),
            [event.event_id for event, _ in events_and_contexts],
        )

        have_persisted = {event_id: outlier for event_id, outlier in txn}

        to_remove = set()
        for event, context in events_and_contexts:
            if event.event_id not in have_persisted:
                continue

            to_remove.add(event)

            if context.rejected:
                # If the event is rejected then we don't care if the event
                # was an outlier or not.
                continue

            outlier_persisted = have_persisted[event.event_id]
            if not event.internal_metadata.is_outlier() and outlier_persisted:
                # We received a copy of an event that we had already stored as
                # an outlier in the database. We now have some state at that
                # so we need to update the state_groups table with that state.

                # insert into event_to_state_groups.
                try:
                    self._store_event_state_mappings_txn(txn, ((event, context),))
                except Exception:
                    logger.exception("")
                    raise

                # update the stored internal_metadata to update the "outlier" flag.
                # TODO: This is unused as of Synapse 1.31. Remove it once we are happy
                #  to drop backwards-compatibility with 1.30.
                metadata_json = json_encoder.encode(event.internal_metadata.get_dict())
                sql = "UPDATE event_json SET internal_metadata = ? WHERE event_id = ?"
                txn.execute(sql, (metadata_json, event.event_id))

                # Add an entry to the ex_outlier_stream table to replicate the
                # change in outlier status to our workers.
                stream_order = event.internal_metadata.stream_ordering
                state_group_id = context.state_group
                self.db_pool.simple_insert_txn(
                    txn,
                    table="ex_outlier_stream",
                    values={
                        "event_stream_ordering": stream_order,
                        "event_id": event.event_id,
                        "state_group": state_group_id,
                        "instance_name": self._instance_name,
                    },
                )

                sql = "UPDATE events SET outlier = ? WHERE event_id = ?"
                txn.execute(sql, (False, event.event_id))

                # Update the event_backward_extremities table now that this
                # event isn't an outlier any more.
                self._update_backward_extremeties(txn, [event])

        return [ec for ec in events_and_contexts if ec[0] not in to_remove]

    def _store_event_txn(self, txn, events_and_contexts):
        """Insert new events into the event, event_json, redaction and
        state_events tables.

        Args:
            txn (twisted.enterprise.adbapi.Connection): db connection
            events_and_contexts (list[(EventBase, EventContext)]): events
                we are persisting
        """

        if not events_and_contexts:
            # nothing to do here
            return

        def event_dict(event):
            d = event.get_dict()
            d.pop("redacted", None)
            d.pop("redacted_because", None)
            return d

        def get_internal_metadata(event):
            im = event.internal_metadata.get_dict()

            # temporary hack for database compatibility with Synapse 1.30 and earlier:
            # store the `outlier` flag inside the internal_metadata json as well as in
            # the `events` table, so that if anyone rolls back to an older Synapse,
            # things keep working. This can be removed once we are happy to drop support
            # for that
            if event.internal_metadata.is_outlier():
                im["outlier"] = True

            return im

        self.db_pool.simple_insert_many_txn(
            txn,
            table="event_json",
            values=[
                {
                    "event_id": event.event_id,
                    "room_id": event.room_id,
                    "internal_metadata": json_encoder.encode(
                        get_internal_metadata(event)
                    ),
                    "json": json_encoder.encode(event_dict(event)),
                    "format_version": event.format_version,
                }
                for event, _ in events_and_contexts
            ],
        )

        self.db_pool.simple_insert_many_txn(
            txn,
            table="events",
            values=[
                {
                    "instance_name": self._instance_name,
                    "stream_ordering": event.internal_metadata.stream_ordering,
                    "topological_ordering": event.depth,
                    "depth": event.depth,
                    "event_id": event.event_id,
                    "room_id": event.room_id,
                    "type": event.type,
                    "processed": True,
                    "outlier": event.internal_metadata.is_outlier(),
                    "origin_server_ts": int(event.origin_server_ts),
                    "received_ts": self._clock.time_msec(),
                    "sender": event.sender,
                    "contains_url": (
                        "url" in event.content and isinstance(event.content["url"], str)
                    ),
                }
                for event, _ in events_and_contexts
            ],
        )

        # If we're persisting an unredacted event we go and ensure
        # that we mark any redactions that reference this event as
        # requiring censoring.
        sql = "UPDATE redactions SET have_censored = ? WHERE redacts = ?"
        txn.execute_batch(
            sql,
            (
                (
                    False,
                    event.event_id,
                )
                for event, _ in events_and_contexts
                if not event.internal_metadata.is_redacted()
            ),
        )

        state_events_and_contexts = [
            ec for ec in events_and_contexts if ec[0].is_state()
        ]

        state_values = []
        for event, _ in state_events_and_contexts:
            vals = {
                "event_id": event.event_id,
                "room_id": event.room_id,
                "type": event.type,
                "state_key": event.state_key,
            }

            # TODO: How does this work with backfilling?
            if hasattr(event, "replaces_state"):
                vals["prev_state"] = event.replaces_state

            state_values.append(vals)

        self.db_pool.simple_insert_many_txn(
            txn, table="state_events", values=state_values
        )

    def _store_rejected_events_txn(self, txn, events_and_contexts):
        """Add rows to the 'rejections' table for received events which were
        rejected

        Args:
            txn (twisted.enterprise.adbapi.Connection): db connection
            events_and_contexts (list[(EventBase, EventContext)]): events
                we are persisting

        Returns:
            list[(EventBase, EventContext)] new list, without the rejected
                events.
        """
        # Remove the rejected events from the list now that we've added them
        # to the events table and the events_json table.
        to_remove = set()
        for event, context in events_and_contexts:
            if context.rejected:
                # Insert the event_id into the rejections table
                self._store_rejections_txn(txn, event.event_id, context.rejected)
                to_remove.add(event)

        return [ec for ec in events_and_contexts if ec[0] not in to_remove]

    def _update_metadata_tables_txn(
        self, txn, events_and_contexts, all_events_and_contexts, backfilled
    ):
        """Update all the miscellaneous tables for new events

        Args:
            txn (twisted.enterprise.adbapi.Connection): db connection
            events_and_contexts (list[(EventBase, EventContext)]): events
                we are persisting
            all_events_and_contexts (list[(EventBase, EventContext)]): all
                events that we were going to persist. This includes events
                we've already persisted, etc, that wouldn't appear in
                events_and_context.
            backfilled (bool): True if the events were backfilled
        """

        # Insert all the push actions into the event_push_actions table.
        self._set_push_actions_for_event_and_users_txn(
            txn,
            events_and_contexts=events_and_contexts,
            all_events_and_contexts=all_events_and_contexts,
        )

        if not events_and_contexts:
            # nothing to do here
            return

        for event, _ in events_and_contexts:
            if event.type == EventTypes.Redaction and event.redacts is not None:
                # Remove the entries in the event_push_actions table for the
                # redacted event.
                self._remove_push_actions_for_event_id_txn(
                    txn, event.room_id, event.redacts
                )

                # Remove from relations table.
                self._handle_redaction(txn, event.redacts)

        # Update the event_forward_extremities, event_backward_extremities and
        # event_edges tables.
        self._handle_mult_prev_events(
            txn, events=[event for event, _ in events_and_contexts]
        )

        for event, _ in events_and_contexts:
            if event.type == EventTypes.Name:
                # Insert into the event_search table.
                self._store_room_name_txn(txn, event)
            elif event.type == EventTypes.Topic:
                # Insert into the event_search table.
                self._store_room_topic_txn(txn, event)
            elif event.type == EventTypes.Message:
                # Insert into the event_search table.
                self._store_room_message_txn(txn, event)
            elif event.type == EventTypes.Redaction and event.redacts is not None:
                # Insert into the redactions table.
                self._store_redaction(txn, event)
            elif event.type == EventTypes.Retention:
                # Update the room_retention table.
                self._store_retention_policy_for_room_txn(txn, event)

            self._handle_event_relations(txn, event)

            self._handle_insertion_event(txn, event)
            self._handle_chunk_event(txn, event)

            # Store the labels for this event.
            labels = event.content.get(EventContentFields.LABELS)
            if labels:
                self.insert_labels_for_event_txn(
                    txn, event.event_id, labels, event.room_id, event.depth
                )

            if self._ephemeral_messages_enabled:
                # If there's an expiry timestamp on the event, store it.
                expiry_ts = event.content.get(EventContentFields.SELF_DESTRUCT_AFTER)
                if isinstance(expiry_ts, int) and not event.is_state():
                    self._insert_event_expiry_txn(txn, event.event_id, expiry_ts)

        # Insert into the room_memberships table.
        self._store_room_members_txn(
            txn,
            [
                event
                for event, _ in events_and_contexts
                if event.type == EventTypes.Member
            ],
            backfilled=backfilled,
        )

        # Insert event_reference_hashes table.
        self._store_event_reference_hashes_txn(
            txn, [event for event, _ in events_and_contexts]
        )

        # Prefill the event cache
        self._add_to_cache(txn, events_and_contexts)

    def _add_to_cache(self, txn, events_and_contexts):
        to_prefill = []

        rows = []
        N = 200
        for i in range(0, len(events_and_contexts), N):
            ev_map = {e[0].event_id: e[0] for e in events_and_contexts[i : i + N]}
            if not ev_map:
                break

            sql = (
                "SELECT "
                " e.event_id as event_id, "
                " r.redacts as redacts,"
                " rej.event_id as rejects "
                " FROM events as e"
                " LEFT JOIN rejections as rej USING (event_id)"
                " LEFT JOIN redactions as r ON e.event_id = r.redacts"
                " WHERE "
            )

            clause, args = make_in_list_sql_clause(
                self.database_engine, "e.event_id", list(ev_map)
            )

            txn.execute(sql + clause, args)
            rows = self.db_pool.cursor_to_dict(txn)
            for row in rows:
                event = ev_map[row["event_id"]]
                if not row["rejects"] and not row["redacts"]:
                    to_prefill.append(
                        _EventCacheEntry(event=event, redacted_event=None)
                    )

        def prefill():
            for cache_entry in to_prefill:
                self.store._get_event_cache.set((cache_entry[0].event_id,), cache_entry)

        txn.call_after(prefill)

    def _store_redaction(self, txn, event):
        # invalidate the cache for the redacted event
        txn.call_after(self.store._invalidate_get_event_cache, event.redacts)

        self.db_pool.simple_upsert_txn(
            txn,
            table="redactions",
            keyvalues={"event_id": event.event_id},
            values={
                "redacts": event.redacts,
                "received_ts": self._clock.time_msec(),
            },
        )

    def insert_labels_for_event_txn(
        self, txn, event_id, labels, room_id, topological_ordering
    ):
        """Store the mapping between an event's ID and its labels, with one row per
        (event_id, label) tuple.

        Args:
            txn (LoggingTransaction): The transaction to execute.
            event_id (str): The event's ID.
            labels (list[str]): A list of text labels.
            room_id (str): The ID of the room the event was sent to.
            topological_ordering (int): The position of the event in the room's topology.
        """
        return self.db_pool.simple_insert_many_txn(
            txn=txn,
            table="event_labels",
            values=[
                {
                    "event_id": event_id,
                    "label": label,
                    "room_id": room_id,
                    "topological_ordering": topological_ordering,
                }
                for label in labels
            ],
        )

    def _insert_event_expiry_txn(self, txn, event_id, expiry_ts):
        """Save the expiry timestamp associated with a given event ID.

        Args:
            txn (LoggingTransaction): The database transaction to use.
            event_id (str): The event ID the expiry timestamp is associated with.
            expiry_ts (int): The timestamp at which to expire (delete) the event.
        """
        return self.db_pool.simple_insert_txn(
            txn=txn,
            table="event_expiry",
            values={"event_id": event_id, "expiry_ts": expiry_ts},
        )

    def _store_event_reference_hashes_txn(self, txn, events):
        """Store a hash for a PDU
        Args:
            txn (cursor):
            events (list): list of Events.
        """

        vals = []
        for event in events:
            ref_alg, ref_hash_bytes = compute_event_reference_hash(event)
            vals.append(
                {
                    "event_id": event.event_id,
                    "algorithm": ref_alg,
                    "hash": memoryview(ref_hash_bytes),
                }
            )

        self.db_pool.simple_insert_many_txn(
            txn, table="event_reference_hashes", values=vals
        )

    def _store_room_members_txn(self, txn, events, backfilled):
        """Store a room member in the database."""

        def str_or_none(val: Any) -> Optional[str]:
            return val if isinstance(val, str) else None

        self.db_pool.simple_insert_many_txn(
            txn,
            table="room_memberships",
            values=[
                {
                    "event_id": event.event_id,
                    "user_id": event.state_key,
                    "sender": event.user_id,
                    "room_id": event.room_id,
                    "membership": event.membership,
                    "display_name": str_or_none(event.content.get("displayname")),
                    "avatar_url": str_or_none(event.content.get("avatar_url")),
                }
                for event in events
            ],
        )

        for event in events:
            txn.call_after(
                self.store._membership_stream_cache.entity_has_changed,
                event.state_key,
                event.internal_metadata.stream_ordering,
            )
            txn.call_after(
                self.store.get_invited_rooms_for_local_user.invalidate,
                (event.state_key,),
            )

            # We update the local_current_membership table only if the event is
            # "current", i.e., its something that has just happened.
            #
            # This will usually get updated by the `current_state_events` handling,
            # unless its an outlier, and an outlier is only "current" if it's an "out of
            # band membership", like a remote invite or a rejection of a remote invite.
            if (
                self.is_mine_id(event.state_key)
                and not backfilled
                and event.internal_metadata.is_outlier()
                and event.internal_metadata.is_out_of_band_membership()
            ):
                self.db_pool.simple_upsert_txn(
                    txn,
                    table="local_current_membership",
                    keyvalues={"room_id": event.room_id, "user_id": event.state_key},
                    values={
                        "event_id": event.event_id,
                        "membership": event.membership,
                    },
                )

    def _handle_event_relations(self, txn, event):
        """Handles inserting relation data during peristence of events

        Args:
            txn
            event (EventBase)
        """
        relation = event.content.get("m.relates_to")
        if not relation:
            # No relations
            return

        rel_type = relation.get("rel_type")
        if rel_type not in (
            RelationTypes.ANNOTATION,
            RelationTypes.REFERENCE,
            RelationTypes.REPLACE,
        ):
            # Unknown relation type
            return

        parent_id = relation.get("event_id")
        if not parent_id:
            # Invalid relation
            return

        aggregation_key = relation.get("key")

        self.db_pool.simple_insert_txn(
            txn,
            table="event_relations",
            values={
                "event_id": event.event_id,
                "relates_to_id": parent_id,
                "relation_type": rel_type,
                "aggregation_key": aggregation_key,
            },
        )

        txn.call_after(self.store.get_relations_for_event.invalidate, (parent_id,))
        txn.call_after(
            self.store.get_aggregation_groups_for_event.invalidate, (parent_id,)
        )

        if rel_type == RelationTypes.REPLACE:
            txn.call_after(self.store.get_applicable_edit.invalidate, (parent_id,))

    def _handle_insertion_event(self, txn: LoggingTransaction, event: EventBase):
        """Handles keeping track of insertion events and edges/connections.
        Part of MSC2716.

        Args:
            txn: The database transaction object
            event: The event to process
        """

        if event.type != EventTypes.MSC2716_INSERTION:
            # Not a insertion event
            return

        next_chunk_id = event.content.get(EventContentFields.MSC2716_NEXT_CHUNK_ID)
        if next_chunk_id is None:
            # Invalid insertion event without next chunk ID
            return

        logger.info(
            "_handle_insertion_event (next_chunk_id=%s) %s", next_chunk_id, event
        )

        # Keep track of the insertion event and the chunk ID
        self.db_pool.simple_insert_txn(
            txn,
            table="insertion_events",
            values={
                "event_id": event.event_id,
                "room_id": event.room_id,
                "next_chunk_id": next_chunk_id,
            },
        )

        # Insert an edge for every prev_event connection
        for prev_event_id in event.prev_events:
            self.db_pool.simple_insert_txn(
                txn,
                table="insertion_event_edges",
                values={
                    "event_id": event.event_id,
                    "room_id": event.room_id,
                    "insertion_prev_event_id": prev_event_id,
                },
            )

    def _handle_chunk_event(self, txn: LoggingTransaction, event: EventBase):
        """Handles inserting the chunk edges/connections between the chunk event
        and an insertion event. Part of MSC2716.

        Args:
            txn: The database transaction object
            event: The event to process
        """

        if event.type != EventTypes.MSC2716_CHUNK:
            # Not a chunk event
            return

        chunk_id = event.content.get(EventContentFields.MSC2716_CHUNK_ID)
        if chunk_id is None:
            # Invalid chunk event without a chunk ID
            return

        logger.debug("_handle_chunk_event chunk_id=%s %s", chunk_id, event)

        # Keep track of the insertion event and the chunk ID
        self.db_pool.simple_insert_txn(
            txn,
            table="chunk_events",
            values={
                "event_id": event.event_id,
                "room_id": event.room_id,
                "chunk_id": chunk_id,
            },
        )

        # When we receive an event with a `chunk_id` referencing the
        # `next_chunk_id` of the insertion event, we can remove it from the
        # `insertion_event_extremities` table.
        sql = """
            DELETE FROM insertion_event_extremities WHERE event_id IN (
                SELECT event_id FROM insertion_events
                WHERE next_chunk_id = ?
            )
        """

        txn.execute(sql, (chunk_id,))

    def _handle_redaction(self, txn, redacted_event_id):
        """Handles receiving a redaction and checking whether we need to remove
        any redacted relations from the database.

        Args:
            txn
            redacted_event_id (str): The event that was redacted.
        """

        self.db_pool.simple_delete_txn(
            txn, table="event_relations", keyvalues={"event_id": redacted_event_id}
        )

    def _store_room_topic_txn(self, txn, event):
        if hasattr(event, "content") and "topic" in event.content:
            self.store_event_search_txn(
                txn, event, "content.topic", event.content["topic"]
            )

    def _store_room_name_txn(self, txn, event):
        if hasattr(event, "content") and "name" in event.content:
            self.store_event_search_txn(
                txn, event, "content.name", event.content["name"]
            )

    def _store_room_message_txn(self, txn, event):
        if hasattr(event, "content") and "body" in event.content:
            self.store_event_search_txn(
                txn, event, "content.body", event.content["body"]
            )

    def _store_retention_policy_for_room_txn(self, txn, event):
        if not event.is_state():
            logger.debug("Ignoring non-state m.room.retention event")
            return

        if hasattr(event, "content") and (
            "min_lifetime" in event.content or "max_lifetime" in event.content
        ):
            if (
                "min_lifetime" in event.content
                and not isinstance(event.content.get("min_lifetime"), int)
            ) or (
                "max_lifetime" in event.content
                and not isinstance(event.content.get("max_lifetime"), int)
            ):
                # Ignore the event if one of the value isn't an integer.
                return

            self.db_pool.simple_insert_txn(
                txn=txn,
                table="room_retention",
                values={
                    "room_id": event.room_id,
                    "event_id": event.event_id,
                    "min_lifetime": event.content.get("min_lifetime"),
                    "max_lifetime": event.content.get("max_lifetime"),
                },
            )

            self.store._invalidate_cache_and_stream(
                txn, self.store.get_retention_policy_for_room, (event.room_id,)
            )

    def store_event_search_txn(self, txn, event, key, value):
        """Add event to the search table

        Args:
            txn (cursor):
            event (EventBase):
            key (str):
            value (str):
        """
        self.store.store_search_entries_txn(
            txn,
            (
                SearchEntry(
                    key=key,
                    value=value,
                    event_id=event.event_id,
                    room_id=event.room_id,
                    stream_ordering=event.internal_metadata.stream_ordering,
                    origin_server_ts=event.origin_server_ts,
                ),
            ),
        )

    def _set_push_actions_for_event_and_users_txn(
        self, txn, events_and_contexts, all_events_and_contexts
    ):
        """Handles moving push actions from staging table to main
        event_push_actions table for all events in `events_and_contexts`.

        Also ensures that all events in `all_events_and_contexts` are removed
        from the push action staging area.

        Args:
            events_and_contexts (list[(EventBase, EventContext)]): events
                we are persisting
            all_events_and_contexts (list[(EventBase, EventContext)]): all
                events that we were going to persist. This includes events
                we've already persisted, etc, that wouldn't appear in
                events_and_context.
        """

        sql = """
            INSERT INTO event_push_actions (
                room_id, event_id, user_id, actions, stream_ordering,
                topological_ordering, notif, highlight, unread
            )
            SELECT ?, event_id, user_id, actions, ?, ?, notif, highlight, unread
            FROM event_push_actions_staging
            WHERE event_id = ?
        """

        if events_and_contexts:
            txn.execute_batch(
                sql,
                (
                    (
                        event.room_id,
                        event.internal_metadata.stream_ordering,
                        event.depth,
                        event.event_id,
                    )
                    for event, _ in events_and_contexts
                ),
            )

            room_to_event_ids: Dict[str, List[str]] = {}
            for e, _ in events_and_contexts:
                room_to_event_ids.setdefault(e.room_id, []).append(e.event_id)

            for room_id, event_ids in room_to_event_ids.items():
                rows = self.db_pool.simple_select_many_txn(
                    txn,
                    table="event_push_actions_staging",
                    column="event_id",
                    iterable=event_ids,
                    keyvalues={},
                    retcols=("user_id",),
                )

                user_ids = {row["user_id"] for row in rows}

                for user_id in user_ids:
                    txn.call_after(
                        self.store.get_unread_event_push_actions_by_room_for_user.invalidate,
                        (room_id, user_id),
                    )

        # Now we delete the staging area for *all* events that were being
        # persisted.
        txn.execute_batch(
            "DELETE FROM event_push_actions_staging WHERE event_id = ?",
            ((event.event_id,) for event, _ in all_events_and_contexts),
        )

    def _remove_push_actions_for_event_id_txn(self, txn, room_id, event_id):
        # Sad that we have to blow away the cache for the whole room here
        txn.call_after(
            self.store.get_unread_event_push_actions_by_room_for_user.invalidate,
            (room_id,),
        )
        txn.execute(
            "DELETE FROM event_push_actions WHERE room_id = ? AND event_id = ?",
            (room_id, event_id),
        )

    def _store_rejections_txn(self, txn, event_id, reason):
        self.db_pool.simple_insert_txn(
            txn,
            table="rejections",
            values={
                "event_id": event_id,
                "reason": reason,
                "last_check": self._clock.time_msec(),
            },
        )

    def _store_event_state_mappings_txn(
        self, txn, events_and_contexts: Iterable[Tuple[EventBase, EventContext]]
    ):
        state_groups = {}
        for event, context in events_and_contexts:
            if event.internal_metadata.is_outlier():
                continue

            # if the event was rejected, just give it the same state as its
            # predecessor.
            if context.rejected:
                state_groups[event.event_id] = context.state_group_before_event
                continue

            state_groups[event.event_id] = context.state_group

        self.db_pool.simple_insert_many_txn(
            txn,
            table="event_to_state_groups",
            values=[
                {"state_group": state_group_id, "event_id": event_id}
                for event_id, state_group_id in state_groups.items()
            ],
        )

        for event_id, state_group_id in state_groups.items():
            txn.call_after(
                self.store._get_state_group_for_event.prefill,
                (event_id,),
                state_group_id,
            )

    def _update_min_depth_for_room_txn(self, txn, room_id, depth):
        min_depth = self.store._get_min_depth_interaction(txn, room_id)

        if min_depth is not None and depth >= min_depth:
            return

        self.db_pool.simple_upsert_txn(
            txn,
            table="room_depth",
            keyvalues={"room_id": room_id},
            values={"min_depth": depth},
        )

    def _handle_mult_prev_events(self, txn, events):
        """
        For the given event, update the event edges table and forward and
        backward extremities tables.
        """
        self.db_pool.simple_insert_many_txn(
            txn,
            table="event_edges",
            values=[
                {
                    "event_id": ev.event_id,
                    "prev_event_id": e_id,
                    "room_id": ev.room_id,
                    "is_state": False,
                }
                for ev in events
                for e_id in ev.prev_event_ids()
            ],
        )

        self._update_backward_extremeties(txn, events)

    def _update_backward_extremeties(self, txn, events):
        """Updates the event_backward_extremities tables based on the new/updated
        events being persisted.

        This is called for new events *and* for events that were outliers, but
        are now being persisted as non-outliers.

        Forward extremities are handled when we first start persisting the events.
        """
<<<<<<< HEAD
        events_by_room = {}  # type: Dict[str, List[EventBase]]
        for ev in events:
            events_by_room.setdefault(ev.room_id, []).append(ev)

        # From the events passed in, add all of the prev events as backwards extremities.
        # Ignore any events that are already backwards extrems or outliers.
=======
>>>>>>> c9330ec1
        query = (
            "INSERT INTO event_backward_extremities (event_id, room_id)"
            " SELECT ?, ? WHERE NOT EXISTS ("
            "   SELECT 1 FROM event_backward_extremities"
            "   WHERE event_id = ? AND room_id = ?"
            " )"
            " AND NOT EXISTS ("
            "   SELECT 1 FROM events WHERE event_id = ? AND room_id = ? "
            "   AND outlier = ?"
            " )"
        )

        logger.info("_update_backward_extremeties %s", events)
        txn.execute_batch(
            query,
            [
                (e_id, ev.room_id, e_id, ev.room_id, e_id, ev.room_id, False)
                for ev in events
                for e_id in ev.prev_event_ids()
                if not ev.internal_metadata.is_outlier()
            ],
        )

        # Delete all these events that we've already fetched and now know that their
        # prev events are the new outliers.
        query = (
            "DELETE FROM event_backward_extremities"
            " WHERE event_id = ? AND room_id = ?"
        )
        txn.execute_batch(
            query,
            [
                (ev.event_id, ev.room_id)
                for ev in events
                if not ev.internal_metadata.is_outlier()
            ],
        )


@attr.s(slots=True)
class _LinkMap:
    """A helper type for tracking links between chains."""

    # Stores the set of links as nested maps: source chain ID -> target chain ID
    # -> source sequence number -> target sequence number.
    maps = attr.ib(type=Dict[int, Dict[int, Dict[int, int]]], factory=dict)

    # Stores the links that have been added (with new set to true), as tuples of
    # `(source chain ID, source sequence no, target chain ID, target sequence no.)`
    additions = attr.ib(type=Set[Tuple[int, int, int, int]], factory=set)

    def add_link(
        self,
        src_tuple: Tuple[int, int],
        target_tuple: Tuple[int, int],
        new: bool = True,
    ) -> bool:
        """Add a new link between two chains, ensuring no redundant links are added.

        New links should be added in topological order.

        Args:
            src_tuple: The chain ID/sequence number of the source of the link.
            target_tuple: The chain ID/sequence number of the target of the link.
            new: Whether this is a "new" link, i.e. should it be returned
                by `get_additions`.

        Returns:
            True if a link was added, false if the given link was dropped as redundant
        """
        src_chain, src_seq = src_tuple
        target_chain, target_seq = target_tuple

        current_links = self.maps.setdefault(src_chain, {}).setdefault(target_chain, {})

        assert src_chain != target_chain

        if new:
            # Check if the new link is redundant
            for current_seq_src, current_seq_target in current_links.items():
                # If a link "crosses" another link then its redundant. For example
                # in the following link 1 (L1) is redundant, as any event reachable
                # via L1 is *also* reachable via L2.
                #
                #   Chain A     Chain B
                #      |          |
                #   L1 |------    |
                #      |     |    |
                #   L2 |---- | -->|
                #      |     |    |
                #      |     |--->|
                #      |          |
                #      |          |
                #
                # So we only need to keep links which *do not* cross, i.e. links
                # that both start and end above or below an existing link.
                #
                # Note, since we add links in topological ordering we should never
                # see `src_seq` less than `current_seq_src`.

                if current_seq_src <= src_seq and target_seq <= current_seq_target:
                    # This new link is redundant, nothing to do.
                    return False

            self.additions.add((src_chain, src_seq, target_chain, target_seq))

        current_links[src_seq] = target_seq
        return True

    def get_links_from(
        self, src_tuple: Tuple[int, int]
    ) -> Generator[Tuple[int, int], None, None]:
        """Gets the chains reachable from the given chain/sequence number.

        Yields:
            The chain ID and sequence number the link points to.
        """
        src_chain, src_seq = src_tuple
        for target_id, sequence_numbers in self.maps.get(src_chain, {}).items():
            for link_src_seq, target_seq in sequence_numbers.items():
                if link_src_seq <= src_seq:
                    yield target_id, target_seq

    def get_links_between(
        self, source_chain: int, target_chain: int
    ) -> Generator[Tuple[int, int], None, None]:
        """Gets the links between two chains.

        Yields:
            The source and target sequence numbers.
        """

        yield from self.maps.get(source_chain, {}).get(target_chain, {}).items()

    def get_additions(self) -> Generator[Tuple[int, int, int, int], None, None]:
        """Gets any newly added links.

        Yields:
            The source chain ID/sequence number and target chain ID/sequence number
        """

        for src_chain, src_seq, target_chain, _ in self.additions:
            target_seq = self.maps.get(src_chain, {}).get(target_chain, {}).get(src_seq)
            if target_seq is not None:
                yield (src_chain, src_seq, target_chain, target_seq)

    def exists_path_from(
        self,
        src_tuple: Tuple[int, int],
        target_tuple: Tuple[int, int],
    ) -> bool:
        """Checks if there is a path between the source chain ID/sequence and
        target chain ID/sequence.
        """
        src_chain, src_seq = src_tuple
        target_chain, target_seq = target_tuple

        if src_chain == target_chain:
            return target_seq <= src_seq

        links = self.get_links_between(src_chain, target_chain)
        for link_start_seq, link_end_seq in links:
            if link_start_seq <= src_seq and target_seq <= link_end_seq:
                return True

        return False<|MERGE_RESOLUTION|>--- conflicted
+++ resolved
@@ -2101,15 +2101,8 @@
 
         Forward extremities are handled when we first start persisting the events.
         """
-<<<<<<< HEAD
-        events_by_room = {}  # type: Dict[str, List[EventBase]]
-        for ev in events:
-            events_by_room.setdefault(ev.room_id, []).append(ev)
-
         # From the events passed in, add all of the prev events as backwards extremities.
         # Ignore any events that are already backwards extrems or outliers.
-=======
->>>>>>> c9330ec1
         query = (
             "INSERT INTO event_backward_extremities (event_id, room_id)"
             " SELECT ?, ? WHERE NOT EXISTS ("
