--- conflicted
+++ resolved
@@ -481,20 +481,13 @@
         def delete_messages_for_device_txn(txn: LoggingTransaction) -> int:
             limit_statement = "" if limit is None else f"LIMIT {limit}"
             sql = f"""
-<<<<<<< HEAD
                 DELETE FROM device_inbox WHERE user_id = ? AND device_id = ? AND stream_id <= (
                   SELECT MAX(stream_id) FROM (
                     SELECT stream_id FROM device_inbox
                     WHERE user_id = ? AND device_id = ? AND stream_id <= ?
                     ORDER BY stream_id
-                    LIMIT {limit}
+                    {limit_statement}
                   ) AS q1
-=======
-                DELETE FROM device_inbox WHERE {ROW_ID_NAME} IN (
-                  SELECT {ROW_ID_NAME} FROM device_inbox
-                  WHERE user_id = ? AND device_id = ? AND stream_id <= ?
-                  {limit_statement}
->>>>>>> 4fe73f8f
                 )
                 """
             txn.execute(sql, (user_id, device_id, user_id, device_id, up_to_stream_id))
