# Copyright 2014-2016 OpenMarket Ltd
# Copyright 2018 New Vector Ltd
#
# Licensed under the Apache License, Version 2.0 (the "License");
# you may not use this file except in compliance with the License.
# You may obtain a copy of the License at
#
#     http://www.apache.org/licenses/LICENSE-2.0
#
# Unless required by applicable law or agreed to in writing, software
# distributed under the License is distributed on an "AS IS" BASIS,
# WITHOUT WARRANTIES OR CONDITIONS OF ANY KIND, either express or implied.
# See the License for the specific language governing permissions and
# limitations under the License.
import logging
from typing import (
    TYPE_CHECKING,
<<<<<<< HEAD
=======
    Collection,
>>>>>>> c1ddbbde
    Dict,
    FrozenSet,
    Iterable,
    List,
    Optional,
    Set,
    Tuple,
<<<<<<< HEAD
    Union,
)

import attr
=======
)
>>>>>>> c1ddbbde

from synapse.api.constants import EventTypes, Membership
from synapse.events import EventBase
from synapse.events.snapshot import EventContext
from synapse.metrics import LaterGauge
from synapse.metrics.background_process_metrics import (
    run_as_background_process,
    wrap_as_background_process,
)
from synapse.storage._base import SQLBaseStore, db_to_json, make_in_list_sql_clause
from synapse.storage.database import DatabasePool
from synapse.storage.databases.main.events_worker import EventsWorkerStore
from synapse.storage.engines import Sqlite3Engine
from synapse.storage.roommember import (
    GetRoomsForUserWithStreamOrdering,
    MemberSummary,
    ProfileInfo,
    RoomsForUser,
)
<<<<<<< HEAD
from synapse.types import (
    Collection,
    PersistedEventPosition,
    StateMap,
    get_domain_from_id,
)
=======
from synapse.types import PersistedEventPosition, get_domain_from_id
>>>>>>> c1ddbbde
from synapse.util.async_helpers import Linearizer
from synapse.util.caches import intern_string
from synapse.util.caches.descriptors import _CacheContext, cached, cachedList
from synapse.util.metrics import Measure

if TYPE_CHECKING:
    from synapse.state import _StateCacheEntry

logger = logging.getLogger(__name__)


_MEMBERSHIP_PROFILE_UPDATE_NAME = "room_membership_profile_update"
_CURRENT_STATE_MEMBERSHIP_UPDATE_NAME = "current_state_events_membership"


class RoomMemberWorkerStore(EventsWorkerStore):
    def __init__(self, database: DatabasePool, db_conn, hs):
        super().__init__(database, db_conn, hs)

        # Used by `_get_joined_hosts` to ensure only one thing mutates the cache
        # at a time. Keyed by room_id.
        self._joined_host_linearizer = Linearizer("_JoinedHostsCache")

        # Is the current_state_events.membership up to date? Or is the
        # background update still running?
        self._current_state_events_membership_up_to_date = False

        txn = db_conn.cursor(
            txn_name="_check_safe_current_state_events_membership_updated"
        )
        self._check_safe_current_state_events_membership_updated_txn(txn)
        txn.close()

        if (
            self.hs.config.run_background_tasks
            and self.hs.config.metrics_flags.known_servers
        ):
            self._known_servers_count = 1
            self.hs.get_clock().looping_call(
                self._count_known_servers,
                60 * 1000,
            )
            self.hs.get_clock().call_later(
                1000,
                self._count_known_servers,
            )
            LaterGauge(
                "synapse_federation_known_servers",
                "",
                [],
                lambda: self._known_servers_count,
            )

    @wrap_as_background_process("_count_known_servers")
    async def _count_known_servers(self):
        """
        Count the servers that this server knows about.

        The statistic is stored on the class for the
        `synapse_federation_known_servers` LaterGauge to collect.
        """

        def _transact(txn):
            if isinstance(self.database_engine, Sqlite3Engine):
                query = """
                    SELECT COUNT(DISTINCT substr(out.user_id, pos+1))
                    FROM (
                        SELECT rm.user_id as user_id, instr(rm.user_id, ':')
                            AS pos FROM room_memberships as rm
                        INNER JOIN current_state_events as c ON rm.event_id = c.event_id
                        WHERE c.type = 'm.room.member'
                    ) as out
                """
            else:
                query = """
                    SELECT COUNT(DISTINCT split_part(state_key, ':', 2))
                    FROM current_state_events
                    WHERE type = 'm.room.member' AND membership = 'join';
                """
            txn.execute(query)
            return list(txn)[0][0]

        count = await self.db_pool.runInteraction("get_known_servers", _transact)

        # We always know about ourselves, even if we have nothing in
        # room_memberships (for example, the server is new).
        self._known_servers_count = max([count, 1])
        return self._known_servers_count

    def _check_safe_current_state_events_membership_updated_txn(self, txn):
        """Checks if it is safe to assume the new current_state_events
        membership column is up to date
        """

        pending_update = self.db_pool.simple_select_one_txn(
            txn,
            table="background_updates",
            keyvalues={"update_name": _CURRENT_STATE_MEMBERSHIP_UPDATE_NAME},
            retcols=["update_name"],
            allow_none=True,
        )

        self._current_state_events_membership_up_to_date = not pending_update

        # If the update is still running, reschedule to run.
        if pending_update:
            self._clock.call_later(
                15.0,
                run_as_background_process,
                "_check_safe_current_state_events_membership_updated",
                self.db_pool.runInteraction,
                "_check_safe_current_state_events_membership_updated",
                self._check_safe_current_state_events_membership_updated_txn,
            )

    @cached(max_entries=100000, iterable=True)
    async def get_users_in_room(self, room_id: str) -> List[str]:
        return await self.db_pool.runInteraction(
            "get_users_in_room", self.get_users_in_room_txn, room_id
        )

    def get_users_in_room_txn(self, txn, room_id: str) -> List[str]:
        # If we can assume current_state_events.membership is up to date
        # then we can avoid a join, which is a Very Good Thing given how
        # frequently this function gets called.
        if self._current_state_events_membership_up_to_date:
            sql = """
                SELECT state_key FROM current_state_events
                WHERE type = 'm.room.member' AND room_id = ? AND membership = ?
            """
        else:
            sql = """
                SELECT state_key FROM room_memberships as m
                INNER JOIN current_state_events as c
                ON m.event_id = c.event_id
                AND m.room_id = c.room_id
                AND m.user_id = c.state_key
                WHERE c.type = 'm.room.member' AND c.room_id = ? AND m.membership = ?
            """

        txn.execute(sql, (room_id, Membership.JOIN))
        return [r[0] for r in txn]

    @cached(max_entries=100000, iterable=True)
    async def get_users_in_room_with_profiles(
        self, room_id: str
    ) -> Dict[str, ProfileInfo]:
        """Get a mapping from user ID to profile information for all users in a given room.

        Args:
            room_id: The ID of the room to retrieve the users of.

        Returns:
            A mapping from user ID to ProfileInfo.
        """

        def _get_users_in_room_with_profiles(txn) -> Dict[str, ProfileInfo]:
            sql = """
                SELECT user_id, display_name, avatar_url FROM room_memberships
                WHERE room_id = ? AND membership = ?
            """
            txn.execute(sql, (room_id, Membership.JOIN))

            return {r[0]: ProfileInfo(display_name=r[1], avatar_url=r[2]) for r in txn}

        return await self.db_pool.runInteraction(
            "get_users_in_room_with_profiles",
            _get_users_in_room_with_profiles,
        )

    @cached(max_entries=100000)
    async def get_room_summary(self, room_id: str) -> Dict[str, MemberSummary]:
        """Get the details of a room roughly suitable for use by the room
        summary extension to /sync. Useful when lazy loading room members.
        Args:
            room_id: The room ID to query
        Returns:
            dict of membership states, pointing to a MemberSummary named tuple.
        """

        def _get_room_summary_txn(txn):
            # first get counts.
            # We do this all in one transaction to keep the cache small.
            # FIXME: get rid of this when we have room_stats

            # If we can assume current_state_events.membership is up to date
            # then we can avoid a join, which is a Very Good Thing given how
            # frequently this function gets called.
            if self._current_state_events_membership_up_to_date:
                # Note, rejected events will have a null membership field, so
                # we we manually filter them out.
                sql = """
                    SELECT count(*), membership FROM current_state_events
                    WHERE type = 'm.room.member' AND room_id = ?
                        AND membership IS NOT NULL
                    GROUP BY membership
                """
            else:
                sql = """
                    SELECT count(*), m.membership FROM room_memberships as m
                    INNER JOIN current_state_events as c
                    ON m.event_id = c.event_id
                    AND m.room_id = c.room_id
                    AND m.user_id = c.state_key
                    WHERE c.type = 'm.room.member' AND c.room_id = ?
                    GROUP BY m.membership
                """

            txn.execute(sql, (room_id,))
            res = {}
            for count, membership in txn:
                summary = res.setdefault(membership, MemberSummary([], count))

            # we order by membership and then fairly arbitrarily by event_id so
            # heroes are consistent
            if self._current_state_events_membership_up_to_date:
                # Note, rejected events will have a null membership field, so
                # we we manually filter them out.
                sql = """
                    SELECT state_key, membership, event_id
                    FROM current_state_events
                    WHERE type = 'm.room.member' AND room_id = ?
                        AND membership IS NOT NULL
                    ORDER BY
                        CASE membership WHEN ? THEN 1 WHEN ? THEN 2 ELSE 3 END ASC,
                        event_id ASC
                    LIMIT ?
                """
            else:
                sql = """
                    SELECT c.state_key, m.membership, c.event_id
                    FROM room_memberships as m
                    INNER JOIN current_state_events as c USING (room_id, event_id)
                    WHERE c.type = 'm.room.member' AND c.room_id = ?
                    ORDER BY
                        CASE m.membership WHEN ? THEN 1 WHEN ? THEN 2 ELSE 3 END ASC,
                        c.event_id ASC
                    LIMIT ?
                """

            # 6 is 5 (number of heroes) plus 1, in case one of them is the calling user.
            txn.execute(sql, (room_id, Membership.JOIN, Membership.INVITE, 6))
            for user_id, membership, event_id in txn:
                summary = res[membership]
                # we will always have a summary for this membership type at this
                # point given the summary currently contains the counts.
                members = summary.members
                members.append((user_id, event_id))

            return res

        return await self.db_pool.runInteraction(
            "get_room_summary", _get_room_summary_txn
        )

    @cached()
    async def get_invited_rooms_for_local_user(self, user_id: str) -> RoomsForUser:
        """Get all the rooms the *local* user is invited to.

        Args:
            user_id: The user ID.

        Returns:
            A list of RoomsForUser.
        """

        return await self.get_rooms_for_local_user_where_membership_is(
            user_id, [Membership.INVITE]
        )

    async def get_invite_for_local_user_in_room(
        self, user_id: str, room_id: str
    ) -> Optional[RoomsForUser]:
        """Gets the invite for the given *local* user and room.

        Args:
            user_id: The user ID to find the invite of.
            room_id: The room to user was invited to.

        Returns:
            Either a RoomsForUser or None if no invite was found.
        """
        invites = await self.get_invited_rooms_for_local_user(user_id)
        for invite in invites:
            if invite.room_id == room_id:
                return invite
        return None

    async def get_rooms_for_local_user_where_membership_is(
        self, user_id: str, membership_list: Collection[str]
    ) -> List[RoomsForUser]:
        """Get all the rooms for this *local* user where the membership for this user
        matches one in the membership list.

        Filters out forgotten rooms.

        Args:
            user_id: The user ID.
            membership_list: A list of synapse.api.constants.Membership
                values which the user must be in.

        Returns:
            The RoomsForUser that the user matches the membership types.
        """
        if not membership_list:
            return []

        rooms = await self.db_pool.runInteraction(
            "get_rooms_for_local_user_where_membership_is",
            self._get_rooms_for_local_user_where_membership_is_txn,
            user_id,
            membership_list,
        )

        # Now we filter out forgotten rooms
        forgotten_rooms = await self.get_forgotten_rooms_for_user(user_id)
        return [room for room in rooms if room.room_id not in forgotten_rooms]

    def _get_rooms_for_local_user_where_membership_is_txn(
        self, txn, user_id: str, membership_list: List[str]
    ) -> List[RoomsForUser]:
        # Paranoia check.
        if not self.hs.is_mine_id(user_id):
            raise Exception(
                "Cannot call 'get_rooms_for_local_user_where_membership_is' on non-local user %r"
                % (user_id,),
            )

        clause, args = make_in_list_sql_clause(
            self.database_engine, "c.membership", membership_list
        )

        sql = """
            SELECT room_id, e.sender, c.membership, event_id, e.stream_ordering
            FROM local_current_membership AS c
            INNER JOIN events AS e USING (room_id, event_id)
            WHERE
                user_id = ?
                AND %s
        """ % (
            clause,
        )

        txn.execute(sql, (user_id, *args))
        results = [RoomsForUser(**r) for r in self.db_pool.cursor_to_dict(txn)]

        return results

    async def get_local_current_membership_for_user_in_room(
        self, user_id: str, room_id: str
    ) -> Tuple[Optional[str], Optional[str]]:
        """Retrieve the current local membership state and event ID for a user in a room.

        Args:
            user_id: The ID of the user.
            room_id: The ID of the room.

        Returns:
            A tuple of (membership_type, event_id). Both will be None if a
                room_id/user_id pair is not found.
        """
        # Paranoia check.
        if not self.hs.is_mine_id(user_id):
            raise Exception(
                "Cannot call 'get_local_current_membership_for_user_in_room' on "
                "non-local user %s" % (user_id,),
            )

        results_dict = await self.db_pool.simple_select_one(
            "local_current_membership",
            {"room_id": room_id, "user_id": user_id},
            ("membership", "event_id"),
            allow_none=True,
            desc="get_local_current_membership_for_user_in_room",
        )
        if not results_dict:
            return None, None

        return results_dict.get("membership"), results_dict.get("event_id")

    @cached(max_entries=500000, iterable=True)
    async def get_rooms_for_user_with_stream_ordering(
        self, user_id: str
    ) -> FrozenSet[GetRoomsForUserWithStreamOrdering]:
        """Returns a set of room_ids the user is currently joined to.

        If a remote user only returns rooms this server is currently
        participating in.

        Args:
            user_id

        Returns:
            Returns the rooms the user is in currently, along with the stream
            ordering of the most recent join for that user and room.
        """
        return await self.db_pool.runInteraction(
            "get_rooms_for_user_with_stream_ordering",
            self._get_rooms_for_user_with_stream_ordering_txn,
            user_id,
        )

    def _get_rooms_for_user_with_stream_ordering_txn(
        self, txn, user_id: str
    ) -> FrozenSet[GetRoomsForUserWithStreamOrdering]:
        # We use `current_state_events` here and not `local_current_membership`
        # as a) this gets called with remote users and b) this only gets called
        # for rooms the server is participating in.
        if self._current_state_events_membership_up_to_date:
            sql = """
                SELECT room_id, e.instance_name, e.stream_ordering
                FROM current_state_events AS c
                INNER JOIN events AS e USING (room_id, event_id)
                WHERE
                    c.type = 'm.room.member'
                    AND state_key = ?
                    AND c.membership = ?
            """
        else:
            sql = """
                SELECT room_id, e.instance_name, e.stream_ordering
                FROM current_state_events AS c
                INNER JOIN room_memberships AS m USING (room_id, event_id)
                INNER JOIN events AS e USING (room_id, event_id)
                WHERE
                    c.type = 'm.room.member'
                    AND state_key = ?
                    AND m.membership = ?
            """

        txn.execute(sql, (user_id, Membership.JOIN))
        return frozenset(
            GetRoomsForUserWithStreamOrdering(
                room_id, PersistedEventPosition(instance, stream_id)
            )
            for room_id, instance, stream_id in txn
        )

    async def get_users_server_still_shares_room_with(
        self, user_ids: Collection[str]
    ) -> Set[str]:
        """Given a list of users return the set that the server still share a
        room with.
        """

        if not user_ids:
            return set()

        def _get_users_server_still_shares_room_with_txn(txn):
            sql = """
                SELECT state_key FROM current_state_events
                WHERE
                    type = 'm.room.member'
                    AND membership = 'join'
                    AND %s
                GROUP BY state_key
            """

            clause, args = make_in_list_sql_clause(
                self.database_engine, "state_key", user_ids
            )

            txn.execute(sql % (clause,), args)

            return {row[0] for row in txn}

        return await self.db_pool.runInteraction(
            "get_users_server_still_shares_room_with",
            _get_users_server_still_shares_room_with_txn,
        )

    async def get_rooms_for_user(self, user_id: str, on_invalidate=None):
        """Returns a set of room_ids the user is currently joined to.

        If a remote user only returns rooms this server is currently
        participating in.
        """
        rooms = await self.get_rooms_for_user_with_stream_ordering(
            user_id, on_invalidate=on_invalidate
        )
        return frozenset(r.room_id for r in rooms)

    @cached(max_entries=500000, cache_context=True, iterable=True)
    async def get_users_who_share_room_with_user(
        self, user_id: str, cache_context: _CacheContext
    ) -> Set[str]:
        """Returns the set of users who share a room with `user_id`"""
        room_ids = await self.get_rooms_for_user(
            user_id, on_invalidate=cache_context.invalidate
        )

        user_who_share_room = set()
        for room_id in room_ids:
            user_ids = await self.get_users_in_room(
                room_id, on_invalidate=cache_context.invalidate
            )
            user_who_share_room.update(user_ids)

        return user_who_share_room

    async def get_joined_users_from_context(
        self, event: EventBase, context: EventContext
    ):
        state_group = context.state_group
        if not state_group:
            # If state_group is None it means it has yet to be assigned a
            # state group, i.e. we need to make sure that calls with a state_group
            # of None don't hit previous cached calls with a None state_group.
            # To do this we set the state_group to a new object as object() != object()
            state_group = object()

        current_state_ids = await context.get_current_state_ids()
        return await self._get_joined_users_from_context(
            event.room_id, state_group, current_state_ids, event=event, context=context
        )

    async def get_joined_users_from_state(self, room_id, state_entry):
        state_group = state_entry.state_group
        if not state_group:
            # If state_group is None it means it has yet to be assigned a
            # state group, i.e. we need to make sure that calls with a state_group
            # of None don't hit previous cached calls with a None state_group.
            # To do this we set the state_group to a new object as object() != object()
            state_group = object()

        with Measure(self._clock, "get_joined_users_from_state"):
            return await self._get_joined_users_from_context(
                room_id, state_group, state_entry.state, context=state_entry
            )

    @cached(num_args=2, cache_context=True, iterable=True, max_entries=100000)
    async def _get_joined_users_from_context(
        self,
        room_id,
        state_group,
        current_state_ids,
        cache_context,
        event=None,
        context=None,
    ):
        # We don't use `state_group`, it's there so that we can cache based
        # on it. However, it's important that it's never None, since two current_states
        # with a state_group of None are likely to be different.
        assert state_group is not None

        users_in_room = {}
        member_event_ids = [
            e_id
            for key, e_id in current_state_ids.items()
            if key[0] == EventTypes.Member
        ]

        if context is not None:
            # If we have a context with a delta from a previous state group,
            # check if we also have the result from the previous group in cache.
            # If we do then we can reuse that result and simply update it with
            # any membership changes in `delta_ids`
            if context.prev_group and context.delta_ids:
                prev_res = self._get_joined_users_from_context.cache.get_immediate(
                    (room_id, context.prev_group), None
                )
                if prev_res and isinstance(prev_res, dict):
                    users_in_room = dict(prev_res)
                    member_event_ids = [
                        e_id
                        for key, e_id in context.delta_ids.items()
                        if key[0] == EventTypes.Member
                    ]
                    for etype, state_key in context.delta_ids:
                        if etype == EventTypes.Member:
                            users_in_room.pop(state_key, None)

        # We check if we have any of the member event ids in the event cache
        # before we ask the DB

        # We don't update the event cache hit ratio as it completely throws off
        # the hit ratio counts. After all, we don't populate the cache if we
        # miss it here
        event_map = self._get_events_from_cache(
            member_event_ids, allow_rejected=False, update_metrics=False
        )

        missing_member_event_ids = []
        for event_id in member_event_ids:
            ev_entry = event_map.get(event_id)
            if ev_entry:
                if ev_entry.event.membership == Membership.JOIN:
                    users_in_room[ev_entry.event.state_key] = ProfileInfo(
                        display_name=ev_entry.event.content.get("displayname", None),
                        avatar_url=ev_entry.event.content.get("avatar_url", None),
                    )
            else:
                missing_member_event_ids.append(event_id)

        if missing_member_event_ids:
            event_to_memberships = await self._get_joined_profiles_from_event_ids(
                missing_member_event_ids
            )
            users_in_room.update((row for row in event_to_memberships.values() if row))

        if event is not None and event.type == EventTypes.Member:
            if event.membership == Membership.JOIN:
                if event.event_id in member_event_ids:
                    users_in_room[event.state_key] = ProfileInfo(
                        display_name=event.content.get("displayname", None),
                        avatar_url=event.content.get("avatar_url", None),
                    )

        return users_in_room

    @cached(max_entries=10000)
    def _get_joined_profile_from_event_id(self, event_id):
        raise NotImplementedError()

    @cachedList(
        cached_method_name="_get_joined_profile_from_event_id",
        list_name="event_ids",
    )
    async def _get_joined_profiles_from_event_ids(self, event_ids: Iterable[str]):
        """For given set of member event_ids check if they point to a join
        event and if so return the associated user and profile info.

        Args:
            event_ids: The member event IDs to lookup

        Returns:
            dict[str, Tuple[str, ProfileInfo]|None]: Map from event ID
            to `user_id` and ProfileInfo (or None if not join event).
        """

        rows = await self.db_pool.simple_select_many_batch(
            table="room_memberships",
            column="event_id",
            iterable=event_ids,
            retcols=("user_id", "display_name", "avatar_url", "event_id"),
            keyvalues={"membership": Membership.JOIN},
            batch_size=500,
            desc="_get_membership_from_event_ids",
        )

        return {
            row["event_id"]: (
                row["user_id"],
                ProfileInfo(
                    avatar_url=row["avatar_url"], display_name=row["display_name"]
                ),
            )
            for row in rows
        }

    @cached(max_entries=10000)
    async def is_host_joined(self, room_id: str, host: str) -> bool:
        if "%" in host or "_" in host:
            raise Exception("Invalid host name")

        sql = """
            SELECT state_key FROM current_state_events AS c
            INNER JOIN room_memberships AS m USING (event_id)
            WHERE m.membership = 'join'
                AND type = 'm.room.member'
                AND c.room_id = ?
                AND state_key LIKE ?
            LIMIT 1
        """

        # We do need to be careful to ensure that host doesn't have any wild cards
        # in it, but we checked above for known ones and we'll check below that
        # the returned user actually has the correct domain.
        like_clause = "%:" + host

        rows = await self.db_pool.execute(
            "is_host_joined", None, sql, room_id, like_clause
        )

        if not rows:
            return False

        user_id = rows[0][0]
        if get_domain_from_id(user_id) != host:
            # This can only happen if the host name has something funky in it
            raise Exception("Invalid host name")

        return True

    async def get_joined_hosts(self, room_id: str, state_entry):
        state_group = state_entry.state_group
        if not state_group:
            # If state_group is None it means it has yet to be assigned a
            # state group, i.e. we need to make sure that calls with a state_group
            # of None don't hit previous cached calls with a None state_group.
            # To do this we set the state_group to a new object as object() != object()
            state_group = object()

        with Measure(self._clock, "get_joined_hosts"):
            return await self._get_joined_hosts(
                room_id, state_group, state_entry.state, state_entry=state_entry
            )

    @cached(num_args=2, max_entries=10000, iterable=True)
    async def _get_joined_hosts(
        self,
        room_id: str,
        state_group: int,
        current_state_ids: StateMap[str],
        state_entry: "_StateCacheEntry",
    ) -> FrozenSet[str]:
        # We don't use `state_group`, its there so that we can cache based on
        # it. However, its important that its never None, since two
        # current_state's with a state_group of None are likely to be different.
        #
        # The `state_group` must match the `state_entry.state_group` (if not None).
        assert state_group is not None
        assert state_entry.state_group is None or state_entry.state_group == state_group

        # We use a secondary cache of previous work to allow us to build up the
        # joined hosts for the given state group based on previous state groups.
        #
        # We cache one object per room containing the results of the last state
        # group we got joined hosts for. The idea is that generally
        # `get_joined_hosts` is called with the "current" state group for the
        # room, and so consecutive calls will be for consecutive state groups
        # which point to the previous state group.
        cache = await self._get_joined_hosts_cache(room_id)

        # If the state group in the cache matches, we already have the data we need.
        if state_entry.state_group == cache.state_group:
            return frozenset(cache.hosts_to_joined_users)

        # Since we'll mutate the cache we need to lock.
        with (await self._joined_host_linearizer.queue(room_id)):
            if state_entry.state_group == cache.state_group:
                # Same state group, so nothing to do. We've already checked for
                # this above, but the cache may have changed while waiting on
                # the lock.
                pass
            elif state_entry.prev_group == cache.state_group:
                # The cached work is for the previous state group, so we work out
                # the delta.
                for (typ, state_key), event_id in state_entry.delta_ids.items():
                    if typ != EventTypes.Member:
                        continue

                    host = intern_string(get_domain_from_id(state_key))
                    user_id = state_key
                    known_joins = cache.hosts_to_joined_users.setdefault(host, set())

                    event = await self.get_event(event_id)
                    if event.membership == Membership.JOIN:
                        known_joins.add(user_id)
                    else:
                        known_joins.discard(user_id)

                        if not known_joins:
                            cache.hosts_to_joined_users.pop(host, None)
            else:
                # The cache doesn't match the state group or prev state group,
                # so we calculate the result from first principles.
                joined_users = await self.get_joined_users_from_state(
                    room_id, state_entry
                )

                cache.hosts_to_joined_users = {}
                for user_id in joined_users:
                    host = intern_string(get_domain_from_id(user_id))
                    cache.hosts_to_joined_users.setdefault(host, set()).add(user_id)

            if state_entry.state_group:
                cache.state_group = state_entry.state_group
            else:
                cache.state_group = object()

        return frozenset(cache.hosts_to_joined_users)

    @cached(max_entries=10000)
    def _get_joined_hosts_cache(self, room_id: str) -> "_JoinedHostsCache":
        return _JoinedHostsCache()

    @cached(num_args=2)
    async def did_forget(self, user_id: str, room_id: str) -> bool:
        """Returns whether user_id has elected to discard history for room_id.

        Returns False if they have since re-joined."""

        def f(txn):
            sql = (
                "SELECT"
                "  COUNT(*)"
                " FROM"
                "  room_memberships"
                " WHERE"
                "  user_id = ?"
                " AND"
                "  room_id = ?"
                " AND"
                "  forgotten = 0"
            )
            txn.execute(sql, (user_id, room_id))
            rows = txn.fetchall()
            return rows[0][0]

        count = await self.db_pool.runInteraction("did_forget_membership", f)
        return count == 0

    @cached()
    async def get_forgotten_rooms_for_user(self, user_id: str) -> Set[str]:
        """Gets all rooms the user has forgotten.

        Args:
            user_id: The user ID to query the rooms of.

        Returns:
            The forgotten rooms.
        """

        def _get_forgotten_rooms_for_user_txn(txn):
            # This is a slightly convoluted query that first looks up all rooms
            # that the user has forgotten in the past, then rechecks that list
            # to see if any have subsequently been updated. This is done so that
            # we can use a partial index on `forgotten = 1` on the assumption
            # that few users will actually forget many rooms.
            #
            # Note that a room is considered "forgotten" if *all* membership
            # events for that user and room have the forgotten field set (as
            # when a user forgets a room we update all rows for that user and
            # room, not just the current one).
            sql = """
                SELECT room_id, (
                    SELECT count(*) FROM room_memberships
                    WHERE room_id = m.room_id AND user_id = m.user_id AND forgotten = 0
                ) AS count
                FROM room_memberships AS m
                WHERE user_id = ? AND forgotten = 1
                GROUP BY room_id, user_id;
            """
            txn.execute(sql, (user_id,))
            return {row[0] for row in txn if row[1] == 0}

        return await self.db_pool.runInteraction(
            "get_forgotten_rooms_for_user", _get_forgotten_rooms_for_user_txn
        )

    async def get_rooms_user_has_been_in(self, user_id: str) -> Set[str]:
        """Get all rooms that the user has ever been in.

        Args:
            user_id: The user ID to get the rooms of.

        Returns:
            Set of room IDs.
        """

        room_ids = await self.db_pool.simple_select_onecol(
            table="room_memberships",
            keyvalues={"membership": Membership.JOIN, "user_id": user_id},
            retcol="room_id",
            desc="get_rooms_user_has_been_in",
        )

        return set(room_ids)

    async def get_membership_from_event_ids(
        self, member_event_ids: Iterable[str]
    ) -> List[dict]:
        """Get user_id and membership of a set of event IDs."""

        return await self.db_pool.simple_select_many_batch(
            table="room_memberships",
            column="event_id",
            iterable=member_event_ids,
            retcols=("user_id", "membership", "event_id"),
            keyvalues={},
            batch_size=500,
            desc="get_membership_from_event_ids",
        )

    async def is_local_host_in_room_ignoring_users(
        self, room_id: str, ignore_users: Collection[str]
    ) -> bool:
        """Check if there are any local users, excluding those in the given
        list, in the room.
        """

        clause, args = make_in_list_sql_clause(
            self.database_engine, "user_id", ignore_users
        )

        sql = """
            SELECT 1 FROM local_current_membership
            WHERE
                room_id = ? AND membership = ?
                AND NOT (%s)
                LIMIT 1
        """ % (
            clause,
        )

        def _is_local_host_in_room_ignoring_users_txn(txn):
            txn.execute(sql, (room_id, Membership.JOIN, *args))

            return bool(txn.fetchone())

        return await self.db_pool.runInteraction(
            "is_local_host_in_room_ignoring_users",
            _is_local_host_in_room_ignoring_users_txn,
        )


class RoomMemberBackgroundUpdateStore(SQLBaseStore):
    def __init__(self, database: DatabasePool, db_conn, hs):
        super().__init__(database, db_conn, hs)
        self.db_pool.updates.register_background_update_handler(
            _MEMBERSHIP_PROFILE_UPDATE_NAME, self._background_add_membership_profile
        )
        self.db_pool.updates.register_background_update_handler(
            _CURRENT_STATE_MEMBERSHIP_UPDATE_NAME,
            self._background_current_state_membership,
        )
        self.db_pool.updates.register_background_index_update(
            "room_membership_forgotten_idx",
            index_name="room_memberships_user_room_forgotten",
            table="room_memberships",
            columns=["user_id", "room_id"],
            where_clause="forgotten = 1",
        )

    async def _background_add_membership_profile(self, progress, batch_size):
        target_min_stream_id = progress.get(
            "target_min_stream_id_inclusive", self._min_stream_order_on_start
        )
        max_stream_id = progress.get(
            "max_stream_id_exclusive", self._stream_order_on_start + 1
        )

        def add_membership_profile_txn(txn):
            sql = """
                SELECT stream_ordering, event_id, events.room_id, event_json.json
                FROM events
                INNER JOIN event_json USING (event_id)
                INNER JOIN room_memberships USING (event_id)
                WHERE ? <= stream_ordering AND stream_ordering < ?
                AND type = 'm.room.member'
                ORDER BY stream_ordering DESC
                LIMIT ?
            """

            txn.execute(sql, (target_min_stream_id, max_stream_id, batch_size))

            rows = self.db_pool.cursor_to_dict(txn)
            if not rows:
                return 0

            min_stream_id = rows[-1]["stream_ordering"]

            to_update = []
            for row in rows:
                event_id = row["event_id"]
                room_id = row["room_id"]
                try:
                    event_json = db_to_json(row["json"])
                    content = event_json["content"]
                except Exception:
                    continue

                display_name = content.get("displayname", None)
                avatar_url = content.get("avatar_url", None)

                if display_name or avatar_url:
                    to_update.append((display_name, avatar_url, event_id, room_id))

            to_update_sql = """
                UPDATE room_memberships SET display_name = ?, avatar_url = ?
                WHERE event_id = ? AND room_id = ?
            """
            txn.execute_batch(to_update_sql, to_update)

            progress = {
                "target_min_stream_id_inclusive": target_min_stream_id,
                "max_stream_id_exclusive": min_stream_id,
            }

            self.db_pool.updates._background_update_progress_txn(
                txn, _MEMBERSHIP_PROFILE_UPDATE_NAME, progress
            )

            return len(rows)

        result = await self.db_pool.runInteraction(
            _MEMBERSHIP_PROFILE_UPDATE_NAME, add_membership_profile_txn
        )

        if not result:
            await self.db_pool.updates._end_background_update(
                _MEMBERSHIP_PROFILE_UPDATE_NAME
            )

        return result

    async def _background_current_state_membership(self, progress, batch_size):
        """Update the new membership column on current_state_events.

        This works by iterating over all rooms in alphebetical order.
        """

        def _background_current_state_membership_txn(txn, last_processed_room):
            processed = 0
            while processed < batch_size:
                txn.execute(
                    """
                        SELECT MIN(room_id) FROM current_state_events WHERE room_id > ?
                    """,
                    (last_processed_room,),
                )
                row = txn.fetchone()
                if not row or not row[0]:
                    return processed, True

                (next_room,) = row

                sql = """
                    UPDATE current_state_events
                    SET membership = (
                        SELECT membership FROM room_memberships
                        WHERE event_id = current_state_events.event_id
                    )
                    WHERE room_id = ?
                """
                txn.execute(sql, (next_room,))
                processed += txn.rowcount

                last_processed_room = next_room

            self.db_pool.updates._background_update_progress_txn(
                txn,
                _CURRENT_STATE_MEMBERSHIP_UPDATE_NAME,
                {"last_processed_room": last_processed_room},
            )

            return processed, False

        # If we haven't got a last processed room then just use the empty
        # string, which will compare before all room IDs correctly.
        last_processed_room = progress.get("last_processed_room", "")

        row_count, finished = await self.db_pool.runInteraction(
            "_background_current_state_membership_update",
            _background_current_state_membership_txn,
            last_processed_room,
        )

        if finished:
            await self.db_pool.updates._end_background_update(
                _CURRENT_STATE_MEMBERSHIP_UPDATE_NAME
            )

        return row_count


class RoomMemberStore(RoomMemberWorkerStore, RoomMemberBackgroundUpdateStore):
    def __init__(self, database: DatabasePool, db_conn, hs):
        super().__init__(database, db_conn, hs)

    async def forget(self, user_id: str, room_id: str) -> None:
        """Indicate that user_id wishes to discard history for room_id."""

        def f(txn):
            sql = (
                "UPDATE"
                "  room_memberships"
                " SET"
                "  forgotten = 1"
                " WHERE"
                "  user_id = ?"
                " AND"
                "  room_id = ?"
            )
            txn.execute(sql, (user_id, room_id))

            self._invalidate_cache_and_stream(txn, self.did_forget, (user_id, room_id))
            self._invalidate_cache_and_stream(
                txn, self.get_forgotten_rooms_for_user, (user_id,)
            )

        await self.db_pool.runInteraction("forget_membership", f)


@attr.s(slots=True)
class _JoinedHostsCache:
    """The cached data used by the `_get_joined_hosts_cache`."""

    # Dict of host to the set of their users in the room at the state group.
    hosts_to_joined_users = attr.ib(type=Dict[str, Set[str]], factory=dict)

    # The state group `hosts_to_joined_users` is derived from. Will be an object
    # if the instance is newly created or if the state is not based on a state
    # group. (An object is used as a sentinel value to ensure that it never is
    # equal to anything else).
    state_group = attr.ib(type=Union[object, int], factory=object)

    def __len__(self):
        return sum(len(v) for v in self.hosts_to_joined_users.values())<|MERGE_RESOLUTION|>--- conflicted
+++ resolved
@@ -15,10 +15,7 @@
 import logging
 from typing import (
     TYPE_CHECKING,
-<<<<<<< HEAD
-=======
     Collection,
->>>>>>> c1ddbbde
     Dict,
     FrozenSet,
     Iterable,
@@ -26,14 +23,10 @@
     Optional,
     Set,
     Tuple,
-<<<<<<< HEAD
     Union,
 )
 
 import attr
-=======
-)
->>>>>>> c1ddbbde
 
 from synapse.api.constants import EventTypes, Membership
 from synapse.events import EventBase
@@ -53,16 +46,7 @@
     ProfileInfo,
     RoomsForUser,
 )
-<<<<<<< HEAD
-from synapse.types import (
-    Collection,
-    PersistedEventPosition,
-    StateMap,
-    get_domain_from_id,
-)
-=======
-from synapse.types import PersistedEventPosition, get_domain_from_id
->>>>>>> c1ddbbde
+from synapse.types import PersistedEventPosition, StateMap, get_domain_from_id
 from synapse.util.async_helpers import Linearizer
 from synapse.util.caches import intern_string
 from synapse.util.caches.descriptors import _CacheContext, cached, cachedList
