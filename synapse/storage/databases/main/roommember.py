# Copyright 2014-2016 OpenMarket Ltd
# Copyright 2018 New Vector Ltd
#
# Licensed under the Apache License, Version 2.0 (the "License");
# you may not use this file except in compliance with the License.
# You may obtain a copy of the License at
#
#     http://www.apache.org/licenses/LICENSE-2.0
#
# Unless required by applicable law or agreed to in writing, software
# distributed under the License is distributed on an "AS IS" BASIS,
# WITHOUT WARRANTIES OR CONDITIONS OF ANY KIND, either express or implied.
# See the License for the specific language governing permissions and
# limitations under the License.
import logging
<<<<<<< HEAD
import re
=======
>>>>>>> 9f7d6c6b
from itertools import chain
from typing import (
    TYPE_CHECKING,
    AbstractSet,
    Collection,
    Dict,
    FrozenSet,
    Iterable,
    List,
    Mapping,
    Optional,
    Sequence,
    Set,
    Tuple,
    Union,
)

import attr

from synapse.api.constants import EventTypes, Membership
from synapse.metrics import LaterGauge
from synapse.metrics.background_process_metrics import wrap_as_background_process
from synapse.storage._base import SQLBaseStore, db_to_json, make_in_list_sql_clause
from synapse.storage.database import (
    DatabasePool,
    LoggingDatabaseConnection,
    LoggingTransaction,
)
from synapse.storage.databases.main.cache import CacheInvalidationWorkerStore
from synapse.storage.databases.main.events_worker import EventsWorkerStore
from synapse.storage.engines import Sqlite3Engine
from synapse.storage.roommember import (
    GetRoomsForUserWithStreamOrdering,
    MemberSummary,
    ProfileInfo,
    RoomsForUser,
)
from synapse.types import (
    JsonDict,
    PersistedEventPosition,
    StateMap,
    StrCollection,
    get_domain_from_id,
)
from synapse.util.async_helpers import Linearizer
from synapse.util.caches import intern_string
from synapse.util.caches.descriptors import _CacheContext, cached, cachedList
from synapse.util.iterutils import batch_iter
from synapse.util.metrics import Measure

if TYPE_CHECKING:
    from synapse.server import HomeServer
    from synapse.state import _StateCacheEntry

logger = logging.getLogger(__name__)


_MEMBERSHIP_PROFILE_UPDATE_NAME = "room_membership_profile_update"
_CURRENT_STATE_MEMBERSHIP_UPDATE_NAME = "current_state_events_membership"

# Regex pattern for detecting a bridge bot (cached here for performance)
BOT_PATTERN = re.compile(r"^@_.*_bot\:.*")


@attr.s(frozen=True, slots=True, auto_attribs=True)
class EventIdMembership:
    """Returned by `get_membership_from_event_ids`"""

    user_id: str
    membership: str


class RoomMemberWorkerStore(EventsWorkerStore):
    def __init__(
        self,
        database: DatabasePool,
        db_conn: LoggingDatabaseConnection,
        hs: "HomeServer",
    ):
        super().__init__(database, db_conn, hs)

        # Used by `_get_joined_hosts` to ensure only one thing mutates the cache
        # at a time. Keyed by room_id.
        self._joined_host_linearizer = Linearizer("_JoinedHostsCache")

        self._server_notices_mxid = hs.config.servernotices.server_notices_mxid

        if (
            self.hs.config.worker.run_background_tasks
            and self.hs.config.metrics.metrics_flags.known_servers
        ):
            self._known_servers_count = 1
            self.hs.get_clock().looping_call(
                self._count_known_servers,
                60 * 1000,
            )
            self.hs.get_clock().call_later(
                1,
                self._count_known_servers,
            )
            LaterGauge(
                "synapse_federation_known_servers",
                "",
                [],
                lambda: self._known_servers_count,
            )

    @wrap_as_background_process("_count_known_servers")
    async def _count_known_servers(self) -> int:
        """
        Count the servers that this server knows about.

        The statistic is stored on the class for the
        `synapse_federation_known_servers` LaterGauge to collect.
        """

        def _transact(txn: LoggingTransaction) -> int:
            if isinstance(self.database_engine, Sqlite3Engine):
                query = """
                    SELECT COUNT(DISTINCT substr(out.user_id, pos+1))
                    FROM (
                        SELECT rm.user_id as user_id, instr(rm.user_id, ':')
                            AS pos FROM room_memberships as rm
                        INNER JOIN current_state_events as c ON rm.event_id = c.event_id
                        WHERE c.type = 'm.room.member'
                    ) as out
                """
            else:
                query = """
                    SELECT COUNT(DISTINCT split_part(state_key, ':', 2))
                    FROM current_state_events
                    WHERE type = 'm.room.member' AND membership = 'join';
                """
            txn.execute(query)
            return list(txn)[0][0]

        count = await self.db_pool.runInteraction("get_known_servers", _transact)

        # We always know about ourselves, even if we have nothing in
        # room_memberships (for example, the server is new).
        self._known_servers_count = max([count, 1])
        return self._known_servers_count

    @cached(max_entries=100000, iterable=True)
    async def get_users_in_room(self, room_id: str) -> Sequence[str]:
        """Returns a list of users in the room.

        Will return inaccurate results for rooms with partial state, since the state for
        the forward extremities of those rooms will exclude most members. We may also
        calculate room state incorrectly for such rooms and believe that a member is or
        is not in the room when the opposite is true.

        Note: If you only care about users in the room local to the homeserver, use
        `get_local_users_in_room(...)` instead which will be more performant.
        """
        return await self.db_pool.simple_select_onecol(
            table="current_state_events",
            keyvalues={
                "type": EventTypes.Member,
                "room_id": room_id,
                "membership": Membership.JOIN,
            },
            retcol="state_key",
            desc="get_users_in_room",
        )

    def get_users_in_room_txn(self, txn: LoggingTransaction, room_id: str) -> List[str]:
        """Returns a list of users in the room."""

        return self.db_pool.simple_select_onecol_txn(
            txn,
            table="current_state_events",
            keyvalues={
                "type": EventTypes.Member,
                "room_id": room_id,
                "membership": Membership.JOIN,
            },
            retcol="state_key",
        )

    @cached()
    def get_user_in_room_with_profile(self, room_id: str, user_id: str) -> ProfileInfo:
        raise NotImplementedError()

    @cachedList(
        cached_method_name="get_user_in_room_with_profile", list_name="user_ids"
    )
    async def get_subset_users_in_room_with_profiles(
        self, room_id: str, user_ids: Collection[str]
    ) -> Dict[str, ProfileInfo]:
        """Get a mapping from user ID to profile information for a list of users
        in a given room.

        The profile information comes directly from this room's `m.room.member`
        events, and so may be specific to this room rather than part of a user's
        global profile. To avoid privacy leaks, the profile data should only be
        revealed to users who are already in this room.

        Args:
            room_id: The ID of the room to retrieve the users of.
            user_ids: a list of users in the room to run the query for

        Returns:
                A mapping from user ID to ProfileInfo.
        """

        def _get_subset_users_in_room_with_profiles(
            txn: LoggingTransaction,
        ) -> Dict[str, ProfileInfo]:
            clause, ids = make_in_list_sql_clause(
                self.database_engine, "c.state_key", user_ids
            )

            sql = """
                SELECT state_key, display_name, avatar_url FROM room_memberships as m
                INNER JOIN current_state_events as c
                ON m.event_id = c.event_id
                AND m.room_id = c.room_id
                AND m.user_id = c.state_key
                WHERE c.type = 'm.room.member' AND c.room_id = ? AND m.membership = ? AND %s
            """ % (
                clause,
            )
            txn.execute(sql, (room_id, Membership.JOIN, *ids))

            return {r[0]: ProfileInfo(display_name=r[1], avatar_url=r[2]) for r in txn}

        return await self.db_pool.runInteraction(
            "get_subset_users_in_room_with_profiles",
            _get_subset_users_in_room_with_profiles,
        )

    @cached(max_entries=100000, iterable=True)
    async def get_users_in_room_with_profiles(
        self, room_id: str
    ) -> Mapping[str, ProfileInfo]:
        """Get a mapping from user ID to profile information for all users in a given room.

        The profile information comes directly from this room's `m.room.member`
        events, and so may be specific to this room rather than part of a user's
        global profile. To avoid privacy leaks, the profile data should only be
        revealed to users who are already in this room.

        Args:
            room_id: The ID of the room to retrieve the users of.

        Returns:
            A mapping from user ID to ProfileInfo.

        Preconditions:
          - There is full state available for the room (it is not partial-stated).
        """

        def _get_users_in_room_with_profiles(
            txn: LoggingTransaction,
        ) -> Dict[str, ProfileInfo]:
            sql = """
                SELECT state_key, display_name, avatar_url FROM room_memberships as m
                INNER JOIN current_state_events as c
                ON m.event_id = c.event_id
                AND m.room_id = c.room_id
                AND m.user_id = c.state_key
                WHERE c.type = 'm.room.member' AND c.room_id = ? AND m.membership = ?
            """
            txn.execute(sql, (room_id, Membership.JOIN))

            return {r[0]: ProfileInfo(display_name=r[1], avatar_url=r[2]) for r in txn}

        return await self.db_pool.runInteraction(
            "get_users_in_room_with_profiles",
            _get_users_in_room_with_profiles,
        )

    @cached(max_entries=100000)
    async def get_room_summary(self, room_id: str) -> Mapping[str, MemberSummary]:
        """Get the details of a room roughly suitable for use by the room
        summary extension to /sync. Useful when lazy loading room members.
        Args:
            room_id: The room ID to query
        Returns:
            dict of membership states, pointing to a MemberSummary named tuple.
        """

        def _get_room_summary_txn(
            txn: LoggingTransaction,
        ) -> Dict[str, MemberSummary]:
            # first get counts.
            # We do this all in one transaction to keep the cache small.
            # FIXME: get rid of this when we have room_stats

            # Note, rejected events will have a null membership field, so
            # we we manually filter them out.
            sql = """
                SELECT count(*), membership FROM current_state_events
                WHERE type = 'm.room.member' AND room_id = ?
                    AND membership IS NOT NULL
                GROUP BY membership
            """

            txn.execute(sql, (room_id,))
            res: Dict[str, MemberSummary] = {}
            for count, membership in txn:
                res.setdefault(membership, MemberSummary([], count))

            # we order by membership and then fairly arbitrarily by event_id so
            # heroes are consistent
            # Note, rejected events will have a null membership field, so
            # we we manually filter them out.
            sql = """
                SELECT state_key, membership, event_id
                FROM current_state_events
                WHERE type = 'm.room.member' AND room_id = ?
                    AND membership IS NOT NULL
                ORDER BY
                    CASE membership WHEN ? THEN 1 WHEN ? THEN 2 ELSE 3 END ASC,
                    event_id ASC
                LIMIT ?
            """

            # 6 is 5 (number of heroes) plus 1, in case one of them is the calling user.
            txn.execute(sql, (room_id, Membership.JOIN, Membership.INVITE, 6))
            for user_id, membership, event_id in txn:
                summary = res[membership]
                # we will always have a summary for this membership type at this
                # point given the summary currently contains the counts.
                members = summary.members
                members.append((user_id, event_id))

            return res

        return await self.db_pool.runInteraction(
            "get_room_summary", _get_room_summary_txn
        )

    @cached()
    async def get_number_joined_users_in_room(self, room_id: str) -> int:
        return await self.db_pool.simple_select_one_onecol(
            table="current_state_events",
            keyvalues={"room_id": room_id, "membership": Membership.JOIN},
            retcol="COUNT(*)",
            desc="get_number_joined_users_in_room",
        )

    @cached(max_entries=100000)
    async def get_number_joined_non_bot_users_in_room(self, room_id: str) -> int:
        def _get_number_joined_non_bot_users_in_room_txn(
            txn: LoggingTransaction,
        ) -> int:
            sql = """
                SELECT COUNT(*)
                FROM current_state_events
                WHERE room_id = ? AND membership = ? AND state_key NOT LIKE ?
            """

            txn.execute(sql, (room_id, Membership.JOIN, "@\_%\_bot:%"))
            return [r[0] for r in txn][0]

        return await self.db_pool.runInteraction(
            "get_number_joined_non_bot_users_in_room",
            _get_number_joined_non_bot_users_in_room_txn,
        )

    @cached()
    async def get_invited_rooms_for_local_user(
        self, user_id: str
    ) -> Sequence[RoomsForUser]:
        """Get all the rooms the *local* user is invited to.

        Args:
            user_id: The user ID.

        Returns:
            A list of RoomsForUser.
        """

        return await self.get_rooms_for_local_user_where_membership_is(
            user_id, [Membership.INVITE]
        )

    async def get_invite_for_local_user_in_room(
        self, user_id: str, room_id: str
    ) -> Optional[RoomsForUser]:
        """Gets the invite for the given *local* user and room.

        Args:
            user_id: The user ID to find the invite of.
            room_id: The room to user was invited to.

        Returns:
            Either a RoomsForUser or None if no invite was found.
        """
        invites = await self.get_invited_rooms_for_local_user(user_id)
        for invite in invites:
            if invite.room_id == room_id:
                return invite
        return None

    async def get_rooms_for_local_user_where_membership_is(
        self,
        user_id: str,
        membership_list: Collection[str],
        excluded_rooms: StrCollection = (),
    ) -> List[RoomsForUser]:
        """Get all the rooms for this *local* user where the membership for this user
        matches one in the membership list.

        Filters out forgotten rooms.

        Args:
            user_id: The user ID.
            membership_list: A list of synapse.api.constants.Membership
                values which the user must be in.
            excluded_rooms: A list of rooms to ignore.

        Returns:
            The RoomsForUser that the user matches the membership types.
        """
        if not membership_list:
            return []

        rooms = await self.db_pool.runInteraction(
            "get_rooms_for_local_user_where_membership_is",
            self._get_rooms_for_local_user_where_membership_is_txn,
            user_id,
            membership_list,
        )

        # Now we filter out forgotten and excluded rooms
        rooms_to_exclude = await self.get_forgotten_rooms_for_user(user_id)

        if excluded_rooms is not None:
            # Take a copy to avoid mutating the in-cache set
            rooms_to_exclude = set(rooms_to_exclude)
            rooms_to_exclude.update(excluded_rooms)

        return [room for room in rooms if room.room_id not in rooms_to_exclude]

    def _get_rooms_for_local_user_where_membership_is_txn(
        self,
        txn: LoggingTransaction,
        user_id: str,
        membership_list: List[str],
    ) -> List[RoomsForUser]:
        """Get all the rooms for this *local* user where the membership for this user
        matches one in the membership list.

        Args:
            user_id: The user ID.
            membership_list: A list of synapse.api.constants.Membership
                    values which the user must be in.

        Returns:
            The RoomsForUser that the user matches the membership types.
        """
        # Paranoia check.
        if not self.hs.is_mine_id(user_id):
            raise Exception(
                "Cannot call 'get_rooms_for_local_user_where_membership_is' on non-local user %r"
                % (user_id,),
            )

        clause, args = make_in_list_sql_clause(
            self.database_engine, "c.membership", membership_list
        )

        sql = """
            SELECT room_id, e.sender, c.membership, event_id, e.stream_ordering, r.room_version
            FROM local_current_membership AS c
            INNER JOIN events AS e USING (room_id, event_id)
            INNER JOIN rooms AS r USING (room_id)
            WHERE
                user_id = ?
                AND %s
        """ % (
            clause,
        )

        txn.execute(sql, (user_id, *args))
        results = [RoomsForUser(*r) for r in txn]

        return results

    @cached(iterable=True)
    async def get_local_users_in_room(self, room_id: str) -> Sequence[str]:
        """
        Retrieves a list of the current roommembers who are local to the server.
        """
        return await self.db_pool.simple_select_onecol(
            table="local_current_membership",
            keyvalues={"room_id": room_id, "membership": Membership.JOIN},
            retcol="user_id",
            desc="get_local_users_in_room",
        )

    async def check_local_user_in_room(self, user_id: str, room_id: str) -> bool:
        """
        Check whether a given local user is currently joined to the given room.

        Returns:
            A boolean indicating whether the user is currently joined to the room

        Raises:
            Exeption when called with a non-local user to this homeserver
        """
        if not self.hs.is_mine_id(user_id):
            raise Exception(
                "Cannot call 'check_local_user_in_room' on "
                "non-local user %s" % (user_id,),
            )

        (
            membership,
            member_event_id,
        ) = await self.get_local_current_membership_for_user_in_room(
            user_id=user_id,
            room_id=room_id,
        )

        return membership == Membership.JOIN

    async def is_server_notice_room(self, room_id: str) -> bool:
        """
        Determines whether the given room is a 'Server Notices' room, used for
        sending server notices to a user.

        This is determined by seeing whether the server notices user is present
        in the room.
        """
        if self._server_notices_mxid is None:
            return False
        is_server_notices_room = await self.check_local_user_in_room(
            user_id=self._server_notices_mxid, room_id=room_id
        )
        return is_server_notices_room

    async def get_local_current_membership_for_user_in_room(
        self, user_id: str, room_id: str
    ) -> Tuple[Optional[str], Optional[str]]:
        """Retrieve the current local membership state and event ID for a user in a room.

        Args:
            user_id: The ID of the user.
            room_id: The ID of the room.

        Returns:
            A tuple of (membership_type, event_id). Both will be None if a
                room_id/user_id pair is not found.
        """
        # Paranoia check.
        if not self.hs.is_mine_id(user_id):
            raise Exception(
                "Cannot call 'get_local_current_membership_for_user_in_room' on "
                "non-local user %s" % (user_id,),
            )

        results_dict = await self.db_pool.simple_select_one(
            "local_current_membership",
            {"room_id": room_id, "user_id": user_id},
            ("membership", "event_id"),
            allow_none=True,
            desc="get_local_current_membership_for_user_in_room",
        )
        if not results_dict:
            return None, None

        return results_dict.get("membership"), results_dict.get("event_id")

    @cached(max_entries=500000, iterable=True)
    async def get_rooms_for_user_with_stream_ordering(
        self, user_id: str
    ) -> FrozenSet[GetRoomsForUserWithStreamOrdering]:
        """Returns a set of room_ids the user is currently joined to.

        If a remote user only returns rooms this server is currently
        participating in.

        Args:
            user_id

        Returns:
            Returns the rooms the user is in currently, along with the stream
            ordering of the most recent join for that user and room, along with
            the room version of the room.
        """
        return await self.db_pool.runInteraction(
            "get_rooms_for_user_with_stream_ordering",
            self._get_rooms_for_user_with_stream_ordering_txn,
            user_id,
        )

    def _get_rooms_for_user_with_stream_ordering_txn(
        self, txn: LoggingTransaction, user_id: str
    ) -> FrozenSet[GetRoomsForUserWithStreamOrdering]:
        # We use `current_state_events` here and not `local_current_membership`
        # as a) this gets called with remote users and b) this only gets called
        # for rooms the server is participating in.
        sql = """
            SELECT room_id, e.instance_name, e.stream_ordering
            FROM current_state_events AS c
            INNER JOIN events AS e USING (room_id, event_id)
            WHERE
                c.type = 'm.room.member'
                AND c.state_key = ?
                AND c.membership = ?
        """

        txn.execute(sql, (user_id, Membership.JOIN))
        return frozenset(
            GetRoomsForUserWithStreamOrdering(
                room_id, PersistedEventPosition(instance, stream_id)
            )
            for room_id, instance, stream_id in txn
        )

    async def get_users_server_still_shares_room_with(
        self, user_ids: Collection[str]
    ) -> Set[str]:
        """Given a list of users return the set that the server still share a
        room with.
        """

        if not user_ids:
            return set()

        return await self.db_pool.runInteraction(
            "get_users_server_still_shares_room_with",
            self.get_users_server_still_shares_room_with_txn,
            user_ids,
        )

    def get_users_server_still_shares_room_with_txn(
        self,
        txn: LoggingTransaction,
        user_ids: Collection[str],
    ) -> Set[str]:
        if not user_ids:
            return set()

        sql = """
            SELECT state_key FROM current_state_events
            WHERE
                type = 'm.room.member'
                AND membership = 'join'
                AND %s
            GROUP BY state_key
        """

        clause, args = make_in_list_sql_clause(
            self.database_engine, "state_key", user_ids
        )

        txn.execute(sql % (clause,), args)

        return {row[0] for row in txn}

    @cached(max_entries=500000, iterable=True)
    async def get_rooms_for_user(self, user_id: str) -> FrozenSet[str]:
        """Returns a set of room_ids the user is currently joined to.

        If a remote user only returns rooms this server is currently
        participating in.
        """
        rooms = self.get_rooms_for_user_with_stream_ordering.cache.get_immediate(
            (user_id,),
            None,
            update_metrics=False,
        )
        if rooms:
            return frozenset(r.room_id for r in rooms)

        room_ids = await self.db_pool.simple_select_onecol(
            table="current_state_events",
            keyvalues={
                "type": EventTypes.Member,
                "membership": Membership.JOIN,
                "state_key": user_id,
            },
            retcol="room_id",
            desc="get_rooms_for_user",
        )

        return frozenset(room_ids)

    @cachedList(
        cached_method_name="get_rooms_for_user",
        list_name="user_ids",
    )
    async def _get_rooms_for_users(
        self, user_ids: Collection[str]
    ) -> Dict[str, FrozenSet[str]]:
        """A batched version of `get_rooms_for_user`.

        Returns:
            Map from user_id to set of rooms that is currently in.
        """

        rows = await self.db_pool.simple_select_many_batch(
            table="current_state_events",
            column="state_key",
            iterable=user_ids,
            retcols=(
                "state_key",
                "room_id",
            ),
            keyvalues={
                "type": EventTypes.Member,
                "membership": Membership.JOIN,
            },
            desc="get_rooms_for_users",
        )

        user_rooms: Dict[str, Set[str]] = {user_id: set() for user_id in user_ids}

        for row in rows:
            user_rooms[row["state_key"]].add(row["room_id"])

        return {key: frozenset(rooms) for key, rooms in user_rooms.items()}

    async def get_rooms_for_users(
        self, user_ids: Collection[str]
    ) -> Dict[str, FrozenSet[str]]:
        """A batched wrapper around `_get_rooms_for_users`, to prevent locking
        other calls to `get_rooms_for_user` for large user lists.
        """
        all_user_rooms: Dict[str, FrozenSet[str]] = {}

        # 250 users is pretty arbitrary but the data can be quite large if users
        # are in many rooms.
        for batch_user_ids in batch_iter(user_ids, 250):
            all_user_rooms.update(await self._get_rooms_for_users(batch_user_ids))

        return all_user_rooms

    @cached(max_entries=10000)
    async def does_pair_of_users_share_a_room(
        self, user_id: str, other_user_id: str
    ) -> bool:
        raise NotImplementedError()

    @cachedList(
        cached_method_name="does_pair_of_users_share_a_room", list_name="other_user_ids"
    )
    async def _do_users_share_a_room(
        self, user_id: str, other_user_ids: Collection[str]
    ) -> Mapping[str, Optional[bool]]:
        """Return mapping from user ID to whether they share a room with the
        given user.

        Note: `None` and `False` are equivalent and mean they don't share a
        room.
        """

        def do_users_share_a_room_txn(
            txn: LoggingTransaction, user_ids: Collection[str]
        ) -> Dict[str, bool]:
            clause, args = make_in_list_sql_clause(
                self.database_engine, "state_key", user_ids
            )

            # This query works by fetching both the list of rooms for the target
            # user and the set of other users, and then checking if there is any
            # overlap.
            sql = f"""
                SELECT DISTINCT b.state_key
                FROM (
                    SELECT room_id FROM current_state_events
                    WHERE type = 'm.room.member' AND membership = 'join' AND state_key = ?
                ) AS a
                INNER JOIN (
                    SELECT room_id, state_key FROM current_state_events
                    WHERE type = 'm.room.member' AND membership = 'join' AND {clause}
                ) AS b using (room_id)
            """

            txn.execute(sql, (user_id, *args))
            return {u: True for u, in txn}

        to_return = {}
        for batch_user_ids in batch_iter(other_user_ids, 1000):
            res = await self.db_pool.runInteraction(
                "do_users_share_a_room", do_users_share_a_room_txn, batch_user_ids
            )
            to_return.update(res)

        return to_return

    async def do_users_share_a_room(
        self, user_id: str, other_user_ids: Collection[str]
    ) -> Set[str]:
        """Return the set of users who share a room with the first users"""

        user_dict = await self._do_users_share_a_room(user_id, other_user_ids)

        return {u for u, share_room in user_dict.items() if share_room}

    async def get_users_who_share_room_with_user(self, user_id: str) -> Set[str]:
        """Returns the set of users who share a room with `user_id`"""
        room_ids = await self.get_rooms_for_user(user_id)

        user_who_share_room: Set[str] = set()
        for room_id in room_ids:
            user_ids = await self.get_users_in_room(room_id)
            user_who_share_room.update(user_ids)

        return user_who_share_room

    @cached(cache_context=True, iterable=True)
    async def get_mutual_rooms_between_users(
        self, user_ids: FrozenSet[str], cache_context: _CacheContext
    ) -> FrozenSet[str]:
        """
        Returns the set of rooms that all users in `user_ids` share.

        Args:
            user_ids: A frozen set of all users to investigate and return
              overlapping joined rooms for.
            cache_context
        """
        shared_room_ids: Optional[FrozenSet[str]] = None
        for user_id in user_ids:
            room_ids = await self.get_rooms_for_user(
                user_id, on_invalidate=cache_context.invalidate
            )
            if shared_room_ids is not None:
                shared_room_ids &= room_ids
            else:
                shared_room_ids = room_ids

        return shared_room_ids or frozenset()

    async def get_joined_user_ids_from_state(
        self, room_id: str, state: StateMap[str]
    ) -> Set[str]:
        """
        For a given set of state IDs, get a set of user IDs in the room.

        This method checks the local event cache, before calling
        `_get_user_ids_from_membership_event_ids` for any uncached events.
        """

        with Measure(self._clock, "get_joined_user_ids_from_state"):
            users_in_room = set()
            member_event_ids = [
                e_id for key, e_id in state.items() if key[0] == EventTypes.Member
            ]

            # We check if we have any of the member event ids in the event cache
            # before we ask the DB

            # We don't update the event cache hit ratio as it completely throws off
            # the hit ratio counts. After all, we don't populate the cache if we
            # miss it here
            event_map = self._get_events_from_local_cache(
                member_event_ids, update_metrics=False
            )

            missing_member_event_ids = []
            for event_id in member_event_ids:
                ev_entry = event_map.get(event_id)
                if ev_entry and not ev_entry.event.rejected_reason:
                    if ev_entry.event.membership == Membership.JOIN:
                        users_in_room.add(ev_entry.event.state_key)
                else:
                    missing_member_event_ids.append(event_id)

            if missing_member_event_ids:
                event_to_memberships = (
                    await self._get_user_ids_from_membership_event_ids(
                        missing_member_event_ids
                    )
                )
                users_in_room.update(
                    user_id for user_id in event_to_memberships.values() if user_id
                )

            return users_in_room

    @cached(
        max_entries=10000,
        # This name matches the old function that has been replaced - the cache name
        # is kept here to maintain backwards compatibility.
        name="_get_joined_profile_from_event_id",
    )
    def _get_user_id_from_membership_event_id(
        self, event_id: str
    ) -> Optional[Tuple[str, ProfileInfo]]:
        raise NotImplementedError()

    @cachedList(
        cached_method_name="_get_user_id_from_membership_event_id",
        list_name="event_ids",
    )
    async def _get_user_ids_from_membership_event_ids(
        self, event_ids: Iterable[str]
    ) -> Dict[str, Optional[str]]:
        """For given set of member event_ids check if they point to a join
        event.

        Args:
            event_ids: The member event IDs to lookup

        Returns:
            Map from event ID to `user_id`, or None if event is not a join.
        """

        rows = await self.db_pool.simple_select_many_batch(
            table="room_memberships",
            column="event_id",
            iterable=event_ids,
            retcols=("user_id", "event_id"),
            keyvalues={"membership": Membership.JOIN},
            batch_size=1000,
            desc="_get_user_ids_from_membership_event_ids",
        )

        return {row["event_id"]: row["user_id"] for row in rows}

    @cached(max_entries=10000)
    async def is_host_joined(self, room_id: str, host: str) -> bool:
        return await self._check_host_room_membership(room_id, host, Membership.JOIN)

    @cached(max_entries=10000)
    async def is_host_invited(self, room_id: str, host: str) -> bool:
        return await self._check_host_room_membership(room_id, host, Membership.INVITE)

    async def _check_host_room_membership(
        self, room_id: str, host: str, membership: str
    ) -> bool:
        if "%" in host or "_" in host:
            raise Exception("Invalid host name")

        sql = """
            SELECT state_key FROM current_state_events AS c
            INNER JOIN room_memberships AS m USING (event_id)
            WHERE m.membership = ?
                AND type = 'm.room.member'
                AND c.room_id = ?
                AND state_key LIKE ?
            LIMIT 1
        """

        # We do need to be careful to ensure that host doesn't have any wild cards
        # in it, but we checked above for known ones and we'll check below that
        # the returned user actually has the correct domain.
        like_clause = "%:" + host

        rows = await self.db_pool.execute(
            "is_host_joined", None, sql, membership, room_id, like_clause
        )

        if not rows:
            return False

        user_id = rows[0][0]
        if get_domain_from_id(user_id) != host:
            # This can only happen if the host name has something funky in it
            raise Exception("Invalid host name")

        return True

    @cached(iterable=True, max_entries=10000)
    async def get_current_hosts_in_room(self, room_id: str) -> AbstractSet[str]:
        """Get current hosts in room based on current state."""

        # First we check if we already have `get_users_in_room` in the cache, as
        # we can just calculate result from that
        users = self.get_users_in_room.cache.get_immediate(
            (room_id,), None, update_metrics=False
        )
        if users is not None:
            return {get_domain_from_id(u) for u in users}

        if isinstance(self.database_engine, Sqlite3Engine):
            # If we're using SQLite then let's just always use
            # `get_users_in_room` rather than funky SQL.
            users = await self.get_users_in_room(room_id)
            return {get_domain_from_id(u) for u in users}

        # For PostgreSQL we can use a regex to pull out the domains from the
        # joined users in `current_state_events` via regex.

        def get_current_hosts_in_room_txn(txn: LoggingTransaction) -> Set[str]:
            sql = """
                SELECT DISTINCT substring(state_key FROM '@[^:]*:(.*)$')
                FROM current_state_events
                WHERE
                    type = 'm.room.member'
                    AND membership = 'join'
                    AND room_id = ?
            """
            txn.execute(sql, (room_id,))
            return {d for d, in txn}

        return await self.db_pool.runInteraction(
            "get_current_hosts_in_room", get_current_hosts_in_room_txn
        )

    @cached(iterable=True, max_entries=10000)
    async def get_current_hosts_in_room_ordered(self, room_id: str) -> List[str]:
        """
        Get current hosts in room based on current state.

        The heuristic of sorting by servers who have been in the room the
        longest is good because they're most likely to have anything we ask
        about.

        For SQLite the returned list is not ordered, as SQLite doesn't support
        the appropriate SQL.

        Uses `m.room.member`s in the room state at the current forward
        extremities to determine which hosts are in the room.

        Will return inaccurate results for rooms with partial state, since the
        state for the forward extremities of those rooms will exclude most
        members. We may also calculate room state incorrectly for such rooms and
        believe that a host is or is not in the room when the opposite is true.

        Returns:
            Returns a list of servers sorted by longest in the room first. (aka.
            sorted by join with the lowest depth first).
        """

        if isinstance(self.database_engine, Sqlite3Engine):
            # If we're using SQLite then let's just always use
            # `get_users_in_room` rather than funky SQL.

            domains = await self.get_current_hosts_in_room(room_id)
            return list(domains)

        # For PostgreSQL we can use a regex to pull out the domains from the
        # joined users in `current_state_events` via regex.

        def get_current_hosts_in_room_ordered_txn(txn: LoggingTransaction) -> List[str]:
            # Returns a list of servers currently joined in the room sorted by
            # longest in the room first (aka. with the lowest depth). The
            # heuristic of sorting by servers who have been in the room the
            # longest is good because they're most likely to have anything we
            # ask about.
            sql = """
                SELECT
                    /* Match the domain part of the MXID */
                    substring(c.state_key FROM '@[^:]*:(.*)$') as server_domain
                FROM current_state_events c
                /* Get the depth of the event from the events table */
                INNER JOIN events AS e USING (event_id)
                WHERE
                    /* Find any join state events in the room */
                    c.type = 'm.room.member'
                    AND c.membership = 'join'
                    AND c.room_id = ?
                /* Group all state events from the same domain into their own buckets (groups) */
                GROUP BY server_domain
                /* Sorted by lowest depth first */
                ORDER BY min(e.depth) ASC;
            """
            txn.execute(sql, (room_id,))
            # `server_domain` will be `NULL` for malformed MXIDs with no colons.
            return [d for d, in txn if d is not None]

        return await self.db_pool.runInteraction(
            "get_current_hosts_in_room_ordered", get_current_hosts_in_room_ordered_txn
        )

    async def get_joined_hosts(
        self, room_id: str, state: StateMap[str], state_entry: "_StateCacheEntry"
    ) -> FrozenSet[str]:
        state_group: Union[object, int] = state_entry.state_group
        if not state_group:
            # If state_group is None it means it has yet to be assigned a
            # state group, i.e. we need to make sure that calls with a state_group
            # of None don't hit previous cached calls with a None state_group.
            # To do this we set the state_group to a new object as object() != object()
            state_group = object()

        assert state_group is not None
        with Measure(self._clock, "get_joined_hosts"):
            return await self._get_joined_hosts(
                room_id, state_group, state, state_entry=state_entry
            )

    @cached(num_args=2, max_entries=10000, iterable=True)
    async def _get_joined_hosts(
        self,
        room_id: str,
        state_group: Union[object, int],
        state: StateMap[str],
        state_entry: "_StateCacheEntry",
    ) -> FrozenSet[str]:
        # We don't use `state_group`, it's there so that we can cache based on
        # it. However, its important that its never None, since two
        # current_state's with a state_group of None are likely to be different.
        #
        # The `state_group` must match the `state_entry.state_group` (if not None).
        assert state_group is not None
        assert state_entry.state_group is None or state_entry.state_group == state_group

        # We use a secondary cache of previous work to allow us to build up the
        # joined hosts for the given state group based on previous state groups.
        #
        # We cache one object per room containing the results of the last state
        # group we got joined hosts for. The idea is that generally
        # `get_joined_hosts` is called with the "current" state group for the
        # room, and so consecutive calls will be for consecutive state groups
        # which point to the previous state group.
        cache = await self._get_joined_hosts_cache(room_id)  # type: ignore[misc]

        # If the state group in the cache matches, we already have the data we need.
        if state_entry.state_group == cache.state_group:
            return frozenset(cache.hosts_to_joined_users)

        # Since we'll mutate the cache we need to lock.
        async with self._joined_host_linearizer.queue(room_id):
            if state_entry.state_group == cache.state_group:
                # Same state group, so nothing to do. We've already checked for
                # this above, but the cache may have changed while waiting on
                # the lock.
                pass
            elif state_entry.prev_group == cache.state_group:
                # The cached work is for the previous state group, so we work out
                # the delta.
                assert state_entry.delta_ids is not None
                for (typ, state_key), event_id in state_entry.delta_ids.items():
                    if typ != EventTypes.Member:
                        continue

                    host = intern_string(get_domain_from_id(state_key))
                    user_id = state_key
                    known_joins = cache.hosts_to_joined_users.setdefault(host, set())

                    event = await self.get_event(event_id)
                    if event.membership == Membership.JOIN:
                        known_joins.add(user_id)
                    else:
                        known_joins.discard(user_id)

                        if not known_joins:
                            cache.hosts_to_joined_users.pop(host, None)
            else:
                # The cache doesn't match the state group or prev state group,
                # so we calculate the result from first principles.
                #
                # We need to fetch all hosts joined to the room according to `state` by
                # inspecting all join memberships in `state`. However, if the `state` is
                # relatively recent then many of its events are likely to be held in
                # the current state of the room, which is easily available and likely
                # cached.
                #
                # We therefore compute the set of `state` events not in the
                # current state and only fetch those.
                current_memberships = (
                    await self._get_approximate_current_memberships_in_room(room_id)
                )
                unknown_state_events = {}
                joined_users_in_current_state = []

                for (type, state_key), event_id in state.items():
                    if event_id not in current_memberships:
                        unknown_state_events[type, state_key] = event_id
                    elif current_memberships[event_id] == Membership.JOIN:
                        joined_users_in_current_state.append(state_key)

                joined_user_ids = await self.get_joined_user_ids_from_state(
                    room_id, unknown_state_events
                )

                cache.hosts_to_joined_users = {}
                for user_id in chain(joined_user_ids, joined_users_in_current_state):
                    host = intern_string(get_domain_from_id(user_id))
                    cache.hosts_to_joined_users.setdefault(host, set()).add(user_id)

            if state_entry.state_group:
                cache.state_group = state_entry.state_group
            else:
                cache.state_group = object()

        return frozenset(cache.hosts_to_joined_users)

    async def _get_approximate_current_memberships_in_room(
        self, room_id: str
    ) -> Mapping[str, Optional[str]]:
        """Build a map from event id to membership, for all events in the current state.

        The event ids of non-memberships events (e.g. `m.room.power_levels`) are present
        in the result, mapped to values of `None`.

        The result is approximate for partially-joined rooms. It is fully accurate
        for fully-joined rooms.
        """

        rows = await self.db_pool.simple_select_list(
            "current_state_events",
            keyvalues={"room_id": room_id},
            retcols=("event_id", "membership"),
            desc="has_completed_background_updates",
        )
        return {row["event_id"]: row["membership"] for row in rows}

    @cached(max_entries=10000)
    def _get_joined_hosts_cache(self, room_id: str) -> "_JoinedHostsCache":
        return _JoinedHostsCache()

    @cached(num_args=2)
    async def did_forget(self, user_id: str, room_id: str) -> bool:
        """Returns whether user_id has elected to discard history for room_id.

        Returns False if they have since re-joined."""

        def f(txn: LoggingTransaction) -> int:
            sql = (
                "SELECT"
                "  COUNT(*)"
                " FROM"
                "  room_memberships"
                " WHERE"
                "  user_id = ?"
                " AND"
                "  room_id = ?"
                " AND"
                "  forgotten = 0"
            )
            txn.execute(sql, (user_id, room_id))
            rows = txn.fetchall()
            return rows[0][0]

        count = await self.db_pool.runInteraction("did_forget_membership", f)
        return count == 0

    @cached()
    async def get_forgotten_rooms_for_user(self, user_id: str) -> AbstractSet[str]:
        """Gets all rooms the user has forgotten.

        Args:
            user_id: The user ID to query the rooms of.

        Returns:
            The forgotten rooms.
        """

        def _get_forgotten_rooms_for_user_txn(txn: LoggingTransaction) -> Set[str]:
            # This is a slightly convoluted query that first looks up all rooms
            # that the user has forgotten in the past, then rechecks that list
            # to see if any have subsequently been updated. This is done so that
            # we can use a partial index on `forgotten = 1` on the assumption
            # that few users will actually forget many rooms.
            #
            # Note that a room is considered "forgotten" if *all* membership
            # events for that user and room have the forgotten field set (as
            # when a user forgets a room we update all rows for that user and
            # room, not just the current one).
            sql = """
                SELECT room_id, (
                    SELECT count(*) FROM room_memberships
                    WHERE room_id = m.room_id AND user_id = m.user_id AND forgotten = 0
                ) AS count
                FROM room_memberships AS m
                WHERE user_id = ? AND forgotten = 1
                GROUP BY room_id, user_id;
            """
            txn.execute(sql, (user_id,))
            return {row[0] for row in txn if row[1] == 0}

        return await self.db_pool.runInteraction(
            "get_forgotten_rooms_for_user", _get_forgotten_rooms_for_user_txn
        )

    async def is_locally_forgotten_room(self, room_id: str) -> bool:
        """Returns whether all local users have forgotten this room_id.

        Args:
            room_id: The room ID to query.

        Returns:
            Whether the room is forgotten.
        """

        sql = """
            SELECT count(*) > 0 FROM local_current_membership
            INNER JOIN room_memberships USING (room_id, event_id)
            WHERE
                room_id = ?
                AND forgotten = 0;
        """

        rows = await self.db_pool.execute("is_forgotten_room", None, sql, room_id)

        # `count(*)` returns always an integer
        # If any rows still exist it means someone has not forgotten this room yet
        return not rows[0][0]

    async def get_rooms_user_has_been_in(self, user_id: str) -> Set[str]:
        """Get all rooms that the user has ever been in.

        Args:
            user_id: The user ID to get the rooms of.

        Returns:
            Set of room IDs.
        """

        room_ids = await self.db_pool.simple_select_onecol(
            table="room_memberships",
            keyvalues={"membership": Membership.JOIN, "user_id": user_id},
            retcol="room_id",
            desc="get_rooms_user_has_been_in",
        )

        return set(room_ids)

    @cached(max_entries=5000)
    async def _get_membership_from_event_id(
        self, member_event_id: str
    ) -> Optional[EventIdMembership]:
        raise NotImplementedError()

    @cachedList(
        cached_method_name="_get_membership_from_event_id", list_name="member_event_ids"
    )
    async def get_membership_from_event_ids(
        self, member_event_ids: Iterable[str]
    ) -> Dict[str, Optional[EventIdMembership]]:
        """Get user_id and membership of a set of event IDs.

        Returns:
            Mapping from event ID to `EventIdMembership` if the event is a
            membership event, otherwise the value is None.
        """

        rows = await self.db_pool.simple_select_many_batch(
            table="room_memberships",
            column="event_id",
            iterable=member_event_ids,
            retcols=("user_id", "membership", "event_id"),
            keyvalues={},
            batch_size=500,
            desc="get_membership_from_event_ids",
        )

        return {
            row["event_id"]: EventIdMembership(
                membership=row["membership"], user_id=row["user_id"]
            )
            for row in rows
        }

    async def is_local_host_in_room_ignoring_users(
        self, room_id: str, ignore_users: Collection[str]
    ) -> bool:
        """Check if there are any local users, excluding those in the given
        list, in the room.
        """

        clause, args = make_in_list_sql_clause(
            self.database_engine, "user_id", ignore_users
        )

        sql = """
            SELECT 1 FROM local_current_membership
            WHERE
                room_id = ? AND membership = ?
                AND NOT (%s)
                LIMIT 1
        """ % (
            clause,
        )

        def _is_local_host_in_room_ignoring_users_txn(
            txn: LoggingTransaction,
        ) -> bool:
            txn.execute(sql, (room_id, Membership.JOIN, *args))

            return bool(txn.fetchone())

        return await self.db_pool.runInteraction(
            "is_local_host_in_room_ignoring_users",
            _is_local_host_in_room_ignoring_users_txn,
        )


class RoomMemberBackgroundUpdateStore(SQLBaseStore):
    def __init__(
        self,
        database: DatabasePool,
        db_conn: LoggingDatabaseConnection,
        hs: "HomeServer",
    ):
        super().__init__(database, db_conn, hs)
        self.db_pool.updates.register_background_update_handler(
            _MEMBERSHIP_PROFILE_UPDATE_NAME, self._background_add_membership_profile
        )
        self.db_pool.updates.register_background_update_handler(
            _CURRENT_STATE_MEMBERSHIP_UPDATE_NAME,
            self._background_current_state_membership,
        )
        self.db_pool.updates.register_background_index_update(
            "room_membership_forgotten_idx",
            index_name="room_memberships_user_room_forgotten",
            table="room_memberships",
            columns=["user_id", "room_id"],
            where_clause="forgotten = 1",
        )

    async def _background_add_membership_profile(
        self, progress: JsonDict, batch_size: int
    ) -> int:
        target_min_stream_id = progress.get(
            "target_min_stream_id_inclusive", self._min_stream_order_on_start  # type: ignore[attr-defined]
        )
        max_stream_id = progress.get(
            "max_stream_id_exclusive", self._stream_order_on_start + 1  # type: ignore[attr-defined]
        )

        def add_membership_profile_txn(txn: LoggingTransaction) -> int:
            sql = """
                SELECT stream_ordering, event_id, events.room_id, event_json.json
                FROM events
                INNER JOIN event_json USING (event_id)
                INNER JOIN room_memberships USING (event_id)
                WHERE ? <= stream_ordering AND stream_ordering < ?
                AND type = 'm.room.member'
                ORDER BY stream_ordering DESC
                LIMIT ?
            """

            txn.execute(sql, (target_min_stream_id, max_stream_id, batch_size))

            rows = self.db_pool.cursor_to_dict(txn)
            if not rows:
                return 0

            min_stream_id = rows[-1]["stream_ordering"]

            to_update = []
            for row in rows:
                event_id = row["event_id"]
                room_id = row["room_id"]
                try:
                    event_json = db_to_json(row["json"])
                    content = event_json["content"]
                except Exception:
                    continue

                display_name = content.get("displayname", None)
                avatar_url = content.get("avatar_url", None)

                if display_name or avatar_url:
                    to_update.append((display_name, avatar_url, event_id, room_id))

            to_update_sql = """
                UPDATE room_memberships SET display_name = ?, avatar_url = ?
                WHERE event_id = ? AND room_id = ?
            """
            txn.execute_batch(to_update_sql, to_update)

            progress = {
                "target_min_stream_id_inclusive": target_min_stream_id,
                "max_stream_id_exclusive": min_stream_id,
            }

            self.db_pool.updates._background_update_progress_txn(
                txn, _MEMBERSHIP_PROFILE_UPDATE_NAME, progress
            )

            return len(rows)

        result = await self.db_pool.runInteraction(
            _MEMBERSHIP_PROFILE_UPDATE_NAME, add_membership_profile_txn
        )

        if not result:
            await self.db_pool.updates._end_background_update(
                _MEMBERSHIP_PROFILE_UPDATE_NAME
            )

        return result

    async def _background_current_state_membership(
        self, progress: JsonDict, batch_size: int
    ) -> int:
        """Update the new membership column on current_state_events.

        This works by iterating over all rooms in alphebetical order.
        """

        def _background_current_state_membership_txn(
            txn: LoggingTransaction, last_processed_room: str
        ) -> Tuple[int, bool]:
            processed = 0
            while processed < batch_size:
                txn.execute(
                    """
                        SELECT MIN(room_id) FROM current_state_events WHERE room_id > ?
                    """,
                    (last_processed_room,),
                )
                row = txn.fetchone()
                if not row or not row[0]:
                    return processed, True

                (next_room,) = row

                sql = """
                    UPDATE current_state_events
                    SET membership = (
                        SELECT membership FROM room_memberships
                        WHERE event_id = current_state_events.event_id
                    )
                    WHERE room_id = ?
                """
                txn.execute(sql, (next_room,))
                processed += txn.rowcount

                last_processed_room = next_room

            self.db_pool.updates._background_update_progress_txn(
                txn,
                _CURRENT_STATE_MEMBERSHIP_UPDATE_NAME,
                {"last_processed_room": last_processed_room},
            )

            return processed, False

        # If we haven't got a last processed room then just use the empty
        # string, which will compare before all room IDs correctly.
        last_processed_room = progress.get("last_processed_room", "")

        row_count, finished = await self.db_pool.runInteraction(
            "_background_current_state_membership_update",
            _background_current_state_membership_txn,
            last_processed_room,
        )

        if finished:
            await self.db_pool.updates._end_background_update(
                _CURRENT_STATE_MEMBERSHIP_UPDATE_NAME
            )

        return row_count


class RoomMemberStore(
    RoomMemberWorkerStore,
    RoomMemberBackgroundUpdateStore,
    CacheInvalidationWorkerStore,
):
    def __init__(
        self,
        database: DatabasePool,
        db_conn: LoggingDatabaseConnection,
        hs: "HomeServer",
    ):
        super().__init__(database, db_conn, hs)

    async def forget(self, user_id: str, room_id: str) -> None:
        """Indicate that user_id wishes to discard history for room_id."""

        def f(txn: LoggingTransaction) -> None:
            sql = (
                "UPDATE"
                "  room_memberships"
                " SET"
                "  forgotten = 1"
                " WHERE"
                "  user_id = ?"
                " AND"
                "  room_id = ?"
            )
            txn.execute(sql, (user_id, room_id))

            self._invalidate_cache_and_stream(txn, self.did_forget, (user_id, room_id))
            self._invalidate_cache_and_stream(
                txn, self.get_forgotten_rooms_for_user, (user_id,)
            )

        await self.db_pool.runInteraction("forget_membership", f)


def extract_heroes_from_room_summary(
    details: Mapping[str, MemberSummary], me: str
) -> List[str]:
    """Determine the users that represent a room, from the perspective of the `me` user.

    The rules which say which users we select are specified in the "Room Summary"
    section of
    https://spec.matrix.org/v1.4/client-server-api/#get_matrixclientv3sync

    Returns a list (possibly empty) of heroes' mxids.
    """
    empty_ms = MemberSummary([], 0)

    def mxid_filter(mxid: str) -> bool:
        return mxid != me and not BOT_PATTERN.match(mxid)

    joined_user_ids = [
        r[0]
        for r in details.get(Membership.JOIN, empty_ms).members
        if mxid_filter(r[0])
    ]
    invited_user_ids = [
        r[0]
        for r in details.get(Membership.INVITE, empty_ms).members
        if mxid_filter(r[0])
    ]
    gone_user_ids = [
        r[0]
        for r in details.get(Membership.LEAVE, empty_ms).members
        if mxid_filter(r[0])
    ] + [
        r[0] for r in details.get(Membership.BAN, empty_ms).members if mxid_filter(r[0])
    ]

    # FIXME: order by stream ordering rather than as returned by SQL
    if joined_user_ids or invited_user_ids:
        return sorted(joined_user_ids + invited_user_ids)[0:5]
    else:
        return sorted(gone_user_ids)[0:5]


@attr.s(slots=True, auto_attribs=True)
class _JoinedHostsCache:
    """The cached data used by the `_get_joined_hosts_cache`."""

    # Dict of host to the set of their users in the room at the state group.
    hosts_to_joined_users: Dict[str, Set[str]] = attr.Factory(dict)

    # The state group `hosts_to_joined_users` is derived from. Will be an object
    # if the instance is newly created or if the state is not based on a state
    # group. (An object is used as a sentinel value to ensure that it never is
    # equal to anything else).
    state_group: Union[object, int] = attr.Factory(object)

    def __len__(self) -> int:
        return sum(len(v) for v in self.hosts_to_joined_users.values())<|MERGE_RESOLUTION|>--- conflicted
+++ resolved
@@ -13,10 +13,7 @@
 # See the License for the specific language governing permissions and
 # limitations under the License.
 import logging
-<<<<<<< HEAD
 import re
-=======
->>>>>>> 9f7d6c6b
 from itertools import chain
 from typing import (
     TYPE_CHECKING,
