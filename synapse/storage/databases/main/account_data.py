# Copyright 2014-2016 OpenMarket Ltd
# Copyright 2018 New Vector Ltd
#
# Licensed under the Apache License, Version 2.0 (the "License");
# you may not use this file except in compliance with the License.
# You may obtain a copy of the License at
#
#     http://www.apache.org/licenses/LICENSE-2.0
#
# Unless required by applicable law or agreed to in writing, software
# distributed under the License is distributed on an "AS IS" BASIS,
# WITHOUT WARRANTIES OR CONDITIONS OF ANY KIND, either express or implied.
# See the License for the specific language governing permissions and
# limitations under the License.

import logging
from typing import (
    TYPE_CHECKING,
    Any,
    Dict,
    FrozenSet,
    Iterable,
    List,
    Mapping,
    Optional,
    Tuple,
    cast,
)

from synapse.api.constants import AccountDataTypes
from synapse.replication.tcp.streams import AccountDataStream
from synapse.storage._base import db_to_json
from synapse.storage.database import (
    DatabasePool,
    LoggingDatabaseConnection,
    LoggingTransaction,
)
from synapse.storage.databases.main.cache import CacheInvalidationWorkerStore
from synapse.storage.databases.main.push_rule import PushRulesWorkerStore
from synapse.storage.engines import PostgresEngine
from synapse.storage.util.id_generators import (
    AbstractStreamIdGenerator,
    AbstractStreamIdTracker,
    MultiWriterIdGenerator,
    StreamIdGenerator,
)
from synapse.types import JsonDict
from synapse.util import json_encoder
from synapse.util.caches.descriptors import cached
from synapse.util.caches.stream_change_cache import StreamChangeCache

if TYPE_CHECKING:
    from synapse.server import HomeServer

logger = logging.getLogger(__name__)


class AccountDataWorkerStore(PushRulesWorkerStore, CacheInvalidationWorkerStore):
    def __init__(
        self,
        database: DatabasePool,
        db_conn: LoggingDatabaseConnection,
        hs: "HomeServer",
    ):
        super().__init__(database, db_conn, hs)

        # `_can_write_to_account_data` indicates whether the current worker is allowed
        # to write account data. A value of `True` implies that `_account_data_id_gen`
        # is an `AbstractStreamIdGenerator` and not just a tracker.
        self._account_data_id_gen: AbstractStreamIdTracker
        self._can_write_to_account_data = (
            self._instance_name in hs.config.worker.writers.account_data
        )

        if isinstance(database.engine, PostgresEngine):
            self._account_data_id_gen = MultiWriterIdGenerator(
                db_conn=db_conn,
                db=database,
                notifier=hs.get_replication_notifier(),
                stream_name="account_data",
                instance_name=self._instance_name,
                tables=[
                    ("room_account_data", "instance_name", "stream_id"),
                    ("room_tags_revisions", "instance_name", "stream_id"),
                    ("account_data", "instance_name", "stream_id"),
                ],
                sequence_name="account_data_sequence",
                writers=hs.config.worker.writers.account_data,
            )
        else:
            # We shouldn't be running in worker mode with SQLite, but its useful
            # to support it for unit tests.
            #
            # If this process is the writer than we need to use
            # `StreamIdGenerator`, otherwise we use `SlavedIdTracker` which gets
            # updated over replication. (Multiple writers are not supported for
            # SQLite).
            self._account_data_id_gen = StreamIdGenerator(
                db_conn,
                hs.get_replication_notifier(),
                "room_account_data",
                "stream_id",
                extra_tables=[("room_tags_revisions", "stream_id")],
                is_writer=self._instance_name in hs.config.worker.writers.account_data,
            )

        account_max = self.get_max_account_data_stream_id()
        self._account_data_stream_cache = StreamChangeCache(
            "AccountDataAndTagsChangeCache", account_max
        )

        self.db_pool.updates.register_background_update_handler(
            "delete_account_data_for_deactivated_users",
            self._delete_account_data_for_deactivated_users,
        )

    def get_max_account_data_stream_id(self) -> int:
        """Get the current max stream ID for account data stream

        Returns:
            int
        """
        return self._account_data_id_gen.get_current_token()

    @cached()
    async def get_account_data_for_user(
        self, user_id: str
<<<<<<< HEAD
    ) -> Tuple[Mapping[str, JsonDict], Mapping[str, Mapping[str, JsonDict]]]:
        """Get all the client account_data for a user.
=======
    ) -> Tuple[Dict[str, JsonDict], Dict[str, Dict[str, JsonDict]]]:
        """
        Get all the client account_data for a user.

        If experimental MSC3391 support is enabled, any entries with an empty
        content body are excluded; as this means they have been deleted.
>>>>>>> 58518059

        Args:
            user_id: The user to get the account_data for.
        Returns:
            A 2-tuple of a dict of global account_data and a dict mapping from
            room_id string to per room account_data dicts.
        """

        def get_account_data_for_user_txn(
            txn: LoggingTransaction,
        ) -> Tuple[Dict[str, JsonDict], Dict[str, Dict[str, JsonDict]]]:
            # The 'content != '{}' condition below prevents us from using
            # `simple_select_list_txn` here, as it doesn't support conditions
            # other than 'equals'.
            sql = """
                SELECT account_data_type, content FROM account_data
                WHERE user_id = ?
            """

            # If experimental MSC3391 support is enabled, then account data entries
            # with an empty content are considered "deleted". So skip adding them to
            # the results.
            if self.hs.config.experimental.msc3391_enabled:
                sql += " AND content != '{}'"

            txn.execute(sql, (user_id,))
            rows = self.db_pool.cursor_to_dict(txn)

            global_account_data = {
                row["account_data_type"]: db_to_json(row["content"]) for row in rows
            }

            # The 'content != '{}' condition below prevents us from using
            # `simple_select_list_txn` here, as it doesn't support conditions
            # other than 'equals'.
            sql = """
                SELECT room_id, account_data_type, content FROM room_account_data
                WHERE user_id = ?
            """

            # If experimental MSC3391 support is enabled, then account data entries
            # with an empty content are considered "deleted". So skip adding them to
            # the results.
            if self.hs.config.experimental.msc3391_enabled:
                sql += " AND content != '{}'"

            txn.execute(sql, (user_id,))
            rows = self.db_pool.cursor_to_dict(txn)

            by_room: Dict[str, Dict[str, JsonDict]] = {}
            for row in rows:
                room_data = by_room.setdefault(row["room_id"], {})

                room_data[row["account_data_type"]] = db_to_json(row["content"])

            return global_account_data, by_room

        return await self.db_pool.runInteraction(
            "get_account_data_for_user", get_account_data_for_user_txn
        )

    @cached(num_args=2, max_entries=5000, tree=True)
    async def get_global_account_data_by_type_for_user(
        self, user_id: str, data_type: str
    ) -> Optional[JsonDict]:
        """
        Returns:
            The account data.
        """
        result = await self.db_pool.simple_select_one_onecol(
            table="account_data",
            keyvalues={"user_id": user_id, "account_data_type": data_type},
            retcol="content",
            desc="get_global_account_data_by_type_for_user",
            allow_none=True,
        )

        if result:
            return db_to_json(result)
        else:
            return None

    @cached(num_args=2, tree=True)
    async def get_account_data_for_room(
        self, user_id: str, room_id: str
    ) -> Mapping[str, JsonDict]:
        """Get all the client account_data for a user for a room.

        Args:
            user_id: The user to get the account_data for.
            room_id: The room to get the account_data for.
        Returns:
            A dict of the room account_data
        """

        def get_account_data_for_room_txn(
            txn: LoggingTransaction,
        ) -> Dict[str, JsonDict]:
            rows = self.db_pool.simple_select_list_txn(
                txn,
                "room_account_data",
                {"user_id": user_id, "room_id": room_id},
                ["account_data_type", "content"],
            )

            return {
                row["account_data_type"]: db_to_json(row["content"]) for row in rows
            }

        return await self.db_pool.runInteraction(
            "get_account_data_for_room", get_account_data_for_room_txn
        )

    @cached(num_args=3, max_entries=5000, tree=True)
    async def get_account_data_for_room_and_type(
        self, user_id: str, room_id: str, account_data_type: str
    ) -> Optional[JsonDict]:
        """Get the client account_data of given type for a user for a room.

        Args:
            user_id: The user to get the account_data for.
            room_id: The room to get the account_data for.
            account_data_type: The account data type to get.
        Returns:
            The room account_data for that type, or None if there isn't any set.
        """

        def get_account_data_for_room_and_type_txn(
            txn: LoggingTransaction,
        ) -> Optional[JsonDict]:
            content_json = self.db_pool.simple_select_one_onecol_txn(
                txn,
                table="room_account_data",
                keyvalues={
                    "user_id": user_id,
                    "room_id": room_id,
                    "account_data_type": account_data_type,
                },
                retcol="content",
                allow_none=True,
            )

            return db_to_json(content_json) if content_json else None

        return await self.db_pool.runInteraction(
            "get_account_data_for_room_and_type", get_account_data_for_room_and_type_txn
        )

    async def get_updated_global_account_data(
        self, last_id: int, current_id: int, limit: int
    ) -> List[Tuple[int, str, str]]:
        """Get the global account_data that has changed, for the account_data stream

        Args:
            last_id: the last stream_id from the previous batch.
            current_id: the maximum stream_id to return up to
            limit: the maximum number of rows to return

        Returns:
            A list of tuples of stream_id int, user_id string,
            and type string.
        """
        if last_id == current_id:
            return []

        def get_updated_global_account_data_txn(
            txn: LoggingTransaction,
        ) -> List[Tuple[int, str, str]]:
            sql = (
                "SELECT stream_id, user_id, account_data_type"
                " FROM account_data WHERE ? < stream_id AND stream_id <= ?"
                " ORDER BY stream_id ASC LIMIT ?"
            )
            txn.execute(sql, (last_id, current_id, limit))
            return cast(List[Tuple[int, str, str]], txn.fetchall())

        return await self.db_pool.runInteraction(
            "get_updated_global_account_data", get_updated_global_account_data_txn
        )

    async def get_updated_room_account_data(
        self, last_id: int, current_id: int, limit: int
    ) -> List[Tuple[int, str, str, str]]:
        """Get the global account_data that has changed, for the account_data stream

        Args:
            last_id: the last stream_id from the previous batch.
            current_id: the maximum stream_id to return up to
            limit: the maximum number of rows to return

        Returns:
            A list of tuples of stream_id int, user_id string,
            room_id string and type string.
        """
        if last_id == current_id:
            return []

        def get_updated_room_account_data_txn(
            txn: LoggingTransaction,
        ) -> List[Tuple[int, str, str, str]]:
            sql = (
                "SELECT stream_id, user_id, room_id, account_data_type"
                " FROM room_account_data WHERE ? < stream_id AND stream_id <= ?"
                " ORDER BY stream_id ASC LIMIT ?"
            )
            txn.execute(sql, (last_id, current_id, limit))
            return cast(List[Tuple[int, str, str, str]], txn.fetchall())

        return await self.db_pool.runInteraction(
            "get_updated_room_account_data", get_updated_room_account_data_txn
        )

    async def get_updated_account_data_for_user(
        self, user_id: str, stream_id: int
    ) -> Tuple[Mapping[str, JsonDict], Mapping[str, Mapping[str, JsonDict]]]:
        """Get all the client account_data for a that's changed for a user

        Args:
            user_id: The user to get the account_data for.
            stream_id: The point in the stream since which to get updates
        Returns:
            A deferred pair of a dict of global account_data and a dict
            mapping from room_id string to per room account_data dicts.
        """

        def get_updated_account_data_for_user_txn(
            txn: LoggingTransaction,
        ) -> Tuple[Dict[str, JsonDict], Dict[str, Dict[str, JsonDict]]]:
            sql = (
                "SELECT account_data_type, content FROM account_data"
                " WHERE user_id = ? AND stream_id > ?"
            )

            txn.execute(sql, (user_id, stream_id))

            global_account_data = {row[0]: db_to_json(row[1]) for row in txn}

            sql = (
                "SELECT room_id, account_data_type, content FROM room_account_data"
                " WHERE user_id = ? AND stream_id > ?"
            )

            txn.execute(sql, (user_id, stream_id))

            account_data_by_room: Dict[str, Dict[str, JsonDict]] = {}
            for row in txn:
                room_account_data = account_data_by_room.setdefault(row[0], {})
                room_account_data[row[1]] = db_to_json(row[2])

            return global_account_data, account_data_by_room

        changed = self._account_data_stream_cache.has_entity_changed(
            user_id, int(stream_id)
        )
        if not changed:
            return {}, {}

        return await self.db_pool.runInteraction(
            "get_updated_account_data_for_user", get_updated_account_data_for_user_txn
        )

    @cached(max_entries=5000, iterable=True)
    async def ignored_by(self, user_id: str) -> FrozenSet[str]:
        """
        Get users which ignore the given user.

        Params:
            user_id: The user ID which might be ignored.

        Return:
            The user IDs which ignore the given user.
        """
        return frozenset(
            await self.db_pool.simple_select_onecol(
                table="ignored_users",
                keyvalues={"ignored_user_id": user_id},
                retcol="ignorer_user_id",
                desc="ignored_by",
            )
        )

    @cached(max_entries=5000, iterable=True)
    async def ignored_users(self, user_id: str) -> FrozenSet[str]:
        """
        Get users which the given user ignores.

        Params:
            user_id: The user ID which is making the request.

        Return:
            The user IDs which are ignored by the given user.
        """
        return frozenset(
            await self.db_pool.simple_select_onecol(
                table="ignored_users",
                keyvalues={"ignorer_user_id": user_id},
                retcol="ignored_user_id",
                desc="ignored_users",
            )
        )

    def process_replication_rows(
        self,
        stream_name: str,
        instance_name: str,
        token: int,
        rows: Iterable[Any],
    ) -> None:
        if stream_name == AccountDataStream.NAME:
            for row in rows:
                if not row.room_id:
                    self.get_global_account_data_by_type_for_user.invalidate(
                        (row.user_id, row.data_type)
                    )
                self.get_account_data_for_user.invalidate((row.user_id,))
                self.get_account_data_for_room.invalidate((row.user_id, row.room_id))
                self.get_account_data_for_room_and_type.invalidate(
                    (row.user_id, row.room_id, row.data_type)
                )
                self._account_data_stream_cache.entity_has_changed(row.user_id, token)

        super().process_replication_rows(stream_name, instance_name, token, rows)

    def process_replication_position(
        self, stream_name: str, instance_name: str, token: int
    ) -> None:
        if stream_name == AccountDataStream.NAME:
            self._account_data_id_gen.advance(instance_name, token)
        super().process_replication_position(stream_name, instance_name, token)

    async def add_account_data_to_room(
        self, user_id: str, room_id: str, account_data_type: str, content: JsonDict
    ) -> int:
        """Add some account_data to a room for a user.

        Args:
            user_id: The user to add a tag for.
            room_id: The room to add a tag for.
            account_data_type: The type of account_data to add.
            content: A json object to associate with the tag.

        Returns:
            The maximum stream ID.
        """
        assert self._can_write_to_account_data
        assert isinstance(self._account_data_id_gen, AbstractStreamIdGenerator)

        content_json = json_encoder.encode(content)

        async with self._account_data_id_gen.get_next() as next_id:
            await self.db_pool.simple_upsert(
                desc="add_room_account_data",
                table="room_account_data",
                keyvalues={
                    "user_id": user_id,
                    "room_id": room_id,
                    "account_data_type": account_data_type,
                },
                values={"stream_id": next_id, "content": content_json},
            )

            self._account_data_stream_cache.entity_has_changed(user_id, next_id)
            self.get_account_data_for_user.invalidate((user_id,))
            self.get_account_data_for_room.invalidate((user_id, room_id))
            self.get_account_data_for_room_and_type.prefill(
                (user_id, room_id, account_data_type), content
            )

        return self._account_data_id_gen.get_current_token()

    async def remove_account_data_for_room(
        self, user_id: str, room_id: str, account_data_type: str
    ) -> Optional[int]:
        """Delete the room account data for the user of a given type.

        Args:
            user_id: The user to remove account_data for.
            room_id: The room ID to scope the request to.
            account_data_type: The account data type to delete.

        Returns:
            The maximum stream position, or None if there was no matching room account
            data to delete.
        """
        assert self._can_write_to_account_data
        assert isinstance(self._account_data_id_gen, AbstractStreamIdGenerator)

        def _remove_account_data_for_room_txn(
            txn: LoggingTransaction, next_id: int
        ) -> bool:
            """
            Args:
                txn: The transaction object.
                next_id: The stream_id to update any existing rows to.

            Returns:
                True if an entry in room_account_data had its content set to '{}',
                otherwise False. This informs callers of whether there actually was an
                existing room account data entry to delete, or if the call was a no-op.
            """
            # We can't use `simple_update` as it doesn't have the ability to specify
            # where clauses other than '=', which we need for `content != '{}'` below.
            sql = """
                UPDATE room_account_data
                    SET stream_id = ?, content = '{}'
                WHERE user_id = ?
                    AND room_id = ?
                    AND account_data_type = ?
                    AND content != '{}'
            """
            txn.execute(
                sql,
                (next_id, user_id, room_id, account_data_type),
            )
            # Return true if any rows were updated.
            return txn.rowcount != 0

        async with self._account_data_id_gen.get_next() as next_id:
            row_updated = await self.db_pool.runInteraction(
                "remove_account_data_for_room",
                _remove_account_data_for_room_txn,
                next_id,
            )

            if not row_updated:
                return None

            self._account_data_stream_cache.entity_has_changed(user_id, next_id)
            self.get_account_data_for_user.invalidate((user_id,))
            self.get_account_data_for_room.invalidate((user_id, room_id))
            self.get_account_data_for_room_and_type.prefill(
                (user_id, room_id, account_data_type), {}
            )

        return self._account_data_id_gen.get_current_token()

    async def add_account_data_for_user(
        self, user_id: str, account_data_type: str, content: JsonDict
    ) -> int:
        """Add some global account_data for a user.

        Args:
            user_id: The user to add a tag for.
            account_data_type: The type of account_data to add.
            content: A json object to associate with the tag.

        Returns:
            The maximum stream ID.
        """
        assert self._can_write_to_account_data
        assert isinstance(self._account_data_id_gen, AbstractStreamIdGenerator)

        async with self._account_data_id_gen.get_next() as next_id:
            await self.db_pool.runInteraction(
                "add_user_account_data",
                self._add_account_data_for_user,
                next_id,
                user_id,
                account_data_type,
                content,
            )

            self._account_data_stream_cache.entity_has_changed(user_id, next_id)
            self.get_account_data_for_user.invalidate((user_id,))
            self.get_global_account_data_by_type_for_user.invalidate(
                (user_id, account_data_type)
            )

        return self._account_data_id_gen.get_current_token()

    def _add_account_data_for_user(
        self,
        txn: LoggingTransaction,
        next_id: int,
        user_id: str,
        account_data_type: str,
        content: JsonDict,
    ) -> None:
        content_json = json_encoder.encode(content)

        self.db_pool.simple_upsert_txn(
            txn,
            table="account_data",
            keyvalues={"user_id": user_id, "account_data_type": account_data_type},
            values={"stream_id": next_id, "content": content_json},
        )

        # Ignored users get denormalized into a separate table as an optimisation.
        if account_data_type != AccountDataTypes.IGNORED_USER_LIST:
            return

        # Insert / delete to sync the list of ignored users.
        previously_ignored_users = set(
            self.db_pool.simple_select_onecol_txn(
                txn,
                table="ignored_users",
                keyvalues={"ignorer_user_id": user_id},
                retcol="ignored_user_id",
            )
        )

        # If the data is invalid, no one is ignored.
        ignored_users_content = content.get("ignored_users", {})
        if isinstance(ignored_users_content, dict):
            currently_ignored_users = set(ignored_users_content)
        else:
            currently_ignored_users = set()

        # If the data has not changed, nothing to do.
        if previously_ignored_users == currently_ignored_users:
            return

        # Delete entries which are no longer ignored.
        self.db_pool.simple_delete_many_txn(
            txn,
            table="ignored_users",
            column="ignored_user_id",
            values=previously_ignored_users - currently_ignored_users,
            keyvalues={"ignorer_user_id": user_id},
        )

        # Add entries which are newly ignored.
        self.db_pool.simple_insert_many_txn(
            txn,
            table="ignored_users",
            keys=("ignorer_user_id", "ignored_user_id"),
            values=[
                (user_id, u) for u in currently_ignored_users - previously_ignored_users
            ],
        )

        # Invalidate the cache for any ignored users which were added or removed.
        for ignored_user_id in previously_ignored_users ^ currently_ignored_users:
            self._invalidate_cache_and_stream(txn, self.ignored_by, (ignored_user_id,))
        self._invalidate_cache_and_stream(txn, self.ignored_users, (user_id,))

    async def remove_account_data_for_user(
        self,
        user_id: str,
        account_data_type: str,
    ) -> Optional[int]:
        """
        Delete a single piece of user account data by type.

        A "delete" is performed by updating a potentially existing row in the
        "account_data" database table for (user_id, account_data_type) and
        setting its content to "{}".

        Args:
            user_id: The user ID to modify the account data of.
            account_data_type: The type to remove.

        Returns:
            The maximum stream position, or None if there was no matching account data
            to delete.
        """
        assert self._can_write_to_account_data
        assert isinstance(self._account_data_id_gen, AbstractStreamIdGenerator)

        def _remove_account_data_for_user_txn(
            txn: LoggingTransaction, next_id: int
        ) -> bool:
            """
            Args:
                txn: The transaction object.
                next_id: The stream_id to update any existing rows to.

            Returns:
                True if an entry in account_data had its content set to '{}', otherwise
                False. This informs callers of whether there actually was an existing
                account data entry to delete, or if the call was a no-op.
            """
            # We can't use `simple_update` as it doesn't have the ability to specify
            # where clauses other than '=', which we need for `content != '{}'` below.
            sql = """
                UPDATE account_data
                    SET stream_id = ?, content = '{}'
                WHERE user_id = ?
                    AND account_data_type = ?
                    AND content != '{}'
            """
            txn.execute(sql, (next_id, user_id, account_data_type))
            if txn.rowcount == 0:
                # We didn't update any rows. This means that there was no matching room
                # account data entry to delete in the first place.
                return False

            # Ignored users get denormalized into a separate table as an optimisation.
            if account_data_type == AccountDataTypes.IGNORED_USER_LIST:
                # If this method was called with the ignored users account data type, we
                # simply delete all ignored users.

                # First pull all the users that this user ignores.
                previously_ignored_users = set(
                    self.db_pool.simple_select_onecol_txn(
                        txn,
                        table="ignored_users",
                        keyvalues={"ignorer_user_id": user_id},
                        retcol="ignored_user_id",
                    )
                )

                # Then delete them from the database.
                self.db_pool.simple_delete_txn(
                    txn,
                    table="ignored_users",
                    keyvalues={"ignorer_user_id": user_id},
                )

                # Invalidate the cache for ignored users which were removed.
                for ignored_user_id in previously_ignored_users:
                    self._invalidate_cache_and_stream(
                        txn, self.ignored_by, (ignored_user_id,)
                    )

                # Invalidate for this user the cache tracking ignored users.
                self._invalidate_cache_and_stream(txn, self.ignored_users, (user_id,))

            return True

        async with self._account_data_id_gen.get_next() as next_id:
            row_updated = await self.db_pool.runInteraction(
                "remove_account_data_for_user",
                _remove_account_data_for_user_txn,
                next_id,
            )

            if not row_updated:
                return None

            self._account_data_stream_cache.entity_has_changed(user_id, next_id)
            self.get_account_data_for_user.invalidate((user_id,))
            self.get_global_account_data_by_type_for_user.prefill(
                (user_id, account_data_type), {}
            )

        return self._account_data_id_gen.get_current_token()

    async def purge_account_data_for_user(self, user_id: str) -> None:
        """
        Removes ALL the account data for a user.
        Intended to be used upon user deactivation.

        Also purges the user from the ignored_users cache table
        and the push_rules cache tables.
        """

        await self.db_pool.runInteraction(
            "purge_account_data_for_user_txn",
            self._purge_account_data_for_user_txn,
            user_id,
        )

    def _purge_account_data_for_user_txn(
        self, txn: LoggingTransaction, user_id: str
    ) -> None:
        """
        See `purge_account_data_for_user`.
        """
        # Purge from the primary account_data tables.
        self.db_pool.simple_delete_txn(
            txn, table="account_data", keyvalues={"user_id": user_id}
        )

        self.db_pool.simple_delete_txn(
            txn, table="room_account_data", keyvalues={"user_id": user_id}
        )

        # Purge from ignored_users where this user is the ignorer.
        # N.B. We don't purge where this user is the ignoree, because that
        #      interferes with other users' account data.
        #      It's also not this user's data to delete!
        self.db_pool.simple_delete_txn(
            txn, table="ignored_users", keyvalues={"ignorer_user_id": user_id}
        )

        # Remove the push rules
        self.db_pool.simple_delete_txn(
            txn, table="push_rules", keyvalues={"user_name": user_id}
        )
        self.db_pool.simple_delete_txn(
            txn, table="push_rules_enable", keyvalues={"user_name": user_id}
        )
        self.db_pool.simple_delete_txn(
            txn, table="push_rules_stream", keyvalues={"user_id": user_id}
        )

        # Invalidate caches as appropriate
        self._invalidate_cache_and_stream(
            txn, self.get_account_data_for_room_and_type, (user_id,)
        )
        self._invalidate_cache_and_stream(
            txn, self.get_account_data_for_user, (user_id,)
        )
        self._invalidate_cache_and_stream(
            txn, self.get_global_account_data_by_type_for_user, (user_id,)
        )
        self._invalidate_cache_and_stream(
            txn, self.get_account_data_for_room, (user_id,)
        )
        self._invalidate_cache_and_stream(txn, self.get_push_rules_for_user, (user_id,))
        # This user might be contained in the ignored_by cache for other users,
        # so we have to invalidate it all.
        self._invalidate_all_cache_and_stream(txn, self.ignored_by)

    async def _delete_account_data_for_deactivated_users(
        self, progress: dict, batch_size: int
    ) -> int:
        """
        Retroactively purges account data for users that have already been deactivated.
        Gets run as a background update caused by a schema delta.
        """

        last_user: str = progress.get("last_user", "")

        def _delete_account_data_for_deactivated_users_txn(
            txn: LoggingTransaction,
        ) -> int:
            sql = """
                SELECT name FROM users
                WHERE deactivated = ? and name > ?
                ORDER BY name ASC
                LIMIT ?
            """

            txn.execute(sql, (1, last_user, batch_size))
            users = [row[0] for row in txn]

            for user in users:
                self._purge_account_data_for_user_txn(txn, user_id=user)

            if users:
                self.db_pool.updates._background_update_progress_txn(
                    txn,
                    "delete_account_data_for_deactivated_users",
                    {"last_user": users[-1]},
                )

            return len(users)

        number_deleted = await self.db_pool.runInteraction(
            "_delete_account_data_for_deactivated_users",
            _delete_account_data_for_deactivated_users_txn,
        )

        if number_deleted < batch_size:
            await self.db_pool.updates._end_background_update(
                "delete_account_data_for_deactivated_users"
            )

        return number_deleted


class AccountDataStore(AccountDataWorkerStore):
    pass<|MERGE_RESOLUTION|>--- conflicted
+++ resolved
@@ -125,17 +125,12 @@
     @cached()
     async def get_account_data_for_user(
         self, user_id: str
-<<<<<<< HEAD
     ) -> Tuple[Mapping[str, JsonDict], Mapping[str, Mapping[str, JsonDict]]]:
-        """Get all the client account_data for a user.
-=======
-    ) -> Tuple[Dict[str, JsonDict], Dict[str, Dict[str, JsonDict]]]:
         """
         Get all the client account_data for a user.
 
         If experimental MSC3391 support is enabled, any entries with an empty
         content body are excluded; as this means they have been deleted.
->>>>>>> 58518059
 
         Args:
             user_id: The user to get the account_data for.
