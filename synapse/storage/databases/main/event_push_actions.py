# Copyright 2015 OpenMarket Ltd
# Copyright 2018 New Vector Ltd
#
# Licensed under the Apache License, Version 2.0 (the "License");
# you may not use this file except in compliance with the License.
# You may obtain a copy of the License at
#
#     http://www.apache.org/licenses/LICENSE-2.0
#
# Unless required by applicable law or agreed to in writing, software
# distributed under the License is distributed on an "AS IS" BASIS,
# WITHOUT WARRANTIES OR CONDITIONS OF ANY KIND, either express or implied.
# See the License for the specific language governing permissions and
# limitations under the License.

"""Responsible for storing and fetching push actions / notifications.

There are two main uses for push actions:
  1. Sending out push to a user's device; and
  2. Tracking per-room per-user notification counts (used in sync requests).

For the former we simply use the `event_push_actions` table, which contains all
the calculated actions for a given user (which were calculated by the
`BulkPushRuleEvaluator`).

For the latter we could simply count the number of rows in `event_push_actions`
table for a given room/user, but in practice this is *very* heavyweight when
there were a large number of notifications (due to e.g. the user never reading a
room). Plus, keeping all push actions indefinitely uses a lot of disk space.

To fix these issues, we add a new table `event_push_summary` that tracks
per-user per-room counts of all notifications that happened before a stream
ordering S. Thus, to get the notification count for a user / room we can simply
query a single row in `event_push_summary` and count the number of rows in
`event_push_actions` with a stream ordering larger than S (and as long as S is
"recent", the number of rows needing to be scanned will be small).

The `event_push_summary` table is updated via a background job that periodically
chooses a new stream ordering S' (usually the latest stream ordering), counts
all notifications in `event_push_actions` between the existing S and S', and
adds them to the existing counts in `event_push_summary`.

This allows us to delete old rows from `event_push_actions` once those rows have
been counted and added to `event_push_summary` (we call this process
"rotation").


We need to handle when a user sends a read receipt to the room. Again this is
done as a background process. For each receipt we clear the row in
`event_push_summary` and count the number of notifications in
`event_push_actions` that happened after the receipt but before S, and insert
that count into `event_push_summary` (If the receipt happened *after* S then we
simply clear the `event_push_summary`.)

Note that its possible that if the read receipt is for an old event the relevant
`event_push_actions` rows will have been rotated and we get the wrong count
(it'll be too low). We accept this as a rare edge case that is unlikely to
impact the user much (since the vast majority of read receipts will be for the
latest event).

The last complication is to handle the race where we request the notifications
counts after a user sends a read receipt into the room, but *before* the
background update handles the receipt (without any special handling the counts
would be outdated). We fix this by including in `event_push_summary` the read
receipt we used when updating `event_push_summary`, and every time we query the
table we check if that matches the most recent read receipt in the room. If yes,
continue as above, if not we simply query the `event_push_actions` table
directly.

Since read receipts are almost always for recent events, scanning the
`event_push_actions` table in this case is unlikely to be a problem. Even if it
is a problem, it is temporary until the background job handles the new read
receipt.
"""

import logging
from typing import (
    TYPE_CHECKING,
    Collection,
    Dict,
    List,
    Mapping,
    Optional,
    Tuple,
    Union,
    cast,
)

import attr

from synapse.api.constants import ReceiptTypes
from synapse.metrics.background_process_metrics import wrap_as_background_process
from synapse.storage._base import SQLBaseStore, db_to_json, make_in_list_sql_clause
from synapse.storage.database import (
    DatabasePool,
    LoggingDatabaseConnection,
    LoggingTransaction,
)
from synapse.storage.databases.main.receipts import ReceiptsWorkerStore
from synapse.storage.databases.main.stream import StreamWorkerStore
from synapse.util import json_encoder
from synapse.util.caches.descriptors import cached

if TYPE_CHECKING:
    from synapse.server import HomeServer

logger = logging.getLogger(__name__)

DEFAULT_NOTIF_ACTION: List[Union[dict, str]] = [
    "notify",
    {"set_tweak": "highlight", "value": False},
]
DEFAULT_HIGHLIGHT_ACTION: List[Union[dict, str]] = [
    "notify",
    {"set_tweak": "sound", "value": "default"},
    {"set_tweak": "highlight"},
]


@attr.s(slots=True, frozen=True, auto_attribs=True)
class HttpPushAction:
    """
    HttpPushAction instances include the information used to generate HTTP
    requests to a push gateway.
    """

    event_id: str
    room_id: str
    stream_ordering: int
    actions: List[Union[dict, str]]


@attr.s(slots=True, frozen=True, auto_attribs=True)
class EmailPushAction(HttpPushAction):
    """
    EmailPushAction instances include the information used to render an email
    push notification.
    """

    received_ts: Optional[int]


@attr.s(slots=True, frozen=True, auto_attribs=True)
class UserPushAction(EmailPushAction):
    """
    UserPushAction instances include the necessary information to respond to
    /notifications requests.
    """

    topological_ordering: int
    highlight: bool
    profile_tag: str


@attr.s(slots=True, auto_attribs=True)
class NotifCounts:
    """
    The per-user, per-room count of notifications. Used by sync and push.
    """

    notify_count: int = 0
    unread_count: int = 0
    highlight_count: int = 0


def _serialize_action(
    actions: Collection[Union[Mapping, str]], is_highlight: bool
) -> str:
    """Custom serializer for actions. This allows us to "compress" common actions.

    We use the fact that most users have the same actions for notifs (and for
    highlights).
    We store these default actions as the empty string rather than the full JSON.
    Since the empty string isn't valid JSON there is no risk of this clashing with
    any real JSON actions
    """
    if is_highlight:
        if actions == DEFAULT_HIGHLIGHT_ACTION:
            return ""  # We use empty string as the column is non-NULL
    else:
        if actions == DEFAULT_NOTIF_ACTION:
            return ""
    return json_encoder.encode(actions)


def _deserialize_action(actions: str, is_highlight: bool) -> List[Union[dict, str]]:
    """Custom deserializer for actions. This allows us to "compress" common actions"""
    if actions:
        return db_to_json(actions)

    if is_highlight:
        return DEFAULT_HIGHLIGHT_ACTION
    else:
        return DEFAULT_NOTIF_ACTION


class EventPushActionsWorkerStore(ReceiptsWorkerStore, StreamWorkerStore, SQLBaseStore):
    def __init__(
        self,
        database: DatabasePool,
        db_conn: LoggingDatabaseConnection,
        hs: "HomeServer",
    ):
        super().__init__(database, db_conn, hs)

        # These get correctly set by _find_stream_orderings_for_times_txn
        self.stream_ordering_month_ago: Optional[int] = None
        self.stream_ordering_day_ago: Optional[int] = None

        cur = db_conn.cursor(txn_name="_find_stream_orderings_for_times_txn")
        self._find_stream_orderings_for_times_txn(cur)
        cur.close()

        self.find_stream_orderings_looping_call = self._clock.looping_call(
            self._find_stream_orderings_for_times, 10 * 60 * 1000
        )

        self._rotate_count = 10000
        self._doing_notif_rotation = False
        if hs.config.worker.run_background_tasks:
            self._rotate_notif_loop = self._clock.looping_call(
                self._rotate_notifs, 30 * 1000
            )

        self.db_pool.updates.register_background_index_update(
            "event_push_summary_unique_index",
            index_name="event_push_summary_unique_index",
            table="event_push_summary",
            columns=["user_id", "room_id"],
            unique=True,
            replaces_index="event_push_summary_user_rm",
        )

    @cached(tree=True, max_entries=5000)
    async def get_unread_event_push_actions_by_room_for_user(
        self,
        room_id: str,
        user_id: str,
    ) -> NotifCounts:
        """Get the notification count, the highlight count and the unread message count
        for a given user in a given room after their latest read receipt.

        Note that this function assumes the user to be a current member of the room,
        since it's either called by the sync handler to handle joined room entries, or by
        the HTTP pusher to calculate the badge of unread joined rooms.

        Args:
            room_id: The room to retrieve the counts in.
            user_id: The user to retrieve the counts for.

        Returns
            A NotifCounts object containing the notification count, the highlight count
            and the unread message count.
        """
        return await self.db_pool.runInteraction(
            "get_unread_event_push_actions_by_room",
            self._get_unread_counts_by_receipt_txn,
            room_id,
            user_id,
        )

    def _get_unread_counts_by_receipt_txn(
        self,
        txn: LoggingTransaction,
        room_id: str,
        user_id: str,
    ) -> NotifCounts:
        # Get the stream ordering of the user's latest receipt in the room.
        result = self.get_last_receipt_for_user_txn(
            txn,
            user_id,
            room_id,
            receipt_types=(
                ReceiptTypes.READ,
                ReceiptTypes.READ_PRIVATE,
            ),
        )

        if result:
            _, stream_ordering = result

        else:
            # If the user has no receipts in the room, retrieve the stream ordering for
            # the latest membership event from this user in this room (which we assume is
            # a join).
            event_id = self.db_pool.simple_select_one_onecol_txn(
                txn=txn,
                table="local_current_membership",
                keyvalues={"room_id": room_id, "user_id": user_id},
                retcol="event_id",
            )

            stream_ordering = self.get_stream_id_for_event_txn(txn, event_id)

        return self._get_unread_counts_by_pos_txn(
            txn, room_id, user_id, stream_ordering
        )

    def _get_unread_counts_by_pos_txn(
        self,
        txn: LoggingTransaction,
        room_id: str,
        user_id: str,
        receipt_stream_ordering: int,
    ) -> NotifCounts:
        """Get the number of unread messages for a user/room that have happened
        since the given stream ordering.

        Args:
            txn: The database transaction.
            room_id: The room ID to get unread counts for.
            user_id: The user ID to get unread counts for.
            receipt_stream_ordering: The stream ordering of the user's latest
                receipt in the room. If there are no receipts, the stream ordering
                of the user's join event.

        Returns
            A NotifCounts object containing the notification count, the highlight count
            and the unread message count.
        """

        counts = NotifCounts()

        # First we pull the counts from the summary table.
        #
        # We check that `last_receipt_stream_ordering` matches the stream
        # ordering given. If it doesn't match then a new read receipt has arrived and
        # we haven't yet updated the counts in `event_push_summary` to reflect
        # that; in that case we simply ignore `event_push_summary` counts
        # and do a manual count of all of the rows in the `event_push_actions` table
        # for this user/room.
        #
        # If `last_receipt_stream_ordering` is null then that means it's up to
        # date (as the row was written by an older version of Synapse that
        # updated `event_push_summary` synchronously when persisting a new read
        # receipt).
        txn.execute(
            """
                SELECT stream_ordering, notif_count, COALESCE(unread_count, 0)
                FROM event_push_summary
                WHERE room_id = ? AND user_id = ?
                AND (
                    (last_receipt_stream_ordering IS NULL AND stream_ordering > ?)
                    OR last_receipt_stream_ordering = ?
                )
            """,
            (room_id, user_id, receipt_stream_ordering, receipt_stream_ordering),
        )
        row = txn.fetchone()

        summary_stream_ordering = 0
        if row:
            summary_stream_ordering = row[0]
            counts.notify_count += row[1]
            counts.unread_count += row[2]

        # Next we need to count highlights, which aren't summarised
        sql = """
            SELECT COUNT(*) FROM event_push_actions
            WHERE user_id = ?
                AND room_id = ?
                AND stream_ordering > ?
                AND highlight = 1
        """
        txn.execute(sql, (user_id, room_id, receipt_stream_ordering))
        row = txn.fetchone()
        if row:
            counts.highlight_count += row[0]

        # Finally we need to count push actions that aren't included in the
        # summary returned above. This might be due to recent events that haven't
        # been summarised yet or the summary is out of date due to a recent read
        # receipt.
        start_unread_stream_ordering = max(
            receipt_stream_ordering, summary_stream_ordering
        )
        notify_count, unread_count = self._get_notif_unread_count_for_user_room(
            txn, room_id, user_id, start_unread_stream_ordering
        )

        counts.notify_count += notify_count
        counts.unread_count += unread_count

        return counts

    def _get_notif_unread_count_for_user_room(
        self,
        txn: LoggingTransaction,
        room_id: str,
        user_id: str,
        stream_ordering: int,
        max_stream_ordering: Optional[int] = None,
    ) -> Tuple[int, int]:
        """Returns the notify and unread counts from `event_push_actions` for
        the given user/room in the given range.

        Does not consult `event_push_summary` table, which may include push
        actions that have been deleted from `event_push_actions` table.

        Args:
            txn: The database transaction.
            room_id: The room ID to get unread counts for.
            user_id: The user ID to get unread counts for.
            stream_ordering: The (exclusive) minimum stream ordering to consider.
            max_stream_ordering: The (inclusive) maximum stream ordering to consider.
                If this is not given, then no maximum is applied.

        Return:
            A tuple of the notif count and unread count in the given range.
        """

        # If there have been no events in the room since the stream ordering,
        # there can't be any push actions either.
        if not self._events_stream_cache.has_entity_changed(room_id, stream_ordering):
            return 0, 0

        clause = ""
        args = [user_id, room_id, stream_ordering]
        if max_stream_ordering is not None:
            clause = "AND ea.stream_ordering <= ?"
            args.append(max_stream_ordering)

            # If the max stream ordering is less than the min stream ordering,
            # then obviously there are zero push actions in that range.
            if max_stream_ordering <= stream_ordering:
                return 0, 0

        sql = f"""
            SELECT
               COUNT(CASE WHEN notif = 1 THEN 1 END),
               COUNT(CASE WHEN unread = 1 THEN 1 END)
             FROM event_push_actions ea
             WHERE user_id = ?
               AND room_id = ?
               AND ea.stream_ordering > ?
               {clause}
        """

        txn.execute(sql, args)
        row = txn.fetchone()

        if row:
            return cast(Tuple[int, int], row)

        return 0, 0

    async def get_push_action_users_in_range(
        self, min_stream_ordering: int, max_stream_ordering: int
    ) -> List[str]:
        def f(txn: LoggingTransaction) -> List[str]:
            sql = (
                "SELECT DISTINCT(user_id) FROM event_push_actions WHERE"
                " stream_ordering >= ? AND stream_ordering <= ? AND notif = 1"
            )
            txn.execute(sql, (min_stream_ordering, max_stream_ordering))
            return [r[0] for r in txn]

        return await self.db_pool.runInteraction("get_push_action_users_in_range", f)

    def _get_receipts_by_room_txn(
        self, txn: LoggingTransaction, user_id: str
    ) -> List[Tuple[str, int]]:
        receipt_types_clause, args = make_in_list_sql_clause(
            self.database_engine,
            "receipt_type",
            (
                ReceiptTypes.READ,
                ReceiptTypes.READ_PRIVATE,
<<<<<<< HEAD
                ReceiptTypes.UNSTABLE_READ_PRIVATE,
=======
>>>>>>> 80bb098d
            ),
        )

        sql = f"""
            SELECT room_id, MAX(stream_ordering)
            FROM receipts_linearized
            INNER JOIN events USING (room_id, event_id)
            WHERE {receipt_types_clause}
            AND user_id = ?
            GROUP BY room_id
        """

        args.extend((user_id,))
        txn.execute(sql, args)
        return cast(List[Tuple[str, int]], txn.fetchall())

    async def get_unread_push_actions_for_user_in_range_for_http(
        self,
        user_id: str,
        min_stream_ordering: int,
        max_stream_ordering: int,
        limit: int = 20,
    ) -> List[HttpPushAction]:
        """Get a list of the most recent unread push actions for a given user,
        within the given stream ordering range. Called by the httppusher.

        Args:
            user_id: The user to fetch push actions for.
            min_stream_ordering: The exclusive lower bound on the
                stream ordering of event push actions to fetch.
            max_stream_ordering: The inclusive upper bound on the
                stream ordering of event push actions to fetch.
            limit: The maximum number of rows to return.
        Returns:
            A list of dicts with the keys "event_id", "room_id", "stream_ordering", "actions".
            The list will be ordered by ascending stream_ordering.
            The list will have between 0~limit entries.
        """

        receipts_by_room = dict(
            await self.db_pool.runInteraction(
                "get_unread_push_actions_for_user_in_range_http_receipts",
                self._get_receipts_by_room_txn,
                user_id=user_id,
            ),
        )

        def get_push_actions_txn(
            txn: LoggingTransaction,
        ) -> List[Tuple[str, str, int, str, bool]]:
            sql = """
                SELECT ep.event_id, ep.room_id, ep.stream_ordering, ep.actions, ep.highlight
                FROM event_push_actions AS ep
                WHERE
                    ep.user_id = ?
                    AND ep.stream_ordering > ?
                    AND ep.stream_ordering <= ?
                    AND ep.notif = 1
                ORDER BY ep.stream_ordering ASC LIMIT ?
            """
            txn.execute(sql, (user_id, min_stream_ordering, max_stream_ordering, limit))
            return cast(List[Tuple[str, str, int, str, bool]], txn.fetchall())

        push_actions = await self.db_pool.runInteraction(
            "get_unread_push_actions_for_user_in_range_http", get_push_actions_txn
        )

        notifs = [
            HttpPushAction(
                event_id=event_id,
                room_id=room_id,
                stream_ordering=stream_ordering,
                actions=_deserialize_action(actions, highlight),
            )
            for event_id, room_id, stream_ordering, actions, highlight in push_actions
            # Only include push actions with a stream ordering after any receipt, or without any
            # receipt present (invited to but never read rooms).
            if stream_ordering > receipts_by_room.get(room_id, 0)
        ]

        # Now sort it so it's ordered correctly, since currently it will
        # contain results from the first query, correctly ordered, followed
        # by results from the second query, but we want them all ordered
        # by stream_ordering, oldest first.
        notifs.sort(key=lambda r: r.stream_ordering)

        # Take only up to the limit. We have to stop at the limit because
        # one of the subqueries may have hit the limit.
        return notifs[:limit]

    async def get_unread_push_actions_for_user_in_range_for_email(
        self,
        user_id: str,
        min_stream_ordering: int,
        max_stream_ordering: int,
        limit: int = 20,
    ) -> List[EmailPushAction]:
        """Get a list of the most recent unread push actions for a given user,
        within the given stream ordering range. Called by the emailpusher

        Args:
            user_id: The user to fetch push actions for.
            min_stream_ordering: The exclusive lower bound on the
                stream ordering of event push actions to fetch.
            max_stream_ordering: The inclusive upper bound on the
                stream ordering of event push actions to fetch.
            limit: The maximum number of rows to return.
        Returns:
            A list of dicts with the keys "event_id", "room_id", "stream_ordering", "actions", "received_ts".
            The list will be ordered by descending received_ts.
            The list will have between 0~limit entries.
        """

        receipts_by_room = dict(
            await self.db_pool.runInteraction(
                "get_unread_push_actions_for_user_in_range_email_receipts",
                self._get_receipts_by_room_txn,
                user_id=user_id,
            ),
        )

        def get_push_actions_txn(
            txn: LoggingTransaction,
        ) -> List[Tuple[str, str, int, str, bool, int]]:
            sql = """
                SELECT ep.event_id, ep.room_id, ep.stream_ordering, ep.actions,
                    ep.highlight, e.received_ts
                FROM event_push_actions AS ep
                INNER JOIN events AS e USING (room_id, event_id)
                WHERE
                    ep.user_id = ?
                    AND ep.stream_ordering > ?
                    AND ep.stream_ordering <= ?
                    AND ep.notif = 1
                ORDER BY ep.stream_ordering DESC LIMIT ?
            """
            txn.execute(sql, (user_id, min_stream_ordering, max_stream_ordering, limit))
            return cast(List[Tuple[str, str, int, str, bool, int]], txn.fetchall())

        push_actions = await self.db_pool.runInteraction(
            "get_unread_push_actions_for_user_in_range_email", get_push_actions_txn
        )

        # Make a list of dicts from the two sets of results.
        notifs = [
            EmailPushAction(
                event_id=event_id,
                room_id=room_id,
                stream_ordering=stream_ordering,
                actions=_deserialize_action(actions, highlight),
                received_ts=received_ts,
            )
            for event_id, room_id, stream_ordering, actions, highlight, received_ts in push_actions
            # Only include push actions with a stream ordering after any receipt, or without any
            # receipt present (invited to but never read rooms).
            if stream_ordering > receipts_by_room.get(room_id, 0)
        ]

        # Now sort it so it's ordered correctly, since currently it will
        # contain results from the first query, correctly ordered, followed
        # by results from the second query, but we want them all ordered
        # by received_ts (most recent first)
        notifs.sort(key=lambda r: -(r.received_ts or 0))

        # Now return the first `limit`
        return notifs[:limit]

    async def get_if_maybe_push_in_range_for_user(
        self, user_id: str, min_stream_ordering: int
    ) -> bool:
        """A fast check to see if there might be something to push for the
        user since the given stream ordering. May return false positives.

        Useful to know whether to bother starting a pusher on start up or not.

        Args:
            user_id
            min_stream_ordering

        Returns:
            True if there may be push to process, False if there definitely isn't.
        """

        def _get_if_maybe_push_in_range_for_user_txn(txn: LoggingTransaction) -> bool:
            sql = """
                SELECT 1 FROM event_push_actions
                WHERE user_id = ? AND stream_ordering > ? AND notif = 1
                LIMIT 1
            """

            txn.execute(sql, (user_id, min_stream_ordering))
            return bool(txn.fetchone())

        return await self.db_pool.runInteraction(
            "get_if_maybe_push_in_range_for_user",
            _get_if_maybe_push_in_range_for_user_txn,
        )

    async def add_push_actions_to_staging(
        self,
        event_id: str,
        user_id_actions: Dict[str, Collection[Union[Mapping, str]]],
        count_as_unread_by_user: Dict[str, bool],
    ) -> None:
        """Add the push actions for the event to the push action staging area.

        Args:
            event_id
            user_id_actions: A mapping of user_id to list of push actions, where
                an action can either be a string or dict.
            count_as_unread: Whether this event should increment unread counts.
        """
        if not user_id_actions:
            return

        # This is a helper function for generating the necessary tuple that
        # can be used to insert into the `event_push_actions_staging` table.
        def _gen_entry(
            user_id: str, actions: Collection[Union[Mapping, str]]
        ) -> Tuple[str, str, str, int, int, int]:
            is_highlight = 1 if _action_has_highlight(actions) else 0
            notif = 1 if "notify" in actions else 0
            return (
                event_id,  # event_id column
                user_id,  # user_id column
                _serialize_action(actions, bool(is_highlight)),  # actions column
                notif,  # notif column
                is_highlight,  # highlight column
                int(count_as_unread_by_user[user_id]),  # unread column
            )

        await self.db_pool.simple_insert_many(
            "event_push_actions_staging",
            keys=("event_id", "user_id", "actions", "notif", "highlight", "unread"),
            values=[
                _gen_entry(user_id, actions)
                for user_id, actions in user_id_actions.items()
            ],
            desc="add_push_actions_to_staging",
        )

    async def remove_push_actions_from_staging(self, event_id: str) -> None:
        """Called if we failed to persist the event to ensure that stale push
        actions don't build up in the DB
        """

        try:
            await self.db_pool.simple_delete(
                table="event_push_actions_staging",
                keyvalues={"event_id": event_id},
                desc="remove_push_actions_from_staging",
            )
        except Exception:
            # this method is called from an exception handler, so propagating
            # another exception here really isn't helpful - there's nothing
            # the caller can do about it. Just log the exception and move on.
            logger.exception(
                "Error removing push actions after event persistence failure"
            )

    @wrap_as_background_process("event_push_action_stream_orderings")
    async def _find_stream_orderings_for_times(self) -> None:
        await self.db_pool.runInteraction(
            "_find_stream_orderings_for_times",
            self._find_stream_orderings_for_times_txn,
        )

    def _find_stream_orderings_for_times_txn(self, txn: LoggingTransaction) -> None:
        logger.info("Searching for stream ordering 1 month ago")
        self.stream_ordering_month_ago = self._find_first_stream_ordering_after_ts_txn(
            txn, self._clock.time_msec() - 30 * 24 * 60 * 60 * 1000
        )
        logger.info(
            "Found stream ordering 1 month ago: it's %d", self.stream_ordering_month_ago
        )
        logger.info("Searching for stream ordering 1 day ago")
        self.stream_ordering_day_ago = self._find_first_stream_ordering_after_ts_txn(
            txn, self._clock.time_msec() - 24 * 60 * 60 * 1000
        )
        logger.info(
            "Found stream ordering 1 day ago: it's %d", self.stream_ordering_day_ago
        )

    async def find_first_stream_ordering_after_ts(self, ts: int) -> int:
        """Gets the stream ordering corresponding to a given timestamp.

        Specifically, finds the stream_ordering of the first event that was
        received on or after the timestamp. This is done by a binary search on
        the events table, since there is no index on received_ts, so is
        relatively slow.

        Args:
            ts: timestamp in millis

        Returns:
            stream ordering of the first event received on/after the timestamp
        """
        return await self.db_pool.runInteraction(
            "_find_first_stream_ordering_after_ts_txn",
            self._find_first_stream_ordering_after_ts_txn,
            ts,
        )

    @staticmethod
    def _find_first_stream_ordering_after_ts_txn(
        txn: LoggingTransaction, ts: int
    ) -> int:
        """
        Find the stream_ordering of the first event that was received on or
        after a given timestamp. This is relatively slow as there is no index
        on received_ts but we can then use this to delete push actions before
        this.

        received_ts must necessarily be in the same order as stream_ordering
        and stream_ordering is indexed, so we manually binary search using
        stream_ordering

        Args:
            txn:
            ts: timestamp to search for

        Returns:
            The stream ordering
        """
        txn.execute("SELECT MAX(stream_ordering) FROM events")
        max_stream_ordering = cast(Tuple[Optional[int]], txn.fetchone())[0]

        if max_stream_ordering is None:
            return 0

        # We want the first stream_ordering in which received_ts is greater
        # than or equal to ts. Call this point X.
        #
        # We maintain the invariants:
        #
        #   range_start <= X <= range_end
        #
        range_start = 0
        range_end = max_stream_ordering + 1

        # Given a stream_ordering, look up the timestamp at that
        # stream_ordering.
        #
        # The array may be sparse (we may be missing some stream_orderings).
        # We treat the gaps as the same as having the same value as the
        # preceding entry, because we will pick the lowest stream_ordering
        # which satisfies our requirement of received_ts >= ts.
        #
        # For example, if our array of events indexed by stream_ordering is
        # [10, <none>, 20], we should treat this as being equivalent to
        # [10, 10, 20].
        #
        sql = """
            SELECT received_ts FROM events
            WHERE stream_ordering <= ?
            ORDER BY stream_ordering DESC
            LIMIT 1
        """

        while range_end - range_start > 0:
            middle = (range_end + range_start) // 2
            txn.execute(sql, (middle,))
            row = txn.fetchone()
            if row is None:
                # no rows with stream_ordering<=middle
                range_start = middle + 1
                continue

            middle_ts = row[0]
            if ts > middle_ts:
                # we got a timestamp lower than the one we were looking for.
                # definitely need to look higher: X > middle.
                range_start = middle + 1
            else:
                # we got a timestamp higher than (or the same as) the one we
                # were looking for. We aren't yet sure about the point we
                # looked up, but we can be sure that X <= middle.
                range_end = middle

        return range_end

    async def get_time_of_last_push_action_before(
        self, stream_ordering: int
    ) -> Optional[int]:
        def f(txn: LoggingTransaction) -> Optional[Tuple[int]]:
            sql = """
                SELECT e.received_ts
                FROM event_push_actions AS ep
                JOIN events e ON ep.room_id = e.room_id AND ep.event_id = e.event_id
                WHERE ep.stream_ordering > ? AND notif = 1
                ORDER BY ep.stream_ordering ASC
                LIMIT 1
            """
            txn.execute(sql, (stream_ordering,))
            return cast(Optional[Tuple[int]], txn.fetchone())

        result = await self.db_pool.runInteraction(
            "get_time_of_last_push_action_before", f
        )
        return result[0] if result else None

    @wrap_as_background_process("rotate_notifs")
    async def _rotate_notifs(self) -> None:
        if self._doing_notif_rotation or self.stream_ordering_day_ago is None:
            return
        self._doing_notif_rotation = True

        try:
            # First we recalculate push summaries and delete stale push actions
            # for rooms/users with new receipts.
            while True:
                logger.debug("Handling new receipts")

                caught_up = await self.db_pool.runInteraction(
                    "_handle_new_receipts_for_notifs_txn",
                    self._handle_new_receipts_for_notifs_txn,
                )
                if caught_up:
                    break

            # Then we update the event push summaries for any new events
            while True:
                logger.info("Rotating notifications")

                caught_up = await self.db_pool.runInteraction(
                    "_rotate_notifs", self._rotate_notifs_txn
                )
                if caught_up:
                    break

            # Finally we clear out old event push actions.
            await self._remove_old_push_actions_that_have_rotated()
        finally:
            self._doing_notif_rotation = False

    def _handle_new_receipts_for_notifs_txn(self, txn: LoggingTransaction) -> bool:
        """Check for new read receipts and delete from event push actions.

        Any push actions which predate the user's most recent read receipt are
        now redundant, so we can remove them from `event_push_actions` and
        update `event_push_summary`.

        Returns true if all new receipts have been processed.
        """

        limit = 100

        # The (inclusive) receipt stream ID that was previously processed..
        min_receipts_stream_id = self.db_pool.simple_select_one_onecol_txn(
            txn,
            table="event_push_summary_last_receipt_stream_id",
            keyvalues={},
            retcol="stream_id",
        )

        max_receipts_stream_id = self._receipts_id_gen.get_current_token()

        # The (inclusive) event stream ordering that was previously summarised.
        old_rotate_stream_ordering = self.db_pool.simple_select_one_onecol_txn(
            txn,
            table="event_push_summary_stream_ordering",
            keyvalues={},
            retcol="stream_ordering",
        )

        sql = """
            SELECT r.stream_id, r.room_id, r.user_id, e.stream_ordering
            FROM receipts_linearized AS r
            INNER JOIN events AS e USING (event_id)
            WHERE ? < r.stream_id AND r.stream_id <= ? AND user_id LIKE ?
            ORDER BY r.stream_id ASC
            LIMIT ?
        """

        # We only want local users, so we add a dodgy filter to the above query
        # and recheck it below.
        user_filter = "%:" + self.hs.hostname

        txn.execute(
            sql,
            (
                min_receipts_stream_id,
                max_receipts_stream_id,
                user_filter,
                limit,
            ),
        )
        rows = txn.fetchall()

        # For each new read receipt we delete push actions from before it and
        # recalculate the summary.
        for _, room_id, user_id, stream_ordering in rows:
            # Only handle our own read receipts.
            if not self.hs.is_mine_id(user_id):
                continue

            txn.execute(
                """
                DELETE FROM event_push_actions
                WHERE room_id = ?
                    AND user_id = ?
                    AND stream_ordering <= ?
                    AND highlight = 0
                """,
                (room_id, user_id, stream_ordering),
            )

            # Fetch the notification counts between the stream ordering of the
            # latest receipt and what was previously summarised.
            notif_count, unread_count = self._get_notif_unread_count_for_user_room(
                txn, room_id, user_id, stream_ordering, old_rotate_stream_ordering
            )

            # Replace the previous summary with the new counts.
            self.db_pool.simple_upsert_txn(
                txn,
                table="event_push_summary",
                keyvalues={"room_id": room_id, "user_id": user_id},
                values={
                    "notif_count": notif_count,
                    "unread_count": unread_count,
                    "stream_ordering": old_rotate_stream_ordering,
                    "last_receipt_stream_ordering": stream_ordering,
                },
            )

        # We always update `event_push_summary_last_receipt_stream_id` to
        # ensure that we don't rescan the same receipts for remote users.

        upper_limit = max_receipts_stream_id
        if len(rows) >= limit:
            # If we pulled out a limited number of rows we only update the
            # position to the last receipt we processed, so we continue
            # processing the rest next iteration.
            upper_limit = rows[-1][0]

        self.db_pool.simple_update_txn(
            txn,
            table="event_push_summary_last_receipt_stream_id",
            keyvalues={},
            updatevalues={"stream_id": upper_limit},
        )

        return len(rows) < limit

    def _rotate_notifs_txn(self, txn: LoggingTransaction) -> bool:
        """Archives older notifications (from event_push_actions) into event_push_summary.

        Returns whether the archiving process has caught up or not.
        """

        # The (inclusive) event stream ordering that was previously summarised.
        old_rotate_stream_ordering = self.db_pool.simple_select_one_onecol_txn(
            txn,
            table="event_push_summary_stream_ordering",
            keyvalues={},
            retcol="stream_ordering",
        )

        # We don't to try and rotate millions of rows at once, so we cap the
        # maximum stream ordering we'll rotate before.
        txn.execute(
            """
            SELECT stream_ordering FROM event_push_actions
            WHERE stream_ordering > ?
            ORDER BY stream_ordering ASC LIMIT 1 OFFSET ?
            """,
            (old_rotate_stream_ordering, self._rotate_count),
        )
        stream_row = txn.fetchone()
        if stream_row:
            (offset_stream_ordering,) = stream_row

            # We need to bound by the current token to ensure that we handle
            # out-of-order writes correctly.
            rotate_to_stream_ordering = min(
                offset_stream_ordering, self._stream_id_gen.get_current_token()
            )
            caught_up = False
        else:
            rotate_to_stream_ordering = self._stream_id_gen.get_current_token()
            caught_up = True

        logger.info("Rotating notifications up to: %s", rotate_to_stream_ordering)

        self._rotate_notifs_before_txn(
            txn, old_rotate_stream_ordering, rotate_to_stream_ordering
        )

        return caught_up

    def _rotate_notifs_before_txn(
        self,
        txn: LoggingTransaction,
        old_rotate_stream_ordering: int,
        rotate_to_stream_ordering: int,
    ) -> None:
        """Archives older notifications (from event_push_actions) into event_push_summary.

        Any event_push_actions between old_rotate_stream_ordering (exclusive) and
        rotate_to_stream_ordering (inclusive) will be added to the event_push_summary
        table.

        Args:
            txn: The database transaction.
            old_rotate_stream_ordering: The previous maximum event stream ordering.
            rotate_to_stream_ordering: The new maximum event stream ordering to summarise.
        """

        # Calculate the new counts that should be upserted into event_push_summary
        sql = """
            SELECT user_id, room_id,
                coalesce(old.%s, 0) + upd.cnt,
                upd.stream_ordering
            FROM (
                SELECT user_id, room_id, count(*) as cnt,
                    max(ea.stream_ordering) as stream_ordering
                FROM event_push_actions AS ea
                LEFT JOIN event_push_summary AS old USING (user_id, room_id)
                WHERE ? < ea.stream_ordering AND ea.stream_ordering <= ?
                    AND (
                        old.last_receipt_stream_ordering IS NULL
                        OR old.last_receipt_stream_ordering < ea.stream_ordering
                    )
                    AND %s = 1
                GROUP BY user_id, room_id
            ) AS upd
            LEFT JOIN event_push_summary AS old USING (user_id, room_id)
        """

        # First get the count of unread messages.
        txn.execute(
            sql % ("unread_count", "unread"),
            (old_rotate_stream_ordering, rotate_to_stream_ordering),
        )

        # We need to merge results from the two requests (the one that retrieves the
        # unread count and the one that retrieves the notifications count) into a single
        # object because we might not have the same amount of rows in each of them. To do
        # this, we use a dict indexed on the user ID and room ID to make it easier to
        # populate.
        summaries: Dict[Tuple[str, str], _EventPushSummary] = {}
        for row in txn:
            summaries[(row[0], row[1])] = _EventPushSummary(
                unread_count=row[2],
                stream_ordering=row[3],
                notif_count=0,
            )

        # Then get the count of notifications.
        txn.execute(
            sql % ("notif_count", "notif"),
            (old_rotate_stream_ordering, rotate_to_stream_ordering),
        )

        for row in txn:
            if (row[0], row[1]) in summaries:
                summaries[(row[0], row[1])].notif_count = row[2]
            else:
                # Because the rules on notifying are different than the rules on marking
                # a message unread, we might end up with messages that notify but aren't
                # marked unread, so we might not have a summary for this (user, room)
                # tuple to complete.
                summaries[(row[0], row[1])] = _EventPushSummary(
                    unread_count=0,
                    stream_ordering=row[3],
                    notif_count=row[2],
                )

        logger.info("Rotating notifications, handling %d rows", len(summaries))

        self.db_pool.simple_upsert_many_txn(
            txn,
            table="event_push_summary",
            key_names=("user_id", "room_id"),
            key_values=[(user_id, room_id) for user_id, room_id in summaries],
            value_names=("notif_count", "unread_count", "stream_ordering"),
            value_values=[
                (
                    summary.notif_count,
                    summary.unread_count,
                    summary.stream_ordering,
                )
                for summary in summaries.values()
            ],
        )

        txn.execute(
            "UPDATE event_push_summary_stream_ordering SET stream_ordering = ?",
            (rotate_to_stream_ordering,),
        )

    async def _remove_old_push_actions_that_have_rotated(self) -> None:
        """Clear out old push actions that have been summarised."""

        # We want to clear out anything that is older than a day that *has* already
        # been rotated.
        rotated_upto_stream_ordering = await self.db_pool.simple_select_one_onecol(
            table="event_push_summary_stream_ordering",
            keyvalues={},
            retcol="stream_ordering",
        )

        max_stream_ordering_to_delete = min(
            rotated_upto_stream_ordering, self.stream_ordering_day_ago
        )

        def remove_old_push_actions_that_have_rotated_txn(
            txn: LoggingTransaction,
        ) -> bool:
            # We don't want to clear out too much at a time, so we bound our
            # deletes.
            batch_size = self._rotate_count

            txn.execute(
                """
                SELECT stream_ordering FROM event_push_actions
                WHERE stream_ordering <= ? AND highlight = 0
                ORDER BY stream_ordering ASC LIMIT 1 OFFSET ?
                """,
                (
                    max_stream_ordering_to_delete,
                    batch_size,
                ),
            )
            stream_row = txn.fetchone()

            if stream_row:
                (stream_ordering,) = stream_row
            else:
                stream_ordering = max_stream_ordering_to_delete

            # We need to use a inclusive bound here to handle the case where a
            # single stream ordering has more than `batch_size` rows.
            txn.execute(
                """
                DELETE FROM event_push_actions
                WHERE stream_ordering <= ? AND highlight = 0
                """,
                (stream_ordering,),
            )

            logger.info("Rotating notifications, deleted %s push actions", txn.rowcount)

            return txn.rowcount < batch_size

        while True:
            done = await self.db_pool.runInteraction(
                "_remove_old_push_actions_that_have_rotated",
                remove_old_push_actions_that_have_rotated_txn,
            )
            if done:
                break


class EventPushActionsStore(EventPushActionsWorkerStore):
    EPA_HIGHLIGHT_INDEX = "epa_highlight_index"

    def __init__(
        self,
        database: DatabasePool,
        db_conn: LoggingDatabaseConnection,
        hs: "HomeServer",
    ):
        super().__init__(database, db_conn, hs)

        self.db_pool.updates.register_background_index_update(
            self.EPA_HIGHLIGHT_INDEX,
            index_name="event_push_actions_u_highlight",
            table="event_push_actions",
            columns=["user_id", "stream_ordering"],
        )

        self.db_pool.updates.register_background_index_update(
            "event_push_actions_highlights_index",
            index_name="event_push_actions_highlights_index",
            table="event_push_actions",
            columns=["user_id", "room_id", "topological_ordering", "stream_ordering"],
            where_clause="highlight=1",
        )

        # Add index to make deleting old push actions faster.
        self.db_pool.updates.register_background_index_update(
            "event_push_actions_stream_highlight_index",
            index_name="event_push_actions_stream_highlight_index",
            table="event_push_actions",
            columns=["highlight", "stream_ordering"],
            where_clause="highlight=0",
            psql_only=True,
        )

    async def get_push_actions_for_user(
        self,
        user_id: str,
        before: Optional[str] = None,
        limit: int = 50,
        only_highlight: bool = False,
    ) -> List[UserPushAction]:
        def f(
            txn: LoggingTransaction,
        ) -> List[Tuple[str, str, int, int, str, bool, str, int]]:
            before_clause = ""
            if before:
                before_clause = "AND epa.stream_ordering < ?"
                args = [user_id, before, limit]
            else:
                args = [user_id, limit]

            if only_highlight:
                if len(before_clause) > 0:
                    before_clause += " "
                before_clause += "AND epa.highlight = 1"

            # NB. This assumes event_ids are globally unique since
            # it makes the query easier to index
            sql = """
                SELECT epa.event_id, epa.room_id,
                    epa.stream_ordering, epa.topological_ordering,
                    epa.actions, epa.highlight, epa.profile_tag, e.received_ts
                FROM event_push_actions epa, events e
                WHERE epa.event_id = e.event_id
                    AND epa.user_id = ? %s
                    AND epa.notif = 1
                ORDER BY epa.stream_ordering DESC
                LIMIT ?
            """ % (
                before_clause,
            )
            txn.execute(sql, args)
            return cast(
                List[Tuple[str, str, int, int, str, bool, str, int]], txn.fetchall()
            )

        push_actions = await self.db_pool.runInteraction("get_push_actions_for_user", f)
        return [
            UserPushAction(
                event_id=row[0],
                room_id=row[1],
                stream_ordering=row[2],
                actions=_deserialize_action(row[4], row[5]),
                received_ts=row[7],
                topological_ordering=row[3],
                highlight=row[5],
                profile_tag=row[6],
            )
            for row in push_actions
        ]


def _action_has_highlight(actions: Collection[Union[Mapping, str]]) -> bool:
    for action in actions:
        if not isinstance(action, dict):
            continue

        if action.get("set_tweak", None) == "highlight":
            return action.get("value", True)

    return False


@attr.s(slots=True, auto_attribs=True)
class _EventPushSummary:
    """Summary of pending event push actions for a given user in a given room.
    Used in _rotate_notifs_before_txn to manipulate results from event_push_actions.
    """

    unread_count: int
    stream_ordering: int
    notif_count: int<|MERGE_RESOLUTION|>--- conflicted
+++ resolved
@@ -466,10 +466,6 @@
             (
                 ReceiptTypes.READ,
                 ReceiptTypes.READ_PRIVATE,
-<<<<<<< HEAD
-                ReceiptTypes.UNSTABLE_READ_PRIVATE,
-=======
->>>>>>> 80bb098d
             ),
         )
 
