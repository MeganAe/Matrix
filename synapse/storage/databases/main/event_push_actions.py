# Copyright 2015 OpenMarket Ltd
# Copyright 2018 New Vector Ltd
#
# Licensed under the Apache License, Version 2.0 (the "License");
# you may not use this file except in compliance with the License.
# You may obtain a copy of the License at
#
#     http://www.apache.org/licenses/LICENSE-2.0
#
# Unless required by applicable law or agreed to in writing, software
# distributed under the License is distributed on an "AS IS" BASIS,
# WITHOUT WARRANTIES OR CONDITIONS OF ANY KIND, either express or implied.
# See the License for the specific language governing permissions and
# limitations under the License.

"""Responsible for storing and fetching push actions / notifications.

There are two main uses for push actions:
  1. Sending out push to a user's device; and
  2. Tracking per-room per-user notification counts (used in sync requests).

For the former we simply use the `event_push_actions` table, which contains all
the calculated actions for a given user (which were calculated by the
`BulkPushRuleEvaluator`).

For the latter we could simply count the number of rows in `event_push_actions`
table for a given room/user, but in practice this is *very* heavyweight when
there were a large number of notifications (due to e.g. the user never reading a
room). Plus, keeping all push actions indefinitely uses a lot of disk space.

To fix these issues, we add a new table `event_push_summary` that tracks
per-user per-room counts of all notifications that happened before a stream
ordering S. Thus, to get the notification count for a user / room we can simply
query a single row in `event_push_summary` and count the number of rows in
`event_push_actions` with a stream ordering larger than S (and as long as S is
"recent", the number of rows needing to be scanned will be small).

The `event_push_summary` table is updated via a background job that periodically
chooses a new stream ordering S' (usually the latest stream ordering), counts
all notifications in `event_push_actions` between the existing S and S', and
adds them to the existing counts in `event_push_summary`.

This allows us to delete old rows from `event_push_actions` once those rows have
been counted and added to `event_push_summary` (we call this process
"rotation").


We need to handle when a user sends a read receipt to the room. Again this is
done as a background process. For each receipt we clear the row in
`event_push_summary` and count the number of notifications in
`event_push_actions` that happened after the receipt but before S, and insert
that count into `event_push_summary` (If the receipt happened *after* S then we
simply clear the `event_push_summary`.)

Note that its possible that if the read receipt is for an old event the relevant
`event_push_actions` rows will have been rotated and we get the wrong count
(it'll be too low). We accept this as a rare edge case that is unlikely to
impact the user much (since the vast majority of read receipts will be for the
latest event).

The last complication is to handle the race where we request the notifications
counts after a user sends a read receipt into the room, but *before* the
background update handles the receipt (without any special handling the counts
would be outdated). We fix this by including in `event_push_summary` the read
receipt we used when updating `event_push_summary`, and every time we query the
table we check if that matches the most recent read receipt in the room. If yes,
continue as above, if not we simply query the `event_push_actions` table
directly.

Since read receipts are almost always for recent events, scanning the
`event_push_actions` table in this case is unlikely to be a problem. Even if it
is a problem, it is temporary until the background job handles the new read
receipt.
"""

import logging
from typing import (
    TYPE_CHECKING,
    Collection,
    Dict,
    List,
    Mapping,
    Optional,
    Tuple,
    Union,
    cast,
)

import attr

from synapse.api.constants import ReceiptTypes
from synapse.metrics.background_process_metrics import wrap_as_background_process
from synapse.storage._base import SQLBaseStore, db_to_json, make_in_list_sql_clause
from synapse.storage.database import (
    DatabasePool,
    LoggingDatabaseConnection,
    LoggingTransaction,
)
from synapse.storage.databases.main.receipts import ReceiptsWorkerStore
from synapse.storage.databases.main.stream import StreamWorkerStore
from synapse.util import json_encoder
from synapse.util.caches.descriptors import cached

if TYPE_CHECKING:
    from synapse.server import HomeServer

logger = logging.getLogger(__name__)

DEFAULT_NOTIF_ACTION: List[Union[dict, str]] = [
    "notify",
    {"set_tweak": "highlight", "value": False},
]
DEFAULT_HIGHLIGHT_ACTION: List[Union[dict, str]] = [
    "notify",
    {"set_tweak": "sound", "value": "default"},
    {"set_tweak": "highlight"},
]


@attr.s(slots=True, frozen=True, auto_attribs=True)
class HttpPushAction:
    """
    HttpPushAction instances include the information used to generate HTTP
    requests to a push gateway.
    """

    event_id: str
    room_id: str
    stream_ordering: int
    actions: List[Union[dict, str]]


@attr.s(slots=True, frozen=True, auto_attribs=True)
class EmailPushAction(HttpPushAction):
    """
    EmailPushAction instances include the information used to render an email
    push notification.
    """

    received_ts: Optional[int]


@attr.s(slots=True, frozen=True, auto_attribs=True)
class UserPushAction(EmailPushAction):
    """
    UserPushAction instances include the necessary information to respond to
    /notifications requests.
    """

    topological_ordering: int
    highlight: bool
    profile_tag: str


@attr.s(slots=True, auto_attribs=True)
class NotifCounts:
    """
    The per-user, per-room count of notifications. Used by sync and push.
    """

    notify_count: int = 0
    unread_count: int = 0
    highlight_count: int = 0


def _serialize_action(
    actions: Collection[Union[Mapping, str]], is_highlight: bool
) -> str:
    """Custom serializer for actions. This allows us to "compress" common actions.

    We use the fact that most users have the same actions for notifs (and for
    highlights).
    We store these default actions as the empty string rather than the full JSON.
    Since the empty string isn't valid JSON there is no risk of this clashing with
    any real JSON actions
    """
    if is_highlight:
        if actions == DEFAULT_HIGHLIGHT_ACTION:
            return ""  # We use empty string as the column is non-NULL
    else:
        if actions == DEFAULT_NOTIF_ACTION:
            return ""
    return json_encoder.encode(actions)


def _deserialize_action(actions: str, is_highlight: bool) -> List[Union[dict, str]]:
    """Custom deserializer for actions. This allows us to "compress" common actions"""
    if actions:
        return db_to_json(actions)

    if is_highlight:
        return DEFAULT_HIGHLIGHT_ACTION
    else:
        return DEFAULT_NOTIF_ACTION


class EventPushActionsWorkerStore(ReceiptsWorkerStore, StreamWorkerStore, SQLBaseStore):
    def __init__(
        self,
        database: DatabasePool,
        db_conn: LoggingDatabaseConnection,
        hs: "HomeServer",
    ):
        super().__init__(database, db_conn, hs)

        # These get correctly set by _find_stream_orderings_for_times_txn
        self.stream_ordering_month_ago: Optional[int] = None
        self.stream_ordering_day_ago: Optional[int] = None

        cur = db_conn.cursor(txn_name="_find_stream_orderings_for_times_txn")
        self._find_stream_orderings_for_times_txn(cur)
        cur.close()

        self.find_stream_orderings_looping_call = self._clock.looping_call(
            self._find_stream_orderings_for_times, 10 * 60 * 1000
        )

        self._rotate_count = 10000
        self._doing_notif_rotation = False
        if hs.config.worker.run_background_tasks:
            self._rotate_notif_loop = self._clock.looping_call(
                self._rotate_notifs, 30 * 1000
            )

        self.db_pool.updates.register_background_index_update(
            "event_push_summary_unique_index",
            index_name="event_push_summary_unique_index",
            table="event_push_summary",
            columns=["user_id", "room_id"],
            unique=True,
            replaces_index="event_push_summary_user_rm",
        )

    @cached(tree=True, max_entries=5000)
    async def get_unread_event_push_actions_by_room_for_user(
        self,
        room_id: str,
        user_id: str,
    ) -> NotifCounts:
        """Get the notification count, the highlight count and the unread message count
        for a given user in a given room after their latest read receipt.

        Note that this function assumes the user to be a current member of the room,
        since it's either called by the sync handler to handle joined room entries, or by
        the HTTP pusher to calculate the badge of unread joined rooms.

        Args:
            room_id: The room to retrieve the counts in.
            user_id: The user to retrieve the counts for.

        Returns
            A NotifCounts object containing the notification count, the highlight count
            and the unread message count.
        """
        return await self.db_pool.runInteraction(
            "get_unread_event_push_actions_by_room",
            self._get_unread_counts_by_receipt_txn,
            room_id,
            user_id,
        )

    def _get_unread_counts_by_receipt_txn(
        self,
        txn: LoggingTransaction,
        room_id: str,
        user_id: str,
    ) -> NotifCounts:
        # Get the stream ordering of the user's latest receipt in the room.
        result = self.get_last_receipt_for_user_txn(
            txn,
            user_id,
            room_id,
            receipt_types=(
                ReceiptTypes.READ,
                ReceiptTypes.READ_PRIVATE,
                ReceiptTypes.UNSTABLE_READ_PRIVATE,
            ),
        )

        if result:
            _, stream_ordering = result

        else:
            # If the user has no receipts in the room, retrieve the stream ordering for
            # the latest membership event from this user in this room (which we assume is
            # a join).
            event_id = self.db_pool.simple_select_one_onecol_txn(
                txn=txn,
                table="local_current_membership",
                keyvalues={"room_id": room_id, "user_id": user_id},
                retcol="event_id",
            )

            stream_ordering = self.get_stream_id_for_event_txn(txn, event_id)

        return self._get_unread_counts_by_pos_txn(
            txn, room_id, user_id, stream_ordering
        )

    def _get_unread_counts_by_pos_txn(
        self,
        txn: LoggingTransaction,
        room_id: str,
        user_id: str,
        receipt_stream_ordering: int,
    ) -> NotifCounts:
        """Get the number of unread messages for a user/room that have happened
        since the given stream ordering.

        Args:
            txn: The database transaction.
            room_id: The room ID to get unread counts for.
            user_id: The user ID to get unread counts for.
            receipt_stream_ordering: The stream ordering of the user's latest
                receipt in the room. If there are no receipts, the stream ordering
                of the user's join event.

        Returns
            A NotifCounts object containing the notification count, the highlight count
            and the unread message count.
        """

        counts = NotifCounts()

        # First we pull the counts from the summary table.
        #
        # We check that `last_receipt_stream_ordering` matches the stream
        # ordering given. If it doesn't match then a new read receipt has arrived and
        # we haven't yet updated the counts in `event_push_summary` to reflect
        # that; in that case we simply ignore `event_push_summary` counts
        # and do a manual count of all of the rows in the `event_push_actions` table
        # for this user/room.
        #
        # If `last_receipt_stream_ordering` is null then that means it's up to
        # date (as the row was written by an older version of Synapse that
        # updated `event_push_summary` synchronously when persisting a new read
        # receipt).
        txn.execute(
            """
                SELECT stream_ordering, notif_count, COALESCE(unread_count, 0)
                FROM event_push_summary
                WHERE room_id = ? AND user_id = ?
                AND (
                    (last_receipt_stream_ordering IS NULL AND stream_ordering > ?)
                    OR last_receipt_stream_ordering = ?
                )
            """,
            (room_id, user_id, receipt_stream_ordering, receipt_stream_ordering),
        )
        row = txn.fetchone()

        summary_stream_ordering = 0
        if row:
            summary_stream_ordering = row[0]
            counts.notify_count += row[1]
            counts.unread_count += row[2]

        # Next we need to count highlights, which aren't summarised
        sql = """
            SELECT COUNT(*) FROM event_push_actions
            WHERE user_id = ?
                AND room_id = ?
                AND stream_ordering > ?
                AND highlight = 1
        """
        txn.execute(sql, (user_id, room_id, receipt_stream_ordering))
        row = txn.fetchone()
        if row:
            counts.highlight_count += row[0]

        # Finally we need to count push actions that aren't included in the
        # summary returned above. This might be due to recent events that haven't
        # been summarised yet or the summary is out of date due to a recent read
        # receipt.
        start_unread_stream_ordering = max(
            receipt_stream_ordering, summary_stream_ordering
        )
        notify_count, unread_count = self._get_notif_unread_count_for_user_room(
            txn, room_id, user_id, start_unread_stream_ordering
        )

        counts.notify_count += notify_count
        counts.unread_count += unread_count

        return counts

    def _get_notif_unread_count_for_user_room(
        self,
        txn: LoggingTransaction,
        room_id: str,
        user_id: str,
        stream_ordering: int,
        max_stream_ordering: Optional[int] = None,
    ) -> Tuple[int, int]:
        """Returns the notify and unread counts from `event_push_actions` for
        the given user/room in the given range.

        Does not consult `event_push_summary` table, which may include push
        actions that have been deleted from `event_push_actions` table.

        Args:
            txn: The database transaction.
            room_id: The room ID to get unread counts for.
            user_id: The user ID to get unread counts for.
            stream_ordering: The (exclusive) minimum stream ordering to consider.
            max_stream_ordering: The (inclusive) maximum stream ordering to consider.
                If this is not given, then no maximum is applied.

        Return:
            A tuple of the notif count and unread count in the given range.
        """

        # If there have been no events in the room since the stream ordering,
        # there can't be any push actions either.
        if not self._events_stream_cache.has_entity_changed(room_id, stream_ordering):
            return 0, 0

        clause = ""
        args = [user_id, room_id, stream_ordering]
        if max_stream_ordering is not None:
            clause = "AND ea.stream_ordering <= ?"
            args.append(max_stream_ordering)

            # If the max stream ordering is less than the min stream ordering,
            # then obviously there are zero push actions in that range.
            if max_stream_ordering <= stream_ordering:
                return 0, 0

        sql = f"""
            SELECT
               COUNT(CASE WHEN notif = 1 THEN 1 END),
               COUNT(CASE WHEN unread = 1 THEN 1 END)
             FROM event_push_actions ea
             WHERE user_id = ?
               AND room_id = ?
               AND ea.stream_ordering > ?
               {clause}
        """

        txn.execute(sql, args)
        row = txn.fetchone()

        if row:
            return cast(Tuple[int, int], row)

        return 0, 0

    async def get_push_action_users_in_range(
        self, min_stream_ordering: int, max_stream_ordering: int
    ) -> List[str]:
        def f(txn: LoggingTransaction) -> List[str]:
            sql = (
                "SELECT DISTINCT(user_id) FROM event_push_actions WHERE"
                " stream_ordering >= ? AND stream_ordering <= ? AND notif = 1"
            )
            txn.execute(sql, (min_stream_ordering, max_stream_ordering))
            return [r[0] for r in txn]

        return await self.db_pool.runInteraction("get_push_action_users_in_range", f)

    def _get_receipts_by_room_txn(
        self, txn: LoggingTransaction, user_id: str
    ) -> List[Tuple[str, int]]:
        receipt_types_clause, args = make_in_list_sql_clause(
            self.database_engine,
            "receipt_type",
            (
                ReceiptTypes.READ,
                ReceiptTypes.READ_PRIVATE,
                ReceiptTypes.UNSTABLE_READ_PRIVATE,
            ),
        )

        sql = f"""
            SELECT room_id, MAX(stream_ordering)
            FROM receipts_linearized
            INNER JOIN events USING (room_id, event_id)
            WHERE {receipt_types_clause}
            AND user_id = ?
            GROUP BY room_id
        """

        args.extend((user_id,))
        txn.execute(sql, args)
        return cast(List[Tuple[str, int]], txn.fetchall())

    async def get_unread_push_actions_for_user_in_range_for_http(
        self,
        user_id: str,
        min_stream_ordering: int,
        max_stream_ordering: int,
        limit: int = 20,
    ) -> List[HttpPushAction]:
        """Get a list of the most recent unread push actions for a given user,
        within the given stream ordering range. Called by the httppusher.

        Args:
            user_id: The user to fetch push actions for.
            min_stream_ordering: The exclusive lower bound on the
                stream ordering of event push actions to fetch.
            max_stream_ordering: The inclusive upper bound on the
                stream ordering of event push actions to fetch.
            limit: The maximum number of rows to return.
        Returns:
            A list of dicts with the keys "event_id", "room_id", "stream_ordering", "actions".
            The list will be ordered by ascending stream_ordering.
            The list will have between 0~limit entries.
        """

        receipts_by_room = dict(
            await self.db_pool.runInteraction(
                "get_unread_push_actions_for_user_in_range_http_receipts",
                self._get_receipts_by_room_txn,
                user_id=user_id,
            ),
        )

        def get_push_actions_txn(
            txn: LoggingTransaction,
        ) -> List[Tuple[str, str, int, str, bool]]:
            sql = """
                SELECT ep.event_id, ep.room_id, ep.stream_ordering, ep.actions, ep.highlight
                FROM event_push_actions AS ep
                WHERE
                    ep.user_id = ?
                    AND ep.stream_ordering > ?
                    AND ep.stream_ordering <= ?
                    AND ep.notif = 1
                ORDER BY ep.stream_ordering ASC LIMIT ?
            """
            txn.execute(sql, (user_id, min_stream_ordering, max_stream_ordering, limit))
            return cast(List[Tuple[str, str, int, str, bool]], txn.fetchall())

        push_actions = await self.db_pool.runInteraction(
            "get_unread_push_actions_for_user_in_range_http", get_push_actions_txn
        )

        notifs = [
            HttpPushAction(
                event_id=event_id,
                room_id=room_id,
                stream_ordering=stream_ordering,
                actions=_deserialize_action(actions, highlight),
            )
            for event_id, room_id, stream_ordering, actions, highlight in push_actions
            # Only include push actions with a stream ordering after any receipt, or without any
            # receipt present (invited to but never read rooms).
            if stream_ordering > receipts_by_room.get(room_id, 0)
        ]

        # Now sort it so it's ordered correctly, since currently it will
        # contain results from the first query, correctly ordered, followed
        # by results from the second query, but we want them all ordered
        # by stream_ordering, oldest first.
        notifs.sort(key=lambda r: r.stream_ordering)

        # Take only up to the limit. We have to stop at the limit because
        # one of the subqueries may have hit the limit.
        return notifs[:limit]

    async def get_unread_push_actions_for_user_in_range_for_email(
        self,
        user_id: str,
        min_stream_ordering: int,
        max_stream_ordering: int,
        limit: int = 20,
    ) -> List[EmailPushAction]:
        """Get a list of the most recent unread push actions for a given user,
        within the given stream ordering range. Called by the emailpusher

        Args:
            user_id: The user to fetch push actions for.
            min_stream_ordering: The exclusive lower bound on the
                stream ordering of event push actions to fetch.
            max_stream_ordering: The inclusive upper bound on the
                stream ordering of event push actions to fetch.
            limit: The maximum number of rows to return.
        Returns:
            A list of dicts with the keys "event_id", "room_id", "stream_ordering", "actions", "received_ts".
            The list will be ordered by descending received_ts.
            The list will have between 0~limit entries.
        """

        receipts_by_room = dict(
            await self.db_pool.runInteraction(
                "get_unread_push_actions_for_user_in_range_email_receipts",
                self._get_receipts_by_room_txn,
                user_id=user_id,
            ),
        )

        def get_push_actions_txn(
            txn: LoggingTransaction,
        ) -> List[Tuple[str, str, int, str, bool, int]]:
            sql = """
                SELECT ep.event_id, ep.room_id, ep.stream_ordering, ep.actions,
                    ep.highlight, e.received_ts
                FROM event_push_actions AS ep
                INNER JOIN events AS e USING (room_id, event_id)
                WHERE
                    ep.user_id = ?
                    AND ep.stream_ordering > ?
                    AND ep.stream_ordering <= ?
                    AND ep.notif = 1
                ORDER BY ep.stream_ordering DESC LIMIT ?
            """
            txn.execute(sql, (user_id, min_stream_ordering, max_stream_ordering, limit))
            return cast(List[Tuple[str, str, int, str, bool, int]], txn.fetchall())

        push_actions = await self.db_pool.runInteraction(
            "get_unread_push_actions_for_user_in_range_email", get_push_actions_txn
        )

        # Make a list of dicts from the two sets of results.
        notifs = [
            EmailPushAction(
                event_id=event_id,
                room_id=room_id,
                stream_ordering=stream_ordering,
                actions=_deserialize_action(actions, highlight),
                received_ts=received_ts,
            )
            for event_id, room_id, stream_ordering, actions, highlight, received_ts in push_actions
            # Only include push actions with a stream ordering after any receipt, or without any
            # receipt present (invited to but never read rooms).
            if stream_ordering > receipts_by_room.get(room_id, 0)
        ]

        # Now sort it so it's ordered correctly, since currently it will
        # contain results from the first query, correctly ordered, followed
        # by results from the second query, but we want them all ordered
        # by received_ts (most recent first)
        notifs.sort(key=lambda r: -(r.received_ts or 0))

        # Now return the first `limit`
        return notifs[:limit]

    async def get_if_maybe_push_in_range_for_user(
        self, user_id: str, min_stream_ordering: int
    ) -> bool:
        """A fast check to see if there might be something to push for the
        user since the given stream ordering. May return false positives.

        Useful to know whether to bother starting a pusher on start up or not.

        Args:
            user_id
            min_stream_ordering

        Returns:
            True if there may be push to process, False if there definitely isn't.
        """

        def _get_if_maybe_push_in_range_for_user_txn(txn: LoggingTransaction) -> bool:
            sql = """
                SELECT 1 FROM event_push_actions
                WHERE user_id = ? AND stream_ordering > ? AND notif = 1
                LIMIT 1
            """

            txn.execute(sql, (user_id, min_stream_ordering))
            return bool(txn.fetchone())

        return await self.db_pool.runInteraction(
            "get_if_maybe_push_in_range_for_user",
            _get_if_maybe_push_in_range_for_user_txn,
        )

    async def add_push_actions_to_staging(
        self,
        event_id: str,
<<<<<<< HEAD
        user_id_actions: Dict[str, List[Union[dict, str]]],
        count_as_unread_by_user: Dict[str, bool],
=======
        user_id_actions: Dict[str, Collection[Union[Mapping, str]]],
        count_as_unread: bool,
>>>>>>> 6f80fe1e
    ) -> None:
        """Add the push actions for the event to the push action staging area.

        Args:
            event_id
            user_id_actions: A mapping of user_id to list of push actions, where
                an action can either be a string or dict.
            count_as_unread: Whether this event should increment unread counts.
        """
        if not user_id_actions:
            return

        # This is a helper function for generating the necessary tuple that
        # can be used to insert into the `event_push_actions_staging` table.
        def _gen_entry(
            user_id: str, actions: Collection[Union[Mapping, str]]
        ) -> Tuple[str, str, str, int, int, int]:
            is_highlight = 1 if _action_has_highlight(actions) else 0
            notif = 1 if "notify" in actions else 0
            return (
                event_id,  # event_id column
                user_id,  # user_id column
                _serialize_action(actions, bool(is_highlight)),  # actions column
                notif,  # notif column
                is_highlight,  # highlight column
                int(count_as_unread_by_user[user_id]),  # unread column
            )

        def _add_push_actions_to_staging_txn(txn: LoggingTransaction) -> None:
            # We don't use simple_insert_many here to avoid the overhead
            # of generating lists of dicts.

            sql = """
                INSERT INTO event_push_actions_staging
                    (event_id, user_id, actions, notif, highlight, unread)
                VALUES (?, ?, ?, ?, ?, ?)
            """

            txn.execute_batch(
                sql,
                (
                    _gen_entry(user_id, actions)
                    for user_id, actions in user_id_actions.items()
                ),
            )

        return await self.db_pool.runInteraction(
            "add_push_actions_to_staging", _add_push_actions_to_staging_txn
        )

    async def remove_push_actions_from_staging(self, event_id: str) -> None:
        """Called if we failed to persist the event to ensure that stale push
        actions don't build up in the DB
        """

        try:
            await self.db_pool.simple_delete(
                table="event_push_actions_staging",
                keyvalues={"event_id": event_id},
                desc="remove_push_actions_from_staging",
            )
        except Exception:
            # this method is called from an exception handler, so propagating
            # another exception here really isn't helpful - there's nothing
            # the caller can do about it. Just log the exception and move on.
            logger.exception(
                "Error removing push actions after event persistence failure"
            )

    @wrap_as_background_process("event_push_action_stream_orderings")
    async def _find_stream_orderings_for_times(self) -> None:
        await self.db_pool.runInteraction(
            "_find_stream_orderings_for_times",
            self._find_stream_orderings_for_times_txn,
        )

    def _find_stream_orderings_for_times_txn(self, txn: LoggingTransaction) -> None:
        logger.info("Searching for stream ordering 1 month ago")
        self.stream_ordering_month_ago = self._find_first_stream_ordering_after_ts_txn(
            txn, self._clock.time_msec() - 30 * 24 * 60 * 60 * 1000
        )
        logger.info(
            "Found stream ordering 1 month ago: it's %d", self.stream_ordering_month_ago
        )
        logger.info("Searching for stream ordering 1 day ago")
        self.stream_ordering_day_ago = self._find_first_stream_ordering_after_ts_txn(
            txn, self._clock.time_msec() - 24 * 60 * 60 * 1000
        )
        logger.info(
            "Found stream ordering 1 day ago: it's %d", self.stream_ordering_day_ago
        )

    async def find_first_stream_ordering_after_ts(self, ts: int) -> int:
        """Gets the stream ordering corresponding to a given timestamp.

        Specifically, finds the stream_ordering of the first event that was
        received on or after the timestamp. This is done by a binary search on
        the events table, since there is no index on received_ts, so is
        relatively slow.

        Args:
            ts: timestamp in millis

        Returns:
            stream ordering of the first event received on/after the timestamp
        """
        return await self.db_pool.runInteraction(
            "_find_first_stream_ordering_after_ts_txn",
            self._find_first_stream_ordering_after_ts_txn,
            ts,
        )

    @staticmethod
    def _find_first_stream_ordering_after_ts_txn(
        txn: LoggingTransaction, ts: int
    ) -> int:
        """
        Find the stream_ordering of the first event that was received on or
        after a given timestamp. This is relatively slow as there is no index
        on received_ts but we can then use this to delete push actions before
        this.

        received_ts must necessarily be in the same order as stream_ordering
        and stream_ordering is indexed, so we manually binary search using
        stream_ordering

        Args:
            txn:
            ts: timestamp to search for

        Returns:
            The stream ordering
        """
        txn.execute("SELECT MAX(stream_ordering) FROM events")
        max_stream_ordering = cast(Tuple[Optional[int]], txn.fetchone())[0]

        if max_stream_ordering is None:
            return 0

        # We want the first stream_ordering in which received_ts is greater
        # than or equal to ts. Call this point X.
        #
        # We maintain the invariants:
        #
        #   range_start <= X <= range_end
        #
        range_start = 0
        range_end = max_stream_ordering + 1

        # Given a stream_ordering, look up the timestamp at that
        # stream_ordering.
        #
        # The array may be sparse (we may be missing some stream_orderings).
        # We treat the gaps as the same as having the same value as the
        # preceding entry, because we will pick the lowest stream_ordering
        # which satisfies our requirement of received_ts >= ts.
        #
        # For example, if our array of events indexed by stream_ordering is
        # [10, <none>, 20], we should treat this as being equivalent to
        # [10, 10, 20].
        #
        sql = """
            SELECT received_ts FROM events
            WHERE stream_ordering <= ?
            ORDER BY stream_ordering DESC
            LIMIT 1
        """

        while range_end - range_start > 0:
            middle = (range_end + range_start) // 2
            txn.execute(sql, (middle,))
            row = txn.fetchone()
            if row is None:
                # no rows with stream_ordering<=middle
                range_start = middle + 1
                continue

            middle_ts = row[0]
            if ts > middle_ts:
                # we got a timestamp lower than the one we were looking for.
                # definitely need to look higher: X > middle.
                range_start = middle + 1
            else:
                # we got a timestamp higher than (or the same as) the one we
                # were looking for. We aren't yet sure about the point we
                # looked up, but we can be sure that X <= middle.
                range_end = middle

        return range_end

    async def get_time_of_last_push_action_before(
        self, stream_ordering: int
    ) -> Optional[int]:
        def f(txn: LoggingTransaction) -> Optional[Tuple[int]]:
            sql = """
                SELECT e.received_ts
                FROM event_push_actions AS ep
                JOIN events e ON ep.room_id = e.room_id AND ep.event_id = e.event_id
                WHERE ep.stream_ordering > ? AND notif = 1
                ORDER BY ep.stream_ordering ASC
                LIMIT 1
            """
            txn.execute(sql, (stream_ordering,))
            return cast(Optional[Tuple[int]], txn.fetchone())

        result = await self.db_pool.runInteraction(
            "get_time_of_last_push_action_before", f
        )
        return result[0] if result else None

    @wrap_as_background_process("rotate_notifs")
    async def _rotate_notifs(self) -> None:
        if self._doing_notif_rotation or self.stream_ordering_day_ago is None:
            return
        self._doing_notif_rotation = True

        try:
            # First we recalculate push summaries and delete stale push actions
            # for rooms/users with new receipts.
            while True:
                logger.debug("Handling new receipts")

                caught_up = await self.db_pool.runInteraction(
                    "_handle_new_receipts_for_notifs_txn",
                    self._handle_new_receipts_for_notifs_txn,
                )
                if caught_up:
                    break

            # Then we update the event push summaries for any new events
            while True:
                logger.info("Rotating notifications")

                caught_up = await self.db_pool.runInteraction(
                    "_rotate_notifs", self._rotate_notifs_txn
                )
                if caught_up:
                    break

            # Finally we clear out old event push actions.
            await self._remove_old_push_actions_that_have_rotated()
        finally:
            self._doing_notif_rotation = False

    def _handle_new_receipts_for_notifs_txn(self, txn: LoggingTransaction) -> bool:
        """Check for new read receipts and delete from event push actions.

        Any push actions which predate the user's most recent read receipt are
        now redundant, so we can remove them from `event_push_actions` and
        update `event_push_summary`.

        Returns true if all new receipts have been processed.
        """

        limit = 100

        # The (inclusive) receipt stream ID that was previously processed..
        min_receipts_stream_id = self.db_pool.simple_select_one_onecol_txn(
            txn,
            table="event_push_summary_last_receipt_stream_id",
            keyvalues={},
            retcol="stream_id",
        )

        max_receipts_stream_id = self._receipts_id_gen.get_current_token()

        # The (inclusive) event stream ordering that was previously summarised.
        old_rotate_stream_ordering = self.db_pool.simple_select_one_onecol_txn(
            txn,
            table="event_push_summary_stream_ordering",
            keyvalues={},
            retcol="stream_ordering",
        )

        sql = """
            SELECT r.stream_id, r.room_id, r.user_id, e.stream_ordering
            FROM receipts_linearized AS r
            INNER JOIN events AS e USING (event_id)
            WHERE ? < r.stream_id AND r.stream_id <= ? AND user_id LIKE ?
            ORDER BY r.stream_id ASC
            LIMIT ?
        """

        # We only want local users, so we add a dodgy filter to the above query
        # and recheck it below.
        user_filter = "%:" + self.hs.hostname

        txn.execute(
            sql,
            (
                min_receipts_stream_id,
                max_receipts_stream_id,
                user_filter,
                limit,
            ),
        )
        rows = txn.fetchall()

        # For each new read receipt we delete push actions from before it and
        # recalculate the summary.
        for _, room_id, user_id, stream_ordering in rows:
            # Only handle our own read receipts.
            if not self.hs.is_mine_id(user_id):
                continue

            txn.execute(
                """
                DELETE FROM event_push_actions
                WHERE room_id = ?
                    AND user_id = ?
                    AND stream_ordering <= ?
                    AND highlight = 0
                """,
                (room_id, user_id, stream_ordering),
            )

            # Fetch the notification counts between the stream ordering of the
            # latest receipt and what was previously summarised.
            notif_count, unread_count = self._get_notif_unread_count_for_user_room(
                txn, room_id, user_id, stream_ordering, old_rotate_stream_ordering
            )

            # Replace the previous summary with the new counts.
            self.db_pool.simple_upsert_txn(
                txn,
                table="event_push_summary",
                keyvalues={"room_id": room_id, "user_id": user_id},
                values={
                    "notif_count": notif_count,
                    "unread_count": unread_count,
                    "stream_ordering": old_rotate_stream_ordering,
                    "last_receipt_stream_ordering": stream_ordering,
                },
            )

        # We always update `event_push_summary_last_receipt_stream_id` to
        # ensure that we don't rescan the same receipts for remote users.

        upper_limit = max_receipts_stream_id
        if len(rows) >= limit:
            # If we pulled out a limited number of rows we only update the
            # position to the last receipt we processed, so we continue
            # processing the rest next iteration.
            upper_limit = rows[-1][0]

        self.db_pool.simple_update_txn(
            txn,
            table="event_push_summary_last_receipt_stream_id",
            keyvalues={},
            updatevalues={"stream_id": upper_limit},
        )

        return len(rows) < limit

    def _rotate_notifs_txn(self, txn: LoggingTransaction) -> bool:
        """Archives older notifications (from event_push_actions) into event_push_summary.

        Returns whether the archiving process has caught up or not.
        """

        # The (inclusive) event stream ordering that was previously summarised.
        old_rotate_stream_ordering = self.db_pool.simple_select_one_onecol_txn(
            txn,
            table="event_push_summary_stream_ordering",
            keyvalues={},
            retcol="stream_ordering",
        )

        # We don't to try and rotate millions of rows at once, so we cap the
        # maximum stream ordering we'll rotate before.
        txn.execute(
            """
            SELECT stream_ordering FROM event_push_actions
            WHERE stream_ordering > ?
            ORDER BY stream_ordering ASC LIMIT 1 OFFSET ?
            """,
            (old_rotate_stream_ordering, self._rotate_count),
        )
        stream_row = txn.fetchone()
        if stream_row:
            (offset_stream_ordering,) = stream_row

            # We need to bound by the current token to ensure that we handle
            # out-of-order writes correctly.
            rotate_to_stream_ordering = min(
                offset_stream_ordering, self._stream_id_gen.get_current_token()
            )
            caught_up = False
        else:
            rotate_to_stream_ordering = self._stream_id_gen.get_current_token()
            caught_up = True

        logger.info("Rotating notifications up to: %s", rotate_to_stream_ordering)

        self._rotate_notifs_before_txn(
            txn, old_rotate_stream_ordering, rotate_to_stream_ordering
        )

        return caught_up

    def _rotate_notifs_before_txn(
        self,
        txn: LoggingTransaction,
        old_rotate_stream_ordering: int,
        rotate_to_stream_ordering: int,
    ) -> None:
        """Archives older notifications (from event_push_actions) into event_push_summary.

        Any event_push_actions between old_rotate_stream_ordering (exclusive) and
        rotate_to_stream_ordering (inclusive) will be added to the event_push_summary
        table.

        Args:
            txn: The database transaction.
            old_rotate_stream_ordering: The previous maximum event stream ordering.
            rotate_to_stream_ordering: The new maximum event stream ordering to summarise.
        """

        # Calculate the new counts that should be upserted into event_push_summary
        sql = """
            SELECT user_id, room_id,
                coalesce(old.%s, 0) + upd.cnt,
                upd.stream_ordering
            FROM (
                SELECT user_id, room_id, count(*) as cnt,
                    max(ea.stream_ordering) as stream_ordering
                FROM event_push_actions AS ea
                LEFT JOIN event_push_summary AS old USING (user_id, room_id)
                WHERE ? < ea.stream_ordering AND ea.stream_ordering <= ?
                    AND (
                        old.last_receipt_stream_ordering IS NULL
                        OR old.last_receipt_stream_ordering < ea.stream_ordering
                    )
                    AND %s = 1
                GROUP BY user_id, room_id
            ) AS upd
            LEFT JOIN event_push_summary AS old USING (user_id, room_id)
        """

        # First get the count of unread messages.
        txn.execute(
            sql % ("unread_count", "unread"),
            (old_rotate_stream_ordering, rotate_to_stream_ordering),
        )

        # We need to merge results from the two requests (the one that retrieves the
        # unread count and the one that retrieves the notifications count) into a single
        # object because we might not have the same amount of rows in each of them. To do
        # this, we use a dict indexed on the user ID and room ID to make it easier to
        # populate.
        summaries: Dict[Tuple[str, str], _EventPushSummary] = {}
        for row in txn:
            summaries[(row[0], row[1])] = _EventPushSummary(
                unread_count=row[2],
                stream_ordering=row[3],
                notif_count=0,
            )

        # Then get the count of notifications.
        txn.execute(
            sql % ("notif_count", "notif"),
            (old_rotate_stream_ordering, rotate_to_stream_ordering),
        )

        for row in txn:
            if (row[0], row[1]) in summaries:
                summaries[(row[0], row[1])].notif_count = row[2]
            else:
                # Because the rules on notifying are different than the rules on marking
                # a message unread, we might end up with messages that notify but aren't
                # marked unread, so we might not have a summary for this (user, room)
                # tuple to complete.
                summaries[(row[0], row[1])] = _EventPushSummary(
                    unread_count=0,
                    stream_ordering=row[3],
                    notif_count=row[2],
                )

        logger.info("Rotating notifications, handling %d rows", len(summaries))

        self.db_pool.simple_upsert_many_txn(
            txn,
            table="event_push_summary",
            key_names=("user_id", "room_id"),
            key_values=[(user_id, room_id) for user_id, room_id in summaries],
            value_names=("notif_count", "unread_count", "stream_ordering"),
            value_values=[
                (
                    summary.notif_count,
                    summary.unread_count,
                    summary.stream_ordering,
                )
                for summary in summaries.values()
            ],
        )

        txn.execute(
            "UPDATE event_push_summary_stream_ordering SET stream_ordering = ?",
            (rotate_to_stream_ordering,),
        )

    async def _remove_old_push_actions_that_have_rotated(self) -> None:
        """Clear out old push actions that have been summarised."""

        # We want to clear out anything that is older than a day that *has* already
        # been rotated.
        rotated_upto_stream_ordering = await self.db_pool.simple_select_one_onecol(
            table="event_push_summary_stream_ordering",
            keyvalues={},
            retcol="stream_ordering",
        )

        max_stream_ordering_to_delete = min(
            rotated_upto_stream_ordering, self.stream_ordering_day_ago
        )

        def remove_old_push_actions_that_have_rotated_txn(
            txn: LoggingTransaction,
        ) -> bool:
            # We don't want to clear out too much at a time, so we bound our
            # deletes.
            batch_size = self._rotate_count

            txn.execute(
                """
                SELECT stream_ordering FROM event_push_actions
                WHERE stream_ordering <= ? AND highlight = 0
                ORDER BY stream_ordering ASC LIMIT 1 OFFSET ?
                """,
                (
                    max_stream_ordering_to_delete,
                    batch_size,
                ),
            )
            stream_row = txn.fetchone()

            if stream_row:
                (stream_ordering,) = stream_row
            else:
                stream_ordering = max_stream_ordering_to_delete

            # We need to use a inclusive bound here to handle the case where a
            # single stream ordering has more than `batch_size` rows.
            txn.execute(
                """
                DELETE FROM event_push_actions
                WHERE stream_ordering <= ? AND highlight = 0
                """,
                (stream_ordering,),
            )

            logger.info("Rotating notifications, deleted %s push actions", txn.rowcount)

            return txn.rowcount < batch_size

        while True:
            done = await self.db_pool.runInteraction(
                "_remove_old_push_actions_that_have_rotated",
                remove_old_push_actions_that_have_rotated_txn,
            )
            if done:
                break


class EventPushActionsStore(EventPushActionsWorkerStore):
    EPA_HIGHLIGHT_INDEX = "epa_highlight_index"

    def __init__(
        self,
        database: DatabasePool,
        db_conn: LoggingDatabaseConnection,
        hs: "HomeServer",
    ):
        super().__init__(database, db_conn, hs)

        self.db_pool.updates.register_background_index_update(
            self.EPA_HIGHLIGHT_INDEX,
            index_name="event_push_actions_u_highlight",
            table="event_push_actions",
            columns=["user_id", "stream_ordering"],
        )

        self.db_pool.updates.register_background_index_update(
            "event_push_actions_highlights_index",
            index_name="event_push_actions_highlights_index",
            table="event_push_actions",
            columns=["user_id", "room_id", "topological_ordering", "stream_ordering"],
            where_clause="highlight=1",
        )

        # Add index to make deleting old push actions faster.
        self.db_pool.updates.register_background_index_update(
            "event_push_actions_stream_highlight_index",
            index_name="event_push_actions_stream_highlight_index",
            table="event_push_actions",
            columns=["highlight", "stream_ordering"],
            where_clause="highlight=0",
            psql_only=True,
        )

    async def get_push_actions_for_user(
        self,
        user_id: str,
        before: Optional[str] = None,
        limit: int = 50,
        only_highlight: bool = False,
    ) -> List[UserPushAction]:
        def f(
            txn: LoggingTransaction,
        ) -> List[Tuple[str, str, int, int, str, bool, str, int]]:
            before_clause = ""
            if before:
                before_clause = "AND epa.stream_ordering < ?"
                args = [user_id, before, limit]
            else:
                args = [user_id, limit]

            if only_highlight:
                if len(before_clause) > 0:
                    before_clause += " "
                before_clause += "AND epa.highlight = 1"

            # NB. This assumes event_ids are globally unique since
            # it makes the query easier to index
            sql = """
                SELECT epa.event_id, epa.room_id,
                    epa.stream_ordering, epa.topological_ordering,
                    epa.actions, epa.highlight, epa.profile_tag, e.received_ts
                FROM event_push_actions epa, events e
                WHERE epa.event_id = e.event_id
                    AND epa.user_id = ? %s
                    AND epa.notif = 1
                ORDER BY epa.stream_ordering DESC
                LIMIT ?
            """ % (
                before_clause,
            )
            txn.execute(sql, args)
            return cast(
                List[Tuple[str, str, int, int, str, bool, str, int]], txn.fetchall()
            )

        push_actions = await self.db_pool.runInteraction("get_push_actions_for_user", f)
        return [
            UserPushAction(
                event_id=row[0],
                room_id=row[1],
                stream_ordering=row[2],
                actions=_deserialize_action(row[4], row[5]),
                received_ts=row[7],
                topological_ordering=row[3],
                highlight=row[5],
                profile_tag=row[6],
            )
            for row in push_actions
        ]


def _action_has_highlight(actions: Collection[Union[Mapping, str]]) -> bool:
    for action in actions:
        if not isinstance(action, dict):
            continue

        if action.get("set_tweak", None) == "highlight":
            return action.get("value", True)

    return False


@attr.s(slots=True, auto_attribs=True)
class _EventPushSummary:
    """Summary of pending event push actions for a given user in a given room.
    Used in _rotate_notifs_before_txn to manipulate results from event_push_actions.
    """

    unread_count: int
    stream_ordering: int
    notif_count: int<|MERGE_RESOLUTION|>--- conflicted
+++ resolved
@@ -669,13 +669,8 @@
     async def add_push_actions_to_staging(
         self,
         event_id: str,
-<<<<<<< HEAD
-        user_id_actions: Dict[str, List[Union[dict, str]]],
+        user_id_actions: Dict[str, Collection[Union[Mapping, str]]],
         count_as_unread_by_user: Dict[str, bool],
-=======
-        user_id_actions: Dict[str, Collection[Union[Mapping, str]]],
-        count_as_unread: bool,
->>>>>>> 6f80fe1e
     ) -> None:
         """Add the push actions for the event to the push action staging area.
 
