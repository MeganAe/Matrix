--- conflicted
+++ resolved
@@ -819,13 +819,8 @@
         # This is a helper function for generating the necessary tuple that
         # can be used to insert into the `event_push_actions_staging` table.
         def _gen_entry(
-<<<<<<< HEAD
-            user_id: str, actions: List[Union[dict, str]]
+            user_id: str, actions: Collection[Union[Mapping, str]]
         ) -> Tuple[str, str, str, int, int, int, Optional[str]]:
-=======
-            user_id: str, actions: Collection[Union[Mapping, str]]
-        ) -> Tuple[str, str, str, int, int, int]:
->>>>>>> f4ab6a4a
             is_highlight = 1 if _action_has_highlight(actions) else 0
             notif = 1 if "notify" in actions else 0
             return (
