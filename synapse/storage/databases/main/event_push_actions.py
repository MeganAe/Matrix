# Copyright 2015 OpenMarket Ltd
# Copyright 2018 New Vector Ltd
#
# Licensed under the Apache License, Version 2.0 (the "License");
# you may not use this file except in compliance with the License.
# You may obtain a copy of the License at
#
#     http://www.apache.org/licenses/LICENSE-2.0
#
# Unless required by applicable law or agreed to in writing, software
# distributed under the License is distributed on an "AS IS" BASIS,
# WITHOUT WARRANTIES OR CONDITIONS OF ANY KIND, either express or implied.
# See the License for the specific language governing permissions and
# limitations under the License.

"""Responsible for storing and fetching push actions / notifications.

There are two main uses for push actions:
  1. Sending out push to a user's device; and
  2. Tracking per-room per-user notification counts (used in sync requests).

For the former we simply use the `event_push_actions` table, which contains all
the calculated actions for a given user (which were calculated by the
`BulkPushRuleEvaluator`).

For the latter we could simply count the number of rows in `event_push_actions`
table for a given room/user, but in practice this is *very* heavyweight when
there were a large number of notifications (due to e.g. the user never reading a
room). Plus, keeping all push actions indefinitely uses a lot of disk space.

To fix these issues, we add a new table `event_push_summary` that tracks
per-user per-room counts of all notifications that happened before a stream
ordering S. Thus, to get the notification count for a user / room we can simply
query a single row in `event_push_summary` and count the number of rows in
`event_push_actions` with a stream ordering larger than S (and as long as S is
"recent", the number of rows needing to be scanned will be small).

The `event_push_summary` table is updated via a background job that periodically
chooses a new stream ordering S' (usually the latest stream ordering), counts
all notifications in `event_push_actions` between the existing S and S', and
adds them to the existing counts in `event_push_summary`.

This allows us to delete old rows from `event_push_actions` once those rows have
been counted and added to `event_push_summary` (we call this process
"rotation").


We need to handle when a user sends a read receipt to the room. Again this is
done as a background process. For each receipt we clear the row in
`event_push_summary` and count the number of notifications in
`event_push_actions` that happened after the receipt but before S, and insert
that count into `event_push_summary` (If the receipt happened *after* S then we
simply clear the `event_push_summary`.)

Note that its possible that if the read receipt is for an old event the relevant
`event_push_actions` rows will have been rotated and we get the wrong count
(it'll be too low). We accept this as a rare edge case that is unlikely to
impact the user much (since the vast majority of read receipts will be for the
latest event).

The last complication is to handle the race where we request the notifications
counts after a user sends a read receipt into the room, but *before* the
background update handles the receipt (without any special handling the counts
would be outdated). We fix this by including in `event_push_summary` the read
receipt we used when updating `event_push_summary`, and every time we query the
table we check if that matches the most recent read receipt in the room. If yes,
continue as above, if not we simply query the `event_push_actions` table
directly.

Since read receipts are almost always for recent events, scanning the
`event_push_actions` table in this case is unlikely to be a problem. Even if it
is a problem, it is temporary until the background job handles the new read
receipt.
"""

import logging
from typing import (
    TYPE_CHECKING,
    Collection,
    Dict,
    List,
    Mapping,
    Optional,
    Tuple,
    Union,
    cast,
)

import attr

from synapse.api.constants import ReceiptTypes
from synapse.metrics.background_process_metrics import wrap_as_background_process
from synapse.storage._base import SQLBaseStore, db_to_json, make_in_list_sql_clause
from synapse.storage.database import (
    DatabasePool,
    LoggingDatabaseConnection,
    LoggingTransaction,
)
from synapse.storage.databases.main.receipts import ReceiptsWorkerStore
from synapse.storage.databases.main.stream import StreamWorkerStore
from synapse.storage.engines import PostgresEngine
from synapse.util import json_encoder
from synapse.util.caches.descriptors import cached

if TYPE_CHECKING:
    from synapse.server import HomeServer

logger = logging.getLogger(__name__)


DEFAULT_NOTIF_ACTION: List[Union[dict, str]] = [
    "notify",
    {"set_tweak": "highlight", "value": False},
]
DEFAULT_HIGHLIGHT_ACTION: List[Union[dict, str]] = [
    "notify",
    {"set_tweak": "sound", "value": "default"},
    {"set_tweak": "highlight"},
]


@attr.s(slots=True, frozen=True, auto_attribs=True)
class HttpPushAction:
    """
    HttpPushAction instances include the information used to generate HTTP
    requests to a push gateway.
    """

    event_id: str
    room_id: str
    stream_ordering: int
    actions: List[Union[dict, str]]


@attr.s(slots=True, frozen=True, auto_attribs=True)
class EmailPushAction(HttpPushAction):
    """
    EmailPushAction instances include the information used to render an email
    push notification.
    """

    received_ts: Optional[int]


@attr.s(slots=True, frozen=True, auto_attribs=True)
class UserPushAction(EmailPushAction):
    """
    UserPushAction instances include the necessary information to respond to
    /notifications requests.
    """

    topological_ordering: int
    highlight: bool
    profile_tag: str


@attr.s(slots=True, auto_attribs=True)
class NotifCounts:
    """
    The per-user, per-room, per-thread count of notifications. Used by sync and push.
    """

    notify_count: int = 0
    unread_count: int = 0
    highlight_count: int = 0


@attr.s(slots=True, auto_attribs=True)
class RoomNotifCounts:
    """
    The per-user, per-room count of notifications. Used by sync and push.
    """

    main_timeline: NotifCounts
    # Map of thread ID to the notification counts.
    threads: Dict[str, NotifCounts]

    def __len__(self) -> int:
        # To properly account for the amount of space in any caches.
        return len(self.threads) + 1


def _serialize_action(
    actions: Collection[Union[Mapping, str]], is_highlight: bool
) -> str:
    """Custom serializer for actions. This allows us to "compress" common actions.

    We use the fact that most users have the same actions for notifs (and for
    highlights).
    We store these default actions as the empty string rather than the full JSON.
    Since the empty string isn't valid JSON there is no risk of this clashing with
    any real JSON actions
    """
    if is_highlight:
        if actions == DEFAULT_HIGHLIGHT_ACTION:
            return ""  # We use empty string as the column is non-NULL
    else:
        if actions == DEFAULT_NOTIF_ACTION:
            return ""
    return json_encoder.encode(actions)


def _deserialize_action(actions: str, is_highlight: bool) -> List[Union[dict, str]]:
    """Custom deserializer for actions. This allows us to "compress" common actions"""
    if actions:
        return db_to_json(actions)

    if is_highlight:
        return DEFAULT_HIGHLIGHT_ACTION
    else:
        return DEFAULT_NOTIF_ACTION


class EventPushActionsWorkerStore(ReceiptsWorkerStore, StreamWorkerStore, SQLBaseStore):
    def __init__(
        self,
        database: DatabasePool,
        db_conn: LoggingDatabaseConnection,
        hs: "HomeServer",
    ):
        super().__init__(database, db_conn, hs)

        # These get correctly set by _find_stream_orderings_for_times_txn
        self.stream_ordering_month_ago: Optional[int] = None
        self.stream_ordering_day_ago: Optional[int] = None

        cur = db_conn.cursor(txn_name="_find_stream_orderings_for_times_txn")
        self._find_stream_orderings_for_times_txn(cur)
        cur.close()

        self.find_stream_orderings_looping_call = self._clock.looping_call(
            self._find_stream_orderings_for_times, 10 * 60 * 1000
        )

        self._rotate_count = 10000
        self._doing_notif_rotation = False
        if hs.config.worker.run_background_tasks:
            self._rotate_notif_loop = self._clock.looping_call(
                self._rotate_notifs, 30 * 1000
            )

        self.db_pool.updates.register_background_index_update(
            "event_push_summary_unique_index",
            index_name="event_push_summary_unique_index",
            table="event_push_summary",
            columns=["user_id", "room_id"],
            unique=True,
            replaces_index="event_push_summary_user_rm",
        )

        self.db_pool.updates.register_background_index_update(
            "event_push_summary_unique_index2",
            index_name="event_push_summary_unique_index2",
            table="event_push_summary",
            columns=["user_id", "room_id", "thread_id"],
            unique=True,
            replaces_index="event_push_summary_unique_index",
        )

        self.db_pool.updates.register_background_index_update(
            "event_push_summary_unique_index_null",
            index_name="event_push_summary_unique_index_null",
            table="event_push_summary",
            columns=["user_id", "room_id"],
            where_clause="thread_id IS NULL",
            unique=True,
        )

    @cached(tree=True, max_entries=5000, iterable=True)
    async def get_unread_event_push_actions_by_room_for_user(
        self,
        room_id: str,
        user_id: str,
    ) -> RoomNotifCounts:
        """Get the notification count, the highlight count and the unread message count
        for a given user in a given room after their latest read receipt.

        Note that this function assumes the user to be a current member of the room,
        since it's either called by the sync handler to handle joined room entries, or by
        the HTTP pusher to calculate the badge of unread joined rooms.

        Args:
            room_id: The room to retrieve the counts in.
            user_id: The user to retrieve the counts for.

        Returns
            A RoomNotifCounts object containing the notification count, the
            highlight count and the unread message count for both the main timeline
            and threads.
        """
        return await self.db_pool.runInteraction(
            "get_unread_event_push_actions_by_room",
            self._get_unread_counts_by_receipt_txn,
            room_id,
            user_id,
        )

    def _get_unread_counts_by_receipt_txn(
        self,
        txn: LoggingTransaction,
        room_id: str,
        user_id: str,
    ) -> RoomNotifCounts:
        # Get the stream ordering of the user's latest receipt in the room.
        result = self.get_last_receipt_for_user_txn(
            txn,
            user_id,
            room_id,
            receipt_types=(
                ReceiptTypes.READ,
                ReceiptTypes.READ_PRIVATE,
                ReceiptTypes.UNSTABLE_READ_PRIVATE,
            ),
        )

        if result:
            _, stream_ordering = result

        else:
            # If the user has no receipts in the room, retrieve the stream ordering for
            # the latest membership event from this user in this room (which we assume is
            # a join).
            event_id = self.db_pool.simple_select_one_onecol_txn(
                txn=txn,
                table="local_current_membership",
                keyvalues={"room_id": room_id, "user_id": user_id},
                retcol="event_id",
            )

            stream_ordering = self.get_stream_id_for_event_txn(txn, event_id)

        return self._get_unread_counts_by_pos_txn(
            txn, room_id, user_id, stream_ordering
        )

    def _get_unread_counts_by_pos_txn(
        self,
        txn: LoggingTransaction,
        room_id: str,
        user_id: str,
        receipt_stream_ordering: int,
    ) -> RoomNotifCounts:
        """Get the number of unread messages for a user/room that have happened
        since the given stream ordering.

        Args:
            txn: The database transaction.
            room_id: The room ID to get unread counts for.
            user_id: The user ID to get unread counts for.
            receipt_stream_ordering: The stream ordering of the user's latest
                receipt in the room. If there are no receipts, the stream ordering
                of the user's join event.

        Returns:
            A RoomNotifCounts object containing the notification count, the
            highlight count and the unread message count for both the main timeline
            and threads
        """

        counts = NotifCounts()
        thread_counts = {}

        # First we pull the counts from the summary table.
        #
        # We check that `last_receipt_stream_ordering` matches the stream
        # ordering given. If it doesn't match then a new read receipt has arrived and
        # we haven't yet updated the counts in `event_push_summary` to reflect
        # that; in that case we simply ignore `event_push_summary` counts
        # and do a manual count of all of the rows in the `event_push_actions` table
        # for this user/room.
        #
        # If `last_receipt_stream_ordering` is null then that means it's up to
        # date (as the row was written by an older version of Synapse that
        # updated `event_push_summary` synchronously when persisting a new read
        # receipt).
        txn.execute(
            """
                SELECT stream_ordering, notif_count, COALESCE(unread_count, 0), thread_id
                FROM event_push_summary
                WHERE room_id = ? AND user_id = ?
                AND (
                    (last_receipt_stream_ordering IS NULL AND stream_ordering > ?)
                    OR last_receipt_stream_ordering = ?
                )
            """,
            (room_id, user_id, receipt_stream_ordering, receipt_stream_ordering),
        )
        max_summary_stream_ordering = 0
        for summary_stream_ordering, notif_count, unread_count, thread_id in txn:
            if not thread_id:
                counts = NotifCounts(
                    notify_count=notif_count, unread_count=unread_count
                )
            # TODO Delete zeroed out threads completely from the database.
            elif notif_count or unread_count:
                thread_counts[thread_id] = NotifCounts(
                    notify_count=notif_count, unread_count=unread_count
                )

            # XXX All threads should have the same stream ordering?
            max_summary_stream_ordering = max(
                summary_stream_ordering, max_summary_stream_ordering
            )

        # Next we need to count highlights, which aren't summarised
        sql = """
            SELECT COUNT(*), thread_id FROM event_push_actions
            WHERE user_id = ?
                AND room_id = ?
                AND stream_ordering > ?
                AND highlight = 1
            GROUP BY thread_id
        """
        txn.execute(sql, (user_id, room_id, receipt_stream_ordering))
        for highlight_count, thread_id in txn:
            if not thread_id:
                counts.highlight_count += highlight_count
            elif highlight_count:
                if thread_id in thread_counts:
                    thread_counts[thread_id].highlight_count += highlight_count
                else:
                    thread_counts[thread_id] = NotifCounts(
                        notify_count=0, unread_count=0, highlight_count=highlight_count
                    )

        # Finally we need to count push actions that aren't included in the
        # summary returned above. This might be due to recent events that haven't
        # been summarised yet or the summary is out of date due to a recent read
        # receipt.
        start_unread_stream_ordering = max(
            receipt_stream_ordering, max_summary_stream_ordering
        )
        unread_counts = self._get_notif_unread_count_for_user_room(
            txn, room_id, user_id, start_unread_stream_ordering
        )

        for notif_count, unread_count, thread_id in unread_counts:
            if not thread_id:
                counts.notify_count += notif_count
                counts.unread_count += unread_count
            elif thread_id in thread_counts:
                thread_counts[thread_id].notify_count += notif_count
                thread_counts[thread_id].unread_count += unread_count
            else:
                thread_counts[thread_id] = NotifCounts(
                    notify_count=notif_count,
                    unread_count=unread_count,
                    highlight_count=0,
                )

        return RoomNotifCounts(counts, thread_counts)

    def _get_notif_unread_count_for_user_room(
        self,
        txn: LoggingTransaction,
        room_id: str,
        user_id: str,
        stream_ordering: int,
        max_stream_ordering: Optional[int] = None,
    ) -> List[Tuple[int, int, Optional[str]]]:
        """Returns the notify and unread counts from `event_push_actions` for
        the given user/room in the given range.

        Does not consult `event_push_summary` table, which may include push
        actions that have been deleted from `event_push_actions` table.

        Args:
            txn: The database transaction.
            room_id: The room ID to get unread counts for.
            user_id: The user ID to get unread counts for.
            stream_ordering: The (exclusive) minimum stream ordering to consider.
            max_stream_ordering: The (inclusive) maximum stream ordering to consider.
                If this is not given, then no maximum is applied.

        Return:
            A tuple of the notif count and unread count in the given range for
            each thread. A thread ID of None corresponds to the main timeline.
        """

        # If there have been no events in the room since the stream ordering,
        # there can't be any push actions either.
        if not self._events_stream_cache.has_entity_changed(room_id, stream_ordering):
            return []

        clause = ""
        args = [user_id, room_id, stream_ordering]
        if max_stream_ordering is not None:
            clause = "AND ea.stream_ordering <= ?"
            args.append(max_stream_ordering)

            # If the max stream ordering is less than the min stream ordering,
            # then obviously there are zero push actions in that range.
            if max_stream_ordering <= stream_ordering:
                return []

        sql = f"""
            SELECT
               COUNT(CASE WHEN notif = 1 THEN 1 END),
               COUNT(CASE WHEN unread = 1 THEN 1 END),
               thread_id
            FROM event_push_actions ea
            WHERE user_id = ?
               AND room_id = ?
               AND ea.stream_ordering > ?
               {clause}
            GROUP BY thread_id
        """

        txn.execute(sql, args)
        return cast(List[Tuple[int, int, Optional[str]]], txn.fetchall())

    async def get_push_action_users_in_range(
        self, min_stream_ordering: int, max_stream_ordering: int
    ) -> List[str]:
        def f(txn: LoggingTransaction) -> List[str]:
            sql = (
                "SELECT DISTINCT(user_id) FROM event_push_actions WHERE"
                " stream_ordering >= ? AND stream_ordering <= ? AND notif = 1"
            )
            txn.execute(sql, (min_stream_ordering, max_stream_ordering))
            return [r[0] for r in txn]

        return await self.db_pool.runInteraction("get_push_action_users_in_range", f)

    def _get_receipts_by_room_txn(
        self, txn: LoggingTransaction, user_id: str
    ) -> List[Tuple[str, int]]:
        receipt_types_clause, args = make_in_list_sql_clause(
            self.database_engine,
            "receipt_type",
            (
                ReceiptTypes.READ,
                ReceiptTypes.READ_PRIVATE,
                ReceiptTypes.UNSTABLE_READ_PRIVATE,
            ),
        )

        sql = f"""
            SELECT room_id, MAX(stream_ordering)
            FROM receipts_linearized
            INNER JOIN events USING (room_id, event_id)
            WHERE {receipt_types_clause}
            AND user_id = ?
            GROUP BY room_id
        """

        args.extend((user_id,))
        txn.execute(sql, args)
        return cast(List[Tuple[str, int]], txn.fetchall())

    async def get_unread_push_actions_for_user_in_range_for_http(
        self,
        user_id: str,
        min_stream_ordering: int,
        max_stream_ordering: int,
        limit: int = 20,
    ) -> List[HttpPushAction]:
        """Get a list of the most recent unread push actions for a given user,
        within the given stream ordering range. Called by the httppusher.

        Args:
            user_id: The user to fetch push actions for.
            min_stream_ordering: The exclusive lower bound on the
                stream ordering of event push actions to fetch.
            max_stream_ordering: The inclusive upper bound on the
                stream ordering of event push actions to fetch.
            limit: The maximum number of rows to return.
        Returns:
            A list of dicts with the keys "event_id", "room_id", "stream_ordering", "actions".
            The list will be ordered by ascending stream_ordering.
            The list will have between 0~limit entries.
        """

        receipts_by_room = dict(
            await self.db_pool.runInteraction(
                "get_unread_push_actions_for_user_in_range_http_receipts",
                self._get_receipts_by_room_txn,
                user_id=user_id,
            ),
        )

        def get_push_actions_txn(
            txn: LoggingTransaction,
        ) -> List[Tuple[str, str, int, str, bool]]:
            sql = """
                SELECT ep.event_id, ep.room_id, ep.stream_ordering, ep.actions, ep.highlight
                FROM event_push_actions AS ep
                WHERE
                    ep.user_id = ?
                    AND ep.stream_ordering > ?
                    AND ep.stream_ordering <= ?
                    AND ep.notif = 1
                ORDER BY ep.stream_ordering ASC LIMIT ?
            """
            txn.execute(sql, (user_id, min_stream_ordering, max_stream_ordering, limit))
            return cast(List[Tuple[str, str, int, str, bool]], txn.fetchall())

        push_actions = await self.db_pool.runInteraction(
            "get_unread_push_actions_for_user_in_range_http", get_push_actions_txn
        )

        notifs = [
            HttpPushAction(
                event_id=event_id,
                room_id=room_id,
                stream_ordering=stream_ordering,
                actions=_deserialize_action(actions, highlight),
            )
            for event_id, room_id, stream_ordering, actions, highlight in push_actions
            # Only include push actions with a stream ordering after any receipt, or without any
            # receipt present (invited to but never read rooms).
            if stream_ordering > receipts_by_room.get(room_id, 0)
        ]

        # Now sort it so it's ordered correctly, since currently it will
        # contain results from the first query, correctly ordered, followed
        # by results from the second query, but we want them all ordered
        # by stream_ordering, oldest first.
        notifs.sort(key=lambda r: r.stream_ordering)

        # Take only up to the limit. We have to stop at the limit because
        # one of the subqueries may have hit the limit.
        return notifs[:limit]

    async def get_unread_push_actions_for_user_in_range_for_email(
        self,
        user_id: str,
        min_stream_ordering: int,
        max_stream_ordering: int,
        limit: int = 20,
    ) -> List[EmailPushAction]:
        """Get a list of the most recent unread push actions for a given user,
        within the given stream ordering range. Called by the emailpusher

        Args:
            user_id: The user to fetch push actions for.
            min_stream_ordering: The exclusive lower bound on the
                stream ordering of event push actions to fetch.
            max_stream_ordering: The inclusive upper bound on the
                stream ordering of event push actions to fetch.
            limit: The maximum number of rows to return.
        Returns:
            A list of dicts with the keys "event_id", "room_id", "stream_ordering", "actions", "received_ts".
            The list will be ordered by descending received_ts.
            The list will have between 0~limit entries.
        """

        receipts_by_room = dict(
            await self.db_pool.runInteraction(
                "get_unread_push_actions_for_user_in_range_email_receipts",
                self._get_receipts_by_room_txn,
                user_id=user_id,
            ),
        )

        def get_push_actions_txn(
            txn: LoggingTransaction,
        ) -> List[Tuple[str, str, int, str, bool, int]]:
            sql = """
                SELECT ep.event_id, ep.room_id, ep.stream_ordering, ep.actions,
                    ep.highlight, e.received_ts
                FROM event_push_actions AS ep
                INNER JOIN events AS e USING (room_id, event_id)
                WHERE
                    ep.user_id = ?
                    AND ep.stream_ordering > ?
                    AND ep.stream_ordering <= ?
                    AND ep.notif = 1
                ORDER BY ep.stream_ordering DESC LIMIT ?
            """
            txn.execute(sql, (user_id, min_stream_ordering, max_stream_ordering, limit))
            return cast(List[Tuple[str, str, int, str, bool, int]], txn.fetchall())

        push_actions = await self.db_pool.runInteraction(
            "get_unread_push_actions_for_user_in_range_email", get_push_actions_txn
        )

        # Make a list of dicts from the two sets of results.
        notifs = [
            EmailPushAction(
                event_id=event_id,
                room_id=room_id,
                stream_ordering=stream_ordering,
                actions=_deserialize_action(actions, highlight),
                received_ts=received_ts,
            )
            for event_id, room_id, stream_ordering, actions, highlight, received_ts in push_actions
            # Only include push actions with a stream ordering after any receipt, or without any
            # receipt present (invited to but never read rooms).
            if stream_ordering > receipts_by_room.get(room_id, 0)
        ]

        # Now sort it so it's ordered correctly, since currently it will
        # contain results from the first query, correctly ordered, followed
        # by results from the second query, but we want them all ordered
        # by received_ts (most recent first)
        notifs.sort(key=lambda r: -(r.received_ts or 0))

        # Now return the first `limit`
        return notifs[:limit]

    async def get_if_maybe_push_in_range_for_user(
        self, user_id: str, min_stream_ordering: int
    ) -> bool:
        """A fast check to see if there might be something to push for the
        user since the given stream ordering. May return false positives.

        Useful to know whether to bother starting a pusher on start up or not.

        Args:
            user_id
            min_stream_ordering

        Returns:
            True if there may be push to process, False if there definitely isn't.
        """

        def _get_if_maybe_push_in_range_for_user_txn(txn: LoggingTransaction) -> bool:
            sql = """
                SELECT 1 FROM event_push_actions
                WHERE user_id = ? AND stream_ordering > ? AND notif = 1
                LIMIT 1
            """

            txn.execute(sql, (user_id, min_stream_ordering))
            return bool(txn.fetchone())

        return await self.db_pool.runInteraction(
            "get_if_maybe_push_in_range_for_user",
            _get_if_maybe_push_in_range_for_user_txn,
        )

    async def add_push_actions_to_staging(
        self,
        event_id: str,
        user_id_actions: Dict[str, Collection[Union[Mapping, str]]],
        count_as_unread: bool,
        thread_id: Optional[str],
    ) -> None:
        """Add the push actions for the event to the push action staging area.

        Args:
            event_id
            user_id_actions: A mapping of user_id to list of push actions, where
                an action can either be a string or dict.
            count_as_unread: Whether this event should increment unread counts.
            thread_id: The thread this event is parent of, if applicable.
        """
        if not user_id_actions:
            return

        # This is a helper function for generating the necessary tuple that
        # can be used to insert into the `event_push_actions_staging` table.
        def _gen_entry(
            user_id: str, actions: Collection[Union[Mapping, str]]
        ) -> Tuple[str, str, str, int, int, int, Optional[str]]:
            is_highlight = 1 if _action_has_highlight(actions) else 0
            notif = 1 if "notify" in actions else 0
            return (
                event_id,  # event_id column
                user_id,  # user_id column
                _serialize_action(actions, bool(is_highlight)),  # actions column
                notif,  # notif column
                is_highlight,  # highlight column
                int(count_as_unread),  # unread column
                thread_id,  # thread_id column
            )

<<<<<<< HEAD
        def _add_push_actions_to_staging_txn(txn: LoggingTransaction) -> None:
            # We don't use simple_insert_many here to avoid the overhead
            # of generating lists of dicts.

            sql = """
                INSERT INTO event_push_actions_staging
                    (event_id, user_id, actions, notif, highlight, unread, thread_id)
                VALUES (?, ?, ?, ?, ?, ?, ?)
            """

            txn.execute_batch(
                sql,
                (
                    _gen_entry(user_id, actions)
                    for user_id, actions in user_id_actions.items()
                ),
            )

        return await self.db_pool.runInteraction(
            "add_push_actions_to_staging", _add_push_actions_to_staging_txn
=======
        await self.db_pool.simple_insert_many(
            "event_push_actions_staging",
            keys=("event_id", "user_id", "actions", "notif", "highlight", "unread"),
            values=[
                _gen_entry(user_id, actions)
                for user_id, actions in user_id_actions.items()
            ],
            desc="add_push_actions_to_staging",
>>>>>>> e761e8b4
        )

    async def remove_push_actions_from_staging(self, event_id: str) -> None:
        """Called if we failed to persist the event to ensure that stale push
        actions don't build up in the DB
        """

        try:
            await self.db_pool.simple_delete(
                table="event_push_actions_staging",
                keyvalues={"event_id": event_id},
                desc="remove_push_actions_from_staging",
            )
        except Exception:
            # this method is called from an exception handler, so propagating
            # another exception here really isn't helpful - there's nothing
            # the caller can do about it. Just log the exception and move on.
            logger.exception(
                "Error removing push actions after event persistence failure"
            )

    @wrap_as_background_process("event_push_action_stream_orderings")
    async def _find_stream_orderings_for_times(self) -> None:
        await self.db_pool.runInteraction(
            "_find_stream_orderings_for_times",
            self._find_stream_orderings_for_times_txn,
        )

    def _find_stream_orderings_for_times_txn(self, txn: LoggingTransaction) -> None:
        logger.info("Searching for stream ordering 1 month ago")
        self.stream_ordering_month_ago = self._find_first_stream_ordering_after_ts_txn(
            txn, self._clock.time_msec() - 30 * 24 * 60 * 60 * 1000
        )
        logger.info(
            "Found stream ordering 1 month ago: it's %d", self.stream_ordering_month_ago
        )
        logger.info("Searching for stream ordering 1 day ago")
        self.stream_ordering_day_ago = self._find_first_stream_ordering_after_ts_txn(
            txn, self._clock.time_msec() - 24 * 60 * 60 * 1000
        )
        logger.info(
            "Found stream ordering 1 day ago: it's %d", self.stream_ordering_day_ago
        )

    async def find_first_stream_ordering_after_ts(self, ts: int) -> int:
        """Gets the stream ordering corresponding to a given timestamp.

        Specifically, finds the stream_ordering of the first event that was
        received on or after the timestamp. This is done by a binary search on
        the events table, since there is no index on received_ts, so is
        relatively slow.

        Args:
            ts: timestamp in millis

        Returns:
            stream ordering of the first event received on/after the timestamp
        """
        return await self.db_pool.runInteraction(
            "_find_first_stream_ordering_after_ts_txn",
            self._find_first_stream_ordering_after_ts_txn,
            ts,
        )

    @staticmethod
    def _find_first_stream_ordering_after_ts_txn(
        txn: LoggingTransaction, ts: int
    ) -> int:
        """
        Find the stream_ordering of the first event that was received on or
        after a given timestamp. This is relatively slow as there is no index
        on received_ts but we can then use this to delete push actions before
        this.

        received_ts must necessarily be in the same order as stream_ordering
        and stream_ordering is indexed, so we manually binary search using
        stream_ordering

        Args:
            txn:
            ts: timestamp to search for

        Returns:
            The stream ordering
        """
        txn.execute("SELECT MAX(stream_ordering) FROM events")
        max_stream_ordering = cast(Tuple[Optional[int]], txn.fetchone())[0]

        if max_stream_ordering is None:
            return 0

        # We want the first stream_ordering in which received_ts is greater
        # than or equal to ts. Call this point X.
        #
        # We maintain the invariants:
        #
        #   range_start <= X <= range_end
        #
        range_start = 0
        range_end = max_stream_ordering + 1

        # Given a stream_ordering, look up the timestamp at that
        # stream_ordering.
        #
        # The array may be sparse (we may be missing some stream_orderings).
        # We treat the gaps as the same as having the same value as the
        # preceding entry, because we will pick the lowest stream_ordering
        # which satisfies our requirement of received_ts >= ts.
        #
        # For example, if our array of events indexed by stream_ordering is
        # [10, <none>, 20], we should treat this as being equivalent to
        # [10, 10, 20].
        #
        sql = """
            SELECT received_ts FROM events
            WHERE stream_ordering <= ?
            ORDER BY stream_ordering DESC
            LIMIT 1
        """

        while range_end - range_start > 0:
            middle = (range_end + range_start) // 2
            txn.execute(sql, (middle,))
            row = txn.fetchone()
            if row is None:
                # no rows with stream_ordering<=middle
                range_start = middle + 1
                continue

            middle_ts = row[0]
            if ts > middle_ts:
                # we got a timestamp lower than the one we were looking for.
                # definitely need to look higher: X > middle.
                range_start = middle + 1
            else:
                # we got a timestamp higher than (or the same as) the one we
                # were looking for. We aren't yet sure about the point we
                # looked up, but we can be sure that X <= middle.
                range_end = middle

        return range_end

    async def get_time_of_last_push_action_before(
        self, stream_ordering: int
    ) -> Optional[int]:
        def f(txn: LoggingTransaction) -> Optional[Tuple[int]]:
            sql = """
                SELECT e.received_ts
                FROM event_push_actions AS ep
                JOIN events e ON ep.room_id = e.room_id AND ep.event_id = e.event_id
                WHERE ep.stream_ordering > ? AND notif = 1
                ORDER BY ep.stream_ordering ASC
                LIMIT 1
            """
            txn.execute(sql, (stream_ordering,))
            return cast(Optional[Tuple[int]], txn.fetchone())

        result = await self.db_pool.runInteraction(
            "get_time_of_last_push_action_before", f
        )
        return result[0] if result else None

    @wrap_as_background_process("rotate_notifs")
    async def _rotate_notifs(self) -> None:
        if self._doing_notif_rotation or self.stream_ordering_day_ago is None:
            return
        self._doing_notif_rotation = True

        try:
            # First we recalculate push summaries and delete stale push actions
            # for rooms/users with new receipts.
            while True:
                logger.debug("Handling new receipts")

                caught_up = await self.db_pool.runInteraction(
                    "_handle_new_receipts_for_notifs_txn",
                    self._handle_new_receipts_for_notifs_txn,
                )
                if caught_up:
                    break

            # Then we update the event push summaries for any new events
            while True:
                logger.info("Rotating notifications")

                caught_up = await self.db_pool.runInteraction(
                    "_rotate_notifs", self._rotate_notifs_txn
                )
                if caught_up:
                    break

            # Finally we clear out old event push actions.
            await self._remove_old_push_actions_that_have_rotated()
        finally:
            self._doing_notif_rotation = False

    def _handle_new_receipts_for_notifs_txn(self, txn: LoggingTransaction) -> bool:
        """Check for new read receipts and delete from event push actions.

        Any push actions which predate the user's most recent read receipt are
        now redundant, so we can remove them from `event_push_actions` and
        update `event_push_summary`.

        Returns true if all new receipts have been processed.
        """

        limit = 100

        # The (inclusive) receipt stream ID that was previously processed..
        min_receipts_stream_id = self.db_pool.simple_select_one_onecol_txn(
            txn,
            table="event_push_summary_last_receipt_stream_id",
            keyvalues={},
            retcol="stream_id",
        )

        max_receipts_stream_id = self._receipts_id_gen.get_current_token()

        # The (inclusive) event stream ordering that was previously summarised.
        old_rotate_stream_ordering = self.db_pool.simple_select_one_onecol_txn(
            txn,
            table="event_push_summary_stream_ordering",
            keyvalues={},
            retcol="stream_ordering",
        )

        sql = """
            SELECT r.stream_id, r.room_id, r.user_id, e.stream_ordering
            FROM receipts_linearized AS r
            INNER JOIN events AS e USING (event_id)
            WHERE ? < r.stream_id AND r.stream_id <= ? AND user_id LIKE ?
            ORDER BY r.stream_id ASC
            LIMIT ?
        """

        # We only want local users, so we add a dodgy filter to the above query
        # and recheck it below.
        user_filter = "%:" + self.hs.hostname

        txn.execute(
            sql,
            (
                min_receipts_stream_id,
                max_receipts_stream_id,
                user_filter,
                limit,
            ),
        )
        rows = txn.fetchall()

        # For each new read receipt we delete push actions from before it and
        # recalculate the summary.
        for _, room_id, user_id, stream_ordering in rows:
            # Only handle our own read receipts.
            if not self.hs.is_mine_id(user_id):
                continue

            txn.execute(
                """
                DELETE FROM event_push_actions
                WHERE room_id = ?
                    AND user_id = ?
                    AND stream_ordering <= ?
                    AND highlight = 0
                """,
                (room_id, user_id, stream_ordering),
            )

            # Fetch the notification counts between the stream ordering of the
            # latest receipt and what was previously summarised.
            unread_counts = self._get_notif_unread_count_for_user_room(
                txn, room_id, user_id, stream_ordering, old_rotate_stream_ordering
            )

            # First mark the summary for all threads in the room as cleared.
            self.db_pool.simple_update_txn(
                txn,
                table="event_push_summary",
                keyvalues={"user_id": user_id, "room_id": room_id},
                updatevalues={
                    "notif_count": 0,
                    "unread_count": 0,
                    "stream_ordering": old_rotate_stream_ordering,
                    "last_receipt_stream_ordering": stream_ordering,
                },
            )

            # Then any updated threads get their notification count and unread
            # count updated.
            self.db_pool.simple_upsert_many_txn(
                txn,
                table="event_push_summary",
                key_names=("room_id", "user_id", "thread_id"),
                key_values=[(room_id, user_id, row[2]) for row in unread_counts],
                value_names=("notif_count", "unread_count"),
                value_values=[(row[0], row[1]) for row in unread_counts],
            )

        # We always update `event_push_summary_last_receipt_stream_id` to
        # ensure that we don't rescan the same receipts for remote users.

        upper_limit = max_receipts_stream_id
        if len(rows) >= limit:
            # If we pulled out a limited number of rows we only update the
            # position to the last receipt we processed, so we continue
            # processing the rest next iteration.
            upper_limit = rows[-1][0]

        self.db_pool.simple_update_txn(
            txn,
            table="event_push_summary_last_receipt_stream_id",
            keyvalues={},
            updatevalues={"stream_id": upper_limit},
        )

        return len(rows) < limit

    def _rotate_notifs_txn(self, txn: LoggingTransaction) -> bool:
        """Archives older notifications (from event_push_actions) into event_push_summary.

        Returns whether the archiving process has caught up or not.
        """

        # The (inclusive) event stream ordering that was previously summarised.
        old_rotate_stream_ordering = self.db_pool.simple_select_one_onecol_txn(
            txn,
            table="event_push_summary_stream_ordering",
            keyvalues={},
            retcol="stream_ordering",
        )

        # We don't to try and rotate millions of rows at once, so we cap the
        # maximum stream ordering we'll rotate before.
        txn.execute(
            """
            SELECT stream_ordering FROM event_push_actions
            WHERE stream_ordering > ?
            ORDER BY stream_ordering ASC LIMIT 1 OFFSET ?
            """,
            (old_rotate_stream_ordering, self._rotate_count),
        )
        stream_row = txn.fetchone()
        if stream_row:
            (offset_stream_ordering,) = stream_row

            # We need to bound by the current token to ensure that we handle
            # out-of-order writes correctly.
            rotate_to_stream_ordering = min(
                offset_stream_ordering, self._stream_id_gen.get_current_token()
            )
            caught_up = False
        else:
            rotate_to_stream_ordering = self._stream_id_gen.get_current_token()
            caught_up = True

        logger.info("Rotating notifications up to: %s", rotate_to_stream_ordering)

        self._rotate_notifs_before_txn(
            txn, old_rotate_stream_ordering, rotate_to_stream_ordering
        )

        return caught_up

    def _rotate_notifs_before_txn(
        self,
        txn: LoggingTransaction,
        old_rotate_stream_ordering: int,
        rotate_to_stream_ordering: int,
    ) -> None:
        """Archives older notifications (from event_push_actions) into event_push_summary.

        Any event_push_actions between old_rotate_stream_ordering (exclusive) and
        rotate_to_stream_ordering (inclusive) will be added to the event_push_summary
        table.

        Args:
            txn: The database transaction.
            old_rotate_stream_ordering: The previous maximum event stream ordering.
            rotate_to_stream_ordering: The new maximum event stream ordering to summarise.
        """

        # Calculate the new counts that should be upserted into event_push_summary
        sql = """
            SELECT upd.user_id, upd.room_id, upd.thread_id,
                coalesce(old.%s, 0) + upd.cnt,
                upd.stream_ordering
            FROM (
                SELECT ea.user_id, ea.room_id, ea.thread_id, count(*) as cnt,
                    max(ea.stream_ordering) as stream_ordering
                FROM event_push_actions AS ea
                LEFT JOIN event_push_summary AS old ON (
                    ea.user_id = old.user_id
                    AND ea.room_id = old.room_id
                    AND (
                        ea.thread_id = old.thread_id
                        OR (
                            ea.thread_id IS NULL AND old.thread_id IS NULL
                        )
                    )
                )
                WHERE ? < ea.stream_ordering AND ea.stream_ordering <= ?
                    AND (
                        old.last_receipt_stream_ordering IS NULL
                        OR old.last_receipt_stream_ordering < ea.stream_ordering
                    )
                    AND %s = 1
                GROUP BY ea.user_id, ea.room_id, ea.thread_id
            ) AS upd
            LEFT JOIN event_push_summary AS old ON (
                upd.user_id = old.user_id
                AND upd.room_id = old.room_id
                AND (
                    upd.thread_id = old.thread_id
                    OR (
                        upd.thread_id IS NULL AND old.thread_id IS NULL
                    )
                )
            )
        """

        # First get the count of unread messages.
        txn.execute(
            sql % ("unread_count", "unread"),
            (old_rotate_stream_ordering, rotate_to_stream_ordering),
        )

        # We need to merge results from the two requests (the one that retrieves the
        # unread count and the one that retrieves the notifications count) into a single
        # object because we might not have the same amount of rows in each of them. To do
        # this, we use a dict indexed on the user ID and room ID to make it easier to
        # populate.
        summaries: Dict[Tuple[str, str, Optional[str]], _EventPushSummary] = {}
        for row in txn:
            summaries[(row[0], row[1], row[2])] = _EventPushSummary(
                unread_count=row[3],
                stream_ordering=row[4],
                notif_count=0,
            )

        # Then get the count of notifications.
        txn.execute(
            sql % ("notif_count", "notif"),
            (old_rotate_stream_ordering, rotate_to_stream_ordering),
        )

        for row in txn:
            if (row[0], row[1], row[2]) in summaries:
                summaries[(row[0], row[1], row[2])].notif_count = row[3]
            else:
                # Because the rules on notifying are different than the rules on marking
                # a message unread, we might end up with messages that notify but aren't
                # marked unread, so we might not have a summary for this (user, room)
                # tuple to complete.
                summaries[(row[0], row[1], row[2])] = _EventPushSummary(
                    unread_count=0,
                    stream_ordering=row[4],
                    notif_count=row[3],
                )

        logger.info("Rotating notifications, handling %d rows", len(summaries))

        # The upserts need to be partitioned into ones with a thread ID and ones
        # without.
        unthreaded_args = [
            (
                user_id,
                room_id,
                summary.notif_count,
                summary.unread_count,
                summary.stream_ordering,
            )
            for (user_id, room_id, thread_id), summary in summaries.items()
            if thread_id is None
        ]

        threaded_summaries = {
            (user_id, room_id, thread_id): summary
            for (user_id, room_id, thread_id), summary in summaries.items()
            if thread_id is not None
        }

        # simple_upsert_many_txn doesn't support a predicate clause to force using
        # the partial index (thread_id = NULL).
        if isinstance(txn.database_engine, PostgresEngine):
            sql = """
            INSERT INTO event_push_summary (user_id, room_id, notif_count, unread_count, stream_ordering)
            VALUES ?
            ON CONFLICT (user_id, room_id)
            WHERE thread_id IS NULL
            DO UPDATE SET notif_count=EXCLUDED.notif_count, unread_count=EXCLUDED.unread_count, stream_ordering=EXCLUDED.stream_ordering
            """

            txn.execute_values(sql, unthreaded_args, fetch=False)

        else:
            sql = """
            INSERT INTO event_push_summary (user_id, room_id, notif_count, unread_count, stream_ordering)
            VALUES (?, ?, ?, ?, ?)
            ON CONFLICT (user_id, room_id)
            WHERE thread_id IS NULL
            DO UPDATE SET notif_count=EXCLUDED.notif_count, unread_count=EXCLUDED.unread_count, stream_ordering=EXCLUDED.stream_ordering
            """
            txn.execute_batch(sql, unthreaded_args)

        self.db_pool.simple_upsert_many_txn(
            txn,
            table="event_push_summary",
            key_names=("user_id", "room_id", "thread_id"),
            key_values=[
                (user_id, room_id, thread_id)
                for user_id, room_id, thread_id in threaded_summaries
            ],
            value_names=("notif_count", "unread_count", "stream_ordering"),
            value_values=[
                (
                    summary.notif_count,
                    summary.unread_count,
                    summary.stream_ordering,
                )
                for summary in threaded_summaries.values()
            ],
        )

        txn.execute(
            "UPDATE event_push_summary_stream_ordering SET stream_ordering = ?",
            (rotate_to_stream_ordering,),
        )

    async def _remove_old_push_actions_that_have_rotated(self) -> None:
        """Clear out old push actions that have been summarised."""

        # We want to clear out anything that is older than a day that *has* already
        # been rotated.
        rotated_upto_stream_ordering = await self.db_pool.simple_select_one_onecol(
            table="event_push_summary_stream_ordering",
            keyvalues={},
            retcol="stream_ordering",
        )

        max_stream_ordering_to_delete = min(
            rotated_upto_stream_ordering, self.stream_ordering_day_ago
        )

        def remove_old_push_actions_that_have_rotated_txn(
            txn: LoggingTransaction,
        ) -> bool:
            # We don't want to clear out too much at a time, so we bound our
            # deletes.
            batch_size = self._rotate_count

            txn.execute(
                """
                SELECT stream_ordering FROM event_push_actions
                WHERE stream_ordering <= ? AND highlight = 0
                ORDER BY stream_ordering ASC LIMIT 1 OFFSET ?
                """,
                (
                    max_stream_ordering_to_delete,
                    batch_size,
                ),
            )
            stream_row = txn.fetchone()

            if stream_row:
                (stream_ordering,) = stream_row
            else:
                stream_ordering = max_stream_ordering_to_delete

            # We need to use a inclusive bound here to handle the case where a
            # single stream ordering has more than `batch_size` rows.
            txn.execute(
                """
                DELETE FROM event_push_actions
                WHERE stream_ordering <= ? AND highlight = 0
                """,
                (stream_ordering,),
            )

            logger.info("Rotating notifications, deleted %s push actions", txn.rowcount)

            return txn.rowcount < batch_size

        while True:
            done = await self.db_pool.runInteraction(
                "_remove_old_push_actions_that_have_rotated",
                remove_old_push_actions_that_have_rotated_txn,
            )
            if done:
                break


class EventPushActionsStore(EventPushActionsWorkerStore):
    EPA_HIGHLIGHT_INDEX = "epa_highlight_index"

    def __init__(
        self,
        database: DatabasePool,
        db_conn: LoggingDatabaseConnection,
        hs: "HomeServer",
    ):
        super().__init__(database, db_conn, hs)

        self.db_pool.updates.register_background_index_update(
            self.EPA_HIGHLIGHT_INDEX,
            index_name="event_push_actions_u_highlight",
            table="event_push_actions",
            columns=["user_id", "stream_ordering"],
        )

        self.db_pool.updates.register_background_index_update(
            "event_push_actions_highlights_index",
            index_name="event_push_actions_highlights_index",
            table="event_push_actions",
            columns=["user_id", "room_id", "topological_ordering", "stream_ordering"],
            where_clause="highlight=1",
        )

        # Add index to make deleting old push actions faster.
        self.db_pool.updates.register_background_index_update(
            "event_push_actions_stream_highlight_index",
            index_name="event_push_actions_stream_highlight_index",
            table="event_push_actions",
            columns=["highlight", "stream_ordering"],
            where_clause="highlight=0",
            psql_only=True,
        )

    async def get_push_actions_for_user(
        self,
        user_id: str,
        before: Optional[str] = None,
        limit: int = 50,
        only_highlight: bool = False,
    ) -> List[UserPushAction]:
        def f(
            txn: LoggingTransaction,
        ) -> List[Tuple[str, str, int, int, str, bool, str, int]]:
            before_clause = ""
            if before:
                before_clause = "AND epa.stream_ordering < ?"
                args = [user_id, before, limit]
            else:
                args = [user_id, limit]

            if only_highlight:
                if len(before_clause) > 0:
                    before_clause += " "
                before_clause += "AND epa.highlight = 1"

            # NB. This assumes event_ids are globally unique since
            # it makes the query easier to index
            sql = """
                SELECT epa.event_id, epa.room_id,
                    epa.stream_ordering, epa.topological_ordering,
                    epa.actions, epa.highlight, epa.profile_tag, e.received_ts
                FROM event_push_actions epa, events e
                WHERE epa.event_id = e.event_id
                    AND epa.user_id = ? %s
                    AND epa.notif = 1
                ORDER BY epa.stream_ordering DESC
                LIMIT ?
            """ % (
                before_clause,
            )
            txn.execute(sql, args)
            return cast(
                List[Tuple[str, str, int, int, str, bool, str, int]], txn.fetchall()
            )

        push_actions = await self.db_pool.runInteraction("get_push_actions_for_user", f)
        return [
            UserPushAction(
                event_id=row[0],
                room_id=row[1],
                stream_ordering=row[2],
                actions=_deserialize_action(row[4], row[5]),
                received_ts=row[7],
                topological_ordering=row[3],
                highlight=row[5],
                profile_tag=row[6],
            )
            for row in push_actions
        ]


def _action_has_highlight(actions: Collection[Union[Mapping, str]]) -> bool:
    for action in actions:
        if not isinstance(action, dict):
            continue

        if action.get("set_tweak", None) == "highlight":
            return action.get("value", True)

    return False


@attr.s(slots=True, auto_attribs=True)
class _EventPushSummary:
    """Summary of pending event push actions for a given user in a given room.
    Used in _rotate_notifs_before_txn to manipulate results from event_push_actions.
    """

    unread_count: int
    stream_ordering: int
    notif_count: int<|MERGE_RESOLUTION|>--- conflicted
+++ resolved
@@ -766,37 +766,22 @@
                 thread_id,  # thread_id column
             )
 
-<<<<<<< HEAD
-        def _add_push_actions_to_staging_txn(txn: LoggingTransaction) -> None:
-            # We don't use simple_insert_many here to avoid the overhead
-            # of generating lists of dicts.
-
-            sql = """
-                INSERT INTO event_push_actions_staging
-                    (event_id, user_id, actions, notif, highlight, unread, thread_id)
-                VALUES (?, ?, ?, ?, ?, ?, ?)
-            """
-
-            txn.execute_batch(
-                sql,
-                (
-                    _gen_entry(user_id, actions)
-                    for user_id, actions in user_id_actions.items()
-                ),
-            )
-
-        return await self.db_pool.runInteraction(
-            "add_push_actions_to_staging", _add_push_actions_to_staging_txn
-=======
         await self.db_pool.simple_insert_many(
             "event_push_actions_staging",
-            keys=("event_id", "user_id", "actions", "notif", "highlight", "unread"),
+            keys=(
+                "event_id",
+                "user_id",
+                "actions",
+                "notif",
+                "highlight",
+                "unread",
+                "thread_id",
+            ),
             values=[
                 _gen_entry(user_id, actions)
                 for user_id, actions in user_id_actions.items()
             ],
             desc="add_push_actions_to_staging",
->>>>>>> e761e8b4
         )
 
     async def remove_push_actions_from_staging(self, event_id: str) -> None:
