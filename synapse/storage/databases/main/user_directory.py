# Copyright 2017 Vector Creations Ltd
#
# Licensed under the Apache License, Version 2.0 (the "License");
# you may not use this file except in compliance with the License.
# You may obtain a copy of the License at
#
#     http://www.apache.org/licenses/LICENSE-2.0
#
# Unless required by applicable law or agreed to in writing, software
# distributed under the License is distributed on an "AS IS" BASIS,
# WITHOUT WARRANTIES OR CONDITIONS OF ANY KIND, either express or implied.
# See the License for the specific language governing permissions and
# limitations under the License.

import logging
import re
import unicodedata
from typing import (
    TYPE_CHECKING,
    Iterable,
    List,
    Mapping,
    Optional,
    Sequence,
    Set,
    Tuple,
    cast,
)

try:
    # Figure out if ICU support is available for searching users.
    import icu

    USE_ICU = True
except ModuleNotFoundError:
    USE_ICU = False

from typing_extensions import TypedDict

from synapse.api.errors import StoreError
from synapse.util.stringutils import non_null_str_or_none

if TYPE_CHECKING:
    from synapse.server import HomeServer

from synapse.api.constants import EventTypes, HistoryVisibility, JoinRules
from synapse.storage.database import (
    DatabasePool,
    LoggingDatabaseConnection,
    LoggingTransaction,
)
from synapse.storage.databases.main.state import StateFilter
from synapse.storage.databases.main.state_deltas import StateDeltasStore
from synapse.storage.engines import PostgresEngine, Sqlite3Engine
from synapse.types import (
    JsonDict,
    UserID,
    UserProfile,
    get_domain_from_id,
    get_localpart_from_id,
)
from synapse.util.caches.descriptors import cached

logger = logging.getLogger(__name__)

TEMP_TABLE = "_temp_populate_user_directory"


class UserDirectoryBackgroundUpdateStore(StateDeltasStore):
    # How many records do we calculate before sending it to
    # add_users_who_share_private_rooms?
    SHARE_PRIVATE_WORKING_SET = 500

    def __init__(
        self,
        database: DatabasePool,
        db_conn: LoggingDatabaseConnection,
        hs: "HomeServer",
    ) -> None:
        super().__init__(database, db_conn, hs)

        self.server_name: str = hs.hostname

        self.db_pool.updates.register_background_update_handler(
            "populate_user_directory_createtables",
            self._populate_user_directory_createtables,
        )
        self.db_pool.updates.register_background_update_handler(
            "populate_user_directory_process_rooms",
            self._populate_user_directory_process_rooms,
        )
        self.db_pool.updates.register_background_update_handler(
            "populate_user_directory_process_users",
            self._populate_user_directory_process_users,
        )
        self.db_pool.updates.register_background_update_handler(
            "populate_user_directory_cleanup", self._populate_user_directory_cleanup
        )

    async def _populate_user_directory_createtables(
        self, progress: JsonDict, batch_size: int
    ) -> int:
        # Get all the rooms that we want to process.
        def _make_staging_area(txn: LoggingTransaction) -> None:
            sql = (
                "CREATE TABLE IF NOT EXISTS "
                + TEMP_TABLE
                + "_rooms(room_id TEXT NOT NULL, events BIGINT NOT NULL)"
            )
            txn.execute(sql)

            sql = (
                "CREATE TABLE IF NOT EXISTS "
                + TEMP_TABLE
                + "_position(position TEXT NOT NULL)"
            )
            txn.execute(sql)

            # Get rooms we want to process from the database
            sql = """
                SELECT room_id, count(*) FROM current_state_events
                GROUP BY room_id
            """
            txn.execute(sql)
            rooms = list(txn.fetchall())
            self.db_pool.simple_insert_many_txn(
                txn, TEMP_TABLE + "_rooms", keys=("room_id", "events"), values=rooms
            )
            del rooms

            sql = (
                "CREATE TABLE IF NOT EXISTS "
                + TEMP_TABLE
                + "_users(user_id TEXT NOT NULL)"
            )
            txn.execute(sql)

            txn.execute("SELECT name FROM users")
            users = list(txn.fetchall())

            self.db_pool.simple_insert_many_txn(
                txn, TEMP_TABLE + "_users", keys=("user_id",), values=users
            )

        new_pos = await self.get_max_stream_id_in_current_state_deltas()
        await self.db_pool.runInteraction(
            "populate_user_directory_temp_build", _make_staging_area
        )
        await self.db_pool.simple_insert(
            TEMP_TABLE + "_position", {"position": new_pos}
        )

        await self.db_pool.updates._end_background_update(
            "populate_user_directory_createtables"
        )
        return 1

    async def _populate_user_directory_cleanup(
        self,
        progress: JsonDict,
        batch_size: int,
    ) -> int:
        """
        Update the user directory stream position, then clean up the old tables.
        """
        position = await self.db_pool.simple_select_one_onecol(
            TEMP_TABLE + "_position", {}, "position"
        )
        await self.update_user_directory_stream_pos(position)

        def _delete_staging_area(txn: LoggingTransaction) -> None:
            txn.execute("DROP TABLE IF EXISTS " + TEMP_TABLE + "_rooms")
            txn.execute("DROP TABLE IF EXISTS " + TEMP_TABLE + "_users")
            txn.execute("DROP TABLE IF EXISTS " + TEMP_TABLE + "_position")

        await self.db_pool.runInteraction(
            "populate_user_directory_cleanup", _delete_staging_area
        )

        await self.db_pool.updates._end_background_update(
            "populate_user_directory_cleanup"
        )
        return 1

    async def _populate_user_directory_process_rooms(
        self, progress: JsonDict, batch_size: int
    ) -> int:
        """
        Rescan the state of all rooms so we can track

        - who's in a public room;
        - which local users share a private room with other users (local
          and remote); and
        - who should be in the user_directory.

        Args:
            progress
            batch_size: Maximum number of state events to process per cycle.

        Returns:
            number of events processed.
        """
        # If we don't have progress filed, delete everything.
        if not progress:
            await self.delete_all_from_user_dir()

        def _get_next_batch(
            txn: LoggingTransaction,
        ) -> Optional[Sequence[Tuple[str, int]]]:
            # Only fetch 250 rooms, so we don't fetch too many at once, even
            # if those 250 rooms have less than batch_size state events.
            sql = """
                SELECT room_id, events FROM %s
                ORDER BY events DESC
                LIMIT 250
            """ % (
                TEMP_TABLE + "_rooms",
            )
            txn.execute(sql)
            rooms_to_work_on = cast(List[Tuple[str, int]], txn.fetchall())

            if not rooms_to_work_on:
                return None

            # Get how many are left to process, so we can give status on how
            # far we are in processing
            txn.execute("SELECT COUNT(*) FROM " + TEMP_TABLE + "_rooms")
            result = txn.fetchone()
            assert result is not None
            progress["remaining"] = result[0]

            return rooms_to_work_on

        rooms_to_work_on = await self.db_pool.runInteraction(
            "populate_user_directory_temp_read", _get_next_batch
        )

        # No more rooms -- complete the transaction.
        if not rooms_to_work_on:
            await self.db_pool.updates._end_background_update(
                "populate_user_directory_process_rooms"
            )
            return 1

        logger.debug(
            "Processing the next %d rooms of %d remaining"
            % (len(rooms_to_work_on), progress["remaining"])
        )

        processed_event_count = 0

        for room_id, event_count in rooms_to_work_on:
            is_in_room = await self.is_host_joined(room_id, self.server_name)  # type: ignore[attr-defined]

            if is_in_room:
                users_with_profile = await self.get_users_in_room_with_profiles(room_id)  # type: ignore[attr-defined]
                # Throw away users excluded from the directory.
                users_with_profile = {
                    user_id: profile
                    for user_id, profile in users_with_profile.items()
                    if not self.hs.is_mine_id(user_id)
                    or await self.should_include_local_user_in_dir(user_id)
                }

                # Upsert a user_directory record for each remote user we see.
                for user_id, profile in users_with_profile.items():
                    # Local users are processed separately in
                    # `_populate_user_directory_users`; there we can read from
                    # the `profiles` table to ensure we don't leak their per-room
                    # profiles. It also means we write local users to this table
                    # exactly once, rather than once for every room they're in.
                    if self.hs.is_mine_id(user_id):
                        continue
                    # TODO `users_with_profile` above reads from the `user_directory`
                    #   table, meaning that `profile` is bespoke to this room.
                    #   and this leaks remote users' per-room profiles to the user directory.
                    await self.update_profile_in_user_dir(
                        user_id, profile.display_name, profile.avatar_url
                    )

                # Now update the room sharing tables to include this room.
                is_public = await self.is_room_world_readable_or_publicly_joinable(
                    room_id
                )
                if is_public:
                    if users_with_profile:
                        await self.add_users_in_public_rooms(
                            room_id, users_with_profile.keys()
                        )
                else:
                    to_insert = set()
                    for user_id in users_with_profile:
                        # We want the set of pairs (L, M) where L and M are
                        # in `users_with_profile` and L is local.
                        # Do so by looking for the local user L first.
                        if not self.hs.is_mine_id(user_id):
                            continue

                        for other_user_id in users_with_profile:
                            if user_id == other_user_id:
                                continue

                            user_set = (user_id, other_user_id)
                            to_insert.add(user_set)

                            # If it gets too big, stop and write to the database
                            # to prevent storing too much in RAM.
                            if len(to_insert) >= self.SHARE_PRIVATE_WORKING_SET:
                                await self.add_users_who_share_private_room(
                                    room_id, to_insert
                                )
                                to_insert.clear()

                    if to_insert:
                        await self.add_users_who_share_private_room(room_id, to_insert)
                        to_insert.clear()

            # We've finished a room. Delete it from the table.
            await self.db_pool.simple_delete_one(
                TEMP_TABLE + "_rooms", {"room_id": room_id}
            )
            # Update the remaining counter.
            progress["remaining"] -= 1
            await self.db_pool.runInteraction(
                "populate_user_directory",
                self.db_pool.updates._background_update_progress_txn,
                "populate_user_directory_process_rooms",
                progress,
            )

            processed_event_count += event_count

            if processed_event_count > batch_size:
                # Don't process any more rooms, we've hit our batch size.
                return processed_event_count

        return processed_event_count

    async def _populate_user_directory_process_users(
        self, progress: JsonDict, batch_size: int
    ) -> int:
        """
        Add all local users to the user directory.
        """

        def _get_next_batch(txn: LoggingTransaction) -> Optional[List[str]]:
            sql = "SELECT user_id FROM %s LIMIT %s" % (
                TEMP_TABLE + "_users",
                str(batch_size),
            )
            txn.execute(sql)
            user_result = cast(List[Tuple[str]], txn.fetchall())

            if not user_result:
                return None

            users_to_work_on = [x[0] for x in user_result]

            # Get how many are left to process, so we can give status on how
            # far we are in processing
            sql = "SELECT COUNT(*) FROM " + TEMP_TABLE + "_users"
            txn.execute(sql)
            count_result = txn.fetchone()
            assert count_result is not None
            progress["remaining"] = count_result[0]

            return users_to_work_on

        users_to_work_on = await self.db_pool.runInteraction(
            "populate_user_directory_temp_read", _get_next_batch
        )

        # No more users -- complete the transaction.
        if not users_to_work_on:
            await self.db_pool.updates._end_background_update(
                "populate_user_directory_process_users"
            )
            return 1

        logger.debug(
            "Processing the next %d users of %d remaining"
            % (len(users_to_work_on), progress["remaining"])
        )

        for user_id in users_to_work_on:
            if await self.should_include_local_user_in_dir(user_id):
                profile = await self.get_profileinfo(get_localpart_from_id(user_id))  # type: ignore[attr-defined]
                await self.update_profile_in_user_dir(
                    user_id, profile.display_name, profile.avatar_url
                )

            # We've finished processing a user. Delete it from the table.
            await self.db_pool.simple_delete_one(
                TEMP_TABLE + "_users", {"user_id": user_id}
            )
            # Update the remaining counter.
            progress["remaining"] -= 1
            await self.db_pool.runInteraction(
                "populate_user_directory",
                self.db_pool.updates._background_update_progress_txn,
                "populate_user_directory_process_users",
                progress,
            )

        return len(users_to_work_on)

    async def should_include_local_user_in_dir(self, user: str) -> bool:
        """Certain classes of local user are omitted from the user directory.
        Is this user one of them?
        """
        # We're opting to exclude the appservice sender (user defined by the
        # `sender_localpart` in the appservice registration) even though
        # technically it could be DM-able. In the future, this could potentially
        # be configurable per-appservice whether the appservice sender can be
        # contacted.
        if self.get_app_service_by_user_id(user) is not None:  # type: ignore[attr-defined]
            return False

        # We're opting to exclude appservice users (anyone matching the user
        # namespace regex in the appservice registration) even though technically
        # they could be DM-able. In the future, this could potentially
        # be configurable per-appservice whether the appservice users can be
        # contacted.
        if self.get_if_app_services_interested_in_user(user):  # type: ignore[attr-defined]
            # TODO we might want to make this configurable for each app service
            return False

        # Support users are for diagnostics and should not appear in the user directory.
        if await self.is_support_user(user):  # type: ignore[attr-defined]
            return False

        # Deactivated users aren't contactable, so should not appear in the user directory.
        try:
            if await self.get_user_deactivated_status(user):  # type: ignore[attr-defined]
                return False
        except StoreError:
            # No such user in the users table. No need to do this when calling
            # is_support_user---that returns False if the user is missing.
            return False

        return True

    async def is_room_world_readable_or_publicly_joinable(self, room_id: str) -> bool:
        """Check if the room is either world_readable or publically joinable"""

        # Create a state filter that only queries join and history state event
        types_to_filter = (
            (EventTypes.JoinRules, ""),
            (EventTypes.RoomHistoryVisibility, ""),
        )

        # Getting the partial state is fine, as we're not looking at membership
        # events.
        current_state_ids = await self.get_partial_filtered_current_state_ids(  # type: ignore[attr-defined]
            room_id, StateFilter.from_types(types_to_filter)
        )

        join_rules_id = current_state_ids.get((EventTypes.JoinRules, ""))
        if join_rules_id:
            join_rule_ev = await self.get_event(join_rules_id, allow_none=True)  # type: ignore[attr-defined]
            if join_rule_ev:
                if join_rule_ev.content.get("join_rule") == JoinRules.PUBLIC:
                    return True

        hist_vis_id = current_state_ids.get((EventTypes.RoomHistoryVisibility, ""))
        if hist_vis_id:
            hist_vis_ev = await self.get_event(hist_vis_id, allow_none=True)  # type: ignore[attr-defined]
            if hist_vis_ev:
                if (
                    hist_vis_ev.content.get("history_visibility")
                    == HistoryVisibility.WORLD_READABLE
                ):
                    return True

        return False

    async def set_remote_user_profile_in_user_dir_stale(
        self, user_id: str, next_try_at_ms: int, retry_counter: int
    ) -> None:
        """
        Marks a remote user as having a possibly-stale user directory profile.

        Args:
            user_id: the remote user who may have a stale profile on this server.
            next_try_at_ms: timestamp in ms after which the user directory profile can be
                refreshed.
            retry_counter: number of failures in refreshing the profile so far. Used for
                exponential backoff calculations.
        """
        assert not self.hs.is_mine_id(
            user_id
        ), "Can't mark a local user as a stale remote user."

        server_name = UserID.from_string(user_id).domain

        await self.db_pool.simple_upsert(
            table="user_directory_stale_remote_users",
            keyvalues={"user_id": user_id},
            values={
                "next_try_at_ts": next_try_at_ms,
                "retry_counter": retry_counter,
                "user_server_name": server_name,
            },
            desc="set_remote_user_profile_in_user_dir_stale",
        )

    async def update_profile_in_user_dir(
        self, user_id: str, display_name: Optional[str], avatar_url: Optional[str]
    ) -> None:
        """
        Update or add a user's profile in the user directory.
        If the user is remote, the profile will be marked as not stale.
        """
        # If the display name or avatar URL are unexpected types, replace with None.
        display_name = non_null_str_or_none(display_name)
        avatar_url = non_null_str_or_none(avatar_url)

        def _update_profile_in_user_dir_txn(txn: LoggingTransaction) -> None:
            self.db_pool.simple_upsert_txn(
                txn,
                table="user_directory",
                keyvalues={"user_id": user_id},
                values={"display_name": display_name, "avatar_url": avatar_url},
            )

<<<<<<< HEAD
            if not self.hs.is_mine_id(user_id):
                # Remote users: Make sure the profile is not marked as stale anymore.
                self.db_pool.simple_delete_txn(
                    txn,
                    table="user_directory_stale_remote_users",
                    keyvalues={"user_id": user_id},
                )
=======
            # The display name that goes into the database index.
            index_display_name = display_name
            if index_display_name is not None:
                index_display_name = _filter_text_for_index(index_display_name)
>>>>>>> 121fce75

            if isinstance(self.database_engine, PostgresEngine):
                # We weight the localpart most highly, then display name and finally
                # server name
                sql = """
                        INSERT INTO user_directory_search(user_id, vector)
                        VALUES (?,
                            setweight(to_tsvector('simple', ?), 'A')
                            || setweight(to_tsvector('simple', ?), 'D')
                            || setweight(to_tsvector('simple', COALESCE(?, '')), 'B')
                        ) ON CONFLICT (user_id) DO UPDATE SET vector=EXCLUDED.vector
                    """
                txn.execute(
                    sql,
                    (
                        user_id,
                        get_localpart_from_id(user_id),
                        get_domain_from_id(user_id),
                        index_display_name,
                    ),
                )
            elif isinstance(self.database_engine, Sqlite3Engine):
                value = (
                    "%s %s" % (user_id, index_display_name)
                    if index_display_name
                    else user_id
                )
                self.db_pool.simple_upsert_txn(
                    txn,
                    table="user_directory_search",
                    keyvalues={"user_id": user_id},
                    values={"value": value},
                )
            else:
                # This should be unreachable.
                raise Exception("Unrecognized database engine")

            txn.call_after(self.get_user_in_directory.invalidate, (user_id,))

        await self.db_pool.runInteraction(
            "update_profile_in_user_dir", _update_profile_in_user_dir_txn
        )

    async def add_users_who_share_private_room(
        self, room_id: str, user_id_tuples: Iterable[Tuple[str, str]]
    ) -> None:
        """Insert entries into the users_who_share_private_rooms table. The first
        user should be a local user.

        Args:
            room_id
            user_id_tuples: iterable of 2-tuple of user IDs.
        """

        await self.db_pool.simple_upsert_many(
            table="users_who_share_private_rooms",
            key_names=["user_id", "other_user_id", "room_id"],
            key_values=[
                (user_id, other_user_id, room_id)
                for user_id, other_user_id in user_id_tuples
            ],
            value_names=(),
            value_values=(),
            desc="add_users_who_share_room",
        )

    async def add_users_in_public_rooms(
        self, room_id: str, user_ids: Iterable[str]
    ) -> None:
        """Insert entries into the users_in_public_rooms table.

        Args:
            room_id
            user_ids
        """

        await self.db_pool.simple_upsert_many(
            table="users_in_public_rooms",
            key_names=["user_id", "room_id"],
            key_values=[(user_id, room_id) for user_id in user_ids],
            value_names=(),
            value_values=(),
            desc="add_users_in_public_rooms",
        )

    async def delete_all_from_user_dir(self) -> None:
        """Delete the entire user directory"""

        def _delete_all_from_user_dir_txn(txn: LoggingTransaction) -> None:
            txn.execute("DELETE FROM user_directory")
            txn.execute("DELETE FROM user_directory_search")
            txn.execute("DELETE FROM users_in_public_rooms")
            txn.execute("DELETE FROM users_who_share_private_rooms")
            txn.call_after(self.get_user_in_directory.invalidate_all)

        await self.db_pool.runInteraction(
            "delete_all_from_user_dir", _delete_all_from_user_dir_txn
        )

    @cached()
    async def get_user_in_directory(self, user_id: str) -> Optional[Mapping[str, str]]:
        return await self.db_pool.simple_select_one(
            table="user_directory",
            keyvalues={"user_id": user_id},
            retcols=("display_name", "avatar_url"),
            allow_none=True,
            desc="get_user_in_directory",
        )

    async def update_user_directory_stream_pos(self, stream_id: Optional[int]) -> None:
        await self.db_pool.simple_update_one(
            table="user_directory_stream_pos",
            keyvalues={},
            updatevalues={"stream_id": stream_id},
            desc="update_user_directory_stream_pos",
        )


class SearchResult(TypedDict):
    limited: bool
    results: List[UserProfile]


class UserDirectoryStore(UserDirectoryBackgroundUpdateStore):
    # How many records do we calculate before sending it to
    # add_users_who_share_private_rooms?
    SHARE_PRIVATE_WORKING_SET = 500

    def __init__(
        self,
        database: DatabasePool,
        db_conn: LoggingDatabaseConnection,
        hs: "HomeServer",
    ) -> None:
        super().__init__(database, db_conn, hs)

        self._prefer_local_users_in_search = (
            hs.config.userdirectory.user_directory_search_prefer_local_users
        )
        self._server_name = hs.config.server.server_name

    async def remove_from_user_dir(self, user_id: str) -> None:
        def _remove_from_user_dir_txn(txn: LoggingTransaction) -> None:
            self.db_pool.simple_delete_txn(
                txn, table="user_directory", keyvalues={"user_id": user_id}
            )
            self.db_pool.simple_delete_txn(
                txn, table="user_directory_search", keyvalues={"user_id": user_id}
            )
            self.db_pool.simple_delete_txn(
                txn, table="users_in_public_rooms", keyvalues={"user_id": user_id}
            )
            self.db_pool.simple_delete_txn(
                txn,
                table="users_who_share_private_rooms",
                keyvalues={"user_id": user_id},
            )
            self.db_pool.simple_delete_txn(
                txn,
                table="users_who_share_private_rooms",
                keyvalues={"other_user_id": user_id},
            )
            txn.call_after(self.get_user_in_directory.invalidate, (user_id,))

        await self.db_pool.runInteraction(
            "remove_from_user_dir", _remove_from_user_dir_txn
        )

    async def get_users_in_dir_due_to_room(self, room_id: str) -> Set[str]:
        """Get all user_ids that are in the room directory because they're
        in the given room_id
        """
        user_ids_share_pub = await self.db_pool.simple_select_onecol(
            table="users_in_public_rooms",
            keyvalues={"room_id": room_id},
            retcol="user_id",
            desc="get_users_in_dir_due_to_room",
        )

        user_ids_share_priv = await self.db_pool.simple_select_onecol(
            table="users_who_share_private_rooms",
            keyvalues={"room_id": room_id},
            retcol="other_user_id",
            desc="get_users_in_dir_due_to_room",
        )

        user_ids = set(user_ids_share_pub)
        user_ids.update(user_ids_share_priv)

        return user_ids

    async def remove_user_who_share_room(self, user_id: str, room_id: str) -> None:
        """
        Deletes entries in the users_who_share_*_rooms table. The first
        user should be a local user.

        Args:
            user_id
            room_id
        """

        def _remove_user_who_share_room_txn(txn: LoggingTransaction) -> None:
            self.db_pool.simple_delete_txn(
                txn,
                table="users_who_share_private_rooms",
                keyvalues={"user_id": user_id, "room_id": room_id},
            )
            self.db_pool.simple_delete_txn(
                txn,
                table="users_who_share_private_rooms",
                keyvalues={"other_user_id": user_id, "room_id": room_id},
            )
            self.db_pool.simple_delete_txn(
                txn,
                table="users_in_public_rooms",
                keyvalues={"user_id": user_id, "room_id": room_id},
            )

        await self.db_pool.runInteraction(
            "remove_user_who_share_room", _remove_user_who_share_room_txn
        )

    async def get_user_dir_rooms_user_is_in(self, user_id: str) -> List[str]:
        """
        Returns the rooms that a user is in.

        Args:
            user_id: Must be a local user

        Returns:
            List of room IDs
        """
        rows = await self.db_pool.simple_select_onecol(
            table="users_who_share_private_rooms",
            keyvalues={"user_id": user_id},
            retcol="room_id",
            desc="get_rooms_user_is_in",
        )

        pub_rows = await self.db_pool.simple_select_onecol(
            table="users_in_public_rooms",
            keyvalues={"user_id": user_id},
            retcol="room_id",
            desc="get_rooms_user_is_in",
        )

        users = set(pub_rows)
        users.update(rows)
        return list(users)

    async def get_user_directory_stream_pos(self) -> Optional[int]:
        """
        Get the stream ID of the user directory stream.

        Returns:
            The stream token or None if the initial background update hasn't happened yet.
        """
        return await self.db_pool.simple_select_one_onecol(
            table="user_directory_stream_pos",
            keyvalues={},
            retcol="stream_id",
            desc="get_user_directory_stream_pos",
        )

    async def search_user_dir(
        self, user_id: str, search_term: str, limit: int
    ) -> SearchResult:
        """Searches for users in directory

        Returns:
            dict of the form::

                {
                    "limited": <bool>,  # whether there were more results or not
                    "results": [  # Ordered by best match first
                        {
                            "user_id": <user_id>,
                            "display_name": <display_name>,
                            "avatar_url": <avatar_url>
                        }
                    ]
                }
        """

        if self.hs.config.userdirectory.user_directory_search_all_users:
            join_args = (user_id,)
            where_clause = "user_id != ?"
        else:
            join_args = (user_id,)
            where_clause = """
                (
                    EXISTS (select 1 from users_in_public_rooms WHERE user_id = t.user_id)
                    OR EXISTS (
                        SELECT 1 FROM users_who_share_private_rooms
                        WHERE user_id = ? AND other_user_id = t.user_id
                    )
                )
            """

        # We allow manipulating the ranking algorithm by injecting statements
        # based on config options.
        additional_ordering_statements = []
        ordering_arguments: Tuple[str, ...] = ()

        if isinstance(self.database_engine, PostgresEngine):
            full_query, exact_query, prefix_query = _parse_query_postgres(search_term)

            # If enabled, this config option will rank local users higher than those on
            # remote instances.
            if self._prefer_local_users_in_search:
                # This statement checks whether a given user's user ID contains a server name
                # that matches the local server
                statement = "* (CASE WHEN user_id LIKE ? THEN 2.0 ELSE 1.0 END)"
                additional_ordering_statements.append(statement)

                ordering_arguments += ("%:" + self._server_name,)

            # We order by rank and then if they have profile info
            # The ranking algorithm is hand tweaked for "best" results. Broadly
            # the idea is we give a higher weight to exact matches.
            # The array of numbers are the weights for the various part of the
            # search: (domain, _, display name, localpart)
            sql = """
                SELECT d.user_id AS user_id, display_name, avatar_url
                FROM user_directory_search as t
                INNER JOIN user_directory AS d USING (user_id)
                WHERE
                    %(where_clause)s
                    AND vector @@ to_tsquery('simple', ?)
                ORDER BY
                    (CASE WHEN d.user_id IS NOT NULL THEN 4.0 ELSE 1.0 END)
                    * (CASE WHEN display_name IS NOT NULL THEN 1.2 ELSE 1.0 END)
                    * (CASE WHEN avatar_url IS NOT NULL THEN 1.2 ELSE 1.0 END)
                    * (
                        3 * ts_rank_cd(
                            '{0.1, 0.1, 0.9, 1.0}',
                            vector,
                            to_tsquery('simple', ?),
                            8
                        )
                        + ts_rank_cd(
                            '{0.1, 0.1, 0.9, 1.0}',
                            vector,
                            to_tsquery('simple', ?),
                            8
                        )
                    )
                    %(order_case_statements)s
                    DESC,
                    display_name IS NULL,
                    avatar_url IS NULL
                LIMIT ?
            """ % {
                "where_clause": where_clause,
                "order_case_statements": " ".join(additional_ordering_statements),
            }
            args = (
                join_args
                + (full_query, exact_query, prefix_query)
                + ordering_arguments
                + (limit + 1,)
            )
        elif isinstance(self.database_engine, Sqlite3Engine):
            search_query = _parse_query_sqlite(search_term)

            # If enabled, this config option will rank local users higher than those on
            # remote instances.
            if self._prefer_local_users_in_search:
                # This statement checks whether a given user's user ID contains a server name
                # that matches the local server
                #
                # Note that we need to include a comma at the end for valid SQL
                statement = "user_id LIKE ? DESC,"
                additional_ordering_statements.append(statement)

                ordering_arguments += ("%:" + self._server_name,)

            sql = """
                SELECT d.user_id AS user_id, display_name, avatar_url
                FROM user_directory_search as t
                INNER JOIN user_directory AS d USING (user_id)
                WHERE
                    %(where_clause)s
                    AND value MATCH ?
                ORDER BY
                    rank(matchinfo(user_directory_search)) DESC,
                    %(order_statements)s
                    display_name IS NULL,
                    avatar_url IS NULL
                LIMIT ?
            """ % {
                "where_clause": where_clause,
                "order_statements": " ".join(additional_ordering_statements),
            }
            args = join_args + (search_query,) + ordering_arguments + (limit + 1,)
        else:
            # This should be unreachable.
            raise Exception("Unrecognized database engine")

        results = cast(
            List[UserProfile],
            await self.db_pool.execute(
                "search_user_dir", self.db_pool.cursor_to_dict, sql, *args
            ),
        )

        limited = len(results) > limit

        return {"limited": limited, "results": results[0:limit]}


def _filter_text_for_index(text: str) -> str:
    """Transforms text before it is inserted into the user directory index, or searched
    for in the user directory index.

    Note that the user directory search table needs to be rebuilt whenever this function
    changes.
    """
    # Lowercase the text, to make searches case-insensitive.
    # This is necessary for both PostgreSQL and SQLite. PostgreSQL's
    # `to_tsquery/to_tsvector` functions don't lowercase non-ASCII characters when using
    # the "C" collation, while SQLite just doesn't lowercase non-ASCII characters at
    # all.
    text = text.lower()

    # Normalize the text. NFKC normalization has two effects:
    #  1. It canonicalizes the text, ie. maps all visually identical strings to the same
    #     string. For example, ["e", "◌́"] is mapped to ["é"].
    #  2. It maps strings that are roughly equivalent to the same string.
    #     For example, ["ǆ"] is mapped to ["d", "ž"], ["①"] to ["1"] and ["i⁹"] to
    #     ["i", "9"].
    text = unicodedata.normalize("NFKC", text)

    # Note that nothing is done to make searches accent-insensitive.
    # That could be achieved by converting to NFKD form instead (with combining accents
    # split out) and filtering out combining accents using `unicodedata.combining(c)`.
    # The downside of this may be noisier search results, since search terms with
    # explicit accents will match characters with no accents, or completely different
    # accents.
    #
    # text = unicodedata.normalize("NFKD", text)
    # text = "".join([c for c in text if not unicodedata.combining(c)])

    return text


def _parse_query_sqlite(search_term: str) -> str:
    """Takes a plain unicode string from the user and converts it into a form
    that can be passed to database.
    We use this so that we can add prefix matching, which isn't something
    that is supported by default.

    We specifically add both a prefix and non prefix matching term so that
    exact matches get ranked higher.
    """
    search_term = _filter_text_for_index(search_term)

    # Pull out the individual words, discarding any non-word characters.
    results = _parse_words(search_term)
    return " & ".join("(%s* OR %s)" % (result, result) for result in results)


def _parse_query_postgres(search_term: str) -> Tuple[str, str, str]:
    """Takes a plain unicode string from the user and converts it into a form
    that can be passed to database.
    We use this so that we can add prefix matching, which isn't something
    that is supported by default.
    """
    search_term = _filter_text_for_index(search_term)

    escaped_words = []
    for word in _parse_words(search_term):
        # Postgres tsvector and tsquery quoting rules:
        # words potentially containing punctuation should be quoted
        # and then existing quotes and backslashes should be doubled
        # See: https://www.postgresql.org/docs/current/datatype-textsearch.html#DATATYPE-TSQUERY

        quoted_word = word.replace("'", "''").replace("\\", "\\\\")
        escaped_words.append(f"'{quoted_word}'")

    both = " & ".join("(%s:* | %s)" % (word, word) for word in escaped_words)
    exact = " & ".join("%s" % (word,) for word in escaped_words)
    prefix = " & ".join("%s:*" % (word,) for word in escaped_words)

    return both, exact, prefix


def _parse_words(search_term: str) -> List[str]:
    """Split the provided search string into a list of its words.

    If support for ICU (International Components for Unicode) is available, use it.
    Otherwise, fall back to using a regex to detect word boundaries. This latter
    solution works well enough for most latin-based languages, but doesn't work as well
    with other languages.

    Args:
        search_term: The search string.

    Returns:
        A list of the words in the search string.
    """
    if USE_ICU:
        return _parse_words_with_icu(search_term)

    return _parse_words_with_regex(search_term)


def _parse_words_with_regex(search_term: str) -> List[str]:
    """
    Break down search term into words, when we don't have ICU available.
    See: `_parse_words`
    """
    return re.findall(r"([\w\-]+)", search_term, re.UNICODE)


def _parse_words_with_icu(search_term: str) -> List[str]:
    """Break down the provided search string into its individual words using ICU
    (International Components for Unicode).

    Args:
        search_term: The search string.

    Returns:
        A list of the words in the search string.
    """
    results = []
    breaker = icu.BreakIterator.createWordInstance(icu.Locale.getDefault())
    breaker.setText(search_term)
    i = 0
    while True:
        j = breaker.nextBoundary()
        if j < 0:
            break

        result = search_term[i:j]

        # libicu considers spaces and punctuation between words as words, but we don't
        # want to include those in results as they would result in syntax errors in SQL
        # queries (e.g. "foo bar" would result in the search query including "foo &  &
        # bar").
        if len(re.findall(r"([\w\-]+)", result, re.UNICODE)):
            results.append(result)

        i = j

    return results<|MERGE_RESOLUTION|>--- conflicted
+++ resolved
@@ -523,7 +523,6 @@
                 values={"display_name": display_name, "avatar_url": avatar_url},
             )
 
-<<<<<<< HEAD
             if not self.hs.is_mine_id(user_id):
                 # Remote users: Make sure the profile is not marked as stale anymore.
                 self.db_pool.simple_delete_txn(
@@ -531,12 +530,11 @@
                     table="user_directory_stale_remote_users",
                     keyvalues={"user_id": user_id},
                 )
-=======
+
             # The display name that goes into the database index.
             index_display_name = display_name
             if index_display_name is not None:
                 index_display_name = _filter_text_for_index(index_display_name)
->>>>>>> 121fce75
 
             if isinstance(self.database_engine, PostgresEngine):
                 # We weight the localpart most highly, then display name and finally
