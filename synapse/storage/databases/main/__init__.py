--- conflicted
+++ resolved
@@ -507,11 +507,6 @@
             desc="get_users",
         )
 
-<<<<<<< HEAD
-    def get_users_paginate(
-        self, start, limit, name=None, guests=True, deactivated=False, appservice=False
-    ):
-=======
     async def get_users_paginate(
         self,
         start: int,
@@ -520,8 +515,8 @@
         name: Optional[str] = None,
         guests: bool = True,
         deactivated: bool = False,
+        appservice: bool = False,
     ) -> Tuple[List[Dict[str, Any]], int]:
->>>>>>> 9b8a53c7
         """Function to retrieve a paginated list of users from
         users list. This will return a json list of users and the
         total number of users matching the filter criteria.
@@ -562,17 +557,7 @@
 
             where_clause = "WHERE " + " AND ".join(filters) if len(filters) > 0 else ""
 
-<<<<<<< HEAD
-            sql = "SELECT COUNT(*) as total_users FROM users %s" % (where_clause)
-            txn.execute(sql, args)
-            count = txn.fetchone()[0]
-
-            args = [self.hs.config.server_name] + args + [limit, start]
-            sql = """
-                SELECT name, user_type, is_guest, admin, deactivated, displayname, avatar_url, appservice_id
-=======
             sql_base = """
->>>>>>> 9b8a53c7
                 FROM users as u
                 LEFT JOIN profiles AS p ON u.name = '@' || p.user_id || ':' || ?
                 {}
@@ -584,7 +569,7 @@
             count = txn.fetchone()[0]
 
             sql = (
-                "SELECT name, user_type, is_guest, admin, deactivated, displayname, avatar_url "
+                "SELECT name, user_type, is_guest, admin, deactivated, displayname, avatar_url, appservice_id "
                 + sql_base
                 + " ORDER BY u.name LIMIT ? OFFSET ?"
             )
