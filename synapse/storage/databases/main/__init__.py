--- conflicted
+++ resolved
@@ -347,11 +347,7 @@
             count = txn.fetchone()[0]
 
             sql = (
-<<<<<<< HEAD
-                "SELECT name, user_type, is_guest, admin, deactivated, displayname, avatar_url, appservice_id "
-=======
-                "SELECT name, user_type, is_guest, admin, deactivated, shadow_banned, displayname, avatar_url "
->>>>>>> 2756517f
+                "SELECT name, user_type, is_guest, admin, deactivated, shadow_banned, displayname, avatar_url, appservice_id "
                 + sql_base
                 + " ORDER BY u.name LIMIT ? OFFSET ?"
             )
