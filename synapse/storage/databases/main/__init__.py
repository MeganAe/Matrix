--- conflicted
+++ resolved
@@ -203,11 +203,8 @@
         deactivated: bool = False,
         order_by: str = UserSortOrder.USER_ID.value,
         direction: str = "f",
-<<<<<<< HEAD
+        approved: bool = True,
         appservice: Optional[str] = None,
-=======
-        approved: bool = True,
->>>>>>> 6b097a3e
     ) -> Tuple[List[JsonDict], int]:
         """Function to retrieve a paginated list of users from
         users list. This will return a json list of users and the
@@ -255,18 +252,15 @@
             if not deactivated:
                 filters.append("deactivated = 0")
 
-<<<<<<< HEAD
             if appservice == "null":
                 filters.append("appservice_id is null")
             elif appservice:
                 filters.append("appservice_id = ?")
                 args.append(appservice)
-=======
             if not approved:
                 # We ignore NULL values for the approved flag because these should only
                 # be already existing users that we consider as already approved.
                 filters.append("approved IS FALSE")
->>>>>>> 6b097a3e
 
             where_clause = "WHERE " + " AND ".join(filters) if len(filters) > 0 else ""
 
@@ -281,11 +275,7 @@
 
             sql = f"""
                 SELECT name, user_type, is_guest, admin, deactivated, shadow_banned,
-<<<<<<< HEAD
-                displayname, avatar_url, creation_ts * 1000 as creation_ts, appservice_id
-=======
-                displayname, avatar_url, creation_ts * 1000 as creation_ts, approved
->>>>>>> 6b097a3e
+                displayname, avatar_url, creation_ts * 1000 as creation_ts, approved, appservice_id
                 {sql_base}
                 ORDER BY {order_by_column} {order}, u.name ASC
                 LIMIT ? OFFSET ?
