# Copyright 2014-2016 OpenMarket Ltd
# Copyright 2018 New Vector Ltd
# Copyright 2019-2021 The Matrix.org Foundation C.I.C.
#
# Licensed under the Apache License, Version 2.0 (the "License");
# you may not use this file except in compliance with the License.
# You may obtain a copy of the License at
#
#     http://www.apache.org/licenses/LICENSE-2.0
#
# Unless required by applicable law or agreed to in writing, software
# distributed under the License is distributed on an "AS IS" BASIS,
# WITHOUT WARRANTIES OR CONDITIONS OF ANY KIND, either express or implied.
# See the License for the specific language governing permissions and
# limitations under the License.

import logging
from typing import TYPE_CHECKING, List, Optional, Tuple, cast

from synapse.config.homeserver import HomeServerConfig
from synapse.storage.database import (
    DatabasePool,
    LoggingDatabaseConnection,
    LoggingTransaction,
)
from synapse.storage.databases.main.stats import UserSortOrder
from synapse.storage.engines import BaseDatabaseEngine
from synapse.storage.types import Cursor
from synapse.storage.util.id_generators import StreamIdGenerator
from synapse.types import JsonDict, get_domain_from_id
from synapse.util.caches.stream_change_cache import StreamChangeCache

from .account_data import AccountDataStore
from .appservice import ApplicationServiceStore, ApplicationServiceTransactionStore
from .cache import CacheInvalidationWorkerStore
from .censor_events import CensorEventsStore
from .client_ips import ClientIpWorkerStore
from .deviceinbox import DeviceInboxStore
from .devices import DeviceStore
from .directory import DirectoryStore
from .e2e_room_keys import EndToEndRoomKeyStore
from .end_to_end_keys import EndToEndKeyStore
from .event_federation import EventFederationStore
from .event_push_actions import EventPushActionsStore
from .events_bg_updates import EventsBackgroundUpdatesStore
from .events_forward_extremities import EventForwardExtremitiesStore
from .filtering import FilteringStore
from .keys import KeyStore
from .lock import LockStore
from .media_repository import MediaRepositoryStore
from .metrics import ServerMetricsStore
from .monthly_active_users import MonthlyActiveUsersWorkerStore
from .openid import OpenIdStore
from .presence import PresenceStore
from .profile import ProfileStore
from .purge_events import PurgeEventsStore
from .push_rule import PushRuleStore
from .pusher import PusherStore
from .receipts import ReceiptsStore
from .registration import RegistrationStore
from .rejections import RejectionsStore
from .relations import RelationsStore
from .room import RoomStore
from .room_batch import RoomBatchStore
from .roommember import RoomMemberStore
from .search import SearchStore
from .session import SessionStore
from .signatures import SignatureStore
from .state import StateStore
from .stats import StatsStore
from .stream import StreamWorkerStore
from .tags import TagsStore
from .transactions import TransactionWorkerStore
from .ui_auth import UIAuthStore
from .user_directory import UserDirectoryStore
from .user_erasure_store import UserErasureStore

if TYPE_CHECKING:
    from synapse.server import HomeServer

logger = logging.getLogger(__name__)


class DataStore(
    EventsBackgroundUpdatesStore,
    DeviceStore,
    RoomMemberStore,
    RoomStore,
    RoomBatchStore,
    RegistrationStore,
    ProfileStore,
    PresenceStore,
    TransactionWorkerStore,
    DirectoryStore,
    KeyStore,
    StateStore,
    SignatureStore,
    ApplicationServiceStore,
    PurgeEventsStore,
    EventFederationStore,
    MediaRepositoryStore,
    RejectionsStore,
    FilteringStore,
    PusherStore,
    PushRuleStore,
    ApplicationServiceTransactionStore,
    EventPushActionsStore,
    ServerMetricsStore,
    ReceiptsStore,
    EndToEndKeyStore,
    EndToEndRoomKeyStore,
    SearchStore,
    TagsStore,
    AccountDataStore,
    StreamWorkerStore,
    OpenIdStore,
    ClientIpWorkerStore,
    DeviceInboxStore,
    UserDirectoryStore,
    UserErasureStore,
    MonthlyActiveUsersWorkerStore,
    StatsStore,
    RelationsStore,
    CensorEventsStore,
    UIAuthStore,
    EventForwardExtremitiesStore,
    CacheInvalidationWorkerStore,
    LockStore,
    SessionStore,
):
    def __init__(
        self,
        database: DatabasePool,
        db_conn: LoggingDatabaseConnection,
        hs: "HomeServer",
    ):
        self.hs = hs
        self._clock = hs.get_clock()
        self.database_engine = database.engine

        self._device_list_id_gen = StreamIdGenerator(
            db_conn,
            "device_lists_stream",
            "stream_id",
            extra_tables=[
                ("user_signature_stream", "stream_id"),
                ("device_lists_outbound_pokes", "stream_id"),
                ("device_lists_changes_in_room", "stream_id"),
            ],
        )

        super().__init__(database, db_conn, hs)

        events_max = self._stream_id_gen.get_current_token()
        curr_state_delta_prefill, min_curr_state_delta_id = self.db_pool.get_cache_dict(
            db_conn,
            "current_state_delta_stream",
            entity_column="room_id",
            stream_column="stream_id",
            max_value=events_max,  # As we share the stream id with events token
            limit=1000,
        )
        self._curr_state_delta_stream_cache = StreamChangeCache(
            "_curr_state_delta_stream_cache",
            min_curr_state_delta_id,
            prefilled_cache=curr_state_delta_prefill,
        )

        self._stream_order_on_start = self.get_room_max_stream_ordering()
        self._min_stream_order_on_start = self.get_room_min_stream_ordering()

    def get_device_stream_token(self) -> int:
        # TODO: shouldn't this be moved to `DeviceWorkerStore`?
        return self._device_list_id_gen.get_current_token()

    async def get_users(self) -> List[JsonDict]:
        """Function to retrieve a list of users in users table.

        Returns:
            A list of dictionaries representing users.
        """
        return await self.db_pool.simple_select_list(
            table="users",
            keyvalues={},
            retcols=[
                "name",
                "password_hash",
                "is_guest",
                "admin",
                "user_type",
                "deactivated",
            ],
            desc="get_users",
        )

    async def get_users_paginate(
        self,
        start: int,
        limit: int,
        user_id: Optional[str] = None,
        name: Optional[str] = None,
        guests: bool = True,
        deactivated: bool = False,
        order_by: str = UserSortOrder.NAME.value,
        direction: str = "f",
        approved: bool = True,
        appservice: Optional[str] = None,
    ) -> Tuple[List[JsonDict], int]:
        """Function to retrieve a paginated list of users from
        users list. This will return a json list of users and the
        total number of users matching the filter criteria.

        Args:
            start: start number to begin the query from
            limit: number of rows to retrieve
            user_id: search for user_id. ignored if name is not None
            name: search for local part of user_id or display name
            guests: whether to in include guest users
            deactivated: whether to include deactivated users
            order_by: the sort order of the returned list
            direction: sort ascending or descending
            approved: whether to include approved users
        Returns:
            A tuple of a list of mappings from user to information and a count of total users.
        """

        def get_users_paginate_txn(
            txn: LoggingTransaction,
        ) -> Tuple[List[JsonDict], int]:
            filters = []
            args = [self.hs.config.server.server_name]

            # Set ordering
            order_by_column = UserSortOrder(order_by).value

            if direction == "b":
                order = "DESC"
            else:
                order = "ASC"

            # `name` is in database already in lower case
            if name:
                filters.append("(name LIKE ? OR LOWER(displayname) LIKE ?)")
                args.extend(["@%" + name.lower() + "%:%", "%" + name.lower() + "%"])
            elif user_id:
                filters.append("name LIKE ?")
                args.extend(["%" + user_id.lower() + "%"])

            if not guests:
                filters.append("is_guest = 0")

            if not deactivated:
                filters.append("deactivated = 0")

            if appservice == "null":
                filters.append("appservice_id is null")
            elif appservice:
                filters.append("appservice_id = ?")
                args.append(appservice)
            if not approved:
                # We ignore NULL values for the approved flag because these should only
                # be already existing users that we consider as already approved.
                filters.append("approved IS FALSE")

            where_clause = "WHERE " + " AND ".join(filters) if len(filters) > 0 else ""

            sql_base = f"""
                FROM users as u
                LEFT JOIN profiles AS p ON u.name = '@' || p.user_id || ':' || ?
                LEFT JOIN erased_users AS eu ON u.name = eu.user_id
                {where_clause}
                """
            sql = "SELECT COUNT(*) as total_users " + sql_base
            txn.execute(sql, args)
            count = cast(Tuple[int], txn.fetchone())[0]

            sql = f"""
                SELECT name, user_type, is_guest, admin, deactivated, shadow_banned,
<<<<<<< HEAD
                displayname, avatar_url, creation_ts * 1000 as creation_ts, approved, appservice_id
=======
                displayname, avatar_url, creation_ts * 1000 as creation_ts, approved,
                eu.user_id is not null as erased
>>>>>>> f0dec49f
                {sql_base}
                ORDER BY {order_by_column} {order}, u.name ASC
                LIMIT ? OFFSET ?
            """
            args += [limit, start]
            txn.execute(sql, args)
            users = self.db_pool.cursor_to_dict(txn)

            # some of those boolean values are returned as integers when we're on SQLite
            columns_to_boolify = ["erased"]
            for user in users:
                for column in columns_to_boolify:
                    user[column] = bool(user[column])

            return users, count

        return await self.db_pool.runInteraction(
            "get_users_paginate_txn", get_users_paginate_txn
        )

    async def search_users(self, term: str) -> Optional[List[JsonDict]]:
        """Function to search users list for one or more users with
        the matched term.

        Args:
            term: search term

        Returns:
            A list of dictionaries or None.
        """
        return await self.db_pool.simple_search_list(
            table="users",
            term=term,
            col="name",
            retcols=["name", "password_hash", "is_guest", "admin", "user_type"],
            desc="search_users",
        )


def check_database_before_upgrade(
    cur: Cursor, database_engine: BaseDatabaseEngine, config: HomeServerConfig
) -> None:
    """Called before upgrading an existing database to check that it is broadly sane
    compared with the configuration.
    """
    logger.info("Checking database for consistency with configuration...")

    # if there are any users in the database, check that the username matches our
    # configured server name.

    cur.execute("SELECT name FROM users LIMIT 1")
    rows = cur.fetchall()
    if not rows:
        return

    user_domain = get_domain_from_id(rows[0][0])
    if user_domain == config.server.server_name:
        return

    raise Exception(
        "Found users in database not native to %s!\n"
        "You cannot change a synapse server_name after it's been configured"
        % (config.server.server_name,)
    )


__all__ = ["DataStore", "check_database_before_upgrade"]<|MERGE_RESOLUTION|>--- conflicted
+++ resolved
@@ -252,11 +252,10 @@
             if not deactivated:
                 filters.append("deactivated = 0")
 
+            # Beeper: allow "null" as a magic value tox only grab non-appservice users
             if appservice == "null":
                 filters.append("appservice_id is null")
-            elif appservice:
-                filters.append("appservice_id = ?")
-                args.append(appservice)
+
             if not approved:
                 # We ignore NULL values for the approved flag because these should only
                 # be already existing users that we consider as already approved.
@@ -276,12 +275,8 @@
 
             sql = f"""
                 SELECT name, user_type, is_guest, admin, deactivated, shadow_banned,
-<<<<<<< HEAD
-                displayname, avatar_url, creation_ts * 1000 as creation_ts, approved, appservice_id
-=======
                 displayname, avatar_url, creation_ts * 1000 as creation_ts, approved,
                 eu.user_id is not null as erased
->>>>>>> f0dec49f
                 {sql_base}
                 ORDER BY {order_by_column} {order}, u.name ASC
                 LIMIT ? OFFSET ?
