# -*- coding: utf-8 -*-
# Copyright 2014-2016 OpenMarket Ltd
# Copyright 2018 New Vector Ltd
# Copyright 2019 The Matrix.org Foundation C.I.C.
#
# Licensed under the Apache License, Version 2.0 (the "License");
# you may not use this file except in compliance with the License.
# You may obtain a copy of the License at
#
#     http://www.apache.org/licenses/LICENSE-2.0
#
# Unless required by applicable law or agreed to in writing, software
# distributed under the License is distributed on an "AS IS" BASIS,
# WITHOUT WARRANTIES OR CONDITIONS OF ANY KIND, either express or implied.
# See the License for the specific language governing permissions and
# limitations under the License.

import calendar
import logging
import time
<<<<<<< HEAD
from typing import Any, Dict, List, Optional
=======
from typing import Any, Dict, List
>>>>>>> 4a739c73

from synapse.api.constants import PresenceState
from synapse.config.homeserver import HomeServerConfig
from synapse.storage.database import DatabasePool
from synapse.storage.engines import PostgresEngine
from synapse.storage.util.id_generators import (
    IdGenerator,
    MultiWriterIdGenerator,
    StreamIdGenerator,
)
from synapse.util.caches.stream_change_cache import StreamChangeCache

from .account_data import AccountDataStore
from .appservice import ApplicationServiceStore, ApplicationServiceTransactionStore
from .cache import CacheInvalidationWorkerStore
from .censor_events import CensorEventsStore
from .client_ips import ClientIpStore
from .deviceinbox import DeviceInboxStore
from .devices import DeviceStore
from .directory import DirectoryStore
from .e2e_room_keys import EndToEndRoomKeyStore
from .end_to_end_keys import EndToEndKeyStore
from .event_federation import EventFederationStore
from .event_push_actions import EventPushActionsStore
from .events_bg_updates import EventsBackgroundUpdatesStore
from .filtering import FilteringStore
from .group_server import GroupServerStore
from .keys import KeyStore
from .media_repository import MediaRepositoryStore
from .metrics import ServerMetricsStore
from .monthly_active_users import MonthlyActiveUsersStore
from .openid import OpenIdStore
from .presence import PresenceStore, UserPresenceState
from .profile import ProfileStore
from .purge_events import PurgeEventsStore
from .push_rule import PushRuleStore
from .pusher import PusherStore
from .receipts import ReceiptsStore
from .registration import RegistrationStore
from .rejections import RejectionsStore
from .relations import RelationsStore
from .room import RoomStore
from .roommember import RoomMemberStore
from .search import SearchStore
from .signatures import SignatureStore
from .state import StateStore
from .stats import StatsStore
from .stream import StreamStore
from .tags import TagsStore
from .transactions import TransactionStore
from .ui_auth import UIAuthStore
from .user_directory import UserDirectoryStore
from .user_erasure_store import UserErasureStore

logger = logging.getLogger(__name__)


class DataStore(
    EventsBackgroundUpdatesStore,
    RoomMemberStore,
    RoomStore,
    RegistrationStore,
    StreamStore,
    ProfileStore,
    PresenceStore,
    TransactionStore,
    DirectoryStore,
    KeyStore,
    StateStore,
    SignatureStore,
    ApplicationServiceStore,
    PurgeEventsStore,
    EventFederationStore,
    MediaRepositoryStore,
    RejectionsStore,
    FilteringStore,
    PusherStore,
    PushRuleStore,
    ApplicationServiceTransactionStore,
    ReceiptsStore,
    EndToEndKeyStore,
    EndToEndRoomKeyStore,
    SearchStore,
    TagsStore,
    AccountDataStore,
    EventPushActionsStore,
    OpenIdStore,
    ClientIpStore,
    DeviceStore,
    DeviceInboxStore,
    UserDirectoryStore,
    GroupServerStore,
    UserErasureStore,
    MonthlyActiveUsersStore,
    StatsStore,
    RelationsStore,
    CensorEventsStore,
    UIAuthStore,
    CacheInvalidationWorkerStore,
    ServerMetricsStore,
):
    def __init__(self, database: DatabasePool, db_conn, hs):
        self.hs = hs
        self._clock = hs.get_clock()
        self.database_engine = database.engine

        self._presence_id_gen = StreamIdGenerator(
            db_conn, "presence_stream", "stream_id"
        )
        self._device_inbox_id_gen = StreamIdGenerator(
            db_conn, "device_inbox", "stream_id"
        )
        self._public_room_id_gen = StreamIdGenerator(
            db_conn, "public_room_list_stream", "stream_id"
        )
        self._device_list_id_gen = StreamIdGenerator(
            db_conn,
            "device_lists_stream",
            "stream_id",
            extra_tables=[
                ("user_signature_stream", "stream_id"),
                ("device_lists_outbound_pokes", "stream_id"),
            ],
        )
        self._cross_signing_id_gen = StreamIdGenerator(
            db_conn, "e2e_cross_signing_keys", "stream_id"
        )

        self._access_tokens_id_gen = IdGenerator(db_conn, "access_tokens", "id")
        self._event_reports_id_gen = IdGenerator(db_conn, "event_reports", "id")
        self._push_rule_id_gen = IdGenerator(db_conn, "push_rules", "id")
        self._push_rules_enable_id_gen = IdGenerator(db_conn, "push_rules_enable", "id")
        self._pushers_id_gen = StreamIdGenerator(
            db_conn, "pushers", "id", extra_tables=[("deleted_pushers", "stream_id")]
        )
        self._group_updates_id_gen = StreamIdGenerator(
            db_conn, "local_group_updates", "stream_id"
        )

        if isinstance(self.database_engine, PostgresEngine):
            self._cache_id_gen = MultiWriterIdGenerator(
                db_conn,
                database,
                instance_name="master",
                table="cache_invalidation_stream_by_instance",
                instance_column="instance_name",
                id_column="stream_id",
                sequence_name="cache_invalidation_stream_seq",
            )
        else:
            self._cache_id_gen = None

        super(DataStore, self).__init__(database, db_conn, hs)

        self._presence_on_startup = self._get_active_presence(db_conn)

        presence_cache_prefill, min_presence_val = self.db_pool.get_cache_dict(
            db_conn,
            "presence_stream",
            entity_column="user_id",
            stream_column="stream_id",
            max_value=self._presence_id_gen.get_current_token(),
        )
        self.presence_stream_cache = StreamChangeCache(
            "PresenceStreamChangeCache",
            min_presence_val,
            prefilled_cache=presence_cache_prefill,
        )

        max_device_inbox_id = self._device_inbox_id_gen.get_current_token()
        device_inbox_prefill, min_device_inbox_id = self.db_pool.get_cache_dict(
            db_conn,
            "device_inbox",
            entity_column="user_id",
            stream_column="stream_id",
            max_value=max_device_inbox_id,
            limit=1000,
        )
        self._device_inbox_stream_cache = StreamChangeCache(
            "DeviceInboxStreamChangeCache",
            min_device_inbox_id,
            prefilled_cache=device_inbox_prefill,
        )
        # The federation outbox and the local device inbox uses the same
        # stream_id generator.
        device_outbox_prefill, min_device_outbox_id = self.db_pool.get_cache_dict(
            db_conn,
            "device_federation_outbox",
            entity_column="destination",
            stream_column="stream_id",
            max_value=max_device_inbox_id,
            limit=1000,
        )
        self._device_federation_outbox_stream_cache = StreamChangeCache(
            "DeviceFederationOutboxStreamChangeCache",
            min_device_outbox_id,
            prefilled_cache=device_outbox_prefill,
        )

        device_list_max = self._device_list_id_gen.get_current_token()
        self._device_list_stream_cache = StreamChangeCache(
            "DeviceListStreamChangeCache", device_list_max
        )
        self._user_signature_stream_cache = StreamChangeCache(
            "UserSignatureStreamChangeCache", device_list_max
        )
        self._device_list_federation_stream_cache = StreamChangeCache(
            "DeviceListFederationStreamChangeCache", device_list_max
        )

        events_max = self._stream_id_gen.get_current_token()
        curr_state_delta_prefill, min_curr_state_delta_id = self.db_pool.get_cache_dict(
            db_conn,
            "current_state_delta_stream",
            entity_column="room_id",
            stream_column="stream_id",
            max_value=events_max,  # As we share the stream id with events token
            limit=1000,
        )
        self._curr_state_delta_stream_cache = StreamChangeCache(
            "_curr_state_delta_stream_cache",
            min_curr_state_delta_id,
            prefilled_cache=curr_state_delta_prefill,
        )

        _group_updates_prefill, min_group_updates_id = self.db_pool.get_cache_dict(
            db_conn,
            "local_group_updates",
            entity_column="user_id",
            stream_column="stream_id",
            max_value=self._group_updates_id_gen.get_current_token(),
            limit=1000,
        )
        self._group_updates_stream_cache = StreamChangeCache(
            "_group_updates_stream_cache",
            min_group_updates_id,
            prefilled_cache=_group_updates_prefill,
        )

        self._stream_order_on_start = self.get_room_max_stream_ordering()
        self._min_stream_order_on_start = self.get_room_min_stream_ordering()

        # Used in _generate_user_daily_visits to keep track of progress
        self._last_user_visit_update = self._get_start_of_day()

    def take_presence_startup_info(self):
        active_on_startup = self._presence_on_startup
        self._presence_on_startup = None
        return active_on_startup

    def _get_active_presence(self, db_conn):
        """Fetch non-offline presence from the database so that we can register
        the appropriate time outs.
        """

        sql = (
            "SELECT user_id, state, last_active_ts, last_federation_update_ts,"
            " last_user_sync_ts, status_msg, currently_active FROM presence_stream"
            " WHERE state != ?"
        )
        sql = self.database_engine.convert_param_style(sql)

        txn = db_conn.cursor()
        txn.execute(sql, (PresenceState.OFFLINE,))
        rows = self.db_pool.cursor_to_dict(txn)
        txn.close()

        for row in rows:
            row["currently_active"] = bool(row["currently_active"])

        return [UserPresenceState(**row) for row in rows]

    def count_daily_users(self):
        """
        Counts the number of users who used this homeserver in the last 24 hours.
        """
        yesterday = int(self._clock.time_msec()) - (1000 * 60 * 60 * 24)
        return self.db_pool.runInteraction(
            "count_daily_users", self._count_users, yesterday
        )

    def count_monthly_users(self):
        """
        Counts the number of users who used this homeserver in the last 30 days.
        Note this method is intended for phonehome metrics only and is different
        from the mau figure in synapse.storage.monthly_active_users which,
        amongst other things, includes a 3 day grace period before a user counts.
        """
        thirty_days_ago = int(self._clock.time_msec()) - (1000 * 60 * 60 * 24 * 30)
        return self.db_pool.runInteraction(
            "count_monthly_users", self._count_users, thirty_days_ago
        )

    def _count_users(self, txn, time_from):
        """
        Returns number of users seen in the past time_from period
        """
        sql = """
            SELECT COALESCE(count(*), 0) FROM (
                SELECT user_id FROM user_ips
                WHERE last_seen > ?
                GROUP BY user_id
            ) u
        """
        txn.execute(sql, (time_from,))
        (count,) = txn.fetchone()
        return count

    def count_r30_users(self):
        """
        Counts the number of 30 day retained users, defined as:-
         * Users who have created their accounts more than 30 days ago
         * Where last seen at most 30 days ago
         * Where account creation and last_seen are > 30 days apart

         Returns counts globaly for a given user as well as breaking
         by platform
        """

        def _count_r30_users(txn):
            thirty_days_in_secs = 86400 * 30
            now = int(self._clock.time())
            thirty_days_ago_in_secs = now - thirty_days_in_secs

            sql = """
                SELECT platform, COALESCE(count(*), 0) FROM (
                     SELECT
                        users.name, platform, users.creation_ts * 1000,
                        MAX(uip.last_seen)
                     FROM users
                     INNER JOIN (
                         SELECT
                         user_id,
                         last_seen,
                         CASE
                             WHEN user_agent LIKE '%%Android%%' THEN 'android'
                             WHEN user_agent LIKE '%%iOS%%' THEN 'ios'
                             WHEN user_agent LIKE '%%Electron%%' THEN 'electron'
                             WHEN user_agent LIKE '%%Mozilla%%' THEN 'web'
                             WHEN user_agent LIKE '%%Gecko%%' THEN 'web'
                             ELSE 'unknown'
                         END
                         AS platform
                         FROM user_ips
                     ) uip
                     ON users.name = uip.user_id
                     AND users.appservice_id is NULL
                     AND users.creation_ts < ?
                     AND uip.last_seen/1000 > ?
                     AND (uip.last_seen/1000) - users.creation_ts > 86400 * 30
                     GROUP BY users.name, platform, users.creation_ts
                ) u GROUP BY platform
            """

            results = {}
            txn.execute(sql, (thirty_days_ago_in_secs, thirty_days_ago_in_secs))

            for row in txn:
                if row[0] == "unknown":
                    pass
                results[row[0]] = row[1]

            sql = """
                SELECT COALESCE(count(*), 0) FROM (
                    SELECT users.name, users.creation_ts * 1000,
                                                        MAX(uip.last_seen)
                    FROM users
                    INNER JOIN (
                        SELECT
                        user_id,
                        last_seen
                        FROM user_ips
                    ) uip
                    ON users.name = uip.user_id
                    AND appservice_id is NULL
                    AND users.creation_ts < ?
                    AND uip.last_seen/1000 > ?
                    AND (uip.last_seen/1000) - users.creation_ts > 86400 * 30
                    GROUP BY users.name, users.creation_ts
                ) u
            """

            txn.execute(sql, (thirty_days_ago_in_secs, thirty_days_ago_in_secs))

            (count,) = txn.fetchone()
            results["all"] = count

            return results

        return self.db_pool.runInteraction("count_r30_users", _count_r30_users)

    def _get_start_of_day(self):
        """
        Returns millisecond unixtime for start of UTC day.
        """
        now = time.gmtime()
        today_start = calendar.timegm((now.tm_year, now.tm_mon, now.tm_mday, 0, 0, 0))
        return today_start * 1000

    def generate_user_daily_visits(self):
        """
        Generates daily visit data for use in cohort/ retention analysis
        """

        def _generate_user_daily_visits(txn):
            logger.info("Calling _generate_user_daily_visits")
            today_start = self._get_start_of_day()
            a_day_in_milliseconds = 24 * 60 * 60 * 1000
            now = self.clock.time_msec()

            sql = """
                INSERT INTO user_daily_visits (user_id, device_id, timestamp)
                    SELECT u.user_id, u.device_id, ?
                    FROM user_ips AS u
                    LEFT JOIN (
                      SELECT user_id, device_id, timestamp FROM user_daily_visits
                      WHERE timestamp = ?
                    ) udv
                    ON u.user_id = udv.user_id AND u.device_id=udv.device_id
                    INNER JOIN users ON users.name=u.user_id
                    WHERE last_seen > ? AND last_seen <= ?
                    AND udv.timestamp IS NULL AND users.is_guest=0
                    AND users.appservice_id IS NULL
                    GROUP BY u.user_id, u.device_id
            """

            # This means that the day has rolled over but there could still
            # be entries from the previous day. There is an edge case
            # where if the user logs in at 23:59 and overwrites their
            # last_seen at 00:01 then they will not be counted in the
            # previous day's stats - it is important that the query is run
            # often to minimise this case.
            if today_start > self._last_user_visit_update:
                yesterday_start = today_start - a_day_in_milliseconds
                txn.execute(
                    sql,
                    (
                        yesterday_start,
                        yesterday_start,
                        self._last_user_visit_update,
                        today_start,
                    ),
                )
                self._last_user_visit_update = today_start

            txn.execute(
                sql, (today_start, today_start, self._last_user_visit_update, now)
            )
            # Update _last_user_visit_update to now. The reason to do this
            # rather just clamping to the beginning of the day is to limit
            # the size of the join - meaning that the query can be run more
            # frequently
            self._last_user_visit_update = now

        return self.db_pool.runInteraction(
            "generate_user_daily_visits", _generate_user_daily_visits
        )

    async def get_users(self) -> List[Dict[str, Any]]:
        """Function to retrieve a list of users in users table.

        Returns:
            A list of dictionaries representing users.
        """
        return await self.db_pool.simple_select_list(
            table="users",
            keyvalues={},
            retcols=[
                "name",
                "password_hash",
                "is_guest",
                "admin",
                "user_type",
                "deactivated",
            ],
            desc="get_users",
        )

    def get_users_paginate(
        self, start, limit, user_id=None, name=None, guests=True, deactivated=False
    ):
        """Function to retrieve a paginated list of users from
        users list. This will return a json list of users and the
        total number of users matching the filter criteria.

        Args:
            start (int): start number to begin the query from
            limit (int): number of rows to retrieve
            user_id (string): search for user_id. ignored if name is not None
            name (string): search for local part of user_id or display name
            guests (bool): whether to in include guest users
            deactivated (bool): whether to include deactivated users
        Returns:
            defer.Deferred: resolves to list[dict[str, Any]], int
        """

        def get_users_paginate_txn(txn):
            filters = []
            args = [self.hs.config.server_name]

            if name:
                filters.append("(name LIKE ? OR displayname LIKE ?)")
                args.extend(["@%" + name + "%:%", "%" + name + "%"])
            elif user_id:
                filters.append("name LIKE ?")
                args.extend(["%" + user_id + "%"])

            if not guests:
                filters.append("is_guest = 0")

            if not deactivated:
                filters.append("deactivated = 0")

            where_clause = "WHERE " + " AND ".join(filters) if len(filters) > 0 else ""

            sql_base = """
                FROM users as u
                LEFT JOIN profiles AS p ON u.name = '@' || p.user_id || ':' || ?
                {}
                """.format(
                where_clause
            )
            sql = "SELECT COUNT(*) as total_users " + sql_base
            txn.execute(sql, args)
            count = txn.fetchone()[0]

            sql = (
                "SELECT name, user_type, is_guest, admin, deactivated, displayname, avatar_url "
                + sql_base
                + " ORDER BY u.name LIMIT ? OFFSET ?"
            )
            args += [limit, start]
            txn.execute(sql, args)
            users = self.db_pool.cursor_to_dict(txn)
            return users, count

        return self.db_pool.runInteraction(
            "get_users_paginate_txn", get_users_paginate_txn
        )

    async def search_users(self, term: str) -> Optional[List[Dict[str, Any]]]:
        """Function to search users list for one or more users with
        the matched term.

        Args:
            term: search term

        Returns:
            A list of dictionaries or None.
        """
        return await self.db_pool.simple_search_list(
            table="users",
            term=term,
            col="name",
            retcols=["name", "password_hash", "is_guest", "admin", "user_type"],
            desc="search_users",
        )


def check_database_before_upgrade(cur, database_engine, config: HomeServerConfig):
    """Called before upgrading an existing database to check that it is broadly sane
    compared with the configuration.
    """
    domain = config.server_name

    sql = database_engine.convert_param_style(
        "SELECT COUNT(*) FROM users WHERE name NOT LIKE ?"
    )
    pat = "%:" + domain
    cur.execute(sql, (pat,))
    num_not_matching = cur.fetchall()[0][0]
    if num_not_matching == 0:
        return

    raise Exception(
        "Found users in database not native to %s!\n"
        "You cannot changed a synapse server_name after it's been configured"
        % (domain,)
    )


__all__ = ["DataStore", "check_database_before_upgrade"]<|MERGE_RESOLUTION|>--- conflicted
+++ resolved
@@ -18,11 +18,7 @@
 import calendar
 import logging
 import time
-<<<<<<< HEAD
 from typing import Any, Dict, List, Optional
-=======
-from typing import Any, Dict, List
->>>>>>> 4a739c73
 
 from synapse.api.constants import PresenceState
 from synapse.config.homeserver import HomeServerConfig
