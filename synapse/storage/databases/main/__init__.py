--- conflicted
+++ resolved
@@ -126,11 +126,7 @@
     EventForwardExtremitiesStore,
     CacheInvalidationWorkerStore,
     ServerMetricsStore,
-<<<<<<< HEAD
     UserMetricsStore,
-    EventForwardExtremitiesStore,
-=======
->>>>>>> 319dcb95
     LockStore,
     SessionStore,
 ):
