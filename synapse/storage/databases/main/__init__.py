--- conflicted
+++ resolved
@@ -313,14 +313,9 @@
             txn.execute(sql, args)
             count = txn.fetchone()[0]
 
-<<<<<<< HEAD
-            sql = """
-                SELECT name, user_type, is_guest, admin, deactivated, shadow_banned, displayname, avatar_url, appservice_id
-=======
             sql = f"""
                 SELECT name, user_type, is_guest, admin, deactivated, shadow_banned,
-                displayname, avatar_url, creation_ts * 1000 as creation_ts
->>>>>>> 9f7c0382
+                displayname, avatar_url, creation_ts * 1000 as creation_ts, appservice_id
                 {sql_base}
                 ORDER BY {order_by_column} {order}, u.name ASC
                 LIMIT ? OFFSET ?
