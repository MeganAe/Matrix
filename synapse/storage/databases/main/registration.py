# Copyright 2014-2016 OpenMarket Ltd
# Copyright 2017-2018 New Vector Ltd
# Copyright 2019,2020 The Matrix.org Foundation C.I.C.
#
# Licensed under the Apache License, Version 2.0 (the "License");
# you may not use this file except in compliance with the License.
# You may obtain a copy of the License at
#
#     http://www.apache.org/licenses/LICENSE-2.0
#
# Unless required by applicable law or agreed to in writing, software
# distributed under the License is distributed on an "AS IS" BASIS,
# WITHOUT WARRANTIES OR CONDITIONS OF ANY KIND, either express or implied.
# See the License for the specific language governing permissions and
# limitations under the License.
import logging
import random
import re
from typing import TYPE_CHECKING, Any, Dict, List, Optional, Tuple, Union

import attr

from synapse.api.constants import UserTypes
from synapse.api.errors import Codes, StoreError, SynapseError, ThreepidValidationError
from synapse.metrics.background_process_metrics import wrap_as_background_process
from synapse.storage.database import DatabasePool, LoggingDatabaseConnection
from synapse.storage.databases.main.cache import CacheInvalidationWorkerStore
from synapse.storage.databases.main.stats import StatsStore
from synapse.storage.types import Connection, Cursor
from synapse.storage.util.id_generators import IdGenerator
from synapse.storage.util.sequence import build_sequence_generator
from synapse.types import UserID, UserInfo
from synapse.util.caches.descriptors import cached

if TYPE_CHECKING:
    from synapse.server import HomeServer

THIRTY_MINUTES_IN_MS = 30 * 60 * 1000

logger = logging.getLogger(__name__)


@attr.s(frozen=True, slots=True)
class TokenLookupResult:
    """Result of looking up an access token.

    Attributes:
        user_id: The user that this token authenticates as
        is_guest
        shadow_banned
        token_id: The ID of the access token looked up
        device_id: The device associated with the token, if any.
        valid_until_ms: The timestamp the token expires, if any.
        token_owner: The "owner" of the token. This is either the same as the
            user, or a server admin who is logged in as the user.
        token_used: True if this token was used at least once in a request.
            This field can be out of date since `get_user_by_access_token` is
            cached.
    """

    user_id = attr.ib(type=str)
    is_guest = attr.ib(type=bool, default=False)
    shadow_banned = attr.ib(type=bool, default=False)
    token_id = attr.ib(type=Optional[int], default=None)
    device_id = attr.ib(type=Optional[str], default=None)
    valid_until_ms = attr.ib(type=Optional[int], default=None)
    token_owner = attr.ib(type=str)
    token_used = attr.ib(type=bool, default=False)

    # Make the token owner default to the user ID, which is the common case.
    @token_owner.default
    def _default_token_owner(self):
        return self.user_id


@attr.s(frozen=True, slots=True)
class RefreshTokenLookupResult:
    """Result of looking up a refresh token."""

    user_id = attr.ib(type=str)
    """The user this token belongs to."""

    device_id = attr.ib(type=str)
    """The device associated with this refresh token."""

    token_id = attr.ib(type=int)
    """The ID of this refresh token."""

    next_token_id = attr.ib(type=Optional[int])
    """The ID of the refresh token which replaced this one."""

    has_next_refresh_token_been_refreshed = attr.ib(type=bool)
    """True if the next refresh token was used for another refresh."""

    has_next_access_token_been_used = attr.ib(type=bool)
    """True if the next access token was already used at least once."""


class RegistrationWorkerStore(CacheInvalidationWorkerStore):
    def __init__(
        self,
        database: DatabasePool,
        db_conn: LoggingDatabaseConnection,
        hs: "HomeServer",
    ):
        super().__init__(database, db_conn, hs)

        self.config = hs.config

        # Note: we don't check this sequence for consistency as we'd have to
        # call `find_max_generated_user_id_localpart` each time, which is
        # expensive if there are many entries.
        self._user_id_seq = build_sequence_generator(
            db_conn,
            database.engine,
            find_max_generated_user_id_localpart,
            "user_id_seq",
            table=None,
            id_column=None,
        )

        self._account_validity_enabled = (
            hs.config.account_validity.account_validity_enabled
        )
        self._account_validity_period = None
        self._account_validity_startup_job_max_delta = None
        if self._account_validity_enabled:
            self._account_validity_period = (
                hs.config.account_validity.account_validity_period
            )
            self._account_validity_startup_job_max_delta = (
                hs.config.account_validity.account_validity_startup_job_max_delta
            )

            if hs.config.run_background_tasks:
                self._clock.call_later(
                    0.0,
                    self._set_expiration_date_when_missing,
                )

        # Create a background job for culling expired 3PID validity tokens
        if hs.config.run_background_tasks:
            self._clock.looping_call(
                self.cull_expired_threepid_validation_tokens, THIRTY_MINUTES_IN_MS
            )

    @cached()
    async def get_user_by_id(self, user_id: str) -> Optional[Dict[str, Any]]:
        """Deprecated: use get_userinfo_by_id instead"""
        return await self.db_pool.simple_select_one(
            table="users",
            keyvalues={"name": user_id},
            retcols=[
                "name",
                "password_hash",
                "is_guest",
                "admin",
                "consent_version",
                "consent_server_notice_sent",
                "appservice_id",
                "creation_ts",
                "user_type",
                "deactivated",
                "shadow_banned",
            ],
            allow_none=True,
            desc="get_user_by_id",
        )

    async def get_userinfo_by_id(self, user_id: str) -> Optional[UserInfo]:
        """Get a UserInfo object for a user by user ID.

        Note! Currently uses the cache of `get_user_by_id`. Once that deprecated method is removed,
        this method should be cached.

        Args:
             user_id: The user to fetch user info for.
        Returns:
            `UserInfo` object if user found, otherwise `None`.
        """
        user_data = await self.get_user_by_id(user_id)
        if not user_data:
            return None
        return UserInfo(
            appservice_id=user_data["appservice_id"],
            consent_server_notice_sent=user_data["consent_server_notice_sent"],
            consent_version=user_data["consent_version"],
            creation_ts=user_data["creation_ts"],
            is_admin=bool(user_data["admin"]),
            is_deactivated=bool(user_data["deactivated"]),
            is_guest=bool(user_data["is_guest"]),
            is_shadow_banned=bool(user_data["shadow_banned"]),
            user_id=UserID.from_string(user_data["name"]),
            user_type=user_data["user_type"],
        )

    async def is_trial_user(self, user_id: str) -> bool:
        """Checks if user is in the "trial" period, i.e. within the first
        N days of registration defined by `mau_trial_days` config

        Args:
            user_id: The user to check for trial status.
        """

        info = await self.get_user_by_id(user_id)
        if not info:
            return False

        now = self._clock.time_msec()
        trial_duration_ms = self.config.mau_trial_days * 24 * 60 * 60 * 1000
        is_trial = (now - info["creation_ts"] * 1000) < trial_duration_ms
        return is_trial

    @cached()
    async def get_user_by_access_token(self, token: str) -> Optional[TokenLookupResult]:
        """Get a user from the given access token.

        Args:
            token: The access token of a user.
        Returns:
            None, if the token did not match, otherwise a `TokenLookupResult`
        """
        return await self.db_pool.runInteraction(
            "get_user_by_access_token", self._query_for_auth, token
        )

    @cached()
    async def get_expiration_ts_for_user(self, user_id: str) -> Optional[int]:
        """Get the expiration timestamp for the account bearing a given user ID.

        Args:
            user_id: The ID of the user.
        Returns:
            None, if the account has no expiration timestamp, otherwise int
            representation of the timestamp (as a number of milliseconds since epoch).
        """
        return await self.db_pool.simple_select_one_onecol(
            table="account_validity",
            keyvalues={"user_id": user_id},
            retcol="expiration_ts_ms",
            allow_none=True,
            desc="get_expiration_ts_for_user",
        )

    async def is_account_expired(self, user_id: str, current_ts: int) -> bool:
        """
        Returns whether an user account is expired.

        Args:
            user_id: The user's ID
            current_ts: The current timestamp

        Returns:
            Whether the user account has expired
        """
        expiration_ts = await self.get_expiration_ts_for_user(user_id)
        return expiration_ts is not None and current_ts >= expiration_ts

    async def set_account_validity_for_user(
        self,
        user_id: str,
        expiration_ts: int,
        email_sent: bool,
        renewal_token: Optional[str] = None,
        token_used_ts: Optional[int] = None,
    ) -> None:
        """Updates the account validity properties of the given account, with the
        given values.

        Args:
            user_id: ID of the account to update properties for.
            expiration_ts: New expiration date, as a timestamp in milliseconds
                since epoch.
            email_sent: True means a renewal email has been sent for this account
                and there's no need to send another one for the current validity
                period.
            renewal_token: Renewal token the user can use to extend the validity
                of their account. Defaults to no token.
            token_used_ts: A timestamp of when the current token was used to renew
                the account.
        """

        def set_account_validity_for_user_txn(txn):
            self.db_pool.simple_update_txn(
                txn=txn,
                table="account_validity",
                keyvalues={"user_id": user_id},
                updatevalues={
                    "expiration_ts_ms": expiration_ts,
                    "email_sent": email_sent,
                    "renewal_token": renewal_token,
                    "token_used_ts_ms": token_used_ts,
                },
            )
            self._invalidate_cache_and_stream(
                txn, self.get_expiration_ts_for_user, (user_id,)
            )

        await self.db_pool.runInteraction(
            "set_account_validity_for_user", set_account_validity_for_user_txn
        )

    async def set_renewal_token_for_user(
        self, user_id: str, renewal_token: str
    ) -> None:
        """Defines a renewal token for a given user, and clears the token_used timestamp.

        Args:
            user_id: ID of the user to set the renewal token for.
            renewal_token: Random unique string that will be used to renew the
                user's account.

        Raises:
            StoreError: The provided token is already set for another user.
        """
        await self.db_pool.simple_update_one(
            table="account_validity",
            keyvalues={"user_id": user_id},
            updatevalues={"renewal_token": renewal_token, "token_used_ts_ms": None},
            desc="set_renewal_token_for_user",
        )

    async def get_user_from_renewal_token(
        self, renewal_token: str
    ) -> Tuple[str, int, Optional[int]]:
        """Get a user ID and renewal status from a renewal token.

        Args:
            renewal_token: The renewal token to perform the lookup with.

        Returns:
            A tuple of containing the following values:
                * The ID of a user to which the token belongs.
                * An int representing the user's expiry timestamp as milliseconds since the
                    epoch, or 0 if the token was invalid.
                * An optional int representing the timestamp of when the user renewed their
                    account timestamp as milliseconds since the epoch. None if the account
                    has not been renewed using the current token yet.
        """
        ret_dict = await self.db_pool.simple_select_one(
            table="account_validity",
            keyvalues={"renewal_token": renewal_token},
            retcols=["user_id", "expiration_ts_ms", "token_used_ts_ms"],
            desc="get_user_from_renewal_token",
        )

        return (
            ret_dict["user_id"],
            ret_dict["expiration_ts_ms"],
            ret_dict["token_used_ts_ms"],
        )

    async def get_renewal_token_for_user(self, user_id: str) -> str:
        """Get the renewal token associated with a given user ID.

        Args:
            user_id: The user ID to lookup a token for.

        Returns:
            The renewal token associated with this user ID.
        """
        return await self.db_pool.simple_select_one_onecol(
            table="account_validity",
            keyvalues={"user_id": user_id},
            retcol="renewal_token",
            desc="get_renewal_token_for_user",
        )

    async def get_users_expiring_soon(self) -> List[Dict[str, Any]]:
        """Selects users whose account will expire in the [now, now + renew_at] time
        window (see configuration for account_validity for information on what renew_at
        refers to).

        Returns:
            A list of dictionaries, each with a user ID and expiration time (in milliseconds).
        """

        def select_users_txn(txn, now_ms, renew_at):
            sql = (
                "SELECT user_id, expiration_ts_ms FROM account_validity"
                " WHERE email_sent = ? AND (expiration_ts_ms - ?) <= ?"
            )
            values = [False, now_ms, renew_at]
            txn.execute(sql, values)
            return self.db_pool.cursor_to_dict(txn)

        return await self.db_pool.runInteraction(
            "get_users_expiring_soon",
            select_users_txn,
            self._clock.time_msec(),
            self.config.account_validity_renew_at,
        )

    async def set_renewal_mail_status(self, user_id: str, email_sent: bool) -> None:
        """Sets or unsets the flag that indicates whether a renewal email has been sent
        to the user (and the user hasn't renewed their account yet).

        Args:
            user_id: ID of the user to set/unset the flag for.
            email_sent: Flag which indicates whether a renewal email has been sent
                to this user.
        """
        await self.db_pool.simple_update_one(
            table="account_validity",
            keyvalues={"user_id": user_id},
            updatevalues={"email_sent": email_sent},
            desc="set_renewal_mail_status",
        )

    async def delete_account_validity_for_user(self, user_id: str) -> None:
        """Deletes the entry for the given user in the account validity table, removing
        their expiration date and renewal token.

        Args:
            user_id: ID of the user to remove from the account validity table.
        """
        await self.db_pool.simple_delete_one(
            table="account_validity",
            keyvalues={"user_id": user_id},
            desc="delete_account_validity_for_user",
        )

    async def is_server_admin(self, user: UserID) -> bool:
        """Determines if a user is an admin of this homeserver.

        Args:
            user: user ID of the user to test

        Returns:
            true iff the user is a server admin, false otherwise.
        """
        res = await self.db_pool.simple_select_one_onecol(
            table="users",
            keyvalues={"name": user.to_string()},
            retcol="admin",
            allow_none=True,
            desc="is_server_admin",
        )

        return bool(res) if res else False

    async def set_server_admin(self, user: UserID, admin: bool) -> None:
        """Sets whether a user is an admin of this homeserver.

        Args:
            user: user ID of the user to test
            admin: true iff the user is to be a server admin, false otherwise.
        """

        def set_server_admin_txn(txn):
            self.db_pool.simple_update_one_txn(
                txn, "users", {"name": user.to_string()}, {"admin": 1 if admin else 0}
            )
            self._invalidate_cache_and_stream(
                txn, self.get_user_by_id, (user.to_string(),)
            )

        await self.db_pool.runInteraction("set_server_admin", set_server_admin_txn)

    async def set_shadow_banned(self, user: UserID, shadow_banned: bool) -> None:
        """Sets whether a user shadow-banned.

        Args:
            user: user ID of the user to test
            shadow_banned: true iff the user is to be shadow-banned, false otherwise.
        """

        def set_shadow_banned_txn(txn):
            user_id = user.to_string()
            self.db_pool.simple_update_one_txn(
                txn,
                table="users",
                keyvalues={"name": user_id},
                updatevalues={"shadow_banned": shadow_banned},
            )
            # In order for this to apply immediately, clear the cache for this user.
            tokens = self.db_pool.simple_select_onecol_txn(
                txn,
                table="access_tokens",
                keyvalues={"user_id": user_id},
                retcol="token",
            )
            for token in tokens:
                self._invalidate_cache_and_stream(
                    txn, self.get_user_by_access_token, (token,)
                )
            self._invalidate_cache_and_stream(txn, self.get_user_by_id, (user_id,))

        await self.db_pool.runInteraction("set_shadow_banned", set_shadow_banned_txn)

    def _query_for_auth(self, txn, token: str) -> Optional[TokenLookupResult]:
        sql = """
            SELECT users.name as user_id,
                users.is_guest,
                users.shadow_banned,
                access_tokens.id as token_id,
                access_tokens.device_id,
                access_tokens.valid_until_ms,
                access_tokens.user_id as token_owner,
                access_tokens.used as token_used
            FROM users
            INNER JOIN access_tokens on users.name = COALESCE(puppets_user_id, access_tokens.user_id)
            WHERE token = ?
        """

        txn.execute(sql, (token,))
        rows = self.db_pool.cursor_to_dict(txn)

        if rows:
            row = rows[0]

            # This field is nullable, ensure it comes out as a boolean
            if row["token_used"] is None:
                row["token_used"] = False

            return TokenLookupResult(**row)

        return None

    @cached()
    async def is_real_user(self, user_id: str) -> bool:
        """Determines if the user is a real user, ie does not have a 'user_type'.

        Args:
            user_id: user id to test

        Returns:
            True if user 'user_type' is null or empty string
        """
        return await self.db_pool.runInteraction(
            "is_real_user", self.is_real_user_txn, user_id
        )

    @cached()
    async def is_support_user(self, user_id: str) -> bool:
        """Determines if the user is of type UserTypes.SUPPORT

        Args:
            user_id: user id to test

        Returns:
            True if user is of type UserTypes.SUPPORT
        """
        return await self.db_pool.runInteraction(
            "is_support_user", self.is_support_user_txn, user_id
        )

    def is_real_user_txn(self, txn, user_id):
        res = self.db_pool.simple_select_one_onecol_txn(
            txn=txn,
            table="users",
            keyvalues={"name": user_id},
            retcol="user_type",
            allow_none=True,
        )
        return res is None

    def is_support_user_txn(self, txn, user_id):
        res = self.db_pool.simple_select_one_onecol_txn(
            txn=txn,
            table="users",
            keyvalues={"name": user_id},
            retcol="user_type",
            allow_none=True,
        )
        return True if res == UserTypes.SUPPORT else False

    async def get_users_by_id_case_insensitive(self, user_id: str) -> Dict[str, str]:
        """Gets users that match user_id case insensitively.

        Returns:
             A mapping of user_id -> password_hash.
        """

        def f(txn):
            sql = "SELECT name, password_hash FROM users WHERE lower(name) = lower(?)"
            txn.execute(sql, (user_id,))
            return dict(txn)

        return await self.db_pool.runInteraction("get_users_by_id_case_insensitive", f)

    async def record_user_external_id(
        self, auth_provider: str, external_id: str, user_id: str
    ) -> None:
        """Record a mapping from an external user id to a mxid

        Args:
            auth_provider: identifier for the remote auth provider
            external_id: id on that system
            user_id: complete mxid that it is mapped to
        """
        await self.db_pool.simple_insert(
            table="user_external_ids",
            values={
                "auth_provider": auth_provider,
                "external_id": external_id,
                "user_id": user_id,
            },
            desc="record_user_external_id",
        )

    async def remove_user_external_id(
        self, auth_provider: str, external_id: str, user_id: str
    ) -> None:
        """Remove a mapping from an external user id to a mxid

        If the mapping is not found, this method does nothing.

        Args:
            auth_provider: identifier for the remote auth provider
            external_id: id on that system
            user_id: complete mxid that it is mapped to
        """
        await self.db_pool.simple_delete(
            table="user_external_ids",
            keyvalues={
                "auth_provider": auth_provider,
                "external_id": external_id,
                "user_id": user_id,
            },
            desc="remove_user_external_id",
        )

    async def get_user_by_external_id(
        self, auth_provider: str, external_id: str
    ) -> Optional[str]:
        """Look up a user by their external auth id

        Args:
            auth_provider: identifier for the remote auth provider
            external_id: id on that system

        Returns:
            the mxid of the user, or None if they are not known
        """
        return await self.db_pool.simple_select_one_onecol(
            table="user_external_ids",
            keyvalues={"auth_provider": auth_provider, "external_id": external_id},
            retcol="user_id",
            allow_none=True,
            desc="get_user_by_external_id",
        )

    async def get_external_ids_by_user(self, mxid: str) -> List[Tuple[str, str]]:
        """Look up external ids for the given user

        Args:
            mxid: the MXID to be looked up

        Returns:
            Tuples of (auth_provider, external_id)
        """
        res = await self.db_pool.simple_select_list(
            table="user_external_ids",
            keyvalues={"user_id": mxid},
            retcols=("auth_provider", "external_id"),
            desc="get_external_ids_by_user",
        )
        return [(r["auth_provider"], r["external_id"]) for r in res]

    async def count_all_users(self):
        """Counts all users registered on the homeserver."""

        def _count_users(txn):
            txn.execute("SELECT COUNT(*) AS users FROM users")
            rows = self.db_pool.cursor_to_dict(txn)
            if rows:
                return rows[0]["users"]
            return 0

        return await self.db_pool.runInteraction("count_users", _count_users)

    async def count_daily_user_type(self) -> Dict[str, int]:
        """
        Counts 1) native non guest users
               2) native guests users
               3) bridged users
        who registered on the homeserver in the past 24 hours
        """

        def _count_daily_user_type(txn):
            yesterday = int(self._clock.time()) - (60 * 60 * 24)

            sql = """
                SELECT user_type, COALESCE(count(*), 0) AS count FROM (
                    SELECT
                    CASE
                        WHEN is_guest=0 AND appservice_id IS NULL THEN 'native'
                        WHEN is_guest=1 AND appservice_id IS NULL THEN 'guest'
                        WHEN is_guest=0 AND appservice_id IS NOT NULL THEN 'bridged'
                    END AS user_type
                    FROM users
                    WHERE creation_ts > ?
                ) AS t GROUP BY user_type
            """
            results = {"native": 0, "guest": 0, "bridged": 0}
            txn.execute(sql, (yesterday,))
            for row in txn:
                results[row[0]] = row[1]
            return results

        return await self.db_pool.runInteraction(
            "count_daily_user_type", _count_daily_user_type
        )

    async def count_nonbridged_users(self):
        def _count_users(txn):
            txn.execute(
                """
                SELECT COALESCE(COUNT(*), 0) FROM users
                WHERE appservice_id IS NULL
            """
            )
            (count,) = txn.fetchone()
            return count

        return await self.db_pool.runInteraction("count_users", _count_users)

    async def count_real_users(self):
        """Counts all users without a special user_type registered on the homeserver."""

        def _count_users(txn):
            txn.execute("SELECT COUNT(*) AS users FROM users where user_type is null")
            rows = self.db_pool.cursor_to_dict(txn)
            if rows:
                return rows[0]["users"]
            return 0

        return await self.db_pool.runInteraction("count_real_users", _count_users)

    async def generate_user_id(self) -> str:
        """Generate a suitable localpart for a guest user

        Returns: a (hopefully) free localpart
        """
        next_id = await self.db_pool.runInteraction(
            "generate_user_id", self._user_id_seq.get_next_id_txn
        )

        return str(next_id)

    async def get_user_id_by_threepid(self, medium: str, address: str) -> Optional[str]:
        """Returns user id from threepid

        Args:
            medium: threepid medium e.g. email
            address: threepid address e.g. me@example.com

        Returns:
            The user ID or None if no user id/threepid mapping exists
        """
        user_id = await self.db_pool.runInteraction(
            "get_user_id_by_threepid", self.get_user_id_by_threepid_txn, medium, address
        )
        return user_id

    def get_user_id_by_threepid_txn(
        self, txn, medium: str, address: str
    ) -> Optional[str]:
        """Returns user id from threepid

        Args:
            txn (cursor):
            medium: threepid medium e.g. email
            address: threepid address e.g. me@example.com

        Returns:
            user id, or None if no user id/threepid mapping exists
        """
        ret = self.db_pool.simple_select_one_txn(
            txn,
            "user_threepids",
            {"medium": medium, "address": address},
            ["user_id"],
            True,
        )
        if ret:
            return ret["user_id"]
        return None

    async def user_add_threepid(
        self,
        user_id: str,
        medium: str,
        address: str,
        validated_at: int,
        added_at: int,
    ) -> None:
        await self.db_pool.simple_upsert(
            "user_threepids",
            {"medium": medium, "address": address},
            {"user_id": user_id, "validated_at": validated_at, "added_at": added_at},
        )

    async def user_get_threepids(self, user_id) -> List[Dict[str, Any]]:
        return await self.db_pool.simple_select_list(
            "user_threepids",
            {"user_id": user_id},
            ["medium", "address", "validated_at", "added_at"],
            "user_get_threepids",
        )

    async def user_delete_threepid(
        self, user_id: str, medium: str, address: str
    ) -> None:
        await self.db_pool.simple_delete(
            "user_threepids",
            keyvalues={"user_id": user_id, "medium": medium, "address": address},
            desc="user_delete_threepid",
        )

    async def user_delete_threepids(self, user_id: str) -> None:
        """Delete all threepid this user has bound

        Args:
             user_id: The user id to delete all threepids of

        """
        await self.db_pool.simple_delete(
            "user_threepids",
            keyvalues={"user_id": user_id},
            desc="user_delete_threepids",
        )

    async def add_user_bound_threepid(
        self, user_id: str, medium: str, address: str, id_server: str
    ):
        """The server proxied a bind request to the given identity server on
        behalf of the given user. We need to remember this in case the user
        asks us to unbind the threepid.

        Args:
            user_id
            medium
            address
            id_server
        """
        # We need to use an upsert, in case they user had already bound the
        # threepid
        await self.db_pool.simple_upsert(
            table="user_threepid_id_server",
            keyvalues={
                "user_id": user_id,
                "medium": medium,
                "address": address,
                "id_server": id_server,
            },
            values={},
            insertion_values={},
            desc="add_user_bound_threepid",
        )

    async def user_get_bound_threepids(self, user_id: str) -> List[Dict[str, Any]]:
        """Get the threepids that a user has bound to an identity server through the homeserver
        The homeserver remembers where binds to an identity server occurred. Using this
        method can retrieve those threepids.

        Args:
            user_id: The ID of the user to retrieve threepids for

        Returns:
            List of dictionaries containing the following keys:
                medium (str): The medium of the threepid (e.g "email")
                address (str): The address of the threepid (e.g "bob@example.com")
        """
        return await self.db_pool.simple_select_list(
            table="user_threepid_id_server",
            keyvalues={"user_id": user_id},
            retcols=["medium", "address"],
            desc="user_get_bound_threepids",
        )

    async def remove_user_bound_threepid(
        self, user_id: str, medium: str, address: str, id_server: str
    ) -> None:
        """The server proxied an unbind request to the given identity server on
        behalf of the given user, so we remove the mapping of threepid to
        identity server.

        Args:
            user_id
            medium
            address
            id_server
        """
        await self.db_pool.simple_delete(
            table="user_threepid_id_server",
            keyvalues={
                "user_id": user_id,
                "medium": medium,
                "address": address,
                "id_server": id_server,
            },
            desc="remove_user_bound_threepid",
        )

    async def get_id_servers_user_bound(
        self, user_id: str, medium: str, address: str
    ) -> List[str]:
        """Get the list of identity servers that the server proxied bind
        requests to for given user and threepid

        Args:
            user_id: The user to query for identity servers.
            medium: The medium to query for identity servers.
            address: The address to query for identity servers.

        Returns:
            A list of identity servers
        """
        return await self.db_pool.simple_select_onecol(
            table="user_threepid_id_server",
            keyvalues={"user_id": user_id, "medium": medium, "address": address},
            retcol="id_server",
            desc="get_id_servers_user_bound",
        )

    @cached()
    async def get_user_deactivated_status(self, user_id: str) -> bool:
        """Retrieve the value for the `deactivated` property for the provided user.

        Args:
            user_id: The ID of the user to retrieve the status for.

        Returns:
            True if the user was deactivated, false if the user is still active.
        """

        res = await self.db_pool.simple_select_one_onecol(
            table="users",
            keyvalues={"name": user_id},
            retcol="deactivated",
            desc="get_user_deactivated_status",
        )

        # Convert the integer into a boolean.
        return res == 1

    async def get_threepid_validation_session(
        self,
        medium: Optional[str],
        client_secret: str,
        address: Optional[str] = None,
        sid: Optional[str] = None,
        validated: Optional[bool] = True,
    ) -> Optional[Dict[str, Any]]:
        """Gets a session_id and last_send_attempt (if available) for a
        combination of validation metadata

        Args:
            medium: The medium of the 3PID
            client_secret: A unique string provided by the client to help identify this
                validation attempt
            address: The address of the 3PID
            sid: The ID of the validation session
            validated: Whether sessions should be filtered by
                whether they have been validated already or not. None to
                perform no filtering

        Returns:
            A dict containing the following:
                * address - address of the 3pid
                * medium - medium of the 3pid
                * client_secret - a secret provided by the client for this validation session
                * session_id - ID of the validation session
                * send_attempt - a number serving to dedupe send attempts for this session
                * validated_at - timestamp of when this session was validated if so

                Otherwise None if a validation session is not found
        """
        if not client_secret:
            raise SynapseError(
                400, "Missing parameter: client_secret", errcode=Codes.MISSING_PARAM
            )

        keyvalues = {"client_secret": client_secret}
        if medium:
            keyvalues["medium"] = medium
        if address:
            keyvalues["address"] = address
        if sid:
            keyvalues["session_id"] = sid

        assert address or sid

        def get_threepid_validation_session_txn(txn):
            sql = """
                SELECT address, session_id, medium, client_secret,
                last_send_attempt, validated_at
                FROM threepid_validation_session WHERE %s
                """ % (
                " AND ".join("%s = ?" % k for k in keyvalues.keys()),
            )

            if validated is not None:
                sql += " AND validated_at IS " + ("NOT NULL" if validated else "NULL")

            sql += " LIMIT 1"

            txn.execute(sql, list(keyvalues.values()))
            rows = self.db_pool.cursor_to_dict(txn)
            if not rows:
                return None

            return rows[0]

        return await self.db_pool.runInteraction(
            "get_threepid_validation_session", get_threepid_validation_session_txn
        )

    async def delete_threepid_session(self, session_id: str) -> None:
        """Removes a threepid validation session from the database. This can
        be done after validation has been performed and whatever action was
        waiting on it has been carried out

        Args:
            session_id: The ID of the session to delete
        """

        def delete_threepid_session_txn(txn):
            self.db_pool.simple_delete_txn(
                txn,
                table="threepid_validation_token",
                keyvalues={"session_id": session_id},
            )
            self.db_pool.simple_delete_txn(
                txn,
                table="threepid_validation_session",
                keyvalues={"session_id": session_id},
            )

        await self.db_pool.runInteraction(
            "delete_threepid_session", delete_threepid_session_txn
        )

    @wrap_as_background_process("cull_expired_threepid_validation_tokens")
    async def cull_expired_threepid_validation_tokens(self) -> None:
        """Remove threepid validation tokens with expiry dates that have passed"""

        def cull_expired_threepid_validation_tokens_txn(txn, ts):
            sql = """
            DELETE FROM threepid_validation_token WHERE
            expires < ?
            """
            txn.execute(sql, (ts,))

        await self.db_pool.runInteraction(
            "cull_expired_threepid_validation_tokens",
            cull_expired_threepid_validation_tokens_txn,
            self._clock.time_msec(),
        )

    @wrap_as_background_process("account_validity_set_expiration_dates")
    async def _set_expiration_date_when_missing(self):
        """
        Retrieves the list of registered users that don't have an expiration date, and
        adds an expiration date for each of them.
        """

        def select_users_with_no_expiration_date_txn(txn):
            """Retrieves the list of registered users with no expiration date from the
            database, filtering out deactivated users.
            """
            sql = (
                "SELECT users.name FROM users"
                " LEFT JOIN account_validity ON (users.name = account_validity.user_id)"
                " WHERE account_validity.user_id is NULL AND users.deactivated = 0;"
            )
            txn.execute(sql, [])

            res = self.db_pool.cursor_to_dict(txn)
            if res:
                for user in res:
                    self.set_expiration_date_for_user_txn(
                        txn, user["name"], use_delta=True
                    )

        await self.db_pool.runInteraction(
            "get_users_with_no_expiration_date",
            select_users_with_no_expiration_date_txn,
        )

    def set_expiration_date_for_user_txn(self, txn, user_id, use_delta=False):
        """Sets an expiration date to the account with the given user ID.

        Args:
             user_id (str): User ID to set an expiration date for.
             use_delta (bool): If set to False, the expiration date for the user will be
                now + validity period. If set to True, this expiration date will be a
                random value in the [now + period - d ; now + period] range, d being a
                delta equal to 10% of the validity period.
        """
        now_ms = self._clock.time_msec()
        expiration_ts = now_ms + self._account_validity_period

        if use_delta:
            expiration_ts = random.randrange(
                expiration_ts - self._account_validity_startup_job_max_delta,
                expiration_ts,
            )

        self.db_pool.simple_upsert_txn(
            txn,
            "account_validity",
            keyvalues={"user_id": user_id},
            values={"expiration_ts_ms": expiration_ts, "email_sent": False},
        )

    async def get_user_pending_deactivation(self) -> Optional[str]:
        """
        Gets one user from the table of users waiting to be parted from all the rooms
        they're in.
        """
        return await self.db_pool.simple_select_one_onecol(
            "users_pending_deactivation",
            keyvalues={},
            retcol="user_id",
            allow_none=True,
            desc="get_users_pending_deactivation",
        )

    async def del_user_pending_deactivation(self, user_id: str) -> None:
        """
        Removes the given user to the table of users who need to be parted from all the
        rooms they're in, effectively marking that user as fully deactivated.
        """
        # XXX: This should be simple_delete_one but we failed to put a unique index on
        # the table, so somehow duplicate entries have ended up in it.
        await self.db_pool.simple_delete(
            "users_pending_deactivation",
            keyvalues={"user_id": user_id},
            desc="del_user_pending_deactivation",
        )

    async def get_access_token_last_validated(self, token_id: int) -> int:
        """Retrieves the time (in milliseconds) of the last validation of an access token.

        Args:
            token_id: The ID of the access token to update.
        Raises:
            StoreError if the access token was not found.

        Returns:
            The last validation time.
        """
        result = await self.db_pool.simple_select_one_onecol(
            "access_tokens", {"id": token_id}, "last_validated"
        )

        # If this token has not been validated (since starting to track this),
        # return 0 instead of None.
        return result or 0

    async def update_access_token_last_validated(self, token_id: int) -> None:
        """Updates the last time an access token was validated.

        Args:
            token_id: The ID of the access token to update.
        Raises:
            StoreError if there was a problem updating this.
        """
        now = self._clock.time_msec()

        await self.db_pool.simple_update_one(
            "access_tokens",
            {"id": token_id},
            {"last_validated": now},
            desc="update_access_token_last_validated",
        )

<<<<<<< HEAD
    async def registration_token_is_valid(self, token: str) -> bool:
        """Checks if a token can be used to authenticate a registration.

        Args:
            token: The registration token to be checked
        Returns:
            True if the token is valid, False otherwise.
        """
        res = await self.db_pool.simple_select_one(
            "registration_tokens",
            keyvalues={"token": token},
            retcols=["uses_allowed", "pending", "completed", "expiry_time"],
            allow_none=True,
        )

        # Check if the token exists
        if res is None:
            return False

        # Check if the token has expired
        now = self._clock.time_msec()
        if res["expiry_time"] and res["expiry_time"] < now:
            return False

        # Check if the token has been used up
        if (
            res["uses_allowed"]
            and res["pending"] + res["completed"] >= res["uses_allowed"]
        ):
            return False

        # Otherwise, the token is valid
        return True

    async def set_registration_token_pending(self, token: str) -> None:
        """Increment the pending registrations counter for a token.

        Args:
            token: The registration token pending use
        """

        def _set_registration_token_pending_txn(txn):
            pending = self.db_pool.simple_select_one_onecol_txn(
                txn,
                "registration_tokens",
                keyvalues={"token": token},
                retcol="pending",
            )
            self.db_pool.simple_update_one_txn(
                txn,
                "registration_tokens",
                keyvalues={"token": token},
                updatevalues={"pending": pending + 1},
            )

        return await self.db_pool.runInteraction(
            "set_registration_token_pending", _set_registration_token_pending_txn
        )

    async def use_registration_token(self, token: str) -> None:
        """Complete a use of the given registration token.

        The `pending` counter will be decremented, and the `completed`
        counter will be incremented.

        Args:
            token: The registration token to be 'used'
        """

        def _use_registration_token_txn(txn):
            # Normally, res is Optional[Dict[str, Any]].
            # Override type because the return type is only optional if
            # allow_none is True, and we don't want mypy throwing errors
            # about None not being indexable.
            res: Dict[str, Any] = self.db_pool.simple_select_one_txn(
                txn,
                "registration_tokens",
                keyvalues={"token": token},
                retcols=["pending", "completed"],
            )  # type: ignore

            # Decrement pending and increment completed
            self.db_pool.simple_update_one_txn(
                txn,
                "registration_tokens",
                keyvalues={"token": token},
                updatevalues={
                    "completed": res["completed"] + 1,
                    "pending": res["pending"] - 1,
                },
            )

        return await self.db_pool.runInteraction(
            "use_registration_token", _use_registration_token_txn
        )

    async def get_registration_tokens(
        self, valid: Optional[bool] = None
    ) -> List[Dict[str, Any]]:
        """List all registration tokens. Used by the admin API.

        Args:
            valid: If True, only valid tokens are returned.
              If False, only invalid tokens are returned.
              Default is None: return all tokens regardless of validity.

        Returns:
            A list of dicts, each containing details of a token.
        """

        def select_registration_tokens_txn(txn, now: int, valid: Optional[bool]):
            if valid is None:
                # Return all tokens regardless of validity
                txn.execute("SELECT * FROM registration_tokens")

            elif valid:
                # Select valid tokens only
                sql = (
                    "SELECT * FROM registration_tokens WHERE "
                    "(uses_allowed > pending + completed OR uses_allowed IS NULL) "
                    "AND (expiry_time > ? OR expiry_time IS NULL)"
                )
                txn.execute(sql, [now])

            else:
                # Select invalid tokens only
                sql = (
                    "SELECT * FROM registration_tokens WHERE "
                    "uses_allowed <= pending + completed OR expiry_time <= ?"
                )
                txn.execute(sql, [now])

            return self.db_pool.cursor_to_dict(txn)

        return await self.db_pool.runInteraction(
            "select_registration_tokens",
            select_registration_tokens_txn,
            self._clock.time_msec(),
            valid,
        )

    async def get_one_registration_token(self, token: str) -> Optional[Dict[str, Any]]:
        """Get info about the given registration token. Used by the admin API.

        Args:
            token: The token to retrieve information about.

        Returns:
            A dict, or None if token doesn't exist.
        """
        return await self.db_pool.simple_select_one(
            "registration_tokens",
            keyvalues={"token": token},
            retcols=["token", "uses_allowed", "pending", "completed", "expiry_time"],
            allow_none=True,
            desc="get_one_registration_token",
        )

    async def create_registration_token(
        self, token: str, uses_allowed: Optional[int], expiry_time: Optional[int]
    ) -> bool:
        """Create a new registration token. Used by the admin API.

        Args:
            token: The token to create.
            uses_allowed: The number of times the token can be used to complete
              a registration before it becomes invalid. A value of None indicates
              unlimited uses.
            expiry_time: The latest time the token is valid. Given as the
              number of milliseconds since 1970-01-01 00:00:00 UTC. A value of
              None indicates that the token does not expire.

        Returns:
            Whether the row was inserted or not.
        """
        return await self.db_pool.simple_insert(
            "registration_tokens",
            values={
                "token": token,
                "uses_allowed": uses_allowed,
                "pending": 0,
                "completed": 0,
                "expiry_time": expiry_time,
            },
            or_ignore=True,
            desc="create_registration_token",
        )

    async def update_registration_token(
        self, token: str, updatevalues: Dict[str, Optional[int]]
    ) -> Optional[Dict[str, Any]]:
        """Update a registration token. Used by the admin API.

        Args:
            token: The token to update.
            updatevalues: A dict with the fields to update. E.g.:
              `{"uses_allowed": 3}` to update just uses_allowed, or
              `{"uses_allowed": 3, "expiry_time": None}` to update both.
              This is passed straight to simple_update_one.

        Returns:
            A dict with all info about the token, or None if token doesn't exist.
        """

        def _update_registration_token_txn(txn):
            try:
                self.db_pool.simple_update_one_txn(
                    txn,
                    "registration_tokens",
                    keyvalues={"token": token},
                    updatevalues=updatevalues,
                )
            except StoreError:
                # Update failed because token does not exist
                return None

            # Get all info about the token so it can be sent in the response
            return self.db_pool.simple_select_one_txn(
                txn,
                "registration_tokens",
                keyvalues={"token": token},
                retcols=[
                    "token",
                    "uses_allowed",
                    "pending",
                    "completed",
                    "expiry_time",
                ],
                allow_none=True,
            )

        return await self.db_pool.runInteraction(
            "update_registration_token", _update_registration_token_txn
        )

    async def delete_registration_token(self, token: str) -> bool:
        """Delete a registration token. Used by the admin API.

        Args:
            token: The token to delete.

        Returns:
            Whether the token was successfully deleted or not.
        """
        try:
            await self.db_pool.simple_delete_one(
                "registration_tokens",
                keyvalues={"token": token},
                desc="delete_registration_token",
            )
        except StoreError:
            # Deletion failed because token does not exist
            return False

        return True

=======
    @cached()
    async def mark_access_token_as_used(self, token_id: int) -> None:
        """
        Mark the access token as used, which invalidates the refresh token used
        to obtain it.

        Because get_user_by_access_token is cached, this function might be
        called multiple times for the same token, effectively doing unnecessary
        SQL updates. Because updating the `used` field only goes one way (from
        False to True) it is safe to cache this function as well to avoid this
        issue.

        Args:
            token_id: The ID of the access token to update.
        Raises:
            StoreError if there was a problem updating this.
        """
        await self.db_pool.simple_update_one(
            "access_tokens",
            {"id": token_id},
            {"used": True},
            desc="mark_access_token_as_used",
        )

    async def lookup_refresh_token(
        self, token: str
    ) -> Optional[RefreshTokenLookupResult]:
        """Lookup a refresh token with hints about its validity."""

        def _lookup_refresh_token_txn(txn) -> Optional[RefreshTokenLookupResult]:
            txn.execute(
                """
                SELECT
                    rt.id token_id,
                    rt.user_id,
                    rt.device_id,
                    rt.next_token_id,
                    (nrt.next_token_id IS NOT NULL) has_next_refresh_token_been_refreshed,
                    at.used has_next_access_token_been_used
                FROM refresh_tokens rt
                LEFT JOIN refresh_tokens nrt ON rt.next_token_id = nrt.id
                LEFT JOIN access_tokens at ON at.refresh_token_id = nrt.id
                WHERE rt.token = ?
            """,
                (token,),
            )
            row = txn.fetchone()

            if row is None:
                return None

            return RefreshTokenLookupResult(
                token_id=row[0],
                user_id=row[1],
                device_id=row[2],
                next_token_id=row[3],
                has_next_refresh_token_been_refreshed=row[4],
                # This column is nullable, ensure it's a boolean
                has_next_access_token_been_used=(row[5] or False),
            )

        return await self.db_pool.runInteraction(
            "lookup_refresh_token", _lookup_refresh_token_txn
        )

    async def replace_refresh_token(self, token_id: int, next_token_id: int) -> None:
        """
        Set the successor of a refresh token, removing the existing successor
        if any.

        Args:
            token_id: ID of the refresh token to update.
            next_token_id: ID of its successor.
        """

        def _replace_refresh_token_txn(txn) -> None:
            # First check if there was an existing refresh token
            old_next_token_id = self.db_pool.simple_select_one_onecol_txn(
                txn,
                "refresh_tokens",
                {"id": token_id},
                "next_token_id",
                allow_none=True,
            )

            self.db_pool.simple_update_one_txn(
                txn,
                "refresh_tokens",
                {"id": token_id},
                {"next_token_id": next_token_id},
            )

            # Delete the old "next" token if it exists. This should cascade and
            # delete the associated access_token
            if old_next_token_id is not None:
                self.db_pool.simple_delete_one_txn(
                    txn,
                    "refresh_tokens",
                    {"id": old_next_token_id},
                )

        await self.db_pool.runInteraction(
            "replace_refresh_token", _replace_refresh_token_txn
        )

>>>>>>> b5fef605

class RegistrationBackgroundUpdateStore(RegistrationWorkerStore):
    def __init__(
        self,
        database: DatabasePool,
        db_conn: LoggingDatabaseConnection,
        hs: "HomeServer",
    ):
        super().__init__(database, db_conn, hs)

        self._clock = hs.get_clock()
        self.config = hs.config

        self.db_pool.updates.register_background_index_update(
            "access_tokens_device_index",
            index_name="access_tokens_device_id",
            table="access_tokens",
            columns=["user_id", "device_id"],
        )

        self.db_pool.updates.register_background_index_update(
            "users_creation_ts",
            index_name="users_creation_ts",
            table="users",
            columns=["creation_ts"],
        )

        # we no longer use refresh tokens, but it's possible that some people
        # might have a background update queued to build this index. Just
        # clear the background update.
        self.db_pool.updates.register_noop_background_update(
            "refresh_tokens_device_index"
        )

        self.db_pool.updates.register_background_update_handler(
            "user_threepids_grandfather", self._bg_user_threepids_grandfather
        )

        self.db_pool.updates.register_background_update_handler(
            "users_set_deactivated_flag", self._background_update_set_deactivated_flag
        )

        self.db_pool.updates.register_background_index_update(
            "user_external_ids_user_id_idx",
            index_name="user_external_ids_user_id_idx",
            table="user_external_ids",
            columns=["user_id"],
            unique=False,
        )

    async def _background_update_set_deactivated_flag(self, progress, batch_size):
        """Retrieves a list of all deactivated users and sets the 'deactivated' flag to 1
        for each of them.
        """

        last_user = progress.get("user_id", "")

        def _background_update_set_deactivated_flag_txn(txn):
            txn.execute(
                """
                SELECT
                    users.name,
                    COUNT(access_tokens.token) AS count_tokens,
                    COUNT(user_threepids.address) AS count_threepids
                FROM users
                    LEFT JOIN access_tokens ON (access_tokens.user_id = users.name)
                    LEFT JOIN user_threepids ON (user_threepids.user_id = users.name)
                WHERE (users.password_hash IS NULL OR users.password_hash = '')
                AND (users.appservice_id IS NULL OR users.appservice_id = '')
                AND users.is_guest = 0
                AND users.name > ?
                GROUP BY users.name
                ORDER BY users.name ASC
                LIMIT ?;
                """,
                (last_user, batch_size),
            )

            rows = self.db_pool.cursor_to_dict(txn)

            if not rows:
                return True, 0

            rows_processed_nb = 0

            for user in rows:
                if not user["count_tokens"] and not user["count_threepids"]:
                    self.set_user_deactivated_status_txn(txn, user["name"], True)
                    rows_processed_nb += 1

            logger.info("Marked %d rows as deactivated", rows_processed_nb)

            self.db_pool.updates._background_update_progress_txn(
                txn, "users_set_deactivated_flag", {"user_id": rows[-1]["name"]}
            )

            if batch_size > len(rows):
                return True, len(rows)
            else:
                return False, len(rows)

        end, nb_processed = await self.db_pool.runInteraction(
            "users_set_deactivated_flag", _background_update_set_deactivated_flag_txn
        )

        if end:
            await self.db_pool.updates._end_background_update(
                "users_set_deactivated_flag"
            )

        return nb_processed

    async def _bg_user_threepids_grandfather(self, progress, batch_size):
        """We now track which identity servers a user binds their 3PID to, so
        we need to handle the case of existing bindings where we didn't track
        this.

        We do this by grandfathering in existing user threepids assuming that
        they used one of the server configured trusted identity servers.
        """
        id_servers = set(self.config.trusted_third_party_id_servers)

        def _bg_user_threepids_grandfather_txn(txn):
            sql = """
                INSERT INTO user_threepid_id_server
                    (user_id, medium, address, id_server)
                SELECT user_id, medium, address, ?
                FROM user_threepids
            """

            txn.execute_batch(sql, [(id_server,) for id_server in id_servers])

        if id_servers:
            await self.db_pool.runInteraction(
                "_bg_user_threepids_grandfather", _bg_user_threepids_grandfather_txn
            )

        await self.db_pool.updates._end_background_update("user_threepids_grandfather")

        return 1

    async def set_user_deactivated_status(
        self, user_id: str, deactivated: bool
    ) -> None:
        """Set the `deactivated` property for the provided user to the provided value.

        Args:
            user_id: The ID of the user to set the status for.
            deactivated: The value to set for `deactivated`.
        """

        await self.db_pool.runInteraction(
            "set_user_deactivated_status",
            self.set_user_deactivated_status_txn,
            user_id,
            deactivated,
        )

    def set_user_deactivated_status_txn(self, txn, user_id: str, deactivated: bool):
        self.db_pool.simple_update_one_txn(
            txn=txn,
            table="users",
            keyvalues={"name": user_id},
            updatevalues={"deactivated": 1 if deactivated else 0},
        )
        self._invalidate_cache_and_stream(
            txn, self.get_user_deactivated_status, (user_id,)
        )
        self._invalidate_cache_and_stream(txn, self.get_user_by_id, (user_id,))
        txn.call_after(self.is_guest.invalidate, (user_id,))

    @cached()
    async def is_guest(self, user_id: str) -> bool:
        res = await self.db_pool.simple_select_one_onecol(
            table="users",
            keyvalues={"name": user_id},
            retcol="is_guest",
            allow_none=True,
            desc="is_guest",
        )

        return res if res else False


class RegistrationStore(StatsStore, RegistrationBackgroundUpdateStore):
    def __init__(self, database: DatabasePool, db_conn: Connection, hs: "HomeServer"):
        super().__init__(database, db_conn, hs)

        self._ignore_unknown_session_error = hs.config.request_token_inhibit_3pid_errors

        self._access_tokens_id_gen = IdGenerator(db_conn, "access_tokens", "id")
        self._refresh_tokens_id_gen = IdGenerator(db_conn, "refresh_tokens", "id")

    async def add_access_token_to_user(
        self,
        user_id: str,
        token: str,
        device_id: Optional[str],
        valid_until_ms: Optional[int],
        puppets_user_id: Optional[str] = None,
        refresh_token_id: Optional[int] = None,
    ) -> int:
        """Adds an access token for the given user.

        Args:
            user_id: The user ID.
            token: The new access token to add.
            device_id: ID of the device to associate with the access token.
            valid_until_ms: when the token is valid until. None for no expiry.
            puppets_user_id
            refresh_token_id: ID of the refresh token generated alongside this
                access token.
        Raises:
            StoreError if there was a problem adding this.
        Returns:
            The token ID
        """
        next_id = self._access_tokens_id_gen.get_next()
        now = self._clock.time_msec()

        await self.db_pool.simple_insert(
            "access_tokens",
            {
                "id": next_id,
                "user_id": user_id,
                "token": token,
                "device_id": device_id,
                "valid_until_ms": valid_until_ms,
                "puppets_user_id": puppets_user_id,
                "last_validated": now,
                "refresh_token_id": refresh_token_id,
                "used": False,
            },
            desc="add_access_token_to_user",
        )

        return next_id

    async def add_refresh_token_to_user(
        self,
        user_id: str,
        token: str,
        device_id: Optional[str],
    ) -> int:
        """Adds a refresh token for the given user.

        Args:
            user_id: The user ID.
            token: The new access token to add.
            device_id: ID of the device to associate with the refresh token.
        Raises:
            StoreError if there was a problem adding this.
        Returns:
            The token ID
        """
        next_id = self._refresh_tokens_id_gen.get_next()

        await self.db_pool.simple_insert(
            "refresh_tokens",
            {
                "id": next_id,
                "user_id": user_id,
                "device_id": device_id,
                "token": token,
                "next_token_id": None,
            },
            desc="add_refresh_token_to_user",
        )

        return next_id

    def _set_device_for_access_token_txn(self, txn, token: str, device_id: str) -> str:
        old_device_id = self.db_pool.simple_select_one_onecol_txn(
            txn, "access_tokens", {"token": token}, "device_id"
        )

        self.db_pool.simple_update_txn(
            txn, "access_tokens", {"token": token}, {"device_id": device_id}
        )

        self._invalidate_cache_and_stream(txn, self.get_user_by_access_token, (token,))

        return old_device_id

    async def set_device_for_access_token(self, token: str, device_id: str) -> str:
        """Sets the device ID associated with an access token.

        Args:
            token: The access token to modify.
            device_id: The new device ID.
        Returns:
            The old device ID associated with the access token.
        """

        return await self.db_pool.runInteraction(
            "set_device_for_access_token",
            self._set_device_for_access_token_txn,
            token,
            device_id,
        )

    async def register_user(
        self,
        user_id: str,
        password_hash: Optional[str] = None,
        was_guest: bool = False,
        make_guest: bool = False,
        appservice_id: Optional[str] = None,
        create_profile_with_displayname: Optional[str] = None,
        admin: bool = False,
        user_type: Optional[str] = None,
        shadow_banned: bool = False,
    ) -> None:
        """Attempts to register an account.

        Args:
            user_id: The desired user ID to register.
            password_hash: Optional. The password hash for this user.
            was_guest: Whether this is a guest account being upgraded to a
                non-guest account.
            make_guest: True if the the new user should be guest, false to add a
                regular user account.
            appservice_id: The ID of the appservice registering the user.
            create_profile_with_displayname: Optionally create a profile for
                the user, setting their displayname to the given value
            admin: is an admin user?
            user_type: type of user. One of the values from api.constants.UserTypes,
                or None for a normal user.
            shadow_banned: Whether the user is shadow-banned, i.e. they may be
                told their requests succeeded but we ignore them.

        Raises:
            StoreError if the user_id could not be registered.
        """
        await self.db_pool.runInteraction(
            "register_user",
            self._register_user,
            user_id,
            password_hash,
            was_guest,
            make_guest,
            appservice_id,
            create_profile_with_displayname,
            admin,
            user_type,
            shadow_banned,
        )

    def _register_user(
        self,
        txn,
        user_id: str,
        password_hash: Optional[str],
        was_guest: bool,
        make_guest: bool,
        appservice_id: Optional[str],
        create_profile_with_displayname: Optional[str],
        admin: bool,
        user_type: Optional[str],
        shadow_banned: bool,
    ):
        user_id_obj = UserID.from_string(user_id)

        now = int(self._clock.time())

        try:
            if was_guest:
                # Ensure that the guest user actually exists
                # ``allow_none=False`` makes this raise an exception
                # if the row isn't in the database.
                self.db_pool.simple_select_one_txn(
                    txn,
                    "users",
                    keyvalues={"name": user_id, "is_guest": 1},
                    retcols=("name",),
                    allow_none=False,
                )

                self.db_pool.simple_update_one_txn(
                    txn,
                    "users",
                    keyvalues={"name": user_id, "is_guest": 1},
                    updatevalues={
                        "password_hash": password_hash,
                        "upgrade_ts": now,
                        "is_guest": 1 if make_guest else 0,
                        "appservice_id": appservice_id,
                        "admin": 1 if admin else 0,
                        "user_type": user_type,
                        "shadow_banned": shadow_banned,
                    },
                )
            else:
                self.db_pool.simple_insert_txn(
                    txn,
                    "users",
                    values={
                        "name": user_id,
                        "password_hash": password_hash,
                        "creation_ts": now,
                        "is_guest": 1 if make_guest else 0,
                        "appservice_id": appservice_id,
                        "admin": 1 if admin else 0,
                        "user_type": user_type,
                        "shadow_banned": shadow_banned,
                    },
                )

        except self.database_engine.module.IntegrityError:
            raise StoreError(400, "User ID already taken.", errcode=Codes.USER_IN_USE)

        if self._account_validity_enabled:
            self.set_expiration_date_for_user_txn(txn, user_id)

        if create_profile_with_displayname:
            # set a default displayname serverside to avoid ugly race
            # between auto-joins and clients trying to set displaynames
            #
            # *obviously* the 'profiles' table uses localpart for user_id
            # while everything else uses the full mxid.
            txn.execute(
                "INSERT INTO profiles(user_id, displayname) VALUES (?,?)",
                (user_id_obj.localpart, create_profile_with_displayname),
            )

        if self.hs.config.stats_enabled:
            # we create a new completed user statistics row

            # we don't strictly need current_token since this user really can't
            # have any state deltas before now (as it is a new user), but still,
            # we include it for completeness.
            current_token = self._get_max_stream_id_in_current_state_deltas_txn(txn)
            self._update_stats_delta_txn(
                txn, now, "user", user_id, {}, complete_with_stream_id=current_token
            )

        self._invalidate_cache_and_stream(txn, self.get_user_by_id, (user_id,))

    async def user_set_password_hash(
        self, user_id: str, password_hash: Optional[str]
    ) -> None:
        """
        NB. This does *not* evict any cache because the one use for this
            removes most of the entries subsequently anyway so it would be
            pointless. Use flush_user separately.
        """

        def user_set_password_hash_txn(txn):
            self.db_pool.simple_update_one_txn(
                txn, "users", {"name": user_id}, {"password_hash": password_hash}
            )
            self._invalidate_cache_and_stream(txn, self.get_user_by_id, (user_id,))

        await self.db_pool.runInteraction(
            "user_set_password_hash", user_set_password_hash_txn
        )

    async def user_set_consent_version(
        self, user_id: str, consent_version: str
    ) -> None:
        """Updates the user table to record privacy policy consent

        Args:
            user_id: full mxid of the user to update
            consent_version: version of the policy the user has consented to

        Raises:
            StoreError(404) if user not found
        """

        def f(txn):
            self.db_pool.simple_update_one_txn(
                txn,
                table="users",
                keyvalues={"name": user_id},
                updatevalues={"consent_version": consent_version},
            )
            self._invalidate_cache_and_stream(txn, self.get_user_by_id, (user_id,))

        await self.db_pool.runInteraction("user_set_consent_version", f)

    async def user_set_consent_server_notice_sent(
        self, user_id: str, consent_version: str
    ) -> None:
        """Updates the user table to record that we have sent the user a server
        notice about privacy policy consent

        Args:
            user_id: full mxid of the user to update
            consent_version: version of the policy we have notified the user about

        Raises:
            StoreError(404) if user not found
        """

        def f(txn):
            self.db_pool.simple_update_one_txn(
                txn,
                table="users",
                keyvalues={"name": user_id},
                updatevalues={"consent_server_notice_sent": consent_version},
            )
            self._invalidate_cache_and_stream(txn, self.get_user_by_id, (user_id,))

        await self.db_pool.runInteraction("user_set_consent_server_notice_sent", f)

    async def user_delete_access_tokens(
        self,
        user_id: str,
        except_token_id: Optional[int] = None,
        device_id: Optional[str] = None,
    ) -> List[Tuple[str, int, Optional[str]]]:
        """
        Invalidate access and refresh tokens belonging to a user

        Args:
            user_id: ID of user the tokens belong to
            except_token_id: access_tokens ID which should *not* be deleted
            device_id: ID of device the tokens are associated with.
                If None, tokens associated with any device (or no device) will
                be deleted
        Returns:
            A tuple of (token, token id, device id) for each of the deleted tokens
        """

        def f(txn):
            keyvalues = {"user_id": user_id}
            if device_id is not None:
                keyvalues["device_id"] = device_id

            items = keyvalues.items()
            where_clause = " AND ".join(k + " = ?" for k, _ in items)
            values: List[Union[str, int]] = [v for _, v in items]
            # Conveniently, refresh_tokens and access_tokens both use the user_id and device_id fields. Only caveat
            # is the `except_token_id` param that is tricky to get right, so for now we're just using the same where
            # clause and values before we handle that. This seems to be only used in the "set password" handler.
            refresh_where_clause = where_clause
            refresh_values = values.copy()
            if except_token_id:
                # TODO: support that for refresh tokens
                where_clause += " AND id != ?"
                values.append(except_token_id)

            txn.execute(
                "SELECT token, id, device_id FROM access_tokens WHERE %s"
                % where_clause,
                values,
            )
            tokens_and_devices = [(r[0], r[1], r[2]) for r in txn]

            for token, _, _ in tokens_and_devices:
                self._invalidate_cache_and_stream(
                    txn, self.get_user_by_access_token, (token,)
                )

            txn.execute("DELETE FROM access_tokens WHERE %s" % where_clause, values)

            txn.execute(
                "DELETE FROM refresh_tokens WHERE %s" % refresh_where_clause,
                refresh_values,
            )

            return tokens_and_devices

        return await self.db_pool.runInteraction("user_delete_access_tokens", f)

    async def delete_access_token(self, access_token: str) -> None:
        def f(txn):
            self.db_pool.simple_delete_one_txn(
                txn, table="access_tokens", keyvalues={"token": access_token}
            )

            self._invalidate_cache_and_stream(
                txn, self.get_user_by_access_token, (access_token,)
            )

        await self.db_pool.runInteraction("delete_access_token", f)

    async def delete_refresh_token(self, refresh_token: str) -> None:
        def f(txn):
            self.db_pool.simple_delete_one_txn(
                txn, table="refresh_tokens", keyvalues={"token": refresh_token}
            )

        await self.db_pool.runInteraction("delete_refresh_token", f)

    async def add_user_pending_deactivation(self, user_id: str) -> None:
        """
        Adds a user to the table of users who need to be parted from all the rooms they're
        in
        """
        await self.db_pool.simple_insert(
            "users_pending_deactivation",
            values={"user_id": user_id},
            desc="add_user_pending_deactivation",
        )

    async def validate_threepid_session(
        self, session_id: str, client_secret: str, token: str, current_ts: int
    ) -> Optional[str]:
        """Attempt to validate a threepid session using a token

        Args:
            session_id: The id of a validation session
            client_secret: A unique string provided by the client to help identify
                this validation attempt
            token: A validation token
            current_ts: The current unix time in milliseconds. Used for checking
                token expiry status

        Raises:
            ThreepidValidationError: if a matching validation token was not found or has
                expired

        Returns:
            A str representing a link to redirect the user to if there is one.
        """

        # Insert everything into a transaction in order to run atomically
        def validate_threepid_session_txn(txn):
            row = self.db_pool.simple_select_one_txn(
                txn,
                table="threepid_validation_session",
                keyvalues={"session_id": session_id},
                retcols=["client_secret", "validated_at"],
                allow_none=True,
            )

            if not row:
                if self._ignore_unknown_session_error:
                    # If we need to inhibit the error caused by an incorrect session ID,
                    # use None as placeholder values for the client secret and the
                    # validation timestamp.
                    # It shouldn't be an issue because they're both only checked after
                    # the token check, which should fail. And if it doesn't for some
                    # reason, the next check is on the client secret, which is NOT NULL,
                    # so we don't have to worry about the client secret matching by
                    # accident.
                    row = {"client_secret": None, "validated_at": None}
                else:
                    raise ThreepidValidationError(400, "Unknown session_id")

            retrieved_client_secret = row["client_secret"]
            validated_at = row["validated_at"]

            row = self.db_pool.simple_select_one_txn(
                txn,
                table="threepid_validation_token",
                keyvalues={"session_id": session_id, "token": token},
                retcols=["expires", "next_link"],
                allow_none=True,
            )

            if not row:
                raise ThreepidValidationError(
                    400, "Validation token not found or has expired"
                )
            expires = row["expires"]
            next_link = row["next_link"]

            if retrieved_client_secret != client_secret:
                raise ThreepidValidationError(
                    400, "This client_secret does not match the provided session_id"
                )

            # If the session is already validated, no need to revalidate
            if validated_at:
                return next_link

            if expires <= current_ts:
                raise ThreepidValidationError(
                    400, "This token has expired. Please request a new one"
                )

            # Looks good. Validate the session
            self.db_pool.simple_update_txn(
                txn,
                table="threepid_validation_session",
                keyvalues={"session_id": session_id},
                updatevalues={"validated_at": self._clock.time_msec()},
            )

            return next_link

        # Return next_link if it exists
        return await self.db_pool.runInteraction(
            "validate_threepid_session_txn", validate_threepid_session_txn
        )

    async def start_or_continue_validation_session(
        self,
        medium: str,
        address: str,
        session_id: str,
        client_secret: str,
        send_attempt: int,
        next_link: Optional[str],
        token: str,
        token_expires: int,
    ) -> None:
        """Creates a new threepid validation session if it does not already
        exist and associates a new validation token with it

        Args:
            medium: The medium of the 3PID
            address: The address of the 3PID
            session_id: The id of this validation session
            client_secret: A unique string provided by the client to help
                identify this validation attempt
            send_attempt: The latest send_attempt on this session
            next_link: The link to redirect the user to upon successful validation
            token: The validation token
            token_expires: The timestamp for which after the token will no
                longer be valid
        """

        def start_or_continue_validation_session_txn(txn):
            # Create or update a validation session
            self.db_pool.simple_upsert_txn(
                txn,
                table="threepid_validation_session",
                keyvalues={"session_id": session_id},
                values={"last_send_attempt": send_attempt},
                insertion_values={
                    "medium": medium,
                    "address": address,
                    "client_secret": client_secret,
                },
            )

            # Create a new validation token with this session ID
            self.db_pool.simple_insert_txn(
                txn,
                table="threepid_validation_token",
                values={
                    "session_id": session_id,
                    "token": token,
                    "next_link": next_link,
                    "expires": token_expires,
                },
            )

        await self.db_pool.runInteraction(
            "start_or_continue_validation_session",
            start_or_continue_validation_session_txn,
        )


def find_max_generated_user_id_localpart(cur: Cursor) -> int:
    """
    Gets the localpart of the max current generated user ID.

    Generated user IDs are integers, so we find the largest integer user ID
    already taken and return that.
    """

    # We bound between '@0' and '@a' to avoid pulling the entire table
    # out.
    cur.execute("SELECT name FROM users WHERE '@0' <= name AND name < '@a'")

    regex = re.compile(r"^@(\d+):")

    max_found = 0

    for (user_id,) in cur:
        match = regex.search(user_id)
        if match:
            max_found = max(int(match.group(1)), max_found)
    return max_found<|MERGE_RESOLUTION|>--- conflicted
+++ resolved
@@ -1168,7 +1168,6 @@
             desc="update_access_token_last_validated",
         )
 
-<<<<<<< HEAD
     async def registration_token_is_valid(self, token: str) -> bool:
         """Checks if a token can be used to authenticate a registration.
 
@@ -1329,7 +1328,7 @@
 
     async def create_registration_token(
         self, token: str, uses_allowed: Optional[int], expiry_time: Optional[int]
-    ) -> bool:
+    ) -> None:
         """Create a new registration token. Used by the admin API.
 
         Args:
@@ -1344,18 +1343,22 @@
         Returns:
             Whether the row was inserted or not.
         """
-        return await self.db_pool.simple_insert(
-            "registration_tokens",
-            values={
-                "token": token,
-                "uses_allowed": uses_allowed,
-                "pending": 0,
-                "completed": 0,
-                "expiry_time": expiry_time,
-            },
-            or_ignore=True,
-            desc="create_registration_token",
-        )
+        try:
+            await self.db_pool.simple_insert(
+                "registration_tokens",
+                values={
+                    "token": token,
+                    "uses_allowed": uses_allowed,
+                    "pending": 0,
+                    "completed": 0,
+                    "expiry_time": expiry_time,
+                },
+                desc="create_registration_token",
+            )
+        except self.database_engine.module.IntegrityError:
+            raise SynapseError(
+                400, f"Token already exists: {token}", Codes.INVALID_PARAM
+            )
 
     async def update_registration_token(
         self, token: str, updatevalues: Dict[str, Optional[int]]
@@ -1425,7 +1428,6 @@
 
         return True
 
-=======
     @cached()
     async def mark_access_token_as_used(self, token_id: int) -> None:
         """
@@ -1531,7 +1533,6 @@
             "replace_refresh_token", _replace_refresh_token_txn
         )
 
->>>>>>> b5fef605
 
 class RegistrationBackgroundUpdateStore(RegistrationWorkerStore):
     def __init__(
