--- conflicted
+++ resolved
@@ -17,11 +17,7 @@
 
 import logging
 import re
-<<<<<<< HEAD
-from typing import Dict, List, Optional
-=======
-from typing import Any, Awaitable, Dict, List, Optional
->>>>>>> 4c6c56dc
+from typing import Any, Dict, List, Optional
 
 from synapse.api.constants import UserTypes
 from synapse.api.errors import Codes, StoreError, SynapseError, ThreepidValidationError
