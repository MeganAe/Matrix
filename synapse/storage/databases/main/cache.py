--- conflicted
+++ resolved
@@ -247,15 +247,15 @@
 
         if etype == EventTypes.Member:
             self._membership_stream_cache.entity_has_changed(state_key, stream_ordering)
-<<<<<<< HEAD
-            self.get_invited_rooms_for_local_user.invalidate((state_key,))
-            self.get_rooms_for_user_with_stream_ordering.invalidate((state_key,))
-            self.get_rooms_for_user.invalidate((state_key,))
-=======
             self._attempt_to_invalidate_cache(
                 "get_invited_rooms_for_local_user", (state_key,)
             )
->>>>>>> 6b097a3e
+            self._attempt_to_invalidate_cache(
+                "get_rooms_for_user_with_stream_ordering", (state_key,)
+            )
+            self._attempt_to_invalidate_cache(
+                "get_rooms_for_user", (state_key,)
+            )
 
         if relates_to:
             self._attempt_to_invalidate_cache("get_relations_for_event", (relates_to,))
