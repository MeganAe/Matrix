# Copyright 2019 New Vector Ltd
#
# Licensed under the Apache License, Version 2.0 (the "License");
# you may not use this file except in compliance with the License.
# You may obtain a copy of the License at
#
#     http://www.apache.org/licenses/LICENSE-2.0
#
# Unless required by applicable law or agreed to in writing, software
# distributed under the License is distributed on an "AS IS" BASIS,
# WITHOUT WARRANTIES OR CONDITIONS OF ANY KIND, either express or implied.
# See the License for the specific language governing permissions and
# limitations under the License.

import logging
from typing import (
    TYPE_CHECKING,
    Collection,
    Dict,
    FrozenSet,
    Iterable,
    List,
    Optional,
    Set,
    Tuple,
    Union,
    cast,
)

from synapse.api.constants import RelationTypes
from synapse.events import EventBase
from synapse.storage._base import SQLBaseStore
from synapse.storage.database import (
    DatabasePool,
    LoggingDatabaseConnection,
    LoggingTransaction,
    make_in_list_sql_clause,
)
from synapse.storage.databases.main.stream import generate_pagination_where_clause
from synapse.storage.engines import PostgresEngine
from synapse.storage.relations import PaginationChunk
from synapse.types import JsonDict, RoomStreamToken, StreamToken
from synapse.util.caches.descriptors import cached, cachedList

if TYPE_CHECKING:
    from synapse.server import HomeServer

logger = logging.getLogger(__name__)


class RelationsWorkerStore(SQLBaseStore):
    def __init__(
        self,
        database: DatabasePool,
        db_conn: LoggingDatabaseConnection,
        hs: "HomeServer",
    ):
        super().__init__(database, db_conn, hs)

        self._msc3440_enabled = hs.config.experimental.msc3440_enabled

    @cached(uncached_args=("event",), tree=True)
    async def get_relations_for_event(
        self,
        event_id: str,
        event: EventBase,
        room_id: str,
        relation_type: Optional[str] = None,
        event_type: Optional[str] = None,
        aggregation_key: Optional[str] = None,
        limit: int = 5,
        direction: str = "b",
        from_token: Optional[StreamToken] = None,
        to_token: Optional[StreamToken] = None,
        ignored_users: FrozenSet[str] = frozenset(),
    ) -> PaginationChunk:
        """Get a list of relations for an event, ordered by topological ordering.

        Args:
            event_id: Fetch events that relate to this event ID.
            event: The matching EventBase to event_id.
            room_id: The room the event belongs to.
            relation_type: Only fetch events with this relation type, if given.
            event_type: Only fetch events with this event type, if given.
            aggregation_key: Only fetch events with this aggregation key, if given.
            limit: Only fetch the most recent `limit` events.
            direction: Whether to fetch the most recent first (`"b"`) or the
                oldest first (`"f"`).
            from_token: Fetch rows from the given token, or from the start if None.
            to_token: Fetch rows up to the given token, or up to the end if None.
            ignored_users: The users ignored by the requesting user.

        Returns:
            List of event IDs that match relations requested. The rows are of
            the form `{"event_id": "..."}`.
        """
        # We don't use `event_id`, it's there so that we can cache based on
        # it. The `event_id` must match the `event.event_id`.
        assert event.event_id == event_id

        where_clause = ["relates_to_id = ?", "room_id = ?"]
        where_args: List[Union[str, int]] = [event.event_id, room_id]
        is_redacted = event.internal_metadata.is_redacted()

        if relation_type is not None:
            where_clause.append("relation_type = ?")
            where_args.append(relation_type)

        if event_type is not None:
            where_clause.append("type = ?")
            where_args.append(event_type)

        if aggregation_key:
            where_clause.append("aggregation_key = ?")
            where_args.append(aggregation_key)

        if ignored_users:
            (
                ignored_users_clause_sql,
                ignored_users_clause_args,
            ) = make_in_list_sql_clause(
                self.database_engine, "sender", ignored_users, include=False
            )
            where_clause.append(ignored_users_clause_sql)
            where_args.extend(ignored_users_clause_args)

        pagination_clause = generate_pagination_where_clause(
            direction=direction,
            column_names=("topological_ordering", "stream_ordering"),
            from_token=from_token.room_key.as_historical_tuple()
            if from_token
            else None,
            to_token=to_token.room_key.as_historical_tuple() if to_token else None,
            engine=self.database_engine,
        )

        if pagination_clause:
            where_clause.append(pagination_clause)

        if direction == "b":
            order = "DESC"
        else:
            order = "ASC"

        sql = """
            SELECT event_id, relation_type, topological_ordering, stream_ordering
            FROM event_relations
            INNER JOIN events USING (event_id)
            WHERE %s
            ORDER BY topological_ordering %s, stream_ordering %s
            LIMIT ?
        """ % (
            " AND ".join(where_clause),
            order,
            order,
        )

        def _get_recent_references_for_event_txn(
            txn: LoggingTransaction,
        ) -> PaginationChunk:
            txn.execute(sql, where_args + [limit + 1])

            last_topo_id = None
            last_stream_id = None
            event_ids = []
            for row in txn:
                # Do not include edits for redacted events as they leak event
                # content.
                if not is_redacted or row[1] != RelationTypes.REPLACE:
                    event_ids.append({"event_id": row[0]})
                last_topo_id = row[2]
                last_stream_id = row[3]

            # If there are more events, generate the next pagination key.
            next_token = None
            if len(event_ids) > limit and last_topo_id and last_stream_id:
                next_key = RoomStreamToken(last_topo_id, last_stream_id)
                if from_token:
                    next_token = from_token.copy_and_replace("room_key", next_key)
                else:
                    next_token = StreamToken(
                        room_key=next_key,
                        presence_key=0,
                        typing_key=0,
                        receipt_key=0,
                        account_data_key=0,
                        push_rules_key=0,
                        to_device_key=0,
                        device_list_key=0,
                        groups_key=0,
                    )

            return PaginationChunk(
                chunk=list(event_ids[:limit]),
                next_batch=next_token,
                prev_batch=from_token,
            )

        return await self.db_pool.runInteraction(
            "get_recent_references_for_event", _get_recent_references_for_event_txn
        )

    async def event_includes_relation(self, event_id: str) -> bool:
        """Check if the given event relates to another event.

        An event has a relation if it has a valid m.relates_to with a rel_type
        and event_id in the content:

        {
            "content": {
                "m.relates_to": {
                    "rel_type": "m.replace",
                    "event_id": "$other_event_id"
                }
            }
        }

        Args:
            event_id: The event to check.

        Returns:
            True if the event includes a valid relation.
        """

        result = await self.db_pool.simple_select_one_onecol(
            table="event_relations",
            keyvalues={"event_id": event_id},
            retcol="event_id",
            allow_none=True,
            desc="event_includes_relation",
        )
        return result is not None

    async def event_is_target_of_relation(self, parent_id: str) -> bool:
        """Check if the given event is the target of another event's relation.

        An event is the target of an event relation if it has a valid
        m.relates_to with a rel_type and event_id pointing to parent_id in the
        content:

        {
            "content": {
                "m.relates_to": {
                    "rel_type": "m.replace",
                    "event_id": "$parent_id"
                }
            }
        }

        Args:
            parent_id: The event to check.

        Returns:
            True if the event is the target of another event's relation.
        """

        result = await self.db_pool.simple_select_one_onecol(
            table="event_relations",
            keyvalues={"relates_to_id": parent_id},
            retcol="event_id",
            allow_none=True,
            desc="event_is_target_of_relation",
        )
        return result is not None

    @cached(tree=True)
    async def get_aggregation_groups_for_event(
<<<<<<< HEAD
        self,
        event_id: str,
        room_id: str,
        event_type: Optional[str] = None,
        limit: int = 5,
        direction: str = "b",
        from_token: Optional[AggregationPaginationToken] = None,
        to_token: Optional[AggregationPaginationToken] = None,
        ignored_users: FrozenSet[str] = frozenset(),
    ) -> PaginationChunk:
=======
        self, event_id: str, room_id: str, limit: int = 5
    ) -> List[JsonDict]:
>>>>>>> c31c1091
        """Get a list of annotations on the event, grouped by event type and
        aggregation key, sorted by count.

        This is used e.g. to get the what and how many reactions have happend
        on an event.

        Args:
            event_id: Fetch events that relate to this event ID.
            room_id: The room the event belongs to.
            limit: Only fetch the `limit` groups.
<<<<<<< HEAD
            direction: Whether to fetch the highest count first (`"b"`) or
                the lowest count first (`"f"`).
            from_token: Fetch rows from the given token, or from the start if None.
            to_token: Fetch rows up to the given token, or up to the end if None.
            ignored_users: The users ignored by the requesting user.
=======
>>>>>>> c31c1091

        Returns:
            List of groups of annotations that match. Each row is a dict with
            `type`, `key` and `count` fields.
        """

        where_args = [
            event_id,
            room_id,
            RelationTypes.ANNOTATION,
            limit,
        ]

<<<<<<< HEAD
        if event_type:
            where_clause.append("type = ?")
            where_args.append(event_type)

        if ignored_users:
            (
                ignored_users_clause_sql,
                ignored_users_clause_args,
            ) = make_in_list_sql_clause(
                self.database_engine, "sender", ignored_users, include=False
            )
            where_clause.append(ignored_users_clause_sql)
            where_args.extend(ignored_users_clause_args)

        having_clause = generate_pagination_where_clause(
            direction=direction,
            column_names=("COUNT(*)", "MAX(stream_ordering)"),
            from_token=attr.astuple(from_token) if from_token else None,  # type: ignore[arg-type]
            to_token=attr.astuple(to_token) if to_token else None,  # type: ignore[arg-type]
            engine=self.database_engine,
        )

        if direction == "b":
            order = "DESC"
        else:
            order = "ASC"

        if having_clause:
            having_clause = "HAVING " + having_clause
        else:
            having_clause = ""

=======
>>>>>>> c31c1091
        sql = """
            SELECT type, aggregation_key, COUNT(DISTINCT sender)
            FROM event_relations
            INNER JOIN events USING (event_id)
            WHERE relates_to_id = ? AND room_id = ? AND relation_type = ?
            GROUP BY relation_type, type, aggregation_key
            ORDER BY COUNT(*) DESC
            LIMIT ?
        """

        def _get_aggregation_groups_for_event_txn(
            txn: LoggingTransaction,
        ) -> List[JsonDict]:
            txn.execute(sql, where_args)

            return [{"type": row[0], "key": row[1], "count": row[2]} for row in txn]

        return await self.db_pool.runInteraction(
            "get_aggregation_groups_for_event", _get_aggregation_groups_for_event_txn
        )

    @cached()
    def get_applicable_edit(self, event_id: str) -> Optional[EventBase]:
        raise NotImplementedError()

    @cachedList(cached_method_name="get_applicable_edit", list_name="event_ids")
    async def get_applicable_edits(
        self, event_ids: Collection[str]
    ) -> Dict[str, Optional[EventBase]]:
        """Get the most recent edit (if any) that has happened for the given
        events.

        Correctly handles checking whether edits were allowed to happen.

        Args:
            event_ids: The original event IDs

        Returns:
            A map of the most recent edit for each event. If there are no edits,
            the event will map to None.
        """

        # We only allow edits for `m.room.message` events that have the same sender
        # and event type. We can't assert these things during regular event auth so
        # we have to do the checks post hoc.

        # Fetches latest edit that has the same type and sender as the
        # original, and is an `m.room.message`.
        if isinstance(self.database_engine, PostgresEngine):
            # The `DISTINCT ON` clause will pick the *first* row it encounters,
            # so ordering by origin server ts + event ID desc will ensure we get
            # the latest edit.
            sql = """
                SELECT DISTINCT ON (original.event_id) original.event_id, edit.event_id FROM events AS edit
                INNER JOIN event_relations USING (event_id)
                INNER JOIN events AS original ON
                    original.event_id = relates_to_id
                    AND edit.type = original.type
                    AND edit.sender = original.sender
                    AND edit.room_id = original.room_id
                WHERE
                    %s
                    AND relation_type = ?
                    AND edit.type = 'm.room.message'
                ORDER by original.event_id DESC, edit.origin_server_ts DESC, edit.event_id DESC
            """
        else:
            # SQLite uses a simplified query which returns all edits for an
            # original event. The results are then de-duplicated when turned into
            # a dict. Due to the chosen ordering, the latest edit stomps on
            # earlier edits.
            sql = """
                SELECT original.event_id, edit.event_id FROM events AS edit
                INNER JOIN event_relations USING (event_id)
                INNER JOIN events AS original ON
                    original.event_id = relates_to_id
                    AND edit.type = original.type
                    AND edit.sender = original.sender
                    AND edit.room_id = original.room_id
                WHERE
                    %s
                    AND relation_type = ?
                    AND edit.type = 'm.room.message'
                ORDER by edit.origin_server_ts, edit.event_id
            """

        def _get_applicable_edits_txn(txn: LoggingTransaction) -> Dict[str, str]:
            clause, args = make_in_list_sql_clause(
                txn.database_engine, "relates_to_id", event_ids
            )
            args.append(RelationTypes.REPLACE)

            txn.execute(sql % (clause,), args)
            return dict(cast(Iterable[Tuple[str, str]], txn.fetchall()))

        edit_ids = await self.db_pool.runInteraction(
            "get_applicable_edits", _get_applicable_edits_txn
        )

        edits = await self.get_events(edit_ids.values())  # type: ignore[attr-defined]

        # Map to the original event IDs to the edit events.
        #
        # There might not be an edit event due to there being no edits or
        # due to the event not being known, either case is treated the same.
        return {
            original_event_id: edits.get(edit_ids.get(original_event_id))
            for original_event_id in event_ids
        }

    @cached(tree=True)
    def get_thread_summary(
        self, event_id: str, ignored_users: FrozenSet[str]
    ) -> Optional[Tuple[int, EventBase]]:
        raise NotImplementedError()

    @cachedList(cached_method_name="get_thread_summary", list_name="event_ids")
    async def get_thread_summaries(
        self, event_ids: Collection[str], ignored_users: FrozenSet[str]
    ) -> Dict[str, Optional[Tuple[int, EventBase, Optional[EventBase]]]]:
        """Get the number of threaded replies, the latest reply (if any), and the latest edit for that reply for the given event.

        Args:
            event_ids: Summarize the thread related to this event ID.
            ignored_users: The users ignored by the requesting user.

        Returns:
            A map of the thread summary each event. A missing event implies there
            are no threaded replies.

            Each summary is a tuple of:
                The number of events in the thread.
                The most recent event in the thread.
                The most recent edit to the most recent event in the thread, if applicable.
        """

        def _get_thread_summaries_txn(
            txn: LoggingTransaction,
        ) -> Tuple[Dict[str, int], Dict[str, str]]:
            # Fetch the count of threaded events and the latest event ID.
            # TODO Should this only allow m.room.message events.
            if isinstance(self.database_engine, PostgresEngine):
                # The `DISTINCT ON` clause will pick the *first* row it encounters,
                # so ordering by topological ordering + stream ordering desc will
                # ensure we get the latest event in the thread.
                sql = """
                    SELECT DISTINCT ON (parent.event_id) parent.event_id, child.event_id FROM events AS child
                    INNER JOIN event_relations USING (event_id)
                    INNER JOIN events AS parent ON
                        parent.event_id = relates_to_id
                        AND parent.room_id = child.room_id
                    WHERE
                        %s
                        AND %s
                    ORDER BY parent.event_id, child.topological_ordering DESC, child.stream_ordering DESC
                """
            else:
                # SQLite uses a simplified query which returns all entries for a
                # thread. The first result for each thread is chosen to and subsequent
                # results for a thread are ignored.
                sql = """
                    SELECT parent.event_id, child.event_id FROM events AS child
                    INNER JOIN event_relations USING (event_id)
                    INNER JOIN events AS parent ON
                        parent.event_id = relates_to_id
                        AND parent.room_id = child.room_id
                    WHERE
                        %s
                        AND %s
                    ORDER BY child.topological_ordering DESC, child.stream_ordering DESC
                """

            clause, args = make_in_list_sql_clause(
                txn.database_engine, "relates_to_id", event_ids
            )

            if ignored_users:
                (
                    ignored_users_clause_sql,
                    ignored_users_clause_args,
                ) = make_in_list_sql_clause(
                    self.database_engine, "child.sender", ignored_users, include=False
                )
                clause += " AND " + ignored_users_clause_sql
                args.extend(ignored_users_clause_args)

            if self._msc3440_enabled:
                relations_clause = "(relation_type = ? OR relation_type = ?)"
                args.extend((RelationTypes.THREAD, RelationTypes.UNSTABLE_THREAD))
            else:
                relations_clause = "relation_type = ?"
                args.append(RelationTypes.THREAD)

            txn.execute(sql % (clause, relations_clause), args)
            latest_event_ids = {}
            for parent_event_id, child_event_id in txn:
                # Only consider the latest threaded reply (by topological ordering).
                if parent_event_id not in latest_event_ids:
                    latest_event_ids[parent_event_id] = child_event_id

            # If no threads were found, bail.
            if not latest_event_ids:
                return {}, latest_event_ids

            # Fetch the number of threaded replies.
            sql = """
                SELECT parent.event_id, COUNT(child.event_id) FROM events AS child
                INNER JOIN event_relations USING (event_id)
                INNER JOIN events AS parent ON
                    parent.event_id = relates_to_id
                    AND parent.room_id = child.room_id
                WHERE
                    %s
                    AND %s
                GROUP BY parent.event_id
            """

            # Regenerate the arguments since only threads found above could
            # possibly have any replies.
            clause, args = make_in_list_sql_clause(
                txn.database_engine, "relates_to_id", latest_event_ids.keys()
            )
            if ignored_users:
                clause += " AND " + ignored_users_clause_sql
                args.extend(ignored_users_clause_args)

            if self._msc3440_enabled:
                relations_clause = "(relation_type = ? OR relation_type = ?)"
                args.extend((RelationTypes.THREAD, RelationTypes.UNSTABLE_THREAD))
            else:
                relations_clause = "relation_type = ?"
                args.append(RelationTypes.THREAD)

            txn.execute(sql % (clause, relations_clause), args)
            counts = dict(cast(List[Tuple[str, int]], txn.fetchall()))

            return counts, latest_event_ids

        counts, latest_event_ids = await self.db_pool.runInteraction(
            "get_thread_summaries", _get_thread_summaries_txn
        )

        latest_events = await self.get_events(latest_event_ids.values())  # type: ignore[attr-defined]

        # Check to see if any of those events are edited.
        latest_edits = await self.get_applicable_edits(latest_event_ids.values())

        # Map to the event IDs to the thread summary.
        #
        # There might not be a summary due to there not being a thread or
        # due to the latest event not being known, either case is treated the same.
        summaries = {}
        for parent_event_id, latest_event_id in latest_event_ids.items():
            latest_event = latest_events.get(latest_event_id)

            summary = None
            if latest_event:
                latest_edit = latest_edits.get(latest_event_id)
                summary = (counts[parent_event_id], latest_event, latest_edit)
            summaries[parent_event_id] = summary

        return summaries

    @cached()
    def get_thread_participated(self, event_id: str, user_id: str) -> bool:
        raise NotImplementedError()

    @cachedList(cached_method_name="get_thread_participated", list_name="event_ids")
    async def get_threads_participated(
        self, event_ids: Collection[str], user_id: str
    ) -> Dict[str, bool]:
        """Get whether the requesting user participated in the given threads.

        This is separate from get_thread_summaries since that can be cached across
        all users while this value is specific to the requester.

        Args:
            event_ids: The thread related to these event IDs.
            user_id: The user requesting the summary.

        Returns:
            A map of event ID to a boolean which represents if the requesting
            user participated in that event's thread, otherwise false.
        """

        def _get_thread_summary_txn(txn: LoggingTransaction) -> Set[str]:
            # Fetch whether the requester has participated or not.
            sql = """
                SELECT DISTINCT relates_to_id
                FROM events AS child
                INNER JOIN event_relations USING (event_id)
                INNER JOIN events AS parent ON
                    parent.event_id = relates_to_id
                    AND parent.room_id = child.room_id
                WHERE
                    %s
                    AND %s
                    AND child.sender = ?
            """

            clause, args = make_in_list_sql_clause(
                txn.database_engine, "relates_to_id", event_ids
            )

            if self._msc3440_enabled:
                relations_clause = "(relation_type = ? OR relation_type = ?)"
                args.extend((RelationTypes.THREAD, RelationTypes.UNSTABLE_THREAD))
            else:
                relations_clause = "relation_type = ?"
                args.append(RelationTypes.THREAD)

            args.append(user_id)

            txn.execute(sql % (clause, relations_clause), args)
            return {row[0] for row in txn.fetchall()}

        participated_threads = await self.db_pool.runInteraction(
            "get_thread_summary", _get_thread_summary_txn
        )

        return {event_id: event_id in participated_threads for event_id in event_ids}

    async def events_have_relations(
        self,
        parent_ids: List[str],
        relation_senders: Optional[List[str]],
        relation_types: Optional[List[str]],
    ) -> List[str]:
        """Check which events have a relationship from the given senders of the
        given types.

        Args:
            parent_ids: The events being annotated
            relation_senders: The relation senders to check.
            relation_types: The relation types to check.

        Returns:
            True if the event has at least one relationship from one of the given senders of the given type.
        """
        # If no restrictions are given then the event has the required relations.
        if not relation_senders and not relation_types:
            return parent_ids

        sql = """
            SELECT relates_to_id FROM event_relations
            INNER JOIN events USING (event_id)
            WHERE
                %s;
        """

        def _get_if_events_have_relations(txn) -> List[str]:
            clauses: List[str] = []
            clause, args = make_in_list_sql_clause(
                txn.database_engine, "relates_to_id", parent_ids
            )
            clauses.append(clause)

            if relation_senders:
                clause, temp_args = make_in_list_sql_clause(
                    txn.database_engine, "sender", relation_senders
                )
                clauses.append(clause)
                args.extend(temp_args)
            if relation_types:
                clause, temp_args = make_in_list_sql_clause(
                    txn.database_engine, "relation_type", relation_types
                )
                clauses.append(clause)
                args.extend(temp_args)

            txn.execute(sql % " AND ".join(clauses), args)

            return [row[0] for row in txn]

        return await self.db_pool.runInteraction(
            "get_if_events_have_relations", _get_if_events_have_relations
        )

    async def has_user_annotated_event(
        self, parent_id: str, event_type: str, aggregation_key: str, sender: str
    ) -> bool:
        """Check if a user has already annotated an event with the same key
        (e.g. already liked an event).

        Args:
            parent_id: The event being annotated
            event_type: The event type of the annotation
            aggregation_key: The aggregation key of the annotation
            sender: The sender of the annotation

        Returns:
            True if the event is already annotated.
        """

        sql = """
            SELECT 1 FROM event_relations
            INNER JOIN events USING (event_id)
            WHERE
                relates_to_id = ?
                AND relation_type = ?
                AND type = ?
                AND sender = ?
                AND aggregation_key = ?
            LIMIT 1;
        """

        def _get_if_user_has_annotated_event(txn: LoggingTransaction) -> bool:
            txn.execute(
                sql,
                (
                    parent_id,
                    RelationTypes.ANNOTATION,
                    event_type,
                    sender,
                    aggregation_key,
                ),
            )

            return bool(txn.fetchone())

        return await self.db_pool.runInteraction(
            "get_if_user_has_annotated_event", _get_if_user_has_annotated_event
        )


class RelationsStore(RelationsWorkerStore):
    pass<|MERGE_RESOLUTION|>--- conflicted
+++ resolved
@@ -265,21 +265,12 @@
 
     @cached(tree=True)
     async def get_aggregation_groups_for_event(
-<<<<<<< HEAD
         self,
         event_id: str,
         room_id: str,
-        event_type: Optional[str] = None,
         limit: int = 5,
-        direction: str = "b",
-        from_token: Optional[AggregationPaginationToken] = None,
-        to_token: Optional[AggregationPaginationToken] = None,
         ignored_users: FrozenSet[str] = frozenset(),
-    ) -> PaginationChunk:
-=======
-        self, event_id: str, room_id: str, limit: int = 5
     ) -> List[JsonDict]:
->>>>>>> c31c1091
         """Get a list of annotations on the event, grouped by event type and
         aggregation key, sorted by count.
 
@@ -290,14 +281,7 @@
             event_id: Fetch events that relate to this event ID.
             room_id: The room the event belongs to.
             limit: Only fetch the `limit` groups.
-<<<<<<< HEAD
-            direction: Whether to fetch the highest count first (`"b"`) or
-                the lowest count first (`"f"`).
-            from_token: Fetch rows from the given token, or from the start if None.
-            to_token: Fetch rows up to the given token, or up to the end if None.
             ignored_users: The users ignored by the requesting user.
-=======
->>>>>>> c31c1091
 
         Returns:
             List of groups of annotations that match. Each row is a dict with
@@ -308,14 +292,9 @@
             event_id,
             room_id,
             RelationTypes.ANNOTATION,
-            limit,
         ]
 
-<<<<<<< HEAD
-        if event_type:
-            where_clause.append("type = ?")
-            where_args.append(event_type)
-
+        ignored_users_clause_sql = ""
         if ignored_users:
             (
                 ignored_users_clause_sql,
@@ -323,43 +302,25 @@
             ) = make_in_list_sql_clause(
                 self.database_engine, "sender", ignored_users, include=False
             )
-            where_clause.append(ignored_users_clause_sql)
+            ignored_users_clause_sql = " AND " + ignored_users_clause_sql
             where_args.extend(ignored_users_clause_args)
 
-        having_clause = generate_pagination_where_clause(
-            direction=direction,
-            column_names=("COUNT(*)", "MAX(stream_ordering)"),
-            from_token=attr.astuple(from_token) if from_token else None,  # type: ignore[arg-type]
-            to_token=attr.astuple(to_token) if to_token else None,  # type: ignore[arg-type]
-            engine=self.database_engine,
-        )
-
-        if direction == "b":
-            order = "DESC"
-        else:
-            order = "ASC"
-
-        if having_clause:
-            having_clause = "HAVING " + having_clause
-        else:
-            having_clause = ""
-
-=======
->>>>>>> c31c1091
         sql = """
             SELECT type, aggregation_key, COUNT(DISTINCT sender)
             FROM event_relations
             INNER JOIN events USING (event_id)
-            WHERE relates_to_id = ? AND room_id = ? AND relation_type = ?
+            WHERE relates_to_id = ? AND room_id = ? AND relation_type = ? %s
             GROUP BY relation_type, type, aggregation_key
             ORDER BY COUNT(*) DESC
             LIMIT ?
-        """
+        """ % (
+            ignored_users_clause_sql,
+        )
 
         def _get_aggregation_groups_for_event_txn(
             txn: LoggingTransaction,
         ) -> List[JsonDict]:
-            txn.execute(sql, where_args)
+            txn.execute(sql, where_args + [limit])
 
             return [{"type": row[0], "key": row[1], "count": row[2]} for row in txn]
 
