--- conflicted
+++ resolved
@@ -854,8 +854,7 @@
             results.setdefault(event_id, BundledAggregations()).replace = edit
 
         # Fetch thread summaries.
-<<<<<<< HEAD
-        summaries = await self._get_thread_summaries(seen_event_ids)
+        summaries = await self._get_thread_summaries(events_by_id.keys())
         # Only fetch participated for a limited selection based on what had
         # summaries.
         participated = await self._get_threads_participated(summaries.keys(), user_id)
@@ -872,28 +871,6 @@
                     # participated dictionary.
                     current_user_participated=participated[event_id],
                 )
-=======
-        if self._msc3440_enabled:
-            summaries = await self._get_thread_summaries(events_by_id.keys())
-            # Only fetch participated for a limited selection based on what had
-            # summaries.
-            participated = await self._get_threads_participated(
-                summaries.keys(), user_id
-            )
-            for event_id, summary in summaries.items():
-                if summary:
-                    thread_count, latest_thread_event, edit = summary
-                    results.setdefault(
-                        event_id, BundledAggregations()
-                    ).thread = _ThreadAggregation(
-                        latest_event=latest_thread_event,
-                        latest_edit=edit,
-                        count=thread_count,
-                        # If there's a thread summary it must also exist in the
-                        # participated dictionary.
-                        current_user_participated=participated[event_id],
-                    )
->>>>>>> 88cd6f93
 
         return results
 
