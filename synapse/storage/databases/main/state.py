# Copyright 2014-2016 OpenMarket Ltd
# Copyright 2020 The Matrix.org Foundation C.I.C.
#
# Licensed under the Apache License, Version 2.0 (the "License");
# you may not use this file except in compliance with the License.
# You may obtain a copy of the License at
#
#     http://www.apache.org/licenses/LICENSE-2.0
#
# Unless required by applicable law or agreed to in writing, software
# distributed under the License is distributed on an "AS IS" BASIS,
# WITHOUT WARRANTIES OR CONDITIONS OF ANY KIND, either express or implied.
# See the License for the specific language governing permissions and
# limitations under the License.
import collections.abc
import logging
from typing import TYPE_CHECKING, Collection, Dict, Iterable, Optional, Set, Tuple

import attr

from synapse.api.constants import EventTypes, Membership
from synapse.api.errors import NotFoundError, UnsupportedRoomVersionError
from synapse.api.room_versions import KNOWN_ROOM_VERSIONS, RoomVersion
from synapse.events import EventBase
from synapse.events.snapshot import EventContext
from synapse.storage._base import SQLBaseStore
from synapse.storage.database import (
    DatabasePool,
    LoggingDatabaseConnection,
    LoggingTransaction,
    make_in_list_sql_clause,
)
from synapse.storage.databases.main.events_worker import EventsWorkerStore
from synapse.storage.databases.main.roommember import RoomMemberWorkerStore
from synapse.storage.state import StateFilter
from synapse.types import JsonDict, JsonMapping, StateMap
from synapse.util.caches import intern_string
from synapse.util.caches.descriptors import cached, cachedList
from synapse.util.iterutils import batch_iter

if TYPE_CHECKING:
    from synapse.server import HomeServer

logger = logging.getLogger(__name__)


MAX_STATE_DELTA_HOPS = 100


@attr.s(slots=True, frozen=True, auto_attribs=True)
class EventMetadata:
    """Returned by `get_metadata_for_events`"""

    room_id: str
    event_type: str
    state_key: Optional[str]
    rejection_reason: Optional[str]


def _retrieve_and_check_room_version(room_id: str, room_version_id: str) -> RoomVersion:
    v = KNOWN_ROOM_VERSIONS.get(room_version_id)
    if not v:
        raise UnsupportedRoomVersionError(
            "Room %s uses a room version %s which is no longer supported"
            % (room_id, room_version_id)
        )
    return v


# this inherits from EventsWorkerStore because it calls self.get_events
class StateGroupWorkerStore(EventsWorkerStore, SQLBaseStore):
    """The parts of StateGroupStore that can be called from workers."""

    def __init__(
        self,
        database: DatabasePool,
        db_conn: LoggingDatabaseConnection,
        hs: "HomeServer",
    ):
        super().__init__(database, db_conn, hs)

    async def get_room_version(self, room_id: str) -> RoomVersion:
        """Get the room_version of a given room
        Raises:
            NotFoundError: if the room is unknown
            UnsupportedRoomVersionError: if the room uses an unknown room version.
                Typically this happens if support for the room's version has been
                removed from Synapse.
        """
        room_version_id = await self.get_room_version_id(room_id)
        return _retrieve_and_check_room_version(room_id, room_version_id)

    def get_room_version_txn(
        self, txn: LoggingTransaction, room_id: str
    ) -> RoomVersion:
        """Get the room_version of a given room
        Args:
            txn: Transaction object
            room_id: The room_id of the room you are trying to get the version for
        Raises:
            NotFoundError: if the room is unknown
            UnsupportedRoomVersionError: if the room uses an unknown room version.
                Typically this happens if support for the room's version has been
                removed from Synapse.
        """
        room_version_id = self.get_room_version_id_txn(txn, room_id)
        return _retrieve_and_check_room_version(room_id, room_version_id)

    @cached(max_entries=10000)
    async def get_room_version_id(self, room_id: str) -> str:
        """Get the room_version of a given room
        Raises:
            NotFoundError: if the room is unknown
        """
        return await self.db_pool.runInteraction(
            "get_room_version_id_txn",
            self.get_room_version_id_txn,
            room_id,
        )

    def get_room_version_id_txn(self, txn: LoggingTransaction, room_id: str) -> str:
        """Get the room_version of a given room
        Args:
            txn: Transaction object
            room_id: The room_id of the room you are trying to get the version for
        Raises:
            NotFoundError: if the room is unknown
        """

        # First we try looking up room version from the database, but for old
        # rooms we might not have added the room version to it yet so we fall
        # back to previous behaviour and look in current state events.
        #
        # We really should have an entry in the rooms table for every room we
        # care about, but let's be a bit paranoid (at least while the background
        # update is happening) to avoid breaking existing rooms.
        room_version = self.db_pool.simple_select_one_onecol_txn(
            txn,
            table="rooms",
            keyvalues={"room_id": room_id},
            retcol="room_version",
            allow_none=True,
        )

        if room_version is None:
            raise NotFoundError("Could not find room_version for %s" % (room_id,))

        return room_version

    async def get_metadata_for_events(
        self, event_ids: Collection[str]
    ) -> Dict[str, EventMetadata]:
        """Get some metadata (room_id, type, state_key) for the given events.

        This method is a faster alternative than fetching the full events from
        the DB, and should be used when the full event is not needed.

        Returns metadata for rejected and redacted events. Events that have not
        been persisted are omitted from the returned dict.
        """

        def get_metadata_for_events_txn(
            txn: LoggingTransaction,
            batch_ids: Collection[str],
        ) -> Dict[str, EventMetadata]:
            clause, args = make_in_list_sql_clause(
                self.database_engine, "e.event_id", batch_ids
            )

            sql = f"""
                SELECT e.event_id, e.room_id, e.type, se.state_key, r.reason
                FROM events AS e
                LEFT JOIN state_events se USING (event_id)
                LEFT JOIN rejections r USING (event_id)
                WHERE {clause}
            """

            txn.execute(sql, args)
            return {
                event_id: EventMetadata(
                    room_id=room_id,
                    event_type=event_type,
                    state_key=state_key,
                    rejection_reason=rejection_reason,
                )
                for event_id, room_id, event_type, state_key, rejection_reason in txn
            }

        result_map: Dict[str, EventMetadata] = {}
        for batch_ids in batch_iter(event_ids, 1000):
            result_map.update(
                await self.db_pool.runInteraction(
                    "get_metadata_for_events",
                    get_metadata_for_events_txn,
                    batch_ids=batch_ids,
                )
            )

        return result_map

    async def get_room_predecessor(self, room_id: str) -> Optional[JsonMapping]:
        """Get the predecessor of an upgraded room if it exists.
        Otherwise return None.

        Args:
            room_id: The room ID.

        Returns:
            A dictionary containing the structure of the predecessor
            field from the room's create event. The structure is subject to other servers,
            but it is expected to be:
                * room_id (str): The room ID of the predecessor room
                * event_id (str): The ID of the tombstone event in the predecessor room

            None if a predecessor key is not found, or is not a dictionary.

        Raises:
            NotFoundError if the given room is unknown
        """
        # Retrieve the room's create event
        create_event = await self.get_create_event_for_room(room_id)

        # Retrieve the predecessor key of the create event
        predecessor = create_event.content.get("predecessor", None)

        # Ensure the key is a dictionary
        if not isinstance(predecessor, collections.abc.Mapping):
            return None

        # The keys must be strings since the data is JSON.
        return predecessor

    async def get_create_event_for_room(self, room_id: str) -> EventBase:
        """Get the create state event for a room.

        Args:
            room_id: The room ID.

        Returns:
            The room creation event.

        Raises:
            NotFoundError if the room is unknown
        """
        state_ids = await self.get_partial_current_state_ids(room_id)

        if not state_ids:
            raise NotFoundError(f"Current state for room {room_id} is empty")

        create_id = state_ids.get((EventTypes.Create, ""))

        # If we can't find the create event, assume we've hit a dead end
        if not create_id:
            raise NotFoundError(f"No create event in current state for room {room_id}")

        # Retrieve the room's create event and return
        create_event = await self.get_event(create_id)
        return create_event

    @cached(max_entries=100000, iterable=True)
    async def get_partial_current_state_ids(self, room_id: str) -> StateMap[str]:
        """Get the current state event ids for a room based on the
        current_state_events table.

        This may be the partial state if we're lazy joining the room.

        Args:
            room_id: The room to get the state IDs of.

        Returns:
            The current state of the room.
        """

        def _get_current_state_ids_txn(txn: LoggingTransaction) -> StateMap[str]:
            txn.execute(
                """SELECT type, state_key, event_id FROM current_state_events
                WHERE room_id = ?
                """,
                (room_id,),
            )

            return {(intern_string(r[0]), intern_string(r[1])): r[2] for r in txn}

        return await self.db_pool.runInteraction(
            "get_partial_current_state_ids", _get_current_state_ids_txn
        )

    async def get_current_state(self, room_id: str) -> StateMap[EventBase]:
        """Same as `get_current_state_ids` but also fetches the events"""
        state_map_ids = await self.get_current_state_ids(room_id)

        event_map = await self.get_events(list(state_map_ids.values()))

        state_map = {}
        for key, event_id in state_map_ids.items():
            event = event_map.get(event_id)
            if event:
                state_map[key] = event

        return state_map

    # FIXME: how should this be cached?
    async def get_partial_filtered_current_state_ids(
        self, room_id: str, state_filter: Optional[StateFilter] = None
    ) -> StateMap[str]:
        """Get the current state event of a given type for a room based on the
        current_state_events table.  This may not be as up-to-date as the result
        of doing a fresh state resolution as per state_handler.get_current_state

        This may be the partial state if we're lazy joining the room.

        Args:
            room_id
            state_filter: The state filter used to fetch state
                from the database.

        Returns:
            Map from type/state_key to event ID.
        """

        where_clause, where_args = (
            state_filter or StateFilter.all()
        ).make_sql_filter_clause()

        if not where_clause:
            # We delegate to the cached version
            return await self.get_partial_current_state_ids(room_id)

        def _get_filtered_current_state_ids_txn(
            txn: LoggingTransaction,
        ) -> StateMap[str]:
            results = {}
            sql = """
                SELECT type, state_key, event_id FROM current_state_events
                WHERE room_id = ?
            """

            if where_clause:
                sql += " AND (%s)" % (where_clause,)

            args = [room_id]
            args.extend(where_args)
            txn.execute(sql, args)
            for row in txn:
                typ, state_key, event_id = row
                key = (intern_string(typ), intern_string(state_key))
                results[key] = event_id

            return results

        return await self.db_pool.runInteraction(
            "get_filtered_current_state_ids", _get_filtered_current_state_ids_txn
        )

<<<<<<< HEAD
    async def get_filtered_current_state(
        self, room_id: str, state_filter: Optional[StateFilter] = None
    ) -> StateMap[EventBase]:
        """Same as `get_filtered_current_state_ids` but also fetches the events"""
        state_map_ids = await self.get_filtered_current_state_ids(room_id, state_filter)

        event_map = await self.get_events(list(state_map_ids.values()))

        state_map = {}
        for key, event_id in state_map_ids.items():
            event = event_map.get(event_id)
            if event:
                state_map[key] = event

        return state_map

    async def get_current_state_event(
        self, room_id: str, event_type: str, state_key: str
    ) -> Optional[EventBase]:
        """Get the current state event for the given type/state_key."""

        key = (event_type, state_key)
        state_map = await self.get_filtered_current_state_ids(
            room_id, StateFilter.from_types((key,))
        )
        event_id = state_map.get(key)

        event = None
        if event_id:
            event = await self.get_event(event_id, allow_none=True)

        return event

    async def get_canonical_alias_for_room(self, room_id: str) -> Optional[str]:
        """Get canonical alias for room, if any

        Args:
            room_id: The room ID

        Returns:
            The canonical alias, if any
        """

        state = await self.get_filtered_current_state_ids(
            room_id, StateFilter.from_types([(EventTypes.CanonicalAlias, "")])
        )

        event_id = state.get((EventTypes.CanonicalAlias, ""))
        if not event_id:
            return None

        event = await self.get_event(event_id, allow_none=True)
        if not event:
            return None

        return event.content.get("canonical_alias")

=======
>>>>>>> 888a29f4
    @cached(max_entries=50000)
    async def _get_state_group_for_event(self, event_id: str) -> Optional[int]:
        return await self.db_pool.simple_select_one_onecol(
            table="event_to_state_groups",
            keyvalues={"event_id": event_id},
            retcol="state_group",
            allow_none=True,
            desc="_get_state_group_for_event",
        )

    @cachedList(
        cached_method_name="_get_state_group_for_event",
        list_name="event_ids",
        num_args=1,
    )
    async def _get_state_group_for_events(
        self, event_ids: Collection[str]
    ) -> Dict[str, int]:
        """Returns mapping event_id -> state_group.

        Raises:
             RuntimeError if the state is unknown at any of the given events
        """
        rows = await self.db_pool.simple_select_many_batch(
            table="event_to_state_groups",
            column="event_id",
            iterable=event_ids,
            keyvalues={},
            retcols=("event_id", "state_group"),
            desc="_get_state_group_for_events",
        )

        res = {row["event_id"]: row["state_group"] for row in rows}
        for e in event_ids:
            if e not in res:
                raise RuntimeError("No state group for unknown or outlier event %s" % e)
        return res

    async def get_referenced_state_groups(
        self, state_groups: Iterable[int]
    ) -> Set[int]:
        """Check if the state groups are referenced by events.

        Args:
            state_groups

        Returns:
            The subset of state groups that are referenced.
        """

        rows = await self.db_pool.simple_select_many_batch(
            table="event_to_state_groups",
            column="state_group",
            iterable=state_groups,
            keyvalues={},
            retcols=("DISTINCT state_group",),
            desc="get_referenced_state_groups",
        )

        return {row["state_group"] for row in rows}

    async def update_state_for_partial_state_event(
        self,
        event: EventBase,
        context: EventContext,
    ) -> None:
        """Update the state group for a partial state event"""
        await self.db_pool.runInteraction(
            "update_state_for_partial_state_event",
            self._update_state_for_partial_state_event_txn,
            event,
            context,
        )

    def _update_state_for_partial_state_event_txn(
        self,
        txn: LoggingTransaction,
        event: EventBase,
        context: EventContext,
    ) -> None:
        # we shouldn't have any outliers here
        assert not event.internal_metadata.is_outlier()

        # anything that was rejected should have the same state as its
        # predecessor.
        if context.rejected:
            assert context.state_group == context.state_group_before_event

        self.db_pool.simple_update_txn(
            txn,
            table="event_to_state_groups",
            keyvalues={"event_id": event.event_id},
            updatevalues={"state_group": context.state_group},
        )

        self.db_pool.simple_delete_one_txn(
            txn,
            table="partial_state_events",
            keyvalues={"event_id": event.event_id},
        )

        # TODO(faster_joins): need to do something about workers here
        txn.call_after(self.is_partial_state_event.invalidate, (event.event_id,))
        txn.call_after(
            self._get_state_group_for_event.prefill,
            (event.event_id,),
            context.state_group,
        )


class MainStateBackgroundUpdateStore(RoomMemberWorkerStore):

    CURRENT_STATE_INDEX_UPDATE_NAME = "current_state_members_idx"
    EVENT_STATE_GROUP_INDEX_UPDATE_NAME = "event_to_state_groups_sg_index"
    DELETE_CURRENT_STATE_UPDATE_NAME = "delete_old_current_state_events"

    def __init__(
        self,
        database: DatabasePool,
        db_conn: LoggingDatabaseConnection,
        hs: "HomeServer",
    ):
        super().__init__(database, db_conn, hs)

        self.server_name: str = hs.hostname

        self.db_pool.updates.register_background_index_update(
            self.CURRENT_STATE_INDEX_UPDATE_NAME,
            index_name="current_state_events_member_index",
            table="current_state_events",
            columns=["state_key"],
            where_clause="type='m.room.member'",
        )
        self.db_pool.updates.register_background_index_update(
            self.EVENT_STATE_GROUP_INDEX_UPDATE_NAME,
            index_name="event_to_state_groups_sg_index",
            table="event_to_state_groups",
            columns=["state_group"],
        )
        self.db_pool.updates.register_background_update_handler(
            self.DELETE_CURRENT_STATE_UPDATE_NAME,
            self._background_remove_left_rooms,
        )

    async def _background_remove_left_rooms(
        self, progress: JsonDict, batch_size: int
    ) -> int:
        """Background update to delete rows from `current_state_events` and
        `event_forward_extremities` tables of rooms that the server is no
        longer joined to.
        """

        last_room_id = progress.get("last_room_id", "")

        def _background_remove_left_rooms_txn(
            txn: LoggingTransaction,
        ) -> Tuple[bool, Set[str]]:
            # get a batch of room ids to consider
            sql = """
                SELECT DISTINCT room_id FROM current_state_events
                WHERE room_id > ? ORDER BY room_id LIMIT ?
            """

            txn.execute(sql, (last_room_id, batch_size))
            room_ids = [row[0] for row in txn]
            if not room_ids:
                return True, set()

            ###########################################################################
            #
            # exclude rooms where we have active members

            sql = """
                SELECT room_id
                FROM local_current_membership
                WHERE
                    room_id > ? AND room_id <= ?
                    AND membership = 'join'
                GROUP BY room_id
            """

            txn.execute(sql, (last_room_id, room_ids[-1]))
            joined_room_ids = {row[0] for row in txn}
            to_delete = set(room_ids) - joined_room_ids

            ###########################################################################
            #
            # exclude rooms which we are in the process of constructing; these otherwise
            # qualify as "rooms with no local users", and would have their
            # forward extremities cleaned up.

            # the following query will return a list of rooms which have forward
            # extremities that are *not* also the create event in the room - ie
            # those that are not being created currently.

            sql = """
                SELECT DISTINCT efe.room_id
                FROM event_forward_extremities efe
                LEFT JOIN current_state_events cse ON
                    cse.event_id = efe.event_id
                    AND cse.type = 'm.room.create'
                    AND cse.state_key = ''
                WHERE
                    cse.event_id IS NULL
                    AND efe.room_id > ? AND efe.room_id <= ?
            """

            txn.execute(sql, (last_room_id, room_ids[-1]))

            # build a set of those rooms within `to_delete` that do not appear in
            # the above, leaving us with the rooms in `to_delete` that *are* being
            # created.
            creating_rooms = to_delete.difference(row[0] for row in txn)
            logger.info("skipping rooms which are being created: %s", creating_rooms)

            # now remove the rooms being created from the list of those to delete.
            #
            # (we could have just taken the intersection of `to_delete` with the result
            # of the sql query, but it's useful to be able to log `creating_rooms`; and
            # having done so, it's quicker to remove the (few) creating rooms from
            # `to_delete` than it is to form the intersection with the (larger) list of
            # not-creating-rooms)

            to_delete -= creating_rooms

            ###########################################################################
            #
            # now clear the state for the rooms

            logger.info("Deleting current state left rooms: %r", to_delete)

            # First we get all users that we still think were joined to the
            # room. This is so that we can mark those device lists as
            # potentially stale, since there may have been a period where the
            # server didn't share a room with the remote user and therefore may
            # have missed any device updates.
            rows = self.db_pool.simple_select_many_txn(
                txn,
                table="current_state_events",
                column="room_id",
                iterable=to_delete,
                keyvalues={"type": EventTypes.Member, "membership": Membership.JOIN},
                retcols=("state_key",),
            )

            potentially_left_users = {row["state_key"] for row in rows}

            # Now lets actually delete the rooms from the DB.
            self.db_pool.simple_delete_many_txn(
                txn,
                table="current_state_events",
                column="room_id",
                values=to_delete,
                keyvalues={},
            )

            self.db_pool.simple_delete_many_txn(
                txn,
                table="event_forward_extremities",
                column="room_id",
                values=to_delete,
                keyvalues={},
            )

            self.db_pool.updates._background_update_progress_txn(
                txn,
                self.DELETE_CURRENT_STATE_UPDATE_NAME,
                {"last_room_id": room_ids[-1]},
            )

            return False, potentially_left_users

        finished, potentially_left_users = await self.db_pool.runInteraction(
            "_background_remove_left_rooms", _background_remove_left_rooms_txn
        )

        if finished:
            await self.db_pool.updates._end_background_update(
                self.DELETE_CURRENT_STATE_UPDATE_NAME
            )

        # Now go and check if we still share a room with the remote users in
        # the deleted rooms. If not mark their device lists as stale.
        joined_users = await self.get_users_server_still_shares_room_with(
            potentially_left_users
        )

        for user_id in potentially_left_users - joined_users:
            await self.mark_remote_user_device_list_as_unsubscribed(user_id)  # type: ignore[attr-defined]

        return batch_size


class StateStore(StateGroupWorkerStore, MainStateBackgroundUpdateStore):
    """Keeps track of the state at a given event.

    This is done by the concept of `state groups`. Every event is a assigned
    a state group (identified by an arbitrary string), which references a
    collection of state events. The current state of an event is then the
    collection of state events referenced by the event's state group.

    Hence, every change in the current state causes a new state group to be
    generated. However, if no change happens (e.g., if we get a message event
    with only one parent it inherits the state group from its parent.)

    There are three tables:
      * `state_groups`: Stores group name, first event with in the group and
        room id.
      * `event_to_state_groups`: Maps events to state groups.
      * `state_groups_state`: Maps state group to state events.
    """

    def __init__(
        self,
        database: DatabasePool,
        db_conn: LoggingDatabaseConnection,
        hs: "HomeServer",
    ):
        super().__init__(database, db_conn, hs)<|MERGE_RESOLUTION|>--- conflicted
+++ resolved
@@ -285,20 +285,6 @@
             "get_partial_current_state_ids", _get_current_state_ids_txn
         )
 
-    async def get_current_state(self, room_id: str) -> StateMap[EventBase]:
-        """Same as `get_current_state_ids` but also fetches the events"""
-        state_map_ids = await self.get_current_state_ids(room_id)
-
-        event_map = await self.get_events(list(state_map_ids.values()))
-
-        state_map = {}
-        for key, event_id in state_map_ids.items():
-            event = event_map.get(event_id)
-            if event:
-                state_map[key] = event
-
-        return state_map
-
     # FIXME: how should this be cached?
     async def get_partial_filtered_current_state_ids(
         self, room_id: str, state_filter: Optional[StateFilter] = None
@@ -352,66 +338,6 @@
             "get_filtered_current_state_ids", _get_filtered_current_state_ids_txn
         )
 
-<<<<<<< HEAD
-    async def get_filtered_current_state(
-        self, room_id: str, state_filter: Optional[StateFilter] = None
-    ) -> StateMap[EventBase]:
-        """Same as `get_filtered_current_state_ids` but also fetches the events"""
-        state_map_ids = await self.get_filtered_current_state_ids(room_id, state_filter)
-
-        event_map = await self.get_events(list(state_map_ids.values()))
-
-        state_map = {}
-        for key, event_id in state_map_ids.items():
-            event = event_map.get(event_id)
-            if event:
-                state_map[key] = event
-
-        return state_map
-
-    async def get_current_state_event(
-        self, room_id: str, event_type: str, state_key: str
-    ) -> Optional[EventBase]:
-        """Get the current state event for the given type/state_key."""
-
-        key = (event_type, state_key)
-        state_map = await self.get_filtered_current_state_ids(
-            room_id, StateFilter.from_types((key,))
-        )
-        event_id = state_map.get(key)
-
-        event = None
-        if event_id:
-            event = await self.get_event(event_id, allow_none=True)
-
-        return event
-
-    async def get_canonical_alias_for_room(self, room_id: str) -> Optional[str]:
-        """Get canonical alias for room, if any
-
-        Args:
-            room_id: The room ID
-
-        Returns:
-            The canonical alias, if any
-        """
-
-        state = await self.get_filtered_current_state_ids(
-            room_id, StateFilter.from_types([(EventTypes.CanonicalAlias, "")])
-        )
-
-        event_id = state.get((EventTypes.CanonicalAlias, ""))
-        if not event_id:
-            return None
-
-        event = await self.get_event(event_id, allow_none=True)
-        if not event:
-            return None
-
-        return event.content.get("canonical_alias")
-
-=======
->>>>>>> 888a29f4
     @cached(max_entries=50000)
     async def _get_state_group_for_event(self, event_id: str) -> Optional[int]:
         return await self.db_pool.simple_select_one_onecol(
