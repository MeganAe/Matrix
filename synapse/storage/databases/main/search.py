# Copyright 2015, 2016 OpenMarket Ltd
#
# Licensed under the Apache License, Version 2.0 (the "License");
# you may not use this file except in compliance with the License.
# You may obtain a copy of the License at
#
#     http://www.apache.org/licenses/LICENSE-2.0
#
# Unless required by applicable law or agreed to in writing, software
# distributed under the License is distributed on an "AS IS" BASIS,
# WITHOUT WARRANTIES OR CONDITIONS OF ANY KIND, either express or implied.
# See the License for the specific language governing permissions and
# limitations under the License.

import logging
import re
<<<<<<< HEAD
from collections import namedtuple
from typing import TYPE_CHECKING, Collection, Iterable, List, Optional, Set, Tuple
=======
from typing import TYPE_CHECKING, Collection, Iterable, List, Optional, Set
>>>>>>> 3be63654

import attr

from synapse.api.errors import SynapseError
from synapse.events import EventBase
from synapse.storage._base import SQLBaseStore, db_to_json, make_in_list_sql_clause
from synapse.storage.database import (
    DatabasePool,
    LoggingDatabaseConnection,
    LoggingTransaction,
)
from synapse.storage.databases.main.events_worker import EventRedactBehaviour
from synapse.storage.engines import PostgresEngine, Sqlite3Engine

if TYPE_CHECKING:
    from synapse.server import HomeServer

logger = logging.getLogger(__name__)


@attr.s(slots=True, frozen=True, auto_attribs=True)
class SearchEntry:
    key: str
    value: str
    event_id: str
    room_id: str
    stream_ordering: Optional[int]
    origin_server_ts: int


def _clean_value_for_search(value: str) -> str:
    """
    Replaces any null code points in the string with spaces as
    Postgres and SQLite do not like the insertion of strings with
    null code points into the full-text search tables.
    """
    return value.replace("\u0000", " ")


class SearchWorkerStore(SQLBaseStore):
    def store_search_entries_txn(
        self, txn: LoggingTransaction, entries: Iterable[SearchEntry]
    ) -> None:
        """Add entries to the search table

        Args:
            txn:
            entries: entries to be added to the table
        """
        if not self.hs.config.server.enable_search:
            return
        if isinstance(self.database_engine, PostgresEngine):
            sql = (
                "INSERT INTO event_search"
                " (event_id, room_id, key, vector, stream_ordering, origin_server_ts)"
                " VALUES (?,?,?,to_tsvector('english', ?),?,?)"
            )

            args = (
                (
                    entry.event_id,
                    entry.room_id,
                    entry.key,
                    _clean_value_for_search(entry.value),
                    entry.stream_ordering,
                    entry.origin_server_ts,
                )
                for entry in entries
            )

            txn.execute_batch(sql, args)

        elif isinstance(self.database_engine, Sqlite3Engine):
            sql = (
                "INSERT INTO event_search (event_id, room_id, key, value)"
                " VALUES (?,?,?,?)"
            )
            args = (
                (
                    entry.event_id,
                    entry.room_id,
                    entry.key,
                    _clean_value_for_search(entry.value),
                )
                for entry in entries
            )
            txn.execute_batch(sql, args)

        else:
            # This should be unreachable.
            raise Exception("Unrecognized database engine")


class SearchBackgroundUpdateStore(SearchWorkerStore):

    EVENT_SEARCH_UPDATE_NAME = "event_search"
    EVENT_SEARCH_ORDER_UPDATE_NAME = "event_search_order"
    EVENT_SEARCH_USE_GIST_POSTGRES_NAME = "event_search_postgres_gist"
    EVENT_SEARCH_USE_GIN_POSTGRES_NAME = "event_search_postgres_gin"

    def __init__(
        self,
        database: DatabasePool,
        db_conn: LoggingDatabaseConnection,
        hs: "HomeServer",
    ):
        super().__init__(database, db_conn, hs)

        if not hs.config.server.enable_search:
            return

        self.db_pool.updates.register_background_update_handler(
            self.EVENT_SEARCH_UPDATE_NAME, self._background_reindex_search
        )
        self.db_pool.updates.register_background_update_handler(
            self.EVENT_SEARCH_ORDER_UPDATE_NAME, self._background_reindex_search_order
        )

        # we used to have a background update to turn the GIN index into a
        # GIST one; we no longer do that (obviously) because we actually want
        # a GIN index. However, it's possible that some people might still have
        # the background update queued, so we register a handler to clear the
        # background update.
        self.db_pool.updates.register_noop_background_update(
            self.EVENT_SEARCH_USE_GIST_POSTGRES_NAME
        )

        self.db_pool.updates.register_background_update_handler(
            self.EVENT_SEARCH_USE_GIN_POSTGRES_NAME, self._background_reindex_gin_search
        )

    async def _background_reindex_search(self, progress, batch_size):
        # we work through the events table from highest stream id to lowest
        target_min_stream_id = progress["target_min_stream_id_inclusive"]
        max_stream_id = progress["max_stream_id_exclusive"]
        rows_inserted = progress.get("rows_inserted", 0)

        TYPES = ["m.room.name", "m.room.message", "m.room.topic"]

        def reindex_search_txn(txn):
            sql = (
                "SELECT stream_ordering, event_id, room_id, type, json, "
                " origin_server_ts FROM events"
                " JOIN event_json USING (room_id, event_id)"
                " WHERE ? <= stream_ordering AND stream_ordering < ?"
                " AND (%s)"
                " ORDER BY stream_ordering DESC"
                " LIMIT ?"
            ) % (" OR ".join("type = '%s'" % (t,) for t in TYPES),)

            txn.execute(sql, (target_min_stream_id, max_stream_id, batch_size))

            # we could stream straight from the results into
            # store_search_entries_txn with a generator function, but that
            # would mean having two cursors open on the database at once.
            # Instead we just build a list of results.
            rows = self.db_pool.cursor_to_dict(txn)
            if not rows:
                return 0

            min_stream_id = rows[-1]["stream_ordering"]

            event_search_rows = []
            for row in rows:
                try:
                    event_id = row["event_id"]
                    room_id = row["room_id"]
                    etype = row["type"]
                    stream_ordering = row["stream_ordering"]
                    origin_server_ts = row["origin_server_ts"]
                    try:
                        event_json = db_to_json(row["json"])
                        content = event_json["content"]
                    except Exception:
                        continue

                    if etype == "m.room.message":
                        key = "content.body"
                        value = content["body"]
                    elif etype == "m.room.topic":
                        key = "content.topic"
                        value = content["topic"]
                    elif etype == "m.room.name":
                        key = "content.name"
                        value = content["name"]
                    else:
                        raise Exception("unexpected event type %s" % etype)
                except (KeyError, AttributeError):
                    # If the event is missing a necessary field then
                    # skip over it.
                    continue

                if not isinstance(value, str):
                    # If the event body, name or topic isn't a string
                    # then skip over it
                    continue

                event_search_rows.append(
                    SearchEntry(
                        key=key,
                        value=value,
                        event_id=event_id,
                        room_id=room_id,
                        stream_ordering=stream_ordering,
                        origin_server_ts=origin_server_ts,
                    )
                )

            self.store_search_entries_txn(txn, event_search_rows)

            progress = {
                "target_min_stream_id_inclusive": target_min_stream_id,
                "max_stream_id_exclusive": min_stream_id,
                "rows_inserted": rows_inserted + len(event_search_rows),
            }

            self.db_pool.updates._background_update_progress_txn(
                txn, self.EVENT_SEARCH_UPDATE_NAME, progress
            )

            return len(event_search_rows)

        result = await self.db_pool.runInteraction(
            self.EVENT_SEARCH_UPDATE_NAME, reindex_search_txn
        )

        if not result:
            await self.db_pool.updates._end_background_update(
                self.EVENT_SEARCH_UPDATE_NAME
            )

        return result

    async def _background_reindex_gin_search(self, progress, batch_size):
        """This handles old synapses which used GIST indexes, if any;
        converting them back to be GIN as per the actual schema.
        """

        def create_index(conn):
            conn.rollback()

            # we have to set autocommit, because postgres refuses to
            # CREATE INDEX CONCURRENTLY without it.
            conn.set_session(autocommit=True)

            try:
                c = conn.cursor()

                # if we skipped the conversion to GIST, we may already/still
                # have an event_search_fts_idx; unfortunately postgres 9.4
                # doesn't support CREATE INDEX IF EXISTS so we just catch the
                # exception and ignore it.
                import psycopg2

                try:
                    c.execute(
                        "CREATE INDEX CONCURRENTLY event_search_fts_idx"
                        " ON event_search USING GIN (vector)"
                    )
                except psycopg2.ProgrammingError as e:
                    logger.warning(
                        "Ignoring error %r when trying to switch from GIST to GIN", e
                    )

                # we should now be able to delete the GIST index.
                c.execute("DROP INDEX IF EXISTS event_search_fts_idx_gist")
            finally:
                conn.set_session(autocommit=False)

        if isinstance(self.database_engine, PostgresEngine):
            await self.db_pool.runWithConnection(create_index)

        await self.db_pool.updates._end_background_update(
            self.EVENT_SEARCH_USE_GIN_POSTGRES_NAME
        )
        return 1

    async def _background_reindex_search_order(self, progress, batch_size):
        target_min_stream_id = progress["target_min_stream_id_inclusive"]
        max_stream_id = progress["max_stream_id_exclusive"]
        rows_inserted = progress.get("rows_inserted", 0)
        have_added_index = progress["have_added_indexes"]

        if not have_added_index:

            def create_index(conn):
                conn.rollback()
                conn.set_session(autocommit=True)
                c = conn.cursor()

                # We create with NULLS FIRST so that when we search *backwards*
                # we get the ones with non null origin_server_ts *first*
                c.execute(
                    "CREATE INDEX CONCURRENTLY event_search_room_order ON event_search("
                    "room_id, origin_server_ts NULLS FIRST, stream_ordering NULLS FIRST)"
                )
                c.execute(
                    "CREATE INDEX CONCURRENTLY event_search_order ON event_search("
                    "origin_server_ts NULLS FIRST, stream_ordering NULLS FIRST)"
                )
                conn.set_session(autocommit=False)

            await self.db_pool.runWithConnection(create_index)

            pg = dict(progress)
            pg["have_added_indexes"] = True

            await self.db_pool.runInteraction(
                self.EVENT_SEARCH_ORDER_UPDATE_NAME,
                self.db_pool.updates._background_update_progress_txn,
                self.EVENT_SEARCH_ORDER_UPDATE_NAME,
                pg,
            )

        def reindex_search_txn(txn):
            sql = (
                "UPDATE event_search AS es SET stream_ordering = e.stream_ordering,"
                " origin_server_ts = e.origin_server_ts"
                " FROM events AS e"
                " WHERE e.event_id = es.event_id"
                " AND ? <= e.stream_ordering AND e.stream_ordering < ?"
                " RETURNING es.stream_ordering"
            )

            min_stream_id = max_stream_id - batch_size
            txn.execute(sql, (min_stream_id, max_stream_id))
            rows = txn.fetchall()

            if min_stream_id < target_min_stream_id:
                # We've recached the end.
                return len(rows), False

            progress = {
                "target_min_stream_id_inclusive": target_min_stream_id,
                "max_stream_id_exclusive": min_stream_id,
                "rows_inserted": rows_inserted + len(rows),
                "have_added_indexes": True,
            }

            self.db_pool.updates._background_update_progress_txn(
                txn, self.EVENT_SEARCH_ORDER_UPDATE_NAME, progress
            )

            return len(rows), True

        num_rows, finished = await self.db_pool.runInteraction(
            self.EVENT_SEARCH_ORDER_UPDATE_NAME, reindex_search_txn
        )

        if not finished:
            await self.db_pool.updates._end_background_update(
                self.EVENT_SEARCH_ORDER_UPDATE_NAME
            )

        return num_rows


class SearchStore(SearchBackgroundUpdateStore):
    def __init__(
        self,
        database: DatabasePool,
        db_conn: LoggingDatabaseConnection,
        hs: "HomeServer",
    ):
        super().__init__(database, db_conn, hs)

    async def search_msgs(self, room_ids, search_term, keys):
        """Performs a full text search over events with given keys.

        Args:
            room_ids (list): List of room ids to search in
            search_term (str): Search term to search for
            keys (list): List of keys to search in, currently supports
                "content.body", "content.name", "content.topic"

        Returns:
            list of dicts
        """
        clauses = []

        args = []

        # Make sure we don't explode because the person is in too many rooms.
        # We filter the results below regardless.
        if len(room_ids) < 500:
            clause, args = make_in_list_sql_clause(
                self.database_engine, "room_id", room_ids
            )
            clauses = [clause]

        local_clauses = []
        for key in keys:
            local_clauses.append("key = ?")
            args.append(key)

        clauses.append("(%s)" % (" OR ".join(local_clauses),))

        count_args = args
        count_clauses = clauses

        if isinstance(self.database_engine, PostgresEngine):
            search_query, tsquery_func = _parse_query_for_pgsql(
                search_term, self.database_engine
            )
            sql = (
                f"SELECT ts_rank_cd(vector, {tsquery_func}('english', ?)) AS rank,"
                " room_id, event_id"
                " FROM event_search"
                f" WHERE vector @@  {tsquery_func}('english', ?)"
            )
            args = [search_query, search_query] + args

            count_sql = (
                "SELECT room_id, count(*) as count FROM event_search"
                f" WHERE vector @@ {tsquery_func}('english', ?)"
            )
            count_args = [search_query] + count_args
        elif isinstance(self.database_engine, Sqlite3Engine):
            search_query = _parse_query_for_sqlite(search_term)

            sql = (
                "SELECT rank(matchinfo(event_search)) as rank, room_id, event_id"
                " FROM event_search"
                " WHERE value MATCH ?"
            )
            args = [search_query] + args

            count_sql = (
                "SELECT room_id, count(*) as count FROM event_search"
                " WHERE value MATCH ?"
            )
            count_args = [search_query] + count_args
        else:
            # This should be unreachable.
            raise Exception("Unrecognized database engine")

        for clause in clauses:
            sql += " AND " + clause

        for clause in count_clauses:
            count_sql += " AND " + clause

        # We add an arbitrary limit here to ensure we don't try to pull the
        # entire table from the database.
        sql += " ORDER BY rank DESC LIMIT 500"

        results = await self.db_pool.execute(
            "search_msgs", self.db_pool.cursor_to_dict, sql, *args
        )

        results = list(filter(lambda row: row["room_id"] in room_ids, results))

        # We set redact_behaviour to BLOCK here to prevent redacted events being returned in
        # search results (which is a data leak)
        events = await self.get_events_as_list(
            [r["event_id"] for r in results],
            redact_behaviour=EventRedactBehaviour.BLOCK,
        )

        event_map = {ev.event_id: ev for ev in events}

        highlights = None
        if isinstance(self.database_engine, PostgresEngine):
            highlights = await self._find_highlights_in_postgres(
                search_query, events, tsquery_func
            )

        count_sql += " GROUP BY room_id"

        count_results = await self.db_pool.execute(
            "search_rooms_count", self.db_pool.cursor_to_dict, count_sql, *count_args
        )

        count = sum(row["count"] for row in count_results if row["room_id"] in room_ids)
        return {
            "results": [
                {"event": event_map[r["event_id"]], "rank": r["rank"]}
                for r in results
                if r["event_id"] in event_map
            ],
            "highlights": highlights,
            "count": count,
        }

    async def search_rooms(
        self,
        room_ids: Collection[str],
        search_term: str,
        keys: List[str],
        limit,
        pagination_token: Optional[str] = None,
    ) -> List[dict]:
        """Performs a full text search over events with given keys.

        Args:
            room_ids: The room_ids to search in
            search_term: Search term to search for
            keys: List of keys to search in, currently supports "content.body",
                "content.name", "content.topic"
            pagination_token: A pagination token previously returned

        Returns:
            Each match as a dictionary.
        """
        clauses = []

        args = []

        # Make sure we don't explode because the person is in too many rooms.
        # We filter the results below regardless.
        if len(room_ids) < 500:
            clause, args = make_in_list_sql_clause(
                self.database_engine, "room_id", room_ids
            )
            clauses = [clause]

        local_clauses = []
        for key in keys:
            local_clauses.append("key = ?")
            args.append(key)

        clauses.append("(%s)" % (" OR ".join(local_clauses),))

        # take copies of the current args and clauses lists, before adding
        # pagination clauses to main query.
        count_args = list(args)
        count_clauses = list(clauses)

        if pagination_token:
            try:
                origin_server_ts, stream = pagination_token.split(",")
                origin_server_ts = int(origin_server_ts)
                stream = int(stream)
            except Exception:
                raise SynapseError(400, "Invalid pagination token")

            clauses.append(
                "(origin_server_ts < ?"
                " OR (origin_server_ts = ? AND stream_ordering < ?))"
            )
            args.extend([origin_server_ts, origin_server_ts, stream])

        if isinstance(self.database_engine, PostgresEngine):
            search_query, tsquery_func = _parse_query_for_pgsql(
                search_term, self.database_engine
            )
            sql = (
                f"SELECT ts_rank_cd(vector, {tsquery_func}('english', ?)) as rank,"
                " origin_server_ts, stream_ordering, room_id, event_id"
                " FROM event_search"
                f" WHERE vector @@ {tsquery_func}('english', ?) AND "
            )
            args = [search_query, search_query] + args

            count_sql = (
                "SELECT room_id, count(*) as count FROM event_search"
                f" WHERE vector @@ {tsquery_func}('english', ?) AND "
            )
            count_args = [search_query] + count_args
        elif isinstance(self.database_engine, Sqlite3Engine):

            # We use CROSS JOIN here to ensure we use the right indexes.
            # https://sqlite.org/optoverview.html#crossjoin
            #
            # We want to use the full text search index on event_search to
            # extract all possible matches first, then lookup those matches
            # in the events table to get the topological ordering. We need
            # to use the indexes in this order because sqlite refuses to
            # MATCH unless it uses the full text search index
            sql = (
                "SELECT rank(matchinfo) as rank, room_id, event_id,"
                " origin_server_ts, stream_ordering"
                " FROM (SELECT key, event_id, matchinfo(event_search) as matchinfo"
                " FROM event_search"
                " WHERE value MATCH ?"
                " )"
                " CROSS JOIN events USING (event_id)"
                " WHERE "
            )
            search_query = _parse_query_for_sqlite(search_term)
            args = [search_query] + args

            count_sql = (
                "SELECT room_id, count(*) as count FROM event_search"
                " WHERE value MATCH ? AND "
            )
            count_args = [search_query] + count_args
        else:
            # This should be unreachable.
            raise Exception("Unrecognized database engine")

        sql += " AND ".join(clauses)
        count_sql += " AND ".join(count_clauses)

        # We add an arbitrary limit here to ensure we don't try to pull the
        # entire table from the database.
        if isinstance(self.database_engine, PostgresEngine):
            sql += (
                " ORDER BY origin_server_ts DESC NULLS LAST,"
                " stream_ordering DESC NULLS LAST LIMIT ?"
            )
        elif isinstance(self.database_engine, Sqlite3Engine):
            sql += " ORDER BY origin_server_ts DESC, stream_ordering DESC LIMIT ?"
        else:
            raise Exception("Unrecognized database engine")

        args.append(limit)

        results = await self.db_pool.execute(
            "search_rooms", self.db_pool.cursor_to_dict, sql, *args
        )

        results = list(filter(lambda row: row["room_id"] in room_ids, results))

        # We set redact_behaviour to BLOCK here to prevent redacted events being returned in
        # search results (which is a data leak)
        events = await self.get_events_as_list(
            [r["event_id"] for r in results],
            redact_behaviour=EventRedactBehaviour.BLOCK,
        )

        event_map = {ev.event_id: ev for ev in events}

        highlights = None
        if isinstance(self.database_engine, PostgresEngine):
            highlights = await self._find_highlights_in_postgres(
                search_query, events, tsquery_func
            )

        count_sql += " GROUP BY room_id"

        count_results = await self.db_pool.execute(
            "search_rooms_count", self.db_pool.cursor_to_dict, count_sql, *count_args
        )

        count = sum(row["count"] for row in count_results if row["room_id"] in room_ids)

        return {
            "results": [
                {
                    "event": event_map[r["event_id"]],
                    "rank": r["rank"],
                    "pagination_token": "%s,%s"
                    % (r["origin_server_ts"], r["stream_ordering"]),
                }
                for r in results
                if r["event_id"] in event_map
            ],
            "highlights": highlights,
            "count": count,
        }

    async def _find_highlights_in_postgres(
        self, search_query: str, events: List[EventBase], tsquery_func: str
    ) -> Set[str]:
        """Given a list of events and a search term, return a list of words
        that match from the content of the event.

        This is used to give a list of words that clients can match against to
        highlight the matching parts.

        Args:
            search_query
            events: A list of events
            tsquery_func: The tsquery_* function to use when making queries

        Returns:
            A set of strings.
        """

        def f(txn):
            highlight_words = set()
            for event in events:
                # As a hack we simply join values of all possible keys. This is
                # fine since we're only using them to find possible highlights.
                values = []
                for key in ("body", "name", "topic"):
                    v = event.content.get(key, None)
                    if v:
                        v = _clean_value_for_search(v)
                        values.append(v)

                if not values:
                    continue

                value = " ".join(values)

                # We need to find some values for StartSel and StopSel that
                # aren't in the value so that we can pick results out.
                start_sel = "<"
                stop_sel = ">"

                while start_sel in value:
                    start_sel += "<"
                while stop_sel in value:
                    stop_sel += ">"

                query = f"SELECT ts_headline(?, {tsquery_func}('english', ?), %s)" % (
                    _to_postgres_options(
                        {
                            "StartSel": start_sel,
                            "StopSel": stop_sel,
                            "MaxFragments": "50",
                        }
                    )
                )
                txn.execute(query, (value, search_query))
                (headline,) = txn.fetchall()[0]

                # Now we need to pick the possible highlights out of the haedline
                # result.
                matcher_regex = "%s(.*?)%s" % (
                    re.escape(start_sel),
                    re.escape(stop_sel),
                )

                res = re.findall(matcher_regex, headline)
                highlight_words.update([r.lower() for r in res])

            return highlight_words

        return await self.db_pool.runInteraction("_find_highlights", f)


def _to_postgres_options(options_dict):
    return "'%s'" % (",".join("%s=%s" % (k, v) for k, v in options_dict.items()),)


def _parse_query_for_sqlite(search_term: str) -> str:
    """Takes a plain unicode string from the user and converts it into a form
    that can be passed to sqllite's matchinfo().
    """
    return search_term


def _parse_query_for_pgsql(search_term: str, engine: PostgresEngine) -> Tuple[str, str]:
    """Selects a tsquery_* func to use and transforms the search_term into syntax appropriate for it.

    Args:
        search_term: A user supplied search query.
        engine: The database engine.

    Returns:
        A tuple of (parsed search_term, tsquery func to use).
    """

    if engine.supports_websearch_to_tsquery:
        return search_term, "websearch_to_tsquery"
    else:
        return search_term, "plainto_tsquery"<|MERGE_RESOLUTION|>--- conflicted
+++ resolved
@@ -14,12 +14,8 @@
 
 import logging
 import re
-<<<<<<< HEAD
 from collections import namedtuple
 from typing import TYPE_CHECKING, Collection, Iterable, List, Optional, Set, Tuple
-=======
-from typing import TYPE_CHECKING, Collection, Iterable, List, Optional, Set
->>>>>>> 3be63654
 
 import attr
 
