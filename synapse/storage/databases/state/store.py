# Copyright 2014-2016 OpenMarket Ltd
#
# Licensed under the Apache License, Version 2.0 (the "License");
# you may not use this file except in compliance with the License.
# You may obtain a copy of the License at
#
#     http://www.apache.org/licenses/LICENSE-2.0
#
# Unless required by applicable law or agreed to in writing, software
# distributed under the License is distributed on an "AS IS" BASIS,
# WITHOUT WARRANTIES OR CONDITIONS OF ANY KIND, either express or implied.
# See the License for the specific language governing permissions and
# limitations under the License.

import logging
from typing import TYPE_CHECKING, Collection, Dict, Iterable, List, Optional, Set, Tuple

import attr

from synapse.api.constants import EventTypes
from synapse.storage._base import SQLBaseStore
from synapse.storage.database import (
    DatabasePool,
    LoggingDatabaseConnection,
    LoggingTransaction,
)
from synapse.storage.databases.state.bg_updates import StateBackgroundUpdateStore
from synapse.storage.state import StateFilter
from synapse.storage.types import Cursor
from synapse.storage.util.sequence import build_sequence_generator
<<<<<<< HEAD
from synapse.types import MutableStateMap, StateMap
from synapse.util.async_helpers import ObservableDeferred
=======
from synapse.types import MutableStateMap, StateKey, StateMap
>>>>>>> 43796174
from synapse.util.caches.descriptors import cached
from synapse.util.caches.dictionary_cache import DictionaryCache

if TYPE_CHECKING:
    from synapse.server import HomeServer

logger = logging.getLogger(__name__)


MAX_STATE_DELTA_HOPS = 100


@attr.s(slots=True, frozen=True, auto_attribs=True)
class _GetStateGroupDelta:
    """Return type of get_state_group_delta that implements __len__, which lets
    us use the iterable flag when caching
    """

    prev_group: Optional[int]
    delta_ids: Optional[StateMap[str]]

    def __len__(self) -> int:
        return len(self.delta_ids) if self.delta_ids else 0


class StateGroupDataStore(StateBackgroundUpdateStore, SQLBaseStore):
    """A data store for fetching/storing state groups."""

    def __init__(
        self,
        database: DatabasePool,
        db_conn: LoggingDatabaseConnection,
        hs: "HomeServer",
    ):
        super().__init__(database, db_conn, hs)

        # Originally the state store used a single DictionaryCache to cache the
        # event IDs for the state types in a given state group to avoid hammering
        # on the state_group* tables.
        #
        # The point of using a DictionaryCache is that it can cache a subset
        # of the state events for a given state group (i.e. a subset of the keys for a
        # given dict which is an entry in the cache for a given state group ID).
        #
        # However, this poses problems when performing complicated queries
        # on the store - for instance: "give me all the state for this group, but
        # limit members to this subset of users", as DictionaryCache's API isn't
        # rich enough to say "please cache any of these fields, apart from this subset".
        # This is problematic when lazy loading members, which requires this behaviour,
        # as without it the cache has no choice but to speculatively load all
        # state events for the group, which negates the efficiency being sought.
        #
        # Rather than overcomplicating DictionaryCache's API, we instead split the
        # state_group_cache into two halves - one for tracking non-member events,
        # and the other for tracking member_events.  This means that lazy loading
        # queries can be made in a cache-friendly manner by querying both caches
        # separately and then merging the result.  So for the example above, you
        # would query the members cache for a specific subset of state keys
        # (which DictionaryCache will handle efficiently and fine) and the non-members
        # cache for all state (which DictionaryCache will similarly handle fine)
        # and then just merge the results together.
        #
        # We size the non-members cache to be smaller than the members cache as the
        # vast majority of state in Matrix (today) is member events.

        self._state_group_cache: DictionaryCache[int, StateKey, str] = DictionaryCache(
            "*stateGroupCache*",
            # TODO: this hasn't been tuned yet
            50000,
        )
        self._state_group_members_cache: DictionaryCache[
            int, StateKey, str
        ] = DictionaryCache(
            "*stateGroupMembersCache*",
            500000,
        )

<<<<<<< HEAD
        # Current ongoing get_state_for_groups in-flight requests
        # {group ID -> {StateFilter -> ObservableDeferred}}
        self._state_group_inflight_requests: Dict[
            int, Dict[StateFilter, ObservableDeferred[StateMap[str]]]
        ] = {}

        def get_max_state_group_txn(txn: Cursor):
=======
        def get_max_state_group_txn(txn: Cursor) -> int:
>>>>>>> 43796174
            txn.execute("SELECT COALESCE(max(id), 0) FROM state_groups")
            return txn.fetchone()[0]  # type: ignore

        self._state_group_seq_gen = build_sequence_generator(
            db_conn,
            self.database_engine,
            get_max_state_group_txn,
            "state_group_id_seq",
            table="state_groups",
            id_column="id",
        )

    @cached(max_entries=10000, iterable=True)
    async def get_state_group_delta(self, state_group: int) -> _GetStateGroupDelta:
        """Given a state group try to return a previous group and a delta between
        the old and the new.

        Returns:
            _GetStateGroupDelta containing prev_group and delta_ids, where both may be None.
        """

        def _get_state_group_delta_txn(txn: LoggingTransaction) -> _GetStateGroupDelta:
            prev_group = self.db_pool.simple_select_one_onecol_txn(
                txn,
                table="state_group_edges",
                keyvalues={"state_group": state_group},
                retcol="prev_state_group",
                allow_none=True,
            )

            if not prev_group:
                return _GetStateGroupDelta(None, None)

            delta_ids = self.db_pool.simple_select_list_txn(
                txn,
                table="state_groups_state",
                keyvalues={"state_group": state_group},
                retcols=("type", "state_key", "event_id"),
            )

            return _GetStateGroupDelta(
                prev_group,
                {(row["type"], row["state_key"]): row["event_id"] for row in delta_ids},
            )

        return await self.db_pool.runInteraction(
            "get_state_group_delta", _get_state_group_delta_txn
        )

    async def _get_state_groups_from_groups(
        self, groups: List[int], state_filter: StateFilter
    ) -> Dict[int, StateMap[str]]:
        """Returns the state groups for a given set of groups from the
        database, filtering on types of state events.

        Args:
            groups: list of state group IDs to query
            state_filter: The state filter used to fetch state
                from the database.
        Returns:
            Dict of state group to state map.
        """
        results: Dict[int, StateMap[str]] = {}

        chunks = [groups[i : i + 100] for i in range(0, len(groups), 100)]
        for chunk in chunks:
            res = await self.db_pool.runInteraction(
                "_get_state_groups_from_groups",
                self._get_state_groups_from_groups_txn,
                chunk,
                state_filter,
            )
            results.update(res)

        return results

    def _get_state_for_group_using_cache(
        self,
        cache: DictionaryCache[int, StateKey, str],
        group: int,
        state_filter: StateFilter,
    ) -> Tuple[MutableStateMap[str], bool]:
        """Checks if group is in cache. See `_get_state_for_groups`

        Args:
            cache: the state group cache to use
            group: The state group to lookup
            state_filter: The state filter used to fetch state from the database.

        Returns:
             2-tuple (`state_dict`, `got_all`).
                `got_all` is a bool indicating if we successfully retrieved all
                requests state from the cache, if False we need to query the DB for the
                missing state.
        """
        cache_entry = cache.get(group)
        state_dict_ids = cache_entry.value

        if cache_entry.full or state_filter.is_full():
            # Either we have everything or want everything, either way
            # `is_all` tells us whether we've gotten everything.
            return state_filter.filter_state(state_dict_ids), cache_entry.full

        # tracks whether any of our requested types are missing from the cache
        missing_types = False

        if state_filter.has_wildcards():
            # We don't know if we fetched all the state keys for the types in
            # the filter that are wildcards, so we have to assume that we may
            # have missed some.
            missing_types = True
        else:
            # There aren't any wild cards, so `concrete_types()` returns the
            # complete list of event types we're wanting.
            for key in state_filter.concrete_types():
                if key not in state_dict_ids and key not in cache_entry.known_absent:
                    missing_types = True
                    break

        return state_filter.filter_state(state_dict_ids), not missing_types

    async def _get_state_for_groups(
        self, groups: Iterable[int], state_filter: Optional[StateFilter] = None
    ) -> Dict[int, MutableStateMap[str]]:
        """Gets the state at each of a list of state groups, optionally
        filtering by type/state_key

        Args:
            groups: list of state groups for which we want
                to get the state.
            state_filter: The state filter used to fetch state
                from the database.
        Returns:
            Dict of state group to state map.
        """
        state_filter = state_filter or StateFilter.all()

        member_filter, non_member_filter = state_filter.get_member_split()

        # Now we look them up in the member and non-member caches
        (
            non_member_state,
            incomplete_groups_nm,
        ) = self._get_state_for_groups_using_cache(
            groups, self._state_group_cache, state_filter=non_member_filter
        )

        (member_state, incomplete_groups_m,) = self._get_state_for_groups_using_cache(
            groups, self._state_group_members_cache, state_filter=member_filter
        )

        state = dict(non_member_state)
        for group in groups:
            state[group].update(member_state[group])

        # Now fetch any missing groups from the database

        incomplete_groups = incomplete_groups_m | incomplete_groups_nm

        if not incomplete_groups:
            return state

        # try and rely on in-flight requests to complete this request without
        # needing to spawn additional queries.

        # (group ID, ObservableDeferred of request result)
        reusable_inflight_requests: List[
            Tuple[int, ObservableDeferred[StateMap[str]]]
        ] = []
        # group ID -> left over StateFilter to request
        requests_to_spawn: Dict[int, StateFilter] = {}

        for group in incomplete_groups:
            requests_in_flight_for_group = self._state_group_inflight_requests.get(
                group
            )
            if requests_in_flight_for_group is None:
                continue

            state_filter_left_over = state_filter
            for (
                request_state_filter,
                request_deferred,
            ) in requests_in_flight_for_group.items():
                new_state_filter_left_over = state_filter_left_over.approx_difference(
                    request_state_filter
                )
                if new_state_filter_left_over != state_filter_left_over:
                    # reusing this request narrows our StateFilter down a bit.
                    reusable_inflight_requests.append((group, request_deferred))
                state_filter_left_over = new_state_filter_left_over
                if state_filter_left_over == StateFilter.none():
                    # we have managed to collect enough of the in-flight requests
                    # to cover our StateFilter and give us the state we need.
                    break
            else:
                # we have some of the state filter left over, so need to spawn
                # a request
                requests_to_spawn[group] = state_filter_left_over

        cache_sequence_nm = self._state_group_cache.sequence
        cache_sequence_m = self._state_group_members_cache.sequence

        # Help the cache hit ratio by expanding the filter a bit
        db_state_filter = state_filter.return_expanded()

        group_to_state_dict = await self._get_state_groups_from_groups(
            list(incomplete_groups), state_filter=db_state_filter
        )

        # Now lets update the caches
        self._insert_into_cache(
            group_to_state_dict,
            db_state_filter,
            cache_seq_num_members=cache_sequence_m,
            cache_seq_num_non_members=cache_sequence_nm,
        )

        # And finally update the result dict, by filtering out any extra
        # stuff we pulled out of the database.
        for group, group_state_dict in group_to_state_dict.items():
            # We just replace any existing entries, as we will have loaded
            # everything we need from the database anyway.
            state[group] = state_filter.filter_state(group_state_dict)

        return state

    def _get_state_for_groups_using_cache(
        self,
        groups: Iterable[int],
        cache: DictionaryCache[int, StateKey, str],
        state_filter: StateFilter,
    ) -> Tuple[Dict[int, MutableStateMap[str]], Set[int]]:
        """Gets the state at each of a list of state groups, optionally
        filtering by type/state_key, querying from a specific cache.

        Args:
            groups: list of state groups for which we want to get the state.
            cache: the cache of group ids to state dicts which
                we will pass through - either the normal state cache or the
                specific members state cache.
            state_filter: The state filter used to fetch state from the
                database.

        Returns:
            Tuple of dict of state_group_id to state map of entries in the
            cache, and the state group ids either missing from the cache or
            incomplete.
        """
        results = {}
        incomplete_groups = set()
        for group in set(groups):
            state_dict_ids, got_all = self._get_state_for_group_using_cache(
                cache, group, state_filter
            )
            results[group] = state_dict_ids

            if not got_all:
                incomplete_groups.add(group)

        return results, incomplete_groups

    def _insert_into_cache(
        self,
        group_to_state_dict: Dict[int, StateMap[str]],
        state_filter: StateFilter,
        cache_seq_num_members: int,
        cache_seq_num_non_members: int,
    ) -> None:
        """Inserts results from querying the database into the relevant cache.

        Args:
            group_to_state_dict: The new entries pulled from database.
                Map from state group to state dict
            state_filter: The state filter used to fetch state
                from the database.
            cache_seq_num_members: Sequence number of member cache since
                last lookup in cache
            cache_seq_num_non_members: Sequence number of member cache since
                last lookup in cache
        """

        # We need to work out which types we've fetched from the DB for the
        # member vs non-member caches. This should be as accurate as possible,
        # but can be an underestimate (e.g. when we have wild cards)

        member_filter, non_member_filter = state_filter.get_member_split()
        if member_filter.is_full():
            # We fetched all member events
            member_types = None
        else:
            # `concrete_types()` will only return a subset when there are wild
            # cards in the filter, but that's fine.
            member_types = member_filter.concrete_types()

        if non_member_filter.is_full():
            # We fetched all non member events
            non_member_types = None
        else:
            non_member_types = non_member_filter.concrete_types()

        for group, group_state_dict in group_to_state_dict.items():
            state_dict_members = {}
            state_dict_non_members = {}

            for k, v in group_state_dict.items():
                if k[0] == EventTypes.Member:
                    state_dict_members[k] = v
                else:
                    state_dict_non_members[k] = v

            self._state_group_members_cache.update(
                cache_seq_num_members,
                key=group,
                value=state_dict_members,
                fetched_keys=member_types,
            )

            self._state_group_cache.update(
                cache_seq_num_non_members,
                key=group,
                value=state_dict_non_members,
                fetched_keys=non_member_types,
            )

    async def store_state_group(
        self,
        event_id: str,
        room_id: str,
        prev_group: Optional[int],
        delta_ids: Optional[StateMap[str]],
        current_state_ids: StateMap[str],
    ) -> int:
        """Store a new set of state, returning a newly assigned state group.

        Args:
            event_id: The event ID for which the state was calculated
            room_id
            prev_group: A previous state group for the room, optional.
            delta_ids: The delta between state at `prev_group` and
                `current_state_ids`, if `prev_group` was given. Same format as
                `current_state_ids`.
            current_state_ids: The state to store. Map of (type, state_key)
                to event_id.

        Returns:
            The state group ID
        """

        def _store_state_group_txn(txn: LoggingTransaction) -> int:
            if current_state_ids is None:
                # AFAIK, this can never happen
                raise Exception("current_state_ids cannot be None")

            state_group = self._state_group_seq_gen.get_next_id_txn(txn)

            self.db_pool.simple_insert_txn(
                txn,
                table="state_groups",
                values={"id": state_group, "room_id": room_id, "event_id": event_id},
            )

            # We persist as a delta if we can, while also ensuring the chain
            # of deltas isn't tooo long, as otherwise read performance degrades.
            if prev_group:
                is_in_db = self.db_pool.simple_select_one_onecol_txn(
                    txn,
                    table="state_groups",
                    keyvalues={"id": prev_group},
                    retcol="id",
                    allow_none=True,
                )
                if not is_in_db:
                    raise Exception(
                        "Trying to persist state with unpersisted prev_group: %r"
                        % (prev_group,)
                    )

                potential_hops = self._count_state_group_hops_txn(txn, prev_group)
            if prev_group and potential_hops < MAX_STATE_DELTA_HOPS:
                assert delta_ids is not None

                self.db_pool.simple_insert_txn(
                    txn,
                    table="state_group_edges",
                    values={"state_group": state_group, "prev_state_group": prev_group},
                )

                self.db_pool.simple_insert_many_txn(
                    txn,
                    table="state_groups_state",
                    values=[
                        {
                            "state_group": state_group,
                            "room_id": room_id,
                            "type": key[0],
                            "state_key": key[1],
                            "event_id": state_id,
                        }
                        for key, state_id in delta_ids.items()
                    ],
                )
            else:
                self.db_pool.simple_insert_many_txn(
                    txn,
                    table="state_groups_state",
                    values=[
                        {
                            "state_group": state_group,
                            "room_id": room_id,
                            "type": key[0],
                            "state_key": key[1],
                            "event_id": state_id,
                        }
                        for key, state_id in current_state_ids.items()
                    ],
                )

            # Prefill the state group caches with this group.
            # It's fine to use the sequence like this as the state group map
            # is immutable. (If the map wasn't immutable then this prefill could
            # race with another update)

            current_member_state_ids = {
                s: ev
                for (s, ev) in current_state_ids.items()
                if s[0] == EventTypes.Member
            }
            txn.call_after(
                self._state_group_members_cache.update,
                self._state_group_members_cache.sequence,
                key=state_group,
                value=dict(current_member_state_ids),
            )

            current_non_member_state_ids = {
                s: ev
                for (s, ev) in current_state_ids.items()
                if s[0] != EventTypes.Member
            }
            txn.call_after(
                self._state_group_cache.update,
                self._state_group_cache.sequence,
                key=state_group,
                value=dict(current_non_member_state_ids),
            )

            return state_group

        return await self.db_pool.runInteraction(
            "store_state_group", _store_state_group_txn
        )

    async def purge_unreferenced_state_groups(
        self, room_id: str, state_groups_to_delete: Collection[int]
    ) -> None:
        """Deletes no longer referenced state groups and de-deltas any state
        groups that reference them.

        Args:
            room_id: The room the state groups belong to (must all be in the
                same room).
            state_groups_to_delete: Set of all state groups to delete.
        """

        await self.db_pool.runInteraction(
            "purge_unreferenced_state_groups",
            self._purge_unreferenced_state_groups,
            room_id,
            state_groups_to_delete,
        )

    def _purge_unreferenced_state_groups(
        self,
        txn: LoggingTransaction,
        room_id: str,
        state_groups_to_delete: Collection[int],
    ) -> None:
        logger.info(
            "[purge] found %i state groups to delete", len(state_groups_to_delete)
        )

        rows = self.db_pool.simple_select_many_txn(
            txn,
            table="state_group_edges",
            column="prev_state_group",
            iterable=state_groups_to_delete,
            keyvalues={},
            retcols=("state_group",),
        )

        remaining_state_groups = {
            row["state_group"]
            for row in rows
            if row["state_group"] not in state_groups_to_delete
        }

        logger.info(
            "[purge] de-delta-ing %i remaining state groups",
            len(remaining_state_groups),
        )

        # Now we turn the state groups that reference to-be-deleted state
        # groups to non delta versions.
        for sg in remaining_state_groups:
            logger.info("[purge] de-delta-ing remaining state group %s", sg)
            curr_state_by_group = self._get_state_groups_from_groups_txn(txn, [sg])
            curr_state = curr_state_by_group[sg]

            self.db_pool.simple_delete_txn(
                txn, table="state_groups_state", keyvalues={"state_group": sg}
            )

            self.db_pool.simple_delete_txn(
                txn, table="state_group_edges", keyvalues={"state_group": sg}
            )

            self.db_pool.simple_insert_many_txn(
                txn,
                table="state_groups_state",
                values=[
                    {
                        "state_group": sg,
                        "room_id": room_id,
                        "type": key[0],
                        "state_key": key[1],
                        "event_id": state_id,
                    }
                    for key, state_id in curr_state.items()
                ],
            )

        logger.info("[purge] removing redundant state groups")
        txn.execute_batch(
            "DELETE FROM state_groups_state WHERE state_group = ?",
            ((sg,) for sg in state_groups_to_delete),
        )
        txn.execute_batch(
            "DELETE FROM state_groups WHERE id = ?",
            ((sg,) for sg in state_groups_to_delete),
        )

    async def get_previous_state_groups(
        self, state_groups: Iterable[int]
    ) -> Dict[int, int]:
        """Fetch the previous groups of the given state groups.

        Args:
            state_groups

        Returns:
            A mapping from state group to previous state group.
        """

        rows = await self.db_pool.simple_select_many_batch(
            table="state_group_edges",
            column="prev_state_group",
            iterable=state_groups,
            keyvalues={},
            retcols=("prev_state_group", "state_group"),
            desc="get_previous_state_groups",
        )

        return {row["state_group"]: row["prev_state_group"] for row in rows}

    async def purge_room_state(
        self, room_id: str, state_groups_to_delete: Collection[int]
    ) -> None:
        """Deletes all record of a room from state tables

        Args:
            room_id:
            state_groups_to_delete: State groups to delete
        """

        await self.db_pool.runInteraction(
            "purge_room_state",
            self._purge_room_state_txn,
            room_id,
            state_groups_to_delete,
        )

    def _purge_room_state_txn(
        self,
        txn: LoggingTransaction,
        room_id: str,
        state_groups_to_delete: Collection[int],
    ) -> None:
        # first we have to delete the state groups states
        logger.info("[purge] removing %s from state_groups_state", room_id)

        self.db_pool.simple_delete_many_txn(
            txn,
            table="state_groups_state",
            column="state_group",
            values=state_groups_to_delete,
            keyvalues={},
        )

        # ... and the state group edges
        logger.info("[purge] removing %s from state_group_edges", room_id)

        self.db_pool.simple_delete_many_txn(
            txn,
            table="state_group_edges",
            column="state_group",
            values=state_groups_to_delete,
            keyvalues={},
        )

        # ... and the state groups
        logger.info("[purge] removing %s from state_groups", room_id)

        self.db_pool.simple_delete_many_txn(
            txn,
            table="state_groups",
            column="id",
            values=state_groups_to_delete,
            keyvalues={},
        )<|MERGE_RESOLUTION|>--- conflicted
+++ resolved
@@ -28,12 +28,8 @@
 from synapse.storage.state import StateFilter
 from synapse.storage.types import Cursor
 from synapse.storage.util.sequence import build_sequence_generator
-<<<<<<< HEAD
-from synapse.types import MutableStateMap, StateMap
+from synapse.types import MutableStateMap, StateKey, StateMap
 from synapse.util.async_helpers import ObservableDeferred
-=======
-from synapse.types import MutableStateMap, StateKey, StateMap
->>>>>>> 43796174
 from synapse.util.caches.descriptors import cached
 from synapse.util.caches.dictionary_cache import DictionaryCache
 
@@ -111,17 +107,13 @@
             500000,
         )
 
-<<<<<<< HEAD
         # Current ongoing get_state_for_groups in-flight requests
         # {group ID -> {StateFilter -> ObservableDeferred}}
         self._state_group_inflight_requests: Dict[
             int, Dict[StateFilter, ObservableDeferred[StateMap[str]]]
         ] = {}
 
-        def get_max_state_group_txn(txn: Cursor):
-=======
         def get_max_state_group_txn(txn: Cursor) -> int:
->>>>>>> 43796174
             txn.execute("SELECT COALESCE(max(id), 0) FROM state_groups")
             return txn.fetchone()[0]  # type: ignore
 
