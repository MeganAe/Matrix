--- conflicted
+++ resolved
@@ -62,39 +62,6 @@
 logger = logging.getLogger(__name__)
 
 
-<<<<<<< HEAD
-class DataStore(RoomMemberStore, RoomStore,
-                RegistrationStore, StreamStore, ProfileStore,
-                PresenceStore, TransactionStore,
-                DirectoryStore, KeyStore, StateStore, SignatureStore,
-                ApplicationServiceStore,
-                EventsStore,
-                EventFederationStore,
-                MediaRepositoryStore,
-                RejectionsStore,
-                FilteringStore,
-                PusherStore,
-                PushRuleStore,
-                ApplicationServiceTransactionStore,
-                ReceiptsStore,
-                EndToEndKeyStore,
-                EndToEndRoomKeyStore,
-                SearchStore,
-                TagsStore,
-                AccountDataStore,
-                EventPushActionsStore,
-                OpenIdStore,
-                ClientIpStore,
-                DeviceStore,
-                DeviceInboxStore,
-                UserDirectoryStore,
-                GroupServerStore,
-                UserErasureStore,
-                MonthlyActiveUsersStore,
-                StatsStore,
-                ):
-
-=======
 class DataStore(
     RoomMemberStore,
     RoomStore,
@@ -131,8 +98,8 @@
     GroupServerStore,
     UserErasureStore,
     MonthlyActiveUsersStore,
+    StatsStore,
 ):
->>>>>>> 4a4d5c4f
     def __init__(self, db_conn, hs):
         self.hs = hs
         self._clock = hs.get_clock()
