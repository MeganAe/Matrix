# -*- coding: utf-8 -*-
# Copyright 2016 OpenMarket Ltd
# Copyright 2019 New Vector Ltd
# Copyright 2019 The Matrix.org Foundation C.I.C.
#
# Licensed under the Apache License, Version 2.0 (the "License");
# you may not use this file except in compliance with the License.
# You may obtain a copy of the License at
#
#     http://www.apache.org/licenses/LICENSE-2.0
#
# Unless required by applicable law or agreed to in writing, software
# distributed under the License is distributed on an "AS IS" BASIS,
# WITHOUT WARRANTIES OR CONDITIONS OF ANY KIND, either express or implied.
# See the License for the specific language governing permissions and
# limitations under the License.
import logging
from typing import List, Tuple

from six import iteritems

from canonicaljson import json

from twisted.internet import defer

from synapse.api.errors import Codes, StoreError
from synapse.logging.opentracing import (
    get_active_span_text_map,
    set_tag,
    trace,
    whitelisted_homeserver,
)
from synapse.metrics.background_process_metrics import run_as_background_process
from synapse.storage._base import SQLBaseStore, db_to_json, make_in_list_sql_clause
from synapse.storage.database import Database, LoggingTransaction
from synapse.types import Collection, get_verify_key_from_cross_signing_key
from synapse.util.caches.descriptors import (
    Cache,
    cached,
    cachedInlineCallbacks,
    cachedList,
)
from synapse.util.iterutils import batch_iter

logger = logging.getLogger(__name__)

DROP_DEVICE_LIST_STREAMS_NON_UNIQUE_INDEXES = (
    "drop_device_list_streams_non_unique_indexes"
)


class DeviceWorkerStore(SQLBaseStore):
    def get_device(self, user_id, device_id):
        """Retrieve a device. Only returns devices that are not marked as
        hidden.

        Args:
            user_id (str): The ID of the user which owns the device
            device_id (str): The ID of the device to retrieve
        Returns:
            defer.Deferred for a dict containing the device information
        Raises:
            StoreError: if the device is not found
        """
        return self.db.simple_select_one(
            table="devices",
            keyvalues={"user_id": user_id, "device_id": device_id, "hidden": False},
            retcols=("user_id", "device_id", "display_name"),
            desc="get_device",
        )

    @defer.inlineCallbacks
    def get_devices_by_user(self, user_id):
        """Retrieve all of a user's registered devices. Only returns devices
        that are not marked as hidden.

        Args:
            user_id (str):
        Returns:
            defer.Deferred: resolves to a dict from device_id to a dict
            containing "device_id", "user_id" and "display_name" for each
            device.
        """
        devices = yield self.db.simple_select_list(
            table="devices",
            keyvalues={"user_id": user_id, "hidden": False},
            retcols=("user_id", "device_id", "display_name"),
            desc="get_devices_by_user",
        )

        return {d["device_id"]: d for d in devices}

    @trace
    @defer.inlineCallbacks
    def get_device_updates_by_remote(self, destination, from_stream_id, limit):
        """Get a stream of device updates to send to the given remote server.

        Args:
            destination (str): The host the device updates are intended for
            from_stream_id (int): The minimum stream_id to filter updates by, exclusive
            limit (int): Maximum number of device updates to return
        Returns:
            Deferred[tuple[int, list[tuple[string,dict]]]]:
                current stream id (ie, the stream id of the last update included in the
                response), and the list of updates, where each update is a pair of EDU
                type and EDU contents
        """
        now_stream_id = self._device_list_id_gen.get_current_token()

        has_changed = self._device_list_federation_stream_cache.has_entity_changed(
            destination, int(from_stream_id)
        )
        if not has_changed:
            return now_stream_id, []

        updates = yield self.db.runInteraction(
            "get_device_updates_by_remote",
            self._get_device_updates_by_remote_txn,
            destination,
            from_stream_id,
            now_stream_id,
            limit,
        )

        # Return an empty list if there are no updates
        if not updates:
            return now_stream_id, []

        # get the cross-signing keys of the users in the list, so that we can
        # determine which of the device changes were cross-signing keys
        users = {r[0] for r in updates}
        master_key_by_user = {}
        self_signing_key_by_user = {}
        for user in users:
            cross_signing_key = yield self.get_e2e_cross_signing_key(user, "master")
            if cross_signing_key:
                key_id, verify_key = get_verify_key_from_cross_signing_key(
                    cross_signing_key
                )
                # verify_key is a VerifyKey from signedjson, which uses
                # .version to denote the portion of the key ID after the
                # algorithm and colon, which is the device ID
                master_key_by_user[user] = {
                    "key_info": cross_signing_key,
                    "device_id": verify_key.version,
                }

            cross_signing_key = yield self.get_e2e_cross_signing_key(
                user, "self_signing"
            )
            if cross_signing_key:
                key_id, verify_key = get_verify_key_from_cross_signing_key(
                    cross_signing_key
                )
                self_signing_key_by_user[user] = {
                    "key_info": cross_signing_key,
                    "device_id": verify_key.version,
                }

        # Perform the equivalent of a GROUP BY
        #
        # Iterate through the updates list and copy non-duplicate
        # (user_id, device_id) entries into a map, with the value being
        # the max stream_id across each set of duplicate entries
        #
        # maps (user_id, device_id) -> (stream_id, opentracing_context)
        # as long as their stream_id does not match that of the last row
        #
        # opentracing_context contains the opentracing metadata for the request
        # that created the poke
        #
        # The most recent request's opentracing_context is used as the
        # context which created the Edu.

        query_map = {}
        cross_signing_keys_by_user = {}
        for user_id, device_id, update_stream_id, update_context in updates:
            if (
                user_id in master_key_by_user
                and device_id == master_key_by_user[user_id]["device_id"]
            ):
                result = cross_signing_keys_by_user.setdefault(user_id, {})
                result["master_key"] = master_key_by_user[user_id]["key_info"]
            elif (
                user_id in self_signing_key_by_user
                and device_id == self_signing_key_by_user[user_id]["device_id"]
            ):
                result = cross_signing_keys_by_user.setdefault(user_id, {})
                result["self_signing_key"] = self_signing_key_by_user[user_id][
                    "key_info"
                ]
            else:
                key = (user_id, device_id)

                previous_update_stream_id, _ = query_map.get(key, (0, None))

                if update_stream_id > previous_update_stream_id:
                    query_map[key] = (update_stream_id, update_context)

        results = yield self._get_device_update_edus_by_remote(
            destination, from_stream_id, query_map
        )

        # add the updated cross-signing keys to the results list
        for user_id, result in iteritems(cross_signing_keys_by_user):
            result["user_id"] = user_id
            # FIXME: switch to m.signing_key_update when MSC1756 is merged into the spec
            results.append(("org.matrix.signing_key_update", result))

        return now_stream_id, results

    def _get_device_updates_by_remote_txn(
        self, txn, destination, from_stream_id, now_stream_id, limit
    ):
        """Return device update information for a given remote destination

        Args:
            txn (LoggingTransaction): The transaction to execute
            destination (str): The host the device updates are intended for
            from_stream_id (int): The minimum stream_id to filter updates by, exclusive
            now_stream_id (int): The maximum stream_id to filter updates by, inclusive
            limit (int): Maximum number of device updates to return

        Returns:
            List: List of device updates
        """
        # get the list of device updates that need to be sent
        sql = """
            SELECT user_id, device_id, stream_id, opentracing_context FROM device_lists_outbound_pokes
            WHERE destination = ? AND ? < stream_id AND stream_id <= ? AND sent = ?
            ORDER BY stream_id
            LIMIT ?
        """
        txn.execute(sql, (destination, from_stream_id, now_stream_id, False, limit))

        return list(txn)

    @defer.inlineCallbacks
    def _get_device_update_edus_by_remote(self, destination, from_stream_id, query_map):
        """Returns a list of device update EDUs as well as E2EE keys

        Args:
            destination (str): The host the device updates are intended for
            from_stream_id (int): The minimum stream_id to filter updates by, exclusive
            query_map (Dict[(str, str): (int, str|None)]): Dictionary mapping
                user_id/device_id to update stream_id and the relevent json-encoded
                opentracing context

        Returns:
            List[Dict]: List of objects representing an device update EDU

        """
        devices = (
            yield self.db.runInteraction(
                "_get_e2e_device_keys_txn",
                self._get_e2e_device_keys_txn,
                query_map.keys(),
                include_all_devices=True,
                include_deleted_devices=True,
            )
            if query_map
            else {}
        )

        results = []
        for user_id, user_devices in iteritems(devices):
            # The prev_id for the first row is always the last row before
            # `from_stream_id`
            prev_id = yield self._get_last_device_update_for_remote_user(
                destination, user_id, from_stream_id
            )
            for device_id, device in iteritems(user_devices):
                stream_id, opentracing_context = query_map[(user_id, device_id)]
                result = {
                    "user_id": user_id,
                    "device_id": device_id,
                    "prev_id": [prev_id] if prev_id else [],
                    "stream_id": stream_id,
                    "org.matrix.opentracing_context": opentracing_context,
                }

                prev_id = stream_id

                if device is not None:
                    key_json = device.get("key_json", None)
                    if key_json:
                        result["keys"] = db_to_json(key_json)
                    device_display_name = device.get("device_display_name", None)
                    if device_display_name:
                        result["device_display_name"] = device_display_name
                    if "signatures" in device:
                        for sig_user_id, sigs in device["signatures"].items():
                            result["keys"].setdefault("signatures", {}).setdefault(
                                sig_user_id, {}
                            ).update(sigs)
                else:
                    result["deleted"] = True

                results.append(("m.device_list_update", result))

        return results

    def _get_last_device_update_for_remote_user(
        self, destination, user_id, from_stream_id
    ):
        def f(txn):
            prev_sent_id_sql = """
                SELECT coalesce(max(stream_id), 0) as stream_id
                FROM device_lists_outbound_last_success
                WHERE destination = ? AND user_id = ? AND stream_id <= ?
            """
            txn.execute(prev_sent_id_sql, (destination, user_id, from_stream_id))
            rows = txn.fetchall()
            return rows[0][0]

        return self.db.runInteraction("get_last_device_update_for_remote_user", f)

    def mark_as_sent_devices_by_remote(self, destination, stream_id):
        """Mark that updates have successfully been sent to the destination.
        """
        return self.db.runInteraction(
            "mark_as_sent_devices_by_remote",
            self._mark_as_sent_devices_by_remote_txn,
            destination,
            stream_id,
        )

    def _mark_as_sent_devices_by_remote_txn(self, txn, destination, stream_id):
        # We update the device_lists_outbound_last_success with the successfully
        # poked users. We do the join to see which users need to be inserted and
        # which updated.
        sql = """
            SELECT user_id, coalesce(max(o.stream_id), 0), (max(s.stream_id) IS NOT NULL)
            FROM device_lists_outbound_pokes as o
            LEFT JOIN device_lists_outbound_last_success as s
                USING (destination, user_id)
            WHERE destination = ? AND o.stream_id <= ?
            GROUP BY user_id
        """
        txn.execute(sql, (destination, stream_id))
        rows = txn.fetchall()

        sql = """
            UPDATE device_lists_outbound_last_success
            SET stream_id = ?
            WHERE destination = ? AND user_id = ?
        """
        txn.executemany(sql, ((row[1], destination, row[0]) for row in rows if row[2]))

        sql = """
            INSERT INTO device_lists_outbound_last_success
            (destination, user_id, stream_id) VALUES (?, ?, ?)
        """
        txn.executemany(
            sql, ((destination, row[0], row[1]) for row in rows if not row[2])
        )

        # Delete all sent outbound pokes
        sql = """
            DELETE FROM device_lists_outbound_pokes
            WHERE destination = ? AND stream_id <= ?
        """
        txn.execute(sql, (destination, stream_id))

    @defer.inlineCallbacks
    def add_user_signature_change_to_streams(self, from_user_id, user_ids):
        """Persist that a user has made new signatures

        Args:
            from_user_id (str): the user who made the signatures
            user_ids (list[str]): the users who were signed
        """

        with self._device_list_id_gen.get_next() as stream_id:
            yield self.db.runInteraction(
                "add_user_sig_change_to_streams",
                self._add_user_signature_change_txn,
                from_user_id,
                user_ids,
                stream_id,
            )
        return stream_id

    def _add_user_signature_change_txn(self, txn, from_user_id, user_ids, stream_id):
        txn.call_after(
            self._user_signature_stream_cache.entity_has_changed,
            from_user_id,
            stream_id,
        )
        self.db.simple_insert_txn(
            txn,
            "user_signature_stream",
            values={
                "stream_id": stream_id,
                "from_user_id": from_user_id,
                "user_ids": json.dumps(user_ids),
            },
        )

    def get_device_stream_token(self):
        return self._device_list_id_gen.get_current_token()

    @trace
    @defer.inlineCallbacks
    def get_user_devices_from_cache(self, query_list):
        """Get the devices (and keys if any) for remote users from the cache.

        Args:
            query_list(list): List of (user_id, device_ids), if device_ids is
                falsey then return all device ids for that user.

        Returns:
            (user_ids_not_in_cache, results_map), where user_ids_not_in_cache is
            a set of user_ids and results_map is a mapping of
            user_id -> device_id -> device_info
        """
        user_ids = {user_id for user_id, _ in query_list}
        user_map = yield self.get_device_list_last_stream_id_for_remotes(list(user_ids))

        # We go and check if any of the users need to have their device lists
        # resynced. If they do then we remove them from the cached list.
        users_needing_resync = yield self.get_user_ids_requiring_device_list_resync(
            user_ids
        )
        user_ids_in_cache = {
            user_id for user_id, stream_id in user_map.items() if stream_id
        } - users_needing_resync
        user_ids_not_in_cache = user_ids - user_ids_in_cache

        results = {}
        for user_id, device_id in query_list:
            if user_id not in user_ids_in_cache:
                continue

            if device_id:
                device = yield self._get_cached_user_device(user_id, device_id)
                results.setdefault(user_id, {})[device_id] = device
            else:
                results[user_id] = yield self.get_cached_devices_for_user(user_id)

        set_tag("in_cache", results)
        set_tag("not_in_cache", user_ids_not_in_cache)

        return user_ids_not_in_cache, results

    @cachedInlineCallbacks(num_args=2, tree=True)
    def _get_cached_user_device(self, user_id, device_id):
        content = yield self.db.simple_select_one_onecol(
            table="device_lists_remote_cache",
            keyvalues={"user_id": user_id, "device_id": device_id},
            retcol="content",
            desc="_get_cached_user_device",
        )
        return db_to_json(content)

    @cachedInlineCallbacks()
    def get_cached_devices_for_user(self, user_id):
        devices = yield self.db.simple_select_list(
            table="device_lists_remote_cache",
            keyvalues={"user_id": user_id},
            retcols=("device_id", "content"),
            desc="get_cached_devices_for_user",
        )
        return {
            device["device_id"]: db_to_json(device["content"]) for device in devices
        }

    def get_devices_with_keys_by_user(self, user_id):
        """Get all devices (with any device keys) for a user

        Returns:
            (stream_id, devices)
        """
        return self.db.runInteraction(
            "get_devices_with_keys_by_user",
            self._get_devices_with_keys_by_user_txn,
            user_id,
        )

    def _get_devices_with_keys_by_user_txn(self, txn, user_id):
        now_stream_id = self._device_list_id_gen.get_current_token()

        devices = self._get_e2e_device_keys_txn(
            txn, [(user_id, None)], include_all_devices=True
        )

        if devices:
            user_devices = devices[user_id]
            results = []
            for device_id, device in iteritems(user_devices):
                result = {"device_id": device_id}

                key_json = device.get("key_json", None)
                if key_json:
                    result["keys"] = db_to_json(key_json)
                device_display_name = device.get("device_display_name", None)
                if device_display_name:
                    result["device_display_name"] = device_display_name
                if "signatures" in device:
                    for sig_user_id, sigs in device["signatures"].items():
                        result["keys"].setdefault("signatures", {}).setdefault(
                            sig_user_id, {}
                        ).update(sigs)

                results.append(result)

            return now_stream_id, results

        return now_stream_id, []

    def get_users_whose_devices_changed(self, from_key, user_ids):
        """Get set of users whose devices have changed since `from_key` that
        are in the given list of user_ids.

        Args:
            from_key (str): The device lists stream token
            user_ids (Iterable[str])

        Returns:
            Deferred[set[str]]: The set of user_ids whose devices have changed
            since `from_key`
        """
        from_key = int(from_key)

        # Get set of users who *may* have changed. Users not in the returned
        # list have definitely not changed.
        to_check = list(
            self._device_list_stream_cache.get_entities_changed(user_ids, from_key)
        )

        if not to_check:
            return defer.succeed(set())

        def _get_users_whose_devices_changed_txn(txn):
            changes = set()

            sql = """
                SELECT DISTINCT user_id FROM device_lists_stream
                WHERE stream_id > ?
                AND
            """

            for chunk in batch_iter(to_check, 100):
                clause, args = make_in_list_sql_clause(
                    txn.database_engine, "user_id", chunk
                )
                txn.execute(sql + clause, (from_key,) + tuple(args))
                changes.update(user_id for user_id, in txn)

            return changes

        return self.db.runInteraction(
            "get_users_whose_devices_changed", _get_users_whose_devices_changed_txn
        )

    @defer.inlineCallbacks
    def get_users_whose_signatures_changed(self, user_id, from_key):
        """Get the users who have new cross-signing signatures made by `user_id` since
        `from_key`.

        Args:
            user_id (str): the user who made the signatures
            from_key (str): The device lists stream token
        """
        from_key = int(from_key)
        if self._user_signature_stream_cache.has_entity_changed(user_id, from_key):
            sql = """
                SELECT DISTINCT user_ids FROM user_signature_stream
                WHERE from_user_id = ? AND stream_id > ?
            """
            rows = yield self.db.execute(
                "get_users_whose_signatures_changed", None, sql, user_id, from_key
            )
            return {user for row in rows for user in json.loads(row[0])}
        else:
            return set()

<<<<<<< HEAD
    def get_all_device_list_changes_for_remotes(self, from_key, to_key, limit):
        """Return a list of `(stream_id, user_id, destination)` which is the
        combined list of changes to devices, and which destinations need to be
        poked. `destination` may be None if no destinations need to be poked.
=======
    async def get_all_device_list_changes_for_remotes(
        self, from_key: int, to_key: int
    ) -> List[Tuple[int, str]]:
        """Return a list of `(stream_id, entity)` which is the combined list of
        changes to devices and which destinations need to be poked. Entity is
        either a user ID (starting with '@') or a remote destination.
>>>>>>> a319cb1d
        """

        # This query Does The Right Thing where it'll correctly apply the
        # bounds to the inner queries.
        sql = """
            SELECT stream_id, entity FROM (
                SELECT stream_id, user_id AS entity FROM device_lists_stream
                UNION ALL
                SELECT stream_id, destination AS entity FROM device_lists_outbound_pokes
            ) AS e
            WHERE ? < stream_id AND stream_id <= ?
            LIMIT ?
        """

<<<<<<< HEAD
        return self.db.execute(
            "get_all_device_list_changes_for_remotes",
            None,
            sql,
            from_key,
            to_key,
            limit,
=======
        return await self.db.execute(
            "get_all_device_list_changes_for_remotes", None, sql, from_key, to_key
>>>>>>> a319cb1d
        )

    @cached(max_entries=10000)
    def get_device_list_last_stream_id_for_remote(self, user_id):
        """Get the last stream_id we got for a user. May be None if we haven't
        got any information for them.
        """
        return self.db.simple_select_one_onecol(
            table="device_lists_remote_extremeties",
            keyvalues={"user_id": user_id},
            retcol="stream_id",
            desc="get_device_list_last_stream_id_for_remote",
            allow_none=True,
        )

    @cachedList(
        cached_method_name="get_device_list_last_stream_id_for_remote",
        list_name="user_ids",
        inlineCallbacks=True,
    )
    def get_device_list_last_stream_id_for_remotes(self, user_ids):
        rows = yield self.db.simple_select_many_batch(
            table="device_lists_remote_extremeties",
            column="user_id",
            iterable=user_ids,
            retcols=("user_id", "stream_id"),
            desc="get_device_list_last_stream_id_for_remotes",
        )

        results = {user_id: None for user_id in user_ids}
        results.update({row["user_id"]: row["stream_id"] for row in rows})

        return results

    @defer.inlineCallbacks
    def get_user_ids_requiring_device_list_resync(self, user_ids: Collection[str]):
        """Given a list of remote users return the list of users that we
        should resync the device lists for.

        Returns:
            Deferred[Set[str]]
        """

        rows = yield self.db.simple_select_many_batch(
            table="device_lists_remote_resync",
            column="user_id",
            iterable=user_ids,
            retcols=("user_id",),
            desc="get_user_ids_requiring_device_list_resync",
        )

        return {row["user_id"] for row in rows}

    def mark_remote_user_device_cache_as_stale(self, user_id: str):
        """Records that the server has reason to believe the cache of the devices
        for the remote users is out of date.
        """
        return self.db.simple_upsert(
            table="device_lists_remote_resync",
            keyvalues={"user_id": user_id},
            values={},
            insertion_values={"added_ts": self._clock.time_msec()},
            desc="make_remote_user_device_cache_as_stale",
        )


class DeviceBackgroundUpdateStore(SQLBaseStore):
    def __init__(self, database: Database, db_conn, hs):
        super(DeviceBackgroundUpdateStore, self).__init__(database, db_conn, hs)

        self.db.updates.register_background_index_update(
            "device_lists_stream_idx",
            index_name="device_lists_stream_user_id",
            table="device_lists_stream",
            columns=["user_id", "device_id"],
        )

        # create a unique index on device_lists_remote_cache
        self.db.updates.register_background_index_update(
            "device_lists_remote_cache_unique_idx",
            index_name="device_lists_remote_cache_unique_id",
            table="device_lists_remote_cache",
            columns=["user_id", "device_id"],
            unique=True,
        )

        # And one on device_lists_remote_extremeties
        self.db.updates.register_background_index_update(
            "device_lists_remote_extremeties_unique_idx",
            index_name="device_lists_remote_extremeties_unique_idx",
            table="device_lists_remote_extremeties",
            columns=["user_id"],
            unique=True,
        )

        # once they complete, we can remove the old non-unique indexes.
        self.db.updates.register_background_update_handler(
            DROP_DEVICE_LIST_STREAMS_NON_UNIQUE_INDEXES,
            self._drop_device_list_streams_non_unique_indexes,
        )

    @defer.inlineCallbacks
    def _drop_device_list_streams_non_unique_indexes(self, progress, batch_size):
        def f(conn):
            txn = conn.cursor()
            txn.execute("DROP INDEX IF EXISTS device_lists_remote_cache_id")
            txn.execute("DROP INDEX IF EXISTS device_lists_remote_extremeties_id")
            txn.close()

        yield self.db.runWithConnection(f)
        yield self.db.updates._end_background_update(
            DROP_DEVICE_LIST_STREAMS_NON_UNIQUE_INDEXES
        )
        return 1


class DeviceStore(DeviceWorkerStore, DeviceBackgroundUpdateStore):
    def __init__(self, database: Database, db_conn, hs):
        super(DeviceStore, self).__init__(database, db_conn, hs)

        # Map of (user_id, device_id) -> bool. If there is an entry that implies
        # the device exists.
        self.device_id_exists_cache = Cache(
            name="device_id_exists", keylen=2, max_entries=10000
        )

        self._clock.looping_call(self._prune_old_outbound_device_pokes, 60 * 60 * 1000)

    @defer.inlineCallbacks
    def store_device(self, user_id, device_id, initial_device_display_name):
        """Ensure the given device is known; add it to the store if not

        Args:
            user_id (str): id of user associated with the device
            device_id (str): id of device
            initial_device_display_name (str): initial displayname of the
               device. Ignored if device exists.
        Returns:
            defer.Deferred: boolean whether the device was inserted or an
                existing device existed with that ID.
        Raises:
            StoreError: if the device is already in use
        """
        key = (user_id, device_id)
        if self.device_id_exists_cache.get(key, None):
            return False

        try:
            inserted = yield self.db.simple_insert(
                "devices",
                values={
                    "user_id": user_id,
                    "device_id": device_id,
                    "display_name": initial_device_display_name,
                    "hidden": False,
                },
                desc="store_device",
                or_ignore=True,
            )
            if not inserted:
                # if the device already exists, check if it's a real device, or
                # if the device ID is reserved by something else
                hidden = yield self.db.simple_select_one_onecol(
                    "devices",
                    keyvalues={"user_id": user_id, "device_id": device_id},
                    retcol="hidden",
                )
                if hidden:
                    raise StoreError(400, "The device ID is in use", Codes.FORBIDDEN)
            self.device_id_exists_cache.prefill(key, True)
            return inserted
        except StoreError:
            raise
        except Exception as e:
            logger.error(
                "store_device with device_id=%s(%r) user_id=%s(%r)"
                " display_name=%s(%r) failed: %s",
                type(device_id).__name__,
                device_id,
                type(user_id).__name__,
                user_id,
                type(initial_device_display_name).__name__,
                initial_device_display_name,
                e,
            )
            raise StoreError(500, "Problem storing device.")

    @defer.inlineCallbacks
    def delete_device(self, user_id, device_id):
        """Delete a device.

        Args:
            user_id (str): The ID of the user which owns the device
            device_id (str): The ID of the device to delete
        Returns:
            defer.Deferred
        """
        yield self.db.simple_delete_one(
            table="devices",
            keyvalues={"user_id": user_id, "device_id": device_id, "hidden": False},
            desc="delete_device",
        )

        self.device_id_exists_cache.invalidate((user_id, device_id))

    @defer.inlineCallbacks
    def delete_devices(self, user_id, device_ids):
        """Deletes several devices.

        Args:
            user_id (str): The ID of the user which owns the devices
            device_ids (list): The IDs of the devices to delete
        Returns:
            defer.Deferred
        """
        yield self.db.simple_delete_many(
            table="devices",
            column="device_id",
            iterable=device_ids,
            keyvalues={"user_id": user_id, "hidden": False},
            desc="delete_devices",
        )
        for device_id in device_ids:
            self.device_id_exists_cache.invalidate((user_id, device_id))

    def update_device(self, user_id, device_id, new_display_name=None):
        """Update a device. Only updates the device if it is not marked as
        hidden.

        Args:
            user_id (str): The ID of the user which owns the device
            device_id (str): The ID of the device to update
            new_display_name (str|None): new displayname for device; None
               to leave unchanged
        Raises:
            StoreError: if the device is not found
        Returns:
            defer.Deferred
        """
        updates = {}
        if new_display_name is not None:
            updates["display_name"] = new_display_name
        if not updates:
            return defer.succeed(None)
        return self.db.simple_update_one(
            table="devices",
            keyvalues={"user_id": user_id, "device_id": device_id, "hidden": False},
            updatevalues=updates,
            desc="update_device",
        )

    @defer.inlineCallbacks
    def mark_remote_user_device_list_as_unsubscribed(self, user_id):
        """Mark that we no longer track device lists for remote user.
        """
        yield self.db.simple_delete(
            table="device_lists_remote_extremeties",
            keyvalues={"user_id": user_id},
            desc="mark_remote_user_device_list_as_unsubscribed",
        )
        self.get_device_list_last_stream_id_for_remote.invalidate((user_id,))

    def update_remote_device_list_cache_entry(
        self, user_id, device_id, content, stream_id
    ):
        """Updates a single device in the cache of a remote user's devicelist.

        Note: assumes that we are the only thread that can be updating this user's
        device list.

        Args:
            user_id (str): User to update device list for
            device_id (str): ID of decivice being updated
            content (dict): new data on this device
            stream_id (int): the version of the device list

        Returns:
            Deferred[None]
        """
        return self.db.runInteraction(
            "update_remote_device_list_cache_entry",
            self._update_remote_device_list_cache_entry_txn,
            user_id,
            device_id,
            content,
            stream_id,
        )

    def _update_remote_device_list_cache_entry_txn(
        self, txn, user_id, device_id, content, stream_id
    ):
        if content.get("deleted"):
            self.db.simple_delete_txn(
                txn,
                table="device_lists_remote_cache",
                keyvalues={"user_id": user_id, "device_id": device_id},
            )

            txn.call_after(self.device_id_exists_cache.invalidate, (user_id, device_id))
        else:
            self.db.simple_upsert_txn(
                txn,
                table="device_lists_remote_cache",
                keyvalues={"user_id": user_id, "device_id": device_id},
                values={"content": json.dumps(content)},
                # we don't need to lock, because we assume we are the only thread
                # updating this user's devices.
                lock=False,
            )

        txn.call_after(self._get_cached_user_device.invalidate, (user_id, device_id))
        txn.call_after(self.get_cached_devices_for_user.invalidate, (user_id,))
        txn.call_after(
            self.get_device_list_last_stream_id_for_remote.invalidate, (user_id,)
        )

        self.db.simple_upsert_txn(
            txn,
            table="device_lists_remote_extremeties",
            keyvalues={"user_id": user_id},
            values={"stream_id": stream_id},
            # again, we can assume we are the only thread updating this user's
            # extremity.
            lock=False,
        )

    def update_remote_device_list_cache(self, user_id, devices, stream_id):
        """Replace the entire cache of the remote user's devices.

        Note: assumes that we are the only thread that can be updating this user's
        device list.

        Args:
            user_id (str): User to update device list for
            devices (list[dict]): list of device objects supplied over federation
            stream_id (int): the version of the device list

        Returns:
            Deferred[None]
        """
        return self.db.runInteraction(
            "update_remote_device_list_cache",
            self._update_remote_device_list_cache_txn,
            user_id,
            devices,
            stream_id,
        )

    def _update_remote_device_list_cache_txn(self, txn, user_id, devices, stream_id):
        self.db.simple_delete_txn(
            txn, table="device_lists_remote_cache", keyvalues={"user_id": user_id}
        )

        self.db.simple_insert_many_txn(
            txn,
            table="device_lists_remote_cache",
            values=[
                {
                    "user_id": user_id,
                    "device_id": content["device_id"],
                    "content": json.dumps(content),
                }
                for content in devices
            ],
        )

        txn.call_after(self.get_cached_devices_for_user.invalidate, (user_id,))
        txn.call_after(self._get_cached_user_device.invalidate_many, (user_id,))
        txn.call_after(
            self.get_device_list_last_stream_id_for_remote.invalidate, (user_id,)
        )

        self.db.simple_upsert_txn(
            txn,
            table="device_lists_remote_extremeties",
            keyvalues={"user_id": user_id},
            values={"stream_id": stream_id},
            # we don't need to lock, because we can assume we are the only thread
            # updating this user's extremity.
            lock=False,
        )

        # If we're replacing the remote user's device list cache presumably
        # we've done a full resync, so we remove the entry that says we need
        # to resync
        self.db.simple_delete_txn(
            txn, table="device_lists_remote_resync", keyvalues={"user_id": user_id},
        )

    @defer.inlineCallbacks
    def add_device_change_to_streams(self, user_id, device_ids, hosts):
        """Persist that a user's devices have been updated, and which hosts
        (if any) should be poked.
        """
        if not device_ids:
            return

        with self._device_list_id_gen.get_next_mult(len(device_ids)) as stream_ids:
            yield self.db.runInteraction(
                "add_device_change_to_stream",
                self._add_device_change_to_stream_txn,
                user_id,
                device_ids,
                stream_ids,
            )

        if not hosts:
            return stream_ids[-1]

        context = get_active_span_text_map()
        with self._device_list_id_gen.get_next_mult(
            len(hosts) * len(device_ids)
        ) as stream_ids:
            yield self.db.runInteraction(
                "add_device_outbound_poke_to_stream",
                self._add_device_outbound_poke_to_stream_txn,
                user_id,
                device_ids,
                hosts,
                stream_ids,
                context,
            )

        return stream_ids[-1]

    def _add_device_change_to_stream_txn(
        self,
        txn: LoggingTransaction,
        user_id: str,
        device_ids: Collection[str],
        stream_ids: List[str],
    ):
        txn.call_after(
            self._device_list_stream_cache.entity_has_changed, user_id, stream_ids[-1],
        )

        min_stream_id = stream_ids[0]

        # Delete older entries in the table, as we really only care about
        # when the latest change happened.
        txn.executemany(
            """
            DELETE FROM device_lists_stream
            WHERE user_id = ? AND device_id = ? AND stream_id < ?
            """,
            [(user_id, device_id, min_stream_id) for device_id in device_ids],
        )

        self.db.simple_insert_many_txn(
            txn,
            table="device_lists_stream",
            values=[
                {"stream_id": stream_id, "user_id": user_id, "device_id": device_id}
                for stream_id, device_id in zip(stream_ids, device_ids)
            ],
        )

    def _add_device_outbound_poke_to_stream_txn(
        self, txn, user_id, device_ids, hosts, stream_ids, context,
    ):
        for host in hosts:
            txn.call_after(
                self._device_list_federation_stream_cache.entity_has_changed,
                host,
                stream_ids[-1],
            )

        now = self._clock.time_msec()
        next_stream_id = iter(stream_ids)

        self.db.simple_insert_many_txn(
            txn,
            table="device_lists_outbound_pokes",
            values=[
                {
                    "destination": destination,
                    "stream_id": next(next_stream_id),
                    "user_id": user_id,
                    "device_id": device_id,
                    "sent": False,
                    "ts": now,
                    "opentracing_context": json.dumps(context)
                    if whitelisted_homeserver(destination)
                    else "{}",
                }
                for destination in hosts
                for device_id in device_ids
            ],
        )

    def _prune_old_outbound_device_pokes(self):
        """Delete old entries out of the device_lists_outbound_pokes to ensure
        that we don't fill up due to dead servers. We keep one entry per
        (destination, user_id) tuple to ensure that the prev_ids remain correct
        if the server does come back.
        """
        yesterday = self._clock.time_msec() - 24 * 60 * 60 * 1000

        def _prune_txn(txn):
            select_sql = """
                SELECT destination, user_id, max(stream_id) as stream_id
                FROM device_lists_outbound_pokes
                GROUP BY destination, user_id
                HAVING min(ts) < ? AND count(*) > 1
            """

            txn.execute(select_sql, (yesterday,))
            rows = txn.fetchall()

            if not rows:
                return

            delete_sql = """
                DELETE FROM device_lists_outbound_pokes
                WHERE ts < ? AND destination = ? AND user_id = ? AND stream_id < ?
            """

            txn.executemany(
                delete_sql, ((yesterday, row[0], row[1], row[2]) for row in rows)
            )

            # Since we've deleted unsent deltas, we need to remove the entry
            # of last successful sent so that the prev_ids are correctly set.
            sql = """
                DELETE FROM device_lists_outbound_last_success
                WHERE destination = ? AND user_id = ?
            """
            txn.executemany(sql, ((row[0], row[1]) for row in rows))

            logger.info("Pruned %d device list outbound pokes", txn.rowcount)

        return run_as_background_process(
            "prune_old_outbound_device_pokes",
            self.db.runInteraction,
            "_prune_old_outbound_device_pokes",
            _prune_txn,
        )<|MERGE_RESOLUTION|>--- conflicted
+++ resolved
@@ -575,19 +575,12 @@
         else:
             return set()
 
-<<<<<<< HEAD
-    def get_all_device_list_changes_for_remotes(self, from_key, to_key, limit):
-        """Return a list of `(stream_id, user_id, destination)` which is the
-        combined list of changes to devices, and which destinations need to be
-        poked. `destination` may be None if no destinations need to be poked.
-=======
     async def get_all_device_list_changes_for_remotes(
-        self, from_key: int, to_key: int
+        self, from_key: int, to_key: int, limit: int,
     ) -> List[Tuple[int, str]]:
         """Return a list of `(stream_id, entity)` which is the combined list of
         changes to devices and which destinations need to be poked. Entity is
         either a user ID (starting with '@') or a remote destination.
->>>>>>> a319cb1d
         """
 
         # This query Does The Right Thing where it'll correctly apply the
@@ -602,18 +595,13 @@
             LIMIT ?
         """
 
-<<<<<<< HEAD
-        return self.db.execute(
+        return await self.db.execute(
             "get_all_device_list_changes_for_remotes",
             None,
             sql,
             from_key,
             to_key,
             limit,
-=======
-        return await self.db.execute(
-            "get_all_device_list_changes_for_remotes", None, sql, from_key, to_key
->>>>>>> a319cb1d
         )
 
     @cached(max_entries=10000)
