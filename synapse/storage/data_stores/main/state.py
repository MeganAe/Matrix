# -*- coding: utf-8 -*-
# Copyright 2014-2016 OpenMarket Ltd
#
# Licensed under the Apache License, Version 2.0 (the "License");
# you may not use this file except in compliance with the License.
# You may obtain a copy of the License at
#
#     http://www.apache.org/licenses/LICENSE-2.0
#
# Unless required by applicable law or agreed to in writing, software
# distributed under the License is distributed on an "AS IS" BASIS,
# WITHOUT WARRANTIES OR CONDITIONS OF ANY KIND, either express or implied.
# See the License for the specific language governing permissions and
# limitations under the License.

import logging
from collections import namedtuple
from typing import Iterable, Tuple

from six import iteritems

from twisted.internet import defer

from synapse.api.constants import EventTypes
from synapse.api.errors import NotFoundError
from synapse.events import EventBase
from synapse.events.snapshot import EventContext
from synapse.storage._base import SQLBaseStore
from synapse.storage.background_updates import BackgroundUpdateStore
from synapse.storage.data_stores.main.events_worker import EventsWorkerStore
from synapse.storage.state import StateFilter
from synapse.util.caches import intern_string
from synapse.util.caches.descriptors import cached, cachedList
from synapse.util.stringutils import to_ascii

logger = logging.getLogger(__name__)


MAX_STATE_DELTA_HOPS = 100


class _GetStateGroupDelta(
    namedtuple("_GetStateGroupDelta", ("prev_group", "delta_ids"))
):
    """Return type of get_state_group_delta that implements __len__, which lets
    us use the itrable flag when caching
    """

    __slots__ = []

    def __len__(self):
        return len(self.delta_ids) if self.delta_ids else 0


# this inherits from EventsWorkerStore because it calls self.get_events
class StateGroupWorkerStore(EventsWorkerStore, SQLBaseStore):
    """The parts of StateGroupStore that can be called from workers.
    """

    def __init__(self, db_conn, hs):
        super(StateGroupWorkerStore, self).__init__(db_conn, hs)

    @defer.inlineCallbacks
    def get_room_version(self, room_id):
        """Get the room_version of a given room

        Args:
            room_id (str)

        Returns:
            Deferred[str]

        Raises:
            NotFoundError if the room is unknown
        """
        # for now we do this by looking at the create event. We may want to cache this
        # more intelligently in future.

        # Retrieve the room's create event
        create_event = yield self.get_create_event_for_room(room_id)
        return create_event.content.get("room_version", "1")

    @defer.inlineCallbacks
    def get_room_predecessor(self, room_id):
        """Get the predecessor room of an upgraded room if one exists.
        Otherwise return None.

        Args:
            room_id (str)

        Returns:
            Deferred[dict|None]: A dictionary containing the structure of the predecessor
                field from the room's create event. The structure is subject to other servers,
                but it is expected to be:
                    * room_id (str): The room ID of the predecessor room
                    * event_id (str): The ID of the tombstone event in the predecessor room

        Raises:
            NotFoundError if the room is unknown
        """
        # Retrieve the room's create event
        create_event = yield self.get_create_event_for_room(room_id)

        # Return predecessor if present
        return create_event.content.get("predecessor", None)

    @defer.inlineCallbacks
    def get_create_event_for_room(self, room_id):
        """Get the create state event for a room.

        Args:
            room_id (str)

        Returns:
            Deferred[EventBase]: The room creation event.

        Raises:
            NotFoundError if the room is unknown
        """
        state_ids = yield self.get_current_state_ids(room_id)
        create_id = state_ids.get((EventTypes.Create, ""))

        # If we can't find the create event, assume we've hit a dead end
        if not create_id:
            raise NotFoundError("Unknown room %s" % (room_id))

        # Retrieve the room's create event and return
        create_event = yield self.get_event(create_id)
        return create_event

    @cached(max_entries=100000, iterable=True)
    def get_current_state_ids(self, room_id):
        """Get the current state event ids for a room based on the
        current_state_events table.

        Args:
            room_id (str)

        Returns:
            deferred: dict of (type, state_key) -> event_id
        """

        def _get_current_state_ids_txn(txn):
            txn.execute(
                """SELECT type, state_key, event_id FROM current_state_events
                WHERE room_id = ?
                """,
                (room_id,),
            )

            return {
                (intern_string(r[0]), intern_string(r[1])): to_ascii(r[2]) for r in txn
            }

        return self.runInteraction("get_current_state_ids", _get_current_state_ids_txn)

    # FIXME: how should this be cached?
    def get_filtered_current_state_ids(self, room_id, state_filter=StateFilter.all()):
        """Get the current state event of a given type for a room based on the
        current_state_events table.  This may not be as up-to-date as the result
        of doing a fresh state resolution as per state_handler.get_current_state

        Args:
            room_id (str)
            state_filter (StateFilter): The state filter used to fetch state
                from the database.

        Returns:
            Deferred[dict[tuple[str, str], str]]: Map from type/state_key to
            event ID.
        """

        where_clause, where_args = state_filter.make_sql_filter_clause()

        if not where_clause:
            # We delegate to the cached version
            return self.get_current_state_ids(room_id)

        def _get_filtered_current_state_ids_txn(txn):
            results = {}
            sql = """
                SELECT type, state_key, event_id FROM current_state_events
                WHERE room_id = ?
            """

            if where_clause:
                sql += " AND (%s)" % (where_clause,)

            args = [room_id]
            args.extend(where_args)
            txn.execute(sql, args)
            for row in txn:
                typ, state_key, event_id = row
                key = (intern_string(typ), intern_string(state_key))
                results[key] = event_id

            return results

        return self.runInteraction(
            "get_filtered_current_state_ids", _get_filtered_current_state_ids_txn
        )

    @defer.inlineCallbacks
    def get_canonical_alias_for_room(self, room_id):
        """Get canonical alias for room, if any

        Args:
            room_id (str)

        Returns:
            Deferred[str|None]: The canonical alias, if any
        """

        state = yield self.get_filtered_current_state_ids(
            room_id, StateFilter.from_types([(EventTypes.CanonicalAlias, "")])
        )

        event_id = state.get((EventTypes.CanonicalAlias, ""))
        if not event_id:
            return

        event = yield self.get_event(event_id, allow_none=True)
        if not event:
            return

        return event.content.get("canonical_alias")

    @cached(max_entries=50000)
    def _get_state_group_for_event(self, event_id):
        return self._simple_select_one_onecol(
            table="event_to_state_groups",
            keyvalues={"event_id": event_id},
            retcol="state_group",
            allow_none=True,
            desc="_get_state_group_for_event",
        )

    @cachedList(
        cached_method_name="_get_state_group_for_event",
        list_name="event_ids",
        num_args=1,
        inlineCallbacks=True,
    )
    def _get_state_group_for_events(self, event_ids):
        """Returns mapping event_id -> state_group
        """
        rows = yield self._simple_select_many_batch(
            table="event_to_state_groups",
            column="event_id",
            iterable=event_ids,
            keyvalues={},
            retcols=("event_id", "state_group"),
            desc="_get_state_group_for_events",
        )

        return {row["event_id"]: row["state_group"] for row in rows}

<<<<<<< HEAD
=======
    def _get_state_for_group_using_cache(self, cache, group, state_filter):
        """Checks if group is in cache. See `_get_state_for_groups`

        Args:
            cache(DictionaryCache): the state group cache to use
            group(int): The state group to lookup
            state_filter (StateFilter): The state filter used to fetch state
                from the database.

        Returns 2-tuple (`state_dict`, `got_all`).
        `got_all` is a bool indicating if we successfully retrieved all
        requests state from the cache, if False we need to query the DB for the
        missing state.
        """
        is_all, known_absent, state_dict_ids = cache.get(group)

        if is_all or state_filter.is_full():
            # Either we have everything or want everything, either way
            # `is_all` tells us whether we've gotten everything.
            return state_filter.filter_state(state_dict_ids), is_all

        # tracks whether any of our requested types are missing from the cache
        missing_types = False

        if state_filter.has_wildcards():
            # We don't know if we fetched all the state keys for the types in
            # the filter that are wildcards, so we have to assume that we may
            # have missed some.
            missing_types = True
        else:
            # There aren't any wild cards, so `concrete_types()` returns the
            # complete list of event types we're wanting.
            for key in state_filter.concrete_types():
                if key not in state_dict_ids and key not in known_absent:
                    missing_types = True
                    break

        return state_filter.filter_state(state_dict_ids), not missing_types

    @defer.inlineCallbacks
    def _get_state_for_groups(self, groups, state_filter=StateFilter.all()):
        """Gets the state at each of a list of state groups, optionally
        filtering by type/state_key

        Args:
            groups (iterable[int]): list of state groups for which we want
                to get the state.
            state_filter (StateFilter): The state filter used to fetch state
                from the database.
        Returns:
            Deferred[dict[int, dict[tuple[str, str], str]]]:
                dict of state_group_id -> (dict of (type, state_key) -> event id)
        """

        member_filter, non_member_filter = state_filter.get_member_split()

        # Now we look them up in the member and non-member caches
        (
            non_member_state,
            incomplete_groups_nm,
        ) = yield self._get_state_for_groups_using_cache(
            groups, self._state_group_cache, state_filter=non_member_filter
        )

        (
            member_state,
            incomplete_groups_m,
        ) = yield self._get_state_for_groups_using_cache(
            groups, self._state_group_members_cache, state_filter=member_filter
        )

        state = dict(non_member_state)
        for group in groups:
            state[group].update(member_state[group])

        # Now fetch any missing groups from the database

        incomplete_groups = incomplete_groups_m | incomplete_groups_nm

        if not incomplete_groups:
            return state

        cache_sequence_nm = self._state_group_cache.sequence
        cache_sequence_m = self._state_group_members_cache.sequence

        # Help the cache hit ratio by expanding the filter a bit
        db_state_filter = state_filter.return_expanded()

        group_to_state_dict = yield self._get_state_groups_from_groups(
            list(incomplete_groups), state_filter=db_state_filter
        )

        # Now lets update the caches
        self._insert_into_cache(
            group_to_state_dict,
            db_state_filter,
            cache_seq_num_members=cache_sequence_m,
            cache_seq_num_non_members=cache_sequence_nm,
        )

        # And finally update the result dict, by filtering out any extra
        # stuff we pulled out of the database.
        for group, group_state_dict in iteritems(group_to_state_dict):
            # We just replace any existing entries, as we will have loaded
            # everything we need from the database anyway.
            state[group] = state_filter.filter_state(group_state_dict)

        return state

    def _get_state_for_groups_using_cache(self, groups, cache, state_filter):
        """Gets the state at each of a list of state groups, optionally
        filtering by type/state_key, querying from a specific cache.

        Args:
            groups (iterable[int]): list of state groups for which we want
                to get the state.
            cache (DictionaryCache): the cache of group ids to state dicts which
                we will pass through - either the normal state cache or the specific
                members state cache.
            state_filter (StateFilter): The state filter used to fetch state
                from the database.

        Returns:
            tuple[dict[int, dict[tuple[str, str], str]], set[int]]: Tuple of
            dict of state_group_id -> (dict of (type, state_key) -> event id)
            of entries in the cache, and the state group ids either missing
            from the cache or incomplete.
        """
        results = {}
        incomplete_groups = set()
        for group in set(groups):
            state_dict_ids, got_all = self._get_state_for_group_using_cache(
                cache, group, state_filter
            )
            results[group] = state_dict_ids

            if not got_all:
                incomplete_groups.add(group)

        return results, incomplete_groups

    def _insert_into_cache(
        self,
        group_to_state_dict,
        state_filter,
        cache_seq_num_members,
        cache_seq_num_non_members,
    ):
        """Inserts results from querying the database into the relevant cache.

        Args:
            group_to_state_dict (dict): The new entries pulled from database.
                Map from state group to state dict
            state_filter (StateFilter): The state filter used to fetch state
                from the database.
            cache_seq_num_members (int): Sequence number of member cache since
                last lookup in cache
            cache_seq_num_non_members (int): Sequence number of member cache since
                last lookup in cache
        """

        # We need to work out which types we've fetched from the DB for the
        # member vs non-member caches. This should be as accurate as possible,
        # but can be an underestimate (e.g. when we have wild cards)

        member_filter, non_member_filter = state_filter.get_member_split()
        if member_filter.is_full():
            # We fetched all member events
            member_types = None
        else:
            # `concrete_types()` will only return a subset when there are wild
            # cards in the filter, but that's fine.
            member_types = member_filter.concrete_types()

        if non_member_filter.is_full():
            # We fetched all non member events
            non_member_types = None
        else:
            non_member_types = non_member_filter.concrete_types()

        for group, group_state_dict in iteritems(group_to_state_dict):
            state_dict_members = {}
            state_dict_non_members = {}

            for k, v in iteritems(group_state_dict):
                if k[0] == EventTypes.Member:
                    state_dict_members[k] = v
                else:
                    state_dict_non_members[k] = v

            self._state_group_members_cache.update(
                cache_seq_num_members,
                key=group,
                value=state_dict_members,
                fetched_keys=member_types,
            )

            self._state_group_cache.update(
                cache_seq_num_non_members,
                key=group,
                value=state_dict_non_members,
                fetched_keys=non_member_types,
            )

    def store_state_group(
        self, event_id, room_id, prev_group, delta_ids, current_state_ids
    ):
        """Store a new set of state, returning a newly assigned state group.

        Args:
            event_id (str): The event ID for which the state was calculated
            room_id (str)
            prev_group (int|None): A previous state group for the room, optional.
            delta_ids (dict|None): The delta between state at `prev_group` and
                `current_state_ids`, if `prev_group` was given. Same format as
                `current_state_ids`.
            current_state_ids (dict): The state to store. Map of (type, state_key)
                to event_id.

        Returns:
            Deferred[int]: The state group ID
        """

        def _store_state_group_txn(txn):
            if current_state_ids is None:
                # AFAIK, this can never happen
                raise Exception("current_state_ids cannot be None")

            state_group = self.database_engine.get_next_state_group_id(txn)

            self._simple_insert_txn(
                txn,
                table="state_groups",
                values={"id": state_group, "room_id": room_id, "event_id": event_id},
            )

            # We persist as a delta if we can, while also ensuring the chain
            # of deltas isn't tooo long, as otherwise read performance degrades.
            if prev_group:
                is_in_db = self._simple_select_one_onecol_txn(
                    txn,
                    table="state_groups",
                    keyvalues={"id": prev_group},
                    retcol="id",
                    allow_none=True,
                )
                if not is_in_db:
                    raise Exception(
                        "Trying to persist state with unpersisted prev_group: %r"
                        % (prev_group,)
                    )

                potential_hops = self._count_state_group_hops_txn(txn, prev_group)
            if prev_group and potential_hops < MAX_STATE_DELTA_HOPS:
                self._simple_insert_txn(
                    txn,
                    table="state_group_edges",
                    values={"state_group": state_group, "prev_state_group": prev_group},
                )

                self._simple_insert_many_txn(
                    txn,
                    table="state_groups_state",
                    values=[
                        {
                            "state_group": state_group,
                            "room_id": room_id,
                            "type": key[0],
                            "state_key": key[1],
                            "event_id": state_id,
                        }
                        for key, state_id in iteritems(delta_ids)
                    ],
                )
            else:
                self._simple_insert_many_txn(
                    txn,
                    table="state_groups_state",
                    values=[
                        {
                            "state_group": state_group,
                            "room_id": room_id,
                            "type": key[0],
                            "state_key": key[1],
                            "event_id": state_id,
                        }
                        for key, state_id in iteritems(current_state_ids)
                    ],
                )

            # Prefill the state group caches with this group.
            # It's fine to use the sequence like this as the state group map
            # is immutable. (If the map wasn't immutable then this prefill could
            # race with another update)

            current_member_state_ids = {
                s: ev
                for (s, ev) in iteritems(current_state_ids)
                if s[0] == EventTypes.Member
            }
            txn.call_after(
                self._state_group_members_cache.update,
                self._state_group_members_cache.sequence,
                key=state_group,
                value=dict(current_member_state_ids),
            )

            current_non_member_state_ids = {
                s: ev
                for (s, ev) in iteritems(current_state_ids)
                if s[0] != EventTypes.Member
            }
            txn.call_after(
                self._state_group_cache.update,
                self._state_group_cache.sequence,
                key=state_group,
                value=dict(current_non_member_state_ids),
            )

            return state_group

        return self.runInteraction("store_state_group", _store_state_group_txn)

>>>>>>> 657d614f
    @defer.inlineCallbacks
    def get_referenced_state_groups(self, state_groups):
        """Check if the state groups are referenced by events.

        Args:
            state_groups (Iterable[int])

        Returns:
            Deferred[set[int]]: The subset of state groups that are
            referenced.
        """

        rows = yield self._simple_select_many_batch(
            table="event_to_state_groups",
            column="state_group",
            iterable=state_groups,
            keyvalues={},
            retcols=("DISTINCT state_group",),
            desc="get_referenced_state_groups",
        )

        return set(row["state_group"] for row in rows)


class StateBackgroundUpdateStore(BackgroundUpdateStore):

    CURRENT_STATE_INDEX_UPDATE_NAME = "current_state_members_idx"
    EVENT_STATE_GROUP_INDEX_UPDATE_NAME = "event_to_state_groups_sg_index"

    def __init__(self, db_conn, hs):
        super(StateBackgroundUpdateStore, self).__init__(db_conn, hs)

        self.register_background_index_update(
            self.CURRENT_STATE_INDEX_UPDATE_NAME,
            index_name="current_state_events_member_index",
            table="current_state_events",
            columns=["state_key"],
            where_clause="type='m.room.member'",
        )
        self.register_background_index_update(
            self.EVENT_STATE_GROUP_INDEX_UPDATE_NAME,
            index_name="event_to_state_groups_sg_index",
            table="event_to_state_groups",
            columns=["state_group"],
        )
<<<<<<< HEAD
=======

    @defer.inlineCallbacks
    def _background_deduplicate_state(self, progress, batch_size):
        """This background update will slowly deduplicate state by reencoding
        them as deltas.
        """
        last_state_group = progress.get("last_state_group", 0)
        rows_inserted = progress.get("rows_inserted", 0)
        max_group = progress.get("max_group", None)

        BATCH_SIZE_SCALE_FACTOR = 100

        batch_size = max(1, int(batch_size / BATCH_SIZE_SCALE_FACTOR))

        if max_group is None:
            rows = yield self._execute(
                "_background_deduplicate_state",
                None,
                "SELECT coalesce(max(id), 0) FROM state_groups",
            )
            max_group = rows[0][0]

        def reindex_txn(txn):
            new_last_state_group = last_state_group
            for count in range(batch_size):
                txn.execute(
                    "SELECT id, room_id FROM state_groups"
                    " WHERE ? < id AND id <= ?"
                    " ORDER BY id ASC"
                    " LIMIT 1",
                    (new_last_state_group, max_group),
                )
                row = txn.fetchone()
                if row:
                    state_group, room_id = row

                if not row or not state_group:
                    return True, count

                txn.execute(
                    "SELECT state_group FROM state_group_edges"
                    " WHERE state_group = ?",
                    (state_group,),
                )

                # If we reach a point where we've already started inserting
                # edges we should stop.
                if txn.fetchall():
                    return True, count

                txn.execute(
                    "SELECT coalesce(max(id), 0) FROM state_groups"
                    " WHERE id < ? AND room_id = ?",
                    (state_group, room_id),
                )
                (prev_group,) = txn.fetchone()
                new_last_state_group = state_group

                if prev_group:
                    potential_hops = self._count_state_group_hops_txn(txn, prev_group)
                    if potential_hops >= MAX_STATE_DELTA_HOPS:
                        # We want to ensure chains are at most this long,#
                        # otherwise read performance degrades.
                        continue

                    prev_state = self._get_state_groups_from_groups_txn(
                        txn, [prev_group]
                    )
                    prev_state = prev_state[prev_group]

                    curr_state = self._get_state_groups_from_groups_txn(
                        txn, [state_group]
                    )
                    curr_state = curr_state[state_group]

                    if not set(prev_state.keys()) - set(curr_state.keys()):
                        # We can only do a delta if the current has a strict super set
                        # of keys

                        delta_state = {
                            key: value
                            for key, value in iteritems(curr_state)
                            if prev_state.get(key, None) != value
                        }

                        self._simple_delete_txn(
                            txn,
                            table="state_group_edges",
                            keyvalues={"state_group": state_group},
                        )

                        self._simple_insert_txn(
                            txn,
                            table="state_group_edges",
                            values={
                                "state_group": state_group,
                                "prev_state_group": prev_group,
                            },
                        )

                        self._simple_delete_txn(
                            txn,
                            table="state_groups_state",
                            keyvalues={"state_group": state_group},
                        )

                        self._simple_insert_many_txn(
                            txn,
                            table="state_groups_state",
                            values=[
                                {
                                    "state_group": state_group,
                                    "room_id": room_id,
                                    "type": key[0],
                                    "state_key": key[1],
                                    "event_id": state_id,
                                }
                                for key, state_id in iteritems(delta_state)
                            ],
                        )

            progress = {
                "last_state_group": state_group,
                "rows_inserted": rows_inserted + batch_size,
                "max_group": max_group,
            }

            self._background_update_progress_txn(
                txn, self.STATE_GROUP_DEDUPLICATION_UPDATE_NAME, progress
            )

            return False, batch_size

        finished, result = yield self.runInteraction(
            self.STATE_GROUP_DEDUPLICATION_UPDATE_NAME, reindex_txn
        )

        if finished:
            yield self._end_background_update(
                self.STATE_GROUP_DEDUPLICATION_UPDATE_NAME
            )

        return result * BATCH_SIZE_SCALE_FACTOR

    @defer.inlineCallbacks
    def _background_index_state(self, progress, batch_size):
        def reindex_txn(conn):
            conn.rollback()
            if isinstance(self.database_engine, PostgresEngine):
                # postgres insists on autocommit for the index
                conn.set_session(autocommit=True)
                try:
                    txn = conn.cursor()
                    txn.execute(
                        "CREATE INDEX CONCURRENTLY state_groups_state_type_idx"
                        " ON state_groups_state(state_group, type, state_key)"
                    )
                    txn.execute("DROP INDEX IF EXISTS state_groups_state_id")
                finally:
                    conn.set_session(autocommit=False)
            else:
                txn = conn.cursor()
                txn.execute(
                    "CREATE INDEX state_groups_state_type_idx"
                    " ON state_groups_state(state_group, type, state_key)"
                )
                txn.execute("DROP INDEX IF EXISTS state_groups_state_id")

        yield self.runWithConnection(reindex_txn)

        yield self._end_background_update(self.STATE_GROUP_INDEX_UPDATE_NAME)

        return 1
>>>>>>> 657d614f


class StateStore(StateGroupWorkerStore, StateBackgroundUpdateStore):
    """ Keeps track of the state at a given event.

    This is done by the concept of `state groups`. Every event is a assigned
    a state group (identified by an arbitrary string), which references a
    collection of state events. The current state of an event is then the
    collection of state events referenced by the event's state group.

    Hence, every change in the current state causes a new state group to be
    generated. However, if no change happens (e.g., if we get a message event
    with only one parent it inherits the state group from its parent.)

    There are three tables:
      * `state_groups`: Stores group name, first event with in the group and
        room id.
      * `event_to_state_groups`: Maps events to state groups.
      * `state_groups_state`: Maps state group to state events.
    """

    def __init__(self, db_conn, hs):
        super(StateStore, self).__init__(db_conn, hs)

    def _store_event_state_mappings_txn(
        self, txn, events_and_contexts: Iterable[Tuple[EventBase, EventContext]]
    ):
        state_groups = {}
        for event, context in events_and_contexts:
            if event.internal_metadata.is_outlier():
                continue

            # if the event was rejected, just give it the same state as its
            # predecessor.
            if context.rejected:
                state_groups[event.event_id] = context.state_group_before_event
                continue

            state_groups[event.event_id] = context.state_group

        self._simple_insert_many_txn(
            txn,
            table="event_to_state_groups",
            values=[
                {"state_group": state_group_id, "event_id": event_id}
                for event_id, state_group_id in iteritems(state_groups)
            ],
        )

        for event_id, state_group_id in iteritems(state_groups):
            txn.call_after(
                self._get_state_group_for_event.prefill, (event_id,), state_group_id
            )<|MERGE_RESOLUTION|>--- conflicted
+++ resolved
@@ -255,332 +255,6 @@
 
         return {row["event_id"]: row["state_group"] for row in rows}
 
-<<<<<<< HEAD
-=======
-    def _get_state_for_group_using_cache(self, cache, group, state_filter):
-        """Checks if group is in cache. See `_get_state_for_groups`
-
-        Args:
-            cache(DictionaryCache): the state group cache to use
-            group(int): The state group to lookup
-            state_filter (StateFilter): The state filter used to fetch state
-                from the database.
-
-        Returns 2-tuple (`state_dict`, `got_all`).
-        `got_all` is a bool indicating if we successfully retrieved all
-        requests state from the cache, if False we need to query the DB for the
-        missing state.
-        """
-        is_all, known_absent, state_dict_ids = cache.get(group)
-
-        if is_all or state_filter.is_full():
-            # Either we have everything or want everything, either way
-            # `is_all` tells us whether we've gotten everything.
-            return state_filter.filter_state(state_dict_ids), is_all
-
-        # tracks whether any of our requested types are missing from the cache
-        missing_types = False
-
-        if state_filter.has_wildcards():
-            # We don't know if we fetched all the state keys for the types in
-            # the filter that are wildcards, so we have to assume that we may
-            # have missed some.
-            missing_types = True
-        else:
-            # There aren't any wild cards, so `concrete_types()` returns the
-            # complete list of event types we're wanting.
-            for key in state_filter.concrete_types():
-                if key not in state_dict_ids and key not in known_absent:
-                    missing_types = True
-                    break
-
-        return state_filter.filter_state(state_dict_ids), not missing_types
-
-    @defer.inlineCallbacks
-    def _get_state_for_groups(self, groups, state_filter=StateFilter.all()):
-        """Gets the state at each of a list of state groups, optionally
-        filtering by type/state_key
-
-        Args:
-            groups (iterable[int]): list of state groups for which we want
-                to get the state.
-            state_filter (StateFilter): The state filter used to fetch state
-                from the database.
-        Returns:
-            Deferred[dict[int, dict[tuple[str, str], str]]]:
-                dict of state_group_id -> (dict of (type, state_key) -> event id)
-        """
-
-        member_filter, non_member_filter = state_filter.get_member_split()
-
-        # Now we look them up in the member and non-member caches
-        (
-            non_member_state,
-            incomplete_groups_nm,
-        ) = yield self._get_state_for_groups_using_cache(
-            groups, self._state_group_cache, state_filter=non_member_filter
-        )
-
-        (
-            member_state,
-            incomplete_groups_m,
-        ) = yield self._get_state_for_groups_using_cache(
-            groups, self._state_group_members_cache, state_filter=member_filter
-        )
-
-        state = dict(non_member_state)
-        for group in groups:
-            state[group].update(member_state[group])
-
-        # Now fetch any missing groups from the database
-
-        incomplete_groups = incomplete_groups_m | incomplete_groups_nm
-
-        if not incomplete_groups:
-            return state
-
-        cache_sequence_nm = self._state_group_cache.sequence
-        cache_sequence_m = self._state_group_members_cache.sequence
-
-        # Help the cache hit ratio by expanding the filter a bit
-        db_state_filter = state_filter.return_expanded()
-
-        group_to_state_dict = yield self._get_state_groups_from_groups(
-            list(incomplete_groups), state_filter=db_state_filter
-        )
-
-        # Now lets update the caches
-        self._insert_into_cache(
-            group_to_state_dict,
-            db_state_filter,
-            cache_seq_num_members=cache_sequence_m,
-            cache_seq_num_non_members=cache_sequence_nm,
-        )
-
-        # And finally update the result dict, by filtering out any extra
-        # stuff we pulled out of the database.
-        for group, group_state_dict in iteritems(group_to_state_dict):
-            # We just replace any existing entries, as we will have loaded
-            # everything we need from the database anyway.
-            state[group] = state_filter.filter_state(group_state_dict)
-
-        return state
-
-    def _get_state_for_groups_using_cache(self, groups, cache, state_filter):
-        """Gets the state at each of a list of state groups, optionally
-        filtering by type/state_key, querying from a specific cache.
-
-        Args:
-            groups (iterable[int]): list of state groups for which we want
-                to get the state.
-            cache (DictionaryCache): the cache of group ids to state dicts which
-                we will pass through - either the normal state cache or the specific
-                members state cache.
-            state_filter (StateFilter): The state filter used to fetch state
-                from the database.
-
-        Returns:
-            tuple[dict[int, dict[tuple[str, str], str]], set[int]]: Tuple of
-            dict of state_group_id -> (dict of (type, state_key) -> event id)
-            of entries in the cache, and the state group ids either missing
-            from the cache or incomplete.
-        """
-        results = {}
-        incomplete_groups = set()
-        for group in set(groups):
-            state_dict_ids, got_all = self._get_state_for_group_using_cache(
-                cache, group, state_filter
-            )
-            results[group] = state_dict_ids
-
-            if not got_all:
-                incomplete_groups.add(group)
-
-        return results, incomplete_groups
-
-    def _insert_into_cache(
-        self,
-        group_to_state_dict,
-        state_filter,
-        cache_seq_num_members,
-        cache_seq_num_non_members,
-    ):
-        """Inserts results from querying the database into the relevant cache.
-
-        Args:
-            group_to_state_dict (dict): The new entries pulled from database.
-                Map from state group to state dict
-            state_filter (StateFilter): The state filter used to fetch state
-                from the database.
-            cache_seq_num_members (int): Sequence number of member cache since
-                last lookup in cache
-            cache_seq_num_non_members (int): Sequence number of member cache since
-                last lookup in cache
-        """
-
-        # We need to work out which types we've fetched from the DB for the
-        # member vs non-member caches. This should be as accurate as possible,
-        # but can be an underestimate (e.g. when we have wild cards)
-
-        member_filter, non_member_filter = state_filter.get_member_split()
-        if member_filter.is_full():
-            # We fetched all member events
-            member_types = None
-        else:
-            # `concrete_types()` will only return a subset when there are wild
-            # cards in the filter, but that's fine.
-            member_types = member_filter.concrete_types()
-
-        if non_member_filter.is_full():
-            # We fetched all non member events
-            non_member_types = None
-        else:
-            non_member_types = non_member_filter.concrete_types()
-
-        for group, group_state_dict in iteritems(group_to_state_dict):
-            state_dict_members = {}
-            state_dict_non_members = {}
-
-            for k, v in iteritems(group_state_dict):
-                if k[0] == EventTypes.Member:
-                    state_dict_members[k] = v
-                else:
-                    state_dict_non_members[k] = v
-
-            self._state_group_members_cache.update(
-                cache_seq_num_members,
-                key=group,
-                value=state_dict_members,
-                fetched_keys=member_types,
-            )
-
-            self._state_group_cache.update(
-                cache_seq_num_non_members,
-                key=group,
-                value=state_dict_non_members,
-                fetched_keys=non_member_types,
-            )
-
-    def store_state_group(
-        self, event_id, room_id, prev_group, delta_ids, current_state_ids
-    ):
-        """Store a new set of state, returning a newly assigned state group.
-
-        Args:
-            event_id (str): The event ID for which the state was calculated
-            room_id (str)
-            prev_group (int|None): A previous state group for the room, optional.
-            delta_ids (dict|None): The delta between state at `prev_group` and
-                `current_state_ids`, if `prev_group` was given. Same format as
-                `current_state_ids`.
-            current_state_ids (dict): The state to store. Map of (type, state_key)
-                to event_id.
-
-        Returns:
-            Deferred[int]: The state group ID
-        """
-
-        def _store_state_group_txn(txn):
-            if current_state_ids is None:
-                # AFAIK, this can never happen
-                raise Exception("current_state_ids cannot be None")
-
-            state_group = self.database_engine.get_next_state_group_id(txn)
-
-            self._simple_insert_txn(
-                txn,
-                table="state_groups",
-                values={"id": state_group, "room_id": room_id, "event_id": event_id},
-            )
-
-            # We persist as a delta if we can, while also ensuring the chain
-            # of deltas isn't tooo long, as otherwise read performance degrades.
-            if prev_group:
-                is_in_db = self._simple_select_one_onecol_txn(
-                    txn,
-                    table="state_groups",
-                    keyvalues={"id": prev_group},
-                    retcol="id",
-                    allow_none=True,
-                )
-                if not is_in_db:
-                    raise Exception(
-                        "Trying to persist state with unpersisted prev_group: %r"
-                        % (prev_group,)
-                    )
-
-                potential_hops = self._count_state_group_hops_txn(txn, prev_group)
-            if prev_group and potential_hops < MAX_STATE_DELTA_HOPS:
-                self._simple_insert_txn(
-                    txn,
-                    table="state_group_edges",
-                    values={"state_group": state_group, "prev_state_group": prev_group},
-                )
-
-                self._simple_insert_many_txn(
-                    txn,
-                    table="state_groups_state",
-                    values=[
-                        {
-                            "state_group": state_group,
-                            "room_id": room_id,
-                            "type": key[0],
-                            "state_key": key[1],
-                            "event_id": state_id,
-                        }
-                        for key, state_id in iteritems(delta_ids)
-                    ],
-                )
-            else:
-                self._simple_insert_many_txn(
-                    txn,
-                    table="state_groups_state",
-                    values=[
-                        {
-                            "state_group": state_group,
-                            "room_id": room_id,
-                            "type": key[0],
-                            "state_key": key[1],
-                            "event_id": state_id,
-                        }
-                        for key, state_id in iteritems(current_state_ids)
-                    ],
-                )
-
-            # Prefill the state group caches with this group.
-            # It's fine to use the sequence like this as the state group map
-            # is immutable. (If the map wasn't immutable then this prefill could
-            # race with another update)
-
-            current_member_state_ids = {
-                s: ev
-                for (s, ev) in iteritems(current_state_ids)
-                if s[0] == EventTypes.Member
-            }
-            txn.call_after(
-                self._state_group_members_cache.update,
-                self._state_group_members_cache.sequence,
-                key=state_group,
-                value=dict(current_member_state_ids),
-            )
-
-            current_non_member_state_ids = {
-                s: ev
-                for (s, ev) in iteritems(current_state_ids)
-                if s[0] != EventTypes.Member
-            }
-            txn.call_after(
-                self._state_group_cache.update,
-                self._state_group_cache.sequence,
-                key=state_group,
-                value=dict(current_non_member_state_ids),
-            )
-
-            return state_group
-
-        return self.runInteraction("store_state_group", _store_state_group_txn)
-
->>>>>>> 657d614f
     @defer.inlineCallbacks
     def get_referenced_state_groups(self, state_groups):
         """Check if the state groups are referenced by events.
@@ -626,182 +300,6 @@
             table="event_to_state_groups",
             columns=["state_group"],
         )
-<<<<<<< HEAD
-=======
-
-    @defer.inlineCallbacks
-    def _background_deduplicate_state(self, progress, batch_size):
-        """This background update will slowly deduplicate state by reencoding
-        them as deltas.
-        """
-        last_state_group = progress.get("last_state_group", 0)
-        rows_inserted = progress.get("rows_inserted", 0)
-        max_group = progress.get("max_group", None)
-
-        BATCH_SIZE_SCALE_FACTOR = 100
-
-        batch_size = max(1, int(batch_size / BATCH_SIZE_SCALE_FACTOR))
-
-        if max_group is None:
-            rows = yield self._execute(
-                "_background_deduplicate_state",
-                None,
-                "SELECT coalesce(max(id), 0) FROM state_groups",
-            )
-            max_group = rows[0][0]
-
-        def reindex_txn(txn):
-            new_last_state_group = last_state_group
-            for count in range(batch_size):
-                txn.execute(
-                    "SELECT id, room_id FROM state_groups"
-                    " WHERE ? < id AND id <= ?"
-                    " ORDER BY id ASC"
-                    " LIMIT 1",
-                    (new_last_state_group, max_group),
-                )
-                row = txn.fetchone()
-                if row:
-                    state_group, room_id = row
-
-                if not row or not state_group:
-                    return True, count
-
-                txn.execute(
-                    "SELECT state_group FROM state_group_edges"
-                    " WHERE state_group = ?",
-                    (state_group,),
-                )
-
-                # If we reach a point where we've already started inserting
-                # edges we should stop.
-                if txn.fetchall():
-                    return True, count
-
-                txn.execute(
-                    "SELECT coalesce(max(id), 0) FROM state_groups"
-                    " WHERE id < ? AND room_id = ?",
-                    (state_group, room_id),
-                )
-                (prev_group,) = txn.fetchone()
-                new_last_state_group = state_group
-
-                if prev_group:
-                    potential_hops = self._count_state_group_hops_txn(txn, prev_group)
-                    if potential_hops >= MAX_STATE_DELTA_HOPS:
-                        # We want to ensure chains are at most this long,#
-                        # otherwise read performance degrades.
-                        continue
-
-                    prev_state = self._get_state_groups_from_groups_txn(
-                        txn, [prev_group]
-                    )
-                    prev_state = prev_state[prev_group]
-
-                    curr_state = self._get_state_groups_from_groups_txn(
-                        txn, [state_group]
-                    )
-                    curr_state = curr_state[state_group]
-
-                    if not set(prev_state.keys()) - set(curr_state.keys()):
-                        # We can only do a delta if the current has a strict super set
-                        # of keys
-
-                        delta_state = {
-                            key: value
-                            for key, value in iteritems(curr_state)
-                            if prev_state.get(key, None) != value
-                        }
-
-                        self._simple_delete_txn(
-                            txn,
-                            table="state_group_edges",
-                            keyvalues={"state_group": state_group},
-                        )
-
-                        self._simple_insert_txn(
-                            txn,
-                            table="state_group_edges",
-                            values={
-                                "state_group": state_group,
-                                "prev_state_group": prev_group,
-                            },
-                        )
-
-                        self._simple_delete_txn(
-                            txn,
-                            table="state_groups_state",
-                            keyvalues={"state_group": state_group},
-                        )
-
-                        self._simple_insert_many_txn(
-                            txn,
-                            table="state_groups_state",
-                            values=[
-                                {
-                                    "state_group": state_group,
-                                    "room_id": room_id,
-                                    "type": key[0],
-                                    "state_key": key[1],
-                                    "event_id": state_id,
-                                }
-                                for key, state_id in iteritems(delta_state)
-                            ],
-                        )
-
-            progress = {
-                "last_state_group": state_group,
-                "rows_inserted": rows_inserted + batch_size,
-                "max_group": max_group,
-            }
-
-            self._background_update_progress_txn(
-                txn, self.STATE_GROUP_DEDUPLICATION_UPDATE_NAME, progress
-            )
-
-            return False, batch_size
-
-        finished, result = yield self.runInteraction(
-            self.STATE_GROUP_DEDUPLICATION_UPDATE_NAME, reindex_txn
-        )
-
-        if finished:
-            yield self._end_background_update(
-                self.STATE_GROUP_DEDUPLICATION_UPDATE_NAME
-            )
-
-        return result * BATCH_SIZE_SCALE_FACTOR
-
-    @defer.inlineCallbacks
-    def _background_index_state(self, progress, batch_size):
-        def reindex_txn(conn):
-            conn.rollback()
-            if isinstance(self.database_engine, PostgresEngine):
-                # postgres insists on autocommit for the index
-                conn.set_session(autocommit=True)
-                try:
-                    txn = conn.cursor()
-                    txn.execute(
-                        "CREATE INDEX CONCURRENTLY state_groups_state_type_idx"
-                        " ON state_groups_state(state_group, type, state_key)"
-                    )
-                    txn.execute("DROP INDEX IF EXISTS state_groups_state_id")
-                finally:
-                    conn.set_session(autocommit=False)
-            else:
-                txn = conn.cursor()
-                txn.execute(
-                    "CREATE INDEX state_groups_state_type_idx"
-                    " ON state_groups_state(state_group, type, state_key)"
-                )
-                txn.execute("DROP INDEX IF EXISTS state_groups_state_id")
-
-        yield self.runWithConnection(reindex_txn)
-
-        yield self._end_background_update(self.STATE_GROUP_INDEX_UPDATE_NAME)
-
-        return 1
->>>>>>> 657d614f
 
 
 class StateStore(StateGroupWorkerStore, StateBackgroundUpdateStore):
