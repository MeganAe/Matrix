# -*- coding: utf-8 -*-
# Copyright 2015 OpenMarket Ltd
# Copyright 2018 New Vector Ltd
#
# Licensed under the Apache License, Version 2.0 (the "License");
# you may not use this file except in compliance with the License.
# You may obtain a copy of the License at
#
#     http://www.apache.org/licenses/LICENSE-2.0
#
# Unless required by applicable law or agreed to in writing, software
# distributed under the License is distributed on an "AS IS" BASIS,
# WITHOUT WARRANTIES OR CONDITIONS OF ANY KIND, either express or implied.
# See the License for the specific language governing permissions and
# limitations under the License.

import logging
from typing import List

<<<<<<< HEAD
from twisted.internet import defer
=======
from canonicaljson import json
>>>>>>> 0a7fb247

from synapse.metrics.background_process_metrics import run_as_background_process
from synapse.storage._base import LoggingTransaction, SQLBaseStore, db_to_json
from synapse.storage.database import Database
from synapse.util import json_encoder
from synapse.util.caches.descriptors import cachedInlineCallbacks

logger = logging.getLogger(__name__)


DEFAULT_NOTIF_ACTION = ["notify", {"set_tweak": "highlight", "value": False}]
DEFAULT_HIGHLIGHT_ACTION = [
    "notify",
    {"set_tweak": "sound", "value": "default"},
    {"set_tweak": "highlight"},
]


def _serialize_action(actions, is_highlight):
    """Custom serializer for actions. This allows us to "compress" common actions.

    We use the fact that most users have the same actions for notifs (and for
    highlights).
    We store these default actions as the empty string rather than the full JSON.
    Since the empty string isn't valid JSON there is no risk of this clashing with
    any real JSON actions
    """
    if is_highlight:
        if actions == DEFAULT_HIGHLIGHT_ACTION:
            return ""  # We use empty string as the column is non-NULL
    else:
        if actions == DEFAULT_NOTIF_ACTION:
            return ""
    return json_encoder.encode(actions)


def _deserialize_action(actions, is_highlight):
    """Custom deserializer for actions. This allows us to "compress" common actions
    """
    if actions:
        return db_to_json(actions)

    if is_highlight:
        return DEFAULT_HIGHLIGHT_ACTION
    else:
        return DEFAULT_NOTIF_ACTION


class EventPushActionsWorkerStore(SQLBaseStore):
    def __init__(self, database: Database, db_conn, hs):
        super(EventPushActionsWorkerStore, self).__init__(database, db_conn, hs)

        # These get correctly set by _find_stream_orderings_for_times_txn
        self.stream_ordering_month_ago = None
        self.stream_ordering_day_ago = None

        cur = LoggingTransaction(
            db_conn.cursor(),
            name="_find_stream_orderings_for_times_txn",
            database_engine=self.database_engine,
        )
        self._find_stream_orderings_for_times_txn(cur)
        cur.close()

        self.find_stream_orderings_looping_call = self._clock.looping_call(
            self._find_stream_orderings_for_times, 10 * 60 * 1000
        )
        self._rotate_delay = 3
        self._rotate_count = 10000

    @cachedInlineCallbacks(num_args=3, tree=True, max_entries=5000)
    def get_unread_event_push_actions_by_room_for_user(
        self, room_id, user_id, last_read_event_id
    ):
        ret = yield self.db.runInteraction(
            "get_unread_event_push_actions_by_room",
            self._get_unread_counts_by_receipt_txn,
            room_id,
            user_id,
            last_read_event_id,
        )
        return ret

    def _get_unread_counts_by_receipt_txn(
        self, txn, room_id, user_id, last_read_event_id
    ):
        sql = (
            "SELECT stream_ordering"
            " FROM events"
            " WHERE room_id = ? AND event_id = ?"
        )
        txn.execute(sql, (room_id, last_read_event_id))
        results = txn.fetchall()
        if len(results) == 0:
            return {"notify_count": 0, "highlight_count": 0}

        stream_ordering = results[0][0]

        return self._get_unread_counts_by_pos_txn(
            txn, room_id, user_id, stream_ordering
        )

    def _get_unread_counts_by_pos_txn(self, txn, room_id, user_id, stream_ordering):

        # First get number of notifications.
        # We don't need to put a notif=1 clause as all rows always have
        # notif=1
        sql = (
            "SELECT count(*)"
            " FROM event_push_actions ea"
            " WHERE"
            " user_id = ?"
            " AND room_id = ?"
            " AND stream_ordering > ?"
        )

        txn.execute(sql, (user_id, room_id, stream_ordering))
        row = txn.fetchone()
        notify_count = row[0] if row else 0

        txn.execute(
            """
            SELECT notif_count FROM event_push_summary
            WHERE room_id = ? AND user_id = ? AND stream_ordering > ?
        """,
            (room_id, user_id, stream_ordering),
        )
        rows = txn.fetchall()
        if rows:
            notify_count += rows[0][0]

        # Now get the number of highlights
        sql = (
            "SELECT count(*)"
            " FROM event_push_actions ea"
            " WHERE"
            " highlight = 1"
            " AND user_id = ?"
            " AND room_id = ?"
            " AND stream_ordering > ?"
        )

        txn.execute(sql, (user_id, room_id, stream_ordering))
        row = txn.fetchone()
        highlight_count = row[0] if row else 0

        return {"notify_count": notify_count, "highlight_count": highlight_count}

    async def get_push_action_users_in_range(
        self, min_stream_ordering, max_stream_ordering
    ):
        def f(txn):
            sql = (
                "SELECT DISTINCT(user_id) FROM event_push_actions WHERE"
                " stream_ordering >= ? AND stream_ordering <= ?"
            )
            txn.execute(sql, (min_stream_ordering, max_stream_ordering))
            return [r[0] for r in txn]

        ret = await self.db.runInteraction("get_push_action_users_in_range", f)
        return ret

    async def get_unread_push_actions_for_user_in_range_for_http(
        self,
        user_id: str,
        min_stream_ordering: int,
        max_stream_ordering: int,
        limit: int = 20,
    ) -> List[dict]:
        """Get a list of the most recent unread push actions for a given user,
        within the given stream ordering range. Called by the httppusher.

        Args:
            user_id: The user to fetch push actions for.
            min_stream_ordering: The exclusive lower bound on the
                stream ordering of event push actions to fetch.
            max_stream_ordering: The inclusive upper bound on the
                stream ordering of event push actions to fetch.
            limit: The maximum number of rows to return.
        Returns:
            A list of dicts with the keys "event_id", "room_id", "stream_ordering", "actions".
            The list will be ordered by ascending stream_ordering.
            The list will have between 0~limit entries.
        """
        # find rooms that have a read receipt in them and return the next
        # push actions
        def get_after_receipt(txn):
            # find rooms that have a read receipt in them and return the next
            # push actions
            sql = (
                "SELECT ep.event_id, ep.room_id, ep.stream_ordering, ep.actions,"
                "   ep.highlight "
                " FROM ("
                "   SELECT room_id,"
                "       MAX(stream_ordering) as stream_ordering"
                "   FROM events"
                "   INNER JOIN receipts_linearized USING (room_id, event_id)"
                "   WHERE receipt_type = 'm.read' AND user_id = ?"
                "   GROUP BY room_id"
                ") AS rl,"
                " event_push_actions AS ep"
                " WHERE"
                "   ep.room_id = rl.room_id"
                "   AND ep.stream_ordering > rl.stream_ordering"
                "   AND ep.user_id = ?"
                "   AND ep.stream_ordering > ?"
                "   AND ep.stream_ordering <= ?"
                " ORDER BY ep.stream_ordering ASC LIMIT ?"
            )
            args = [user_id, user_id, min_stream_ordering, max_stream_ordering, limit]
            txn.execute(sql, args)
            return txn.fetchall()

        after_read_receipt = await self.db.runInteraction(
            "get_unread_push_actions_for_user_in_range_http_arr", get_after_receipt
        )

        # There are rooms with push actions in them but you don't have a read receipt in
        # them e.g. rooms you've been invited to, so get push actions for rooms which do
        # not have read receipts in them too.
        def get_no_receipt(txn):
            sql = (
                "SELECT ep.event_id, ep.room_id, ep.stream_ordering, ep.actions,"
                "   ep.highlight "
                " FROM event_push_actions AS ep"
                " INNER JOIN events AS e USING (room_id, event_id)"
                " WHERE"
                "   ep.room_id NOT IN ("
                "     SELECT room_id FROM receipts_linearized"
                "       WHERE receipt_type = 'm.read' AND user_id = ?"
                "       GROUP BY room_id"
                "   )"
                "   AND ep.user_id = ?"
                "   AND ep.stream_ordering > ?"
                "   AND ep.stream_ordering <= ?"
                " ORDER BY ep.stream_ordering ASC LIMIT ?"
            )
            args = [user_id, user_id, min_stream_ordering, max_stream_ordering, limit]
            txn.execute(sql, args)
            return txn.fetchall()

        no_read_receipt = await self.db.runInteraction(
            "get_unread_push_actions_for_user_in_range_http_nrr", get_no_receipt
        )

        notifs = [
            {
                "event_id": row[0],
                "room_id": row[1],
                "stream_ordering": row[2],
                "actions": _deserialize_action(row[3], row[4]),
            }
            for row in after_read_receipt + no_read_receipt
        ]

        # Now sort it so it's ordered correctly, since currently it will
        # contain results from the first query, correctly ordered, followed
        # by results from the second query, but we want them all ordered
        # by stream_ordering, oldest first.
        notifs.sort(key=lambda r: r["stream_ordering"])

        # Take only up to the limit. We have to stop at the limit because
        # one of the subqueries may have hit the limit.
        return notifs[:limit]

    async def get_unread_push_actions_for_user_in_range_for_email(
        self,
        user_id: str,
        min_stream_ordering: int,
        max_stream_ordering: int,
        limit: int = 20,
    ) -> List[dict]:
        """Get a list of the most recent unread push actions for a given user,
        within the given stream ordering range. Called by the emailpusher

        Args:
            user_id: The user to fetch push actions for.
            min_stream_ordering: The exclusive lower bound on the
                stream ordering of event push actions to fetch.
            max_stream_ordering: The inclusive upper bound on the
                stream ordering of event push actions to fetch.
            limit: The maximum number of rows to return.
        Returns:
            A list of dicts with the keys "event_id", "room_id", "stream_ordering", "actions", "received_ts".
            The list will be ordered by descending received_ts.
            The list will have between 0~limit entries.
        """
        # find rooms that have a read receipt in them and return the most recent
        # push actions
        def get_after_receipt(txn):
            sql = (
                "SELECT ep.event_id, ep.room_id, ep.stream_ordering, ep.actions,"
                "  ep.highlight, e.received_ts"
                " FROM ("
                "   SELECT room_id,"
                "       MAX(stream_ordering) as stream_ordering"
                "   FROM events"
                "   INNER JOIN receipts_linearized USING (room_id, event_id)"
                "   WHERE receipt_type = 'm.read' AND user_id = ?"
                "   GROUP BY room_id"
                ") AS rl,"
                " event_push_actions AS ep"
                " INNER JOIN events AS e USING (room_id, event_id)"
                " WHERE"
                "   ep.room_id = rl.room_id"
                "   AND ep.stream_ordering > rl.stream_ordering"
                "   AND ep.user_id = ?"
                "   AND ep.stream_ordering > ?"
                "   AND ep.stream_ordering <= ?"
                " ORDER BY ep.stream_ordering DESC LIMIT ?"
            )
            args = [user_id, user_id, min_stream_ordering, max_stream_ordering, limit]
            txn.execute(sql, args)
            return txn.fetchall()

        after_read_receipt = await self.db.runInteraction(
            "get_unread_push_actions_for_user_in_range_email_arr", get_after_receipt
        )

        # There are rooms with push actions in them but you don't have a read receipt in
        # them e.g. rooms you've been invited to, so get push actions for rooms which do
        # not have read receipts in them too.
        def get_no_receipt(txn):
            sql = (
                "SELECT ep.event_id, ep.room_id, ep.stream_ordering, ep.actions,"
                "   ep.highlight, e.received_ts"
                " FROM event_push_actions AS ep"
                " INNER JOIN events AS e USING (room_id, event_id)"
                " WHERE"
                "   ep.room_id NOT IN ("
                "     SELECT room_id FROM receipts_linearized"
                "       WHERE receipt_type = 'm.read' AND user_id = ?"
                "       GROUP BY room_id"
                "   )"
                "   AND ep.user_id = ?"
                "   AND ep.stream_ordering > ?"
                "   AND ep.stream_ordering <= ?"
                " ORDER BY ep.stream_ordering DESC LIMIT ?"
            )
            args = [user_id, user_id, min_stream_ordering, max_stream_ordering, limit]
            txn.execute(sql, args)
            return txn.fetchall()

        no_read_receipt = await self.db.runInteraction(
            "get_unread_push_actions_for_user_in_range_email_nrr", get_no_receipt
        )

        # Make a list of dicts from the two sets of results.
        notifs = [
            {
                "event_id": row[0],
                "room_id": row[1],
                "stream_ordering": row[2],
                "actions": _deserialize_action(row[3], row[4]),
                "received_ts": row[5],
            }
            for row in after_read_receipt + no_read_receipt
        ]

        # Now sort it so it's ordered correctly, since currently it will
        # contain results from the first query, correctly ordered, followed
        # by results from the second query, but we want them all ordered
        # by received_ts (most recent first)
        notifs.sort(key=lambda r: -(r["received_ts"] or 0))

        # Now return the first `limit`
        return notifs[:limit]

    def get_if_maybe_push_in_range_for_user(self, user_id, min_stream_ordering):
        """A fast check to see if there might be something to push for the
        user since the given stream ordering. May return false positives.

        Useful to know whether to bother starting a pusher on start up or not.

        Args:
            user_id (str)
            min_stream_ordering (int)

        Returns:
            Deferred[bool]: True if there may be push to process, False if
            there definitely isn't.
        """

        def _get_if_maybe_push_in_range_for_user_txn(txn):
            sql = """
                SELECT 1 FROM event_push_actions
                WHERE user_id = ? AND stream_ordering > ?
                LIMIT 1
            """

            txn.execute(sql, (user_id, min_stream_ordering))
            return bool(txn.fetchone())

        return self.db.runInteraction(
            "get_if_maybe_push_in_range_for_user",
            _get_if_maybe_push_in_range_for_user_txn,
        )

    async def add_push_actions_to_staging(self, event_id, user_id_actions):
        """Add the push actions for the event to the push action staging area.

        Args:
            event_id (str)
            user_id_actions (dict[str, list[dict|str])]): A dictionary mapping
                user_id to list of push actions, where an action can either be
                a string or dict.

        Returns:
            Deferred
        """

        if not user_id_actions:
            return

        # This is a helper function for generating the necessary tuple that
        # can be used to inert into the `event_push_actions_staging` table.
        def _gen_entry(user_id, actions):
            is_highlight = 1 if _action_has_highlight(actions) else 0
            return (
                event_id,  # event_id column
                user_id,  # user_id column
                _serialize_action(actions, is_highlight),  # actions column
                1,  # notif column
                is_highlight,  # highlight column
            )

        def _add_push_actions_to_staging_txn(txn):
            # We don't use simple_insert_many here to avoid the overhead
            # of generating lists of dicts.

            sql = """
                INSERT INTO event_push_actions_staging
                    (event_id, user_id, actions, notif, highlight)
                VALUES (?, ?, ?, ?, ?)
            """

            txn.executemany(
                sql,
                (
                    _gen_entry(user_id, actions)
                    for user_id, actions in user_id_actions.items()
                ),
            )

        return await self.db.runInteraction(
            "add_push_actions_to_staging", _add_push_actions_to_staging_txn
        )

    async def remove_push_actions_from_staging(self, event_id: str) -> None:
        """Called if we failed to persist the event to ensure that stale push
        actions don't build up in the DB
        """

        try:
            res = await self.db.simple_delete(
                table="event_push_actions_staging",
                keyvalues={"event_id": event_id},
                desc="remove_push_actions_from_staging",
            )
            return res
        except Exception:
            # this method is called from an exception handler, so propagating
            # another exception here really isn't helpful - there's nothing
            # the caller can do about it. Just log the exception and move on.
            logger.exception(
                "Error removing push actions after event persistence failure"
            )

    def _find_stream_orderings_for_times(self):
        return run_as_background_process(
            "event_push_action_stream_orderings",
            self.db.runInteraction,
            "_find_stream_orderings_for_times",
            self._find_stream_orderings_for_times_txn,
        )

    def _find_stream_orderings_for_times_txn(self, txn):
        logger.info("Searching for stream ordering 1 month ago")
        self.stream_ordering_month_ago = self._find_first_stream_ordering_after_ts_txn(
            txn, self._clock.time_msec() - 30 * 24 * 60 * 60 * 1000
        )
        logger.info(
            "Found stream ordering 1 month ago: it's %d", self.stream_ordering_month_ago
        )
        logger.info("Searching for stream ordering 1 day ago")
        self.stream_ordering_day_ago = self._find_first_stream_ordering_after_ts_txn(
            txn, self._clock.time_msec() - 24 * 60 * 60 * 1000
        )
        logger.info(
            "Found stream ordering 1 day ago: it's %d", self.stream_ordering_day_ago
        )

    def find_first_stream_ordering_after_ts(self, ts):
        """Gets the stream ordering corresponding to a given timestamp.

        Specifically, finds the stream_ordering of the first event that was
        received on or after the timestamp. This is done by a binary search on
        the events table, since there is no index on received_ts, so is
        relatively slow.

        Args:
            ts (int): timestamp in millis

        Returns:
            Deferred[int]: stream ordering of the first event received on/after
                the timestamp
        """
        return self.db.runInteraction(
            "_find_first_stream_ordering_after_ts_txn",
            self._find_first_stream_ordering_after_ts_txn,
            ts,
        )

    @staticmethod
    def _find_first_stream_ordering_after_ts_txn(txn, ts):
        """
        Find the stream_ordering of the first event that was received on or
        after a given timestamp. This is relatively slow as there is no index
        on received_ts but we can then use this to delete push actions before
        this.

        received_ts must necessarily be in the same order as stream_ordering
        and stream_ordering is indexed, so we manually binary search using
        stream_ordering

        Args:
            txn (twisted.enterprise.adbapi.Transaction):
            ts (int): timestamp to search for

        Returns:
            int: stream ordering
        """
        txn.execute("SELECT MAX(stream_ordering) FROM events")
        max_stream_ordering = txn.fetchone()[0]

        if max_stream_ordering is None:
            return 0

        # We want the first stream_ordering in which received_ts is greater
        # than or equal to ts. Call this point X.
        #
        # We maintain the invariants:
        #
        #   range_start <= X <= range_end
        #
        range_start = 0
        range_end = max_stream_ordering + 1

        # Given a stream_ordering, look up the timestamp at that
        # stream_ordering.
        #
        # The array may be sparse (we may be missing some stream_orderings).
        # We treat the gaps as the same as having the same value as the
        # preceding entry, because we will pick the lowest stream_ordering
        # which satisfies our requirement of received_ts >= ts.
        #
        # For example, if our array of events indexed by stream_ordering is
        # [10, <none>, 20], we should treat this as being equivalent to
        # [10, 10, 20].
        #
        sql = (
            "SELECT received_ts FROM events"
            " WHERE stream_ordering <= ?"
            " ORDER BY stream_ordering DESC"
            " LIMIT 1"
        )

        while range_end - range_start > 0:
            middle = (range_end + range_start) // 2
            txn.execute(sql, (middle,))
            row = txn.fetchone()
            if row is None:
                # no rows with stream_ordering<=middle
                range_start = middle + 1
                continue

            middle_ts = row[0]
            if ts > middle_ts:
                # we got a timestamp lower than the one we were looking for.
                # definitely need to look higher: X > middle.
                range_start = middle + 1
            else:
                # we got a timestamp higher than (or the same as) the one we
                # were looking for. We aren't yet sure about the point we
                # looked up, but we can be sure that X <= middle.
                range_end = middle

        return range_end

    async def get_time_of_last_push_action_before(self, stream_ordering):
        def f(txn):
            sql = (
                "SELECT e.received_ts"
                " FROM event_push_actions AS ep"
                " JOIN events e ON ep.room_id = e.room_id AND ep.event_id = e.event_id"
                " WHERE ep.stream_ordering > ?"
                " ORDER BY ep.stream_ordering ASC"
                " LIMIT 1"
            )
            txn.execute(sql, (stream_ordering,))
            return txn.fetchone()

        result = await self.db.runInteraction("get_time_of_last_push_action_before", f)
        return result[0] if result else None


class EventPushActionsStore(EventPushActionsWorkerStore):
    EPA_HIGHLIGHT_INDEX = "epa_highlight_index"

    def __init__(self, database: Database, db_conn, hs):
        super(EventPushActionsStore, self).__init__(database, db_conn, hs)

        self.db.updates.register_background_index_update(
            self.EPA_HIGHLIGHT_INDEX,
            index_name="event_push_actions_u_highlight",
            table="event_push_actions",
            columns=["user_id", "stream_ordering"],
        )

        self.db.updates.register_background_index_update(
            "event_push_actions_highlights_index",
            index_name="event_push_actions_highlights_index",
            table="event_push_actions",
            columns=["user_id", "room_id", "topological_ordering", "stream_ordering"],
            where_clause="highlight=1",
        )

        self._doing_notif_rotation = False
        self._rotate_notif_loop = self._clock.looping_call(
            self._start_rotate_notifs, 30 * 60 * 1000
        )

    async def get_push_actions_for_user(
        self, user_id, before=None, limit=50, only_highlight=False
    ):
        def f(txn):
            before_clause = ""
            if before:
                before_clause = "AND epa.stream_ordering < ?"
                args = [user_id, before, limit]
            else:
                args = [user_id, limit]

            if only_highlight:
                if len(before_clause) > 0:
                    before_clause += " "
                before_clause += "AND epa.highlight = 1"

            # NB. This assumes event_ids are globally unique since
            # it makes the query easier to index
            sql = (
                "SELECT epa.event_id, epa.room_id,"
                " epa.stream_ordering, epa.topological_ordering,"
                " epa.actions, epa.highlight, epa.profile_tag, e.received_ts"
                " FROM event_push_actions epa, events e"
                " WHERE epa.event_id = e.event_id"
                " AND epa.user_id = ? %s"
                " ORDER BY epa.stream_ordering DESC"
                " LIMIT ?" % (before_clause,)
            )
            txn.execute(sql, args)
            return self.db.cursor_to_dict(txn)

        push_actions = await self.db.runInteraction("get_push_actions_for_user", f)
        for pa in push_actions:
            pa["actions"] = _deserialize_action(pa["actions"], pa["highlight"])
        return push_actions

    async def get_latest_push_action_stream_ordering(self):
        def f(txn):
            txn.execute("SELECT MAX(stream_ordering) FROM event_push_actions")
            return txn.fetchone()

        result = await self.db.runInteraction(
            "get_latest_push_action_stream_ordering", f
        )
        return result[0] or 0

    def _remove_old_push_actions_before_txn(
        self, txn, room_id, user_id, stream_ordering
    ):
        """
        Purges old push actions for a user and room before a given
        stream_ordering.

        We however keep a months worth of highlighted notifications, so that
        users can still get a list of recent highlights.

        Args:
            txn: The transcation
            room_id: Room ID to delete from
            user_id: user ID to delete for
            stream_ordering: The lowest stream ordering which will
                                  not be deleted.
        """
        txn.call_after(
            self.get_unread_event_push_actions_by_room_for_user.invalidate_many,
            (room_id, user_id),
        )

        # We need to join on the events table to get the received_ts for
        # event_push_actions and sqlite won't let us use a join in a delete so
        # we can't just delete where received_ts < x. Furthermore we can
        # only identify event_push_actions by a tuple of room_id, event_id
        # we we can't use a subquery.
        # Instead, we look up the stream ordering for the last event in that
        # room received before the threshold time and delete event_push_actions
        # in the room with a stream_odering before that.
        txn.execute(
            "DELETE FROM event_push_actions "
            " WHERE user_id = ? AND room_id = ? AND "
            " stream_ordering <= ?"
            " AND ((stream_ordering < ? AND highlight = 1) or highlight = 0)",
            (user_id, room_id, stream_ordering, self.stream_ordering_month_ago),
        )

        txn.execute(
            """
            DELETE FROM event_push_summary
            WHERE room_id = ? AND user_id = ? AND stream_ordering <= ?
        """,
            (room_id, user_id, stream_ordering),
        )

    def _start_rotate_notifs(self):
        return run_as_background_process("rotate_notifs", self._rotate_notifs)

    async def _rotate_notifs(self):
        if self._doing_notif_rotation or self.stream_ordering_day_ago is None:
            return
        self._doing_notif_rotation = True

        try:
            while True:
                logger.info("Rotating notifications")

                caught_up = await self.db.runInteraction(
                    "_rotate_notifs", self._rotate_notifs_txn
                )
                if caught_up:
                    break
                await self.hs.get_clock().sleep(self._rotate_delay)
        finally:
            self._doing_notif_rotation = False

    def _rotate_notifs_txn(self, txn):
        """Archives older notifications into event_push_summary. Returns whether
        the archiving process has caught up or not.
        """

        old_rotate_stream_ordering = self.db.simple_select_one_onecol_txn(
            txn,
            table="event_push_summary_stream_ordering",
            keyvalues={},
            retcol="stream_ordering",
        )

        # We don't to try and rotate millions of rows at once, so we cap the
        # maximum stream ordering we'll rotate before.
        txn.execute(
            """
            SELECT stream_ordering FROM event_push_actions
            WHERE stream_ordering > ?
            ORDER BY stream_ordering ASC LIMIT 1 OFFSET ?
        """,
            (old_rotate_stream_ordering, self._rotate_count),
        )
        stream_row = txn.fetchone()
        if stream_row:
            (offset_stream_ordering,) = stream_row
            rotate_to_stream_ordering = min(
                self.stream_ordering_day_ago, offset_stream_ordering
            )
            caught_up = offset_stream_ordering >= self.stream_ordering_day_ago
        else:
            rotate_to_stream_ordering = self.stream_ordering_day_ago
            caught_up = True

        logger.info("Rotating notifications up to: %s", rotate_to_stream_ordering)

        self._rotate_notifs_before_txn(txn, rotate_to_stream_ordering)

        # We have caught up iff we were limited by `stream_ordering_day_ago`
        return caught_up

    def _rotate_notifs_before_txn(self, txn, rotate_to_stream_ordering):
        old_rotate_stream_ordering = self.db.simple_select_one_onecol_txn(
            txn,
            table="event_push_summary_stream_ordering",
            keyvalues={},
            retcol="stream_ordering",
        )

        # Calculate the new counts that should be upserted into event_push_summary
        sql = """
            SELECT user_id, room_id,
                coalesce(old.notif_count, 0) + upd.notif_count,
                upd.stream_ordering,
                old.user_id
            FROM (
                SELECT user_id, room_id, count(*) as notif_count,
                    max(stream_ordering) as stream_ordering
                FROM event_push_actions
                WHERE ? <= stream_ordering AND stream_ordering < ?
                    AND highlight = 0
                GROUP BY user_id, room_id
            ) AS upd
            LEFT JOIN event_push_summary AS old USING (user_id, room_id)
        """

        txn.execute(sql, (old_rotate_stream_ordering, rotate_to_stream_ordering))
        rows = txn.fetchall()

        logger.info("Rotating notifications, handling %d rows", len(rows))

        # If the `old.user_id` above is NULL then we know there isn't already an
        # entry in the table, so we simply insert it. Otherwise we update the
        # existing table.
        self.db.simple_insert_many_txn(
            txn,
            table="event_push_summary",
            values=[
                {
                    "user_id": row[0],
                    "room_id": row[1],
                    "notif_count": row[2],
                    "stream_ordering": row[3],
                }
                for row in rows
                if row[4] is None
            ],
        )

        txn.executemany(
            """
                UPDATE event_push_summary SET notif_count = ?, stream_ordering = ?
                WHERE user_id = ? AND room_id = ?
            """,
            ((row[2], row[3], row[0], row[1]) for row in rows if row[4] is not None),
        )

        txn.execute(
            "DELETE FROM event_push_actions"
            " WHERE ? <= stream_ordering AND stream_ordering < ? AND highlight = 0",
            (old_rotate_stream_ordering, rotate_to_stream_ordering),
        )

        logger.info("Rotating notifications, deleted %s push actions", txn.rowcount)

        txn.execute(
            "UPDATE event_push_summary_stream_ordering SET stream_ordering = ?",
            (rotate_to_stream_ordering,),
        )


def _action_has_highlight(actions):
    for action in actions:
        try:
            if action.get("set_tweak", None) == "highlight":
                return action.get("value", True)
        except AttributeError:
            pass

    return False<|MERGE_RESOLUTION|>--- conflicted
+++ resolved
@@ -16,12 +16,6 @@
 
 import logging
 from typing import List
-
-<<<<<<< HEAD
-from twisted.internet import defer
-=======
-from canonicaljson import json
->>>>>>> 0a7fb247
 
 from synapse.metrics.background_process_metrics import run_as_background_process
 from synapse.storage._base import LoggingTransaction, SQLBaseStore, db_to_json
