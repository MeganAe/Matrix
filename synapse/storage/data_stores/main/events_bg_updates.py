# -*- coding: utf-8 -*-
# Copyright 2019 The Matrix.org Foundation C.I.C.
#
# Licensed under the Apache License, Version 2.0 (the "License");
# you may not use this file except in compliance with the License.
# You may obtain a copy of the License at
#
#     http://www.apache.org/licenses/LICENSE-2.0
#
# Unless required by applicable law or agreed to in writing, software
# distributed under the License is distributed on an "AS IS" BASIS,
# WITHOUT WARRANTIES OR CONDITIONS OF ANY KIND, either express or implied.
# See the License for the specific language governing permissions and
# limitations under the License.

import logging

from six import text_type

from canonicaljson import json

from twisted.internet import defer

from synapse.api.constants import EventContentFields, RelationTypes
from synapse.storage._base import make_in_list_sql_clause
from synapse.storage.background_updates import BackgroundUpdateStore

logger = logging.getLogger(__name__)


class EventsBackgroundUpdatesStore(BackgroundUpdateStore):

    EVENT_ORIGIN_SERVER_TS_NAME = "event_origin_server_ts"
    EVENT_FIELDS_SENDER_URL_UPDATE_NAME = "event_fields_sender_url"
    DELETE_SOFT_FAILED_EXTREMITIES = "delete_soft_failed_extremities"

    def __init__(self, db_conn, hs):
        super(EventsBackgroundUpdatesStore, self).__init__(db_conn, hs)

        self.register_background_update_handler(
            self.EVENT_ORIGIN_SERVER_TS_NAME, self._background_reindex_origin_server_ts
        )
        self.register_background_update_handler(
            self.EVENT_FIELDS_SENDER_URL_UPDATE_NAME,
            self._background_reindex_fields_sender,
        )

        self.register_background_index_update(
            "event_contains_url_index",
            index_name="event_contains_url_index",
            table="events",
            columns=["room_id", "topological_ordering", "stream_ordering"],
            where_clause="contains_url = true AND outlier = false",
        )

        # an event_id index on event_search is useful for the purge_history
        # api. Plus it means we get to enforce some integrity with a UNIQUE
        # clause
        self.register_background_index_update(
            "event_search_event_id_idx",
            index_name="event_search_event_id_idx",
            table="event_search",
            columns=["event_id"],
            unique=True,
            psql_only=True,
        )

        self.register_background_update_handler(
            self.DELETE_SOFT_FAILED_EXTREMITIES, self._cleanup_extremities_bg_update
        )

        self.register_background_update_handler(
            "redactions_received_ts", self._redactions_received_ts
        )

        # This index gets deleted in `event_fix_redactions_bytes` update
        self.register_background_index_update(
            "event_fix_redactions_bytes_create_index",
            index_name="redactions_censored_redacts",
            table="redactions",
            columns=["redacts"],
            where_clause="have_censored",
        )

        self.register_background_update_handler(
            "event_fix_redactions_bytes", self._event_fix_redactions_bytes
        )

        self.register_background_update_handler(
            "event_store_labels", self._event_store_labels
        )

    @defer.inlineCallbacks
    def _background_reindex_fields_sender(self, progress, batch_size):
        target_min_stream_id = progress["target_min_stream_id_inclusive"]
        max_stream_id = progress["max_stream_id_exclusive"]
        rows_inserted = progress.get("rows_inserted", 0)

        INSERT_CLUMP_SIZE = 1000

        def reindex_txn(txn):
            sql = (
                "SELECT stream_ordering, event_id, json FROM events"
                " INNER JOIN event_json USING (event_id)"
                " WHERE ? <= stream_ordering AND stream_ordering < ?"
                " ORDER BY stream_ordering DESC"
                " LIMIT ?"
            )

            txn.execute(sql, (target_min_stream_id, max_stream_id, batch_size))

            rows = txn.fetchall()
            if not rows:
                return 0

            min_stream_id = rows[-1][0]

            update_rows = []
            for row in rows:
                try:
                    event_id = row[1]
                    event_json = json.loads(row[2])
                    sender = event_json["sender"]
                    content = event_json["content"]

                    contains_url = "url" in content
                    if contains_url:
                        contains_url &= isinstance(content["url"], text_type)
                except (KeyError, AttributeError):
                    # If the event is missing a necessary field then
                    # skip over it.
                    continue

                update_rows.append((sender, contains_url, event_id))

            sql = "UPDATE events SET sender = ?, contains_url = ? WHERE event_id = ?"

            for index in range(0, len(update_rows), INSERT_CLUMP_SIZE):
                clump = update_rows[index : index + INSERT_CLUMP_SIZE]
                txn.executemany(sql, clump)

            progress = {
                "target_min_stream_id_inclusive": target_min_stream_id,
                "max_stream_id_exclusive": min_stream_id,
                "rows_inserted": rows_inserted + len(rows),
            }

            self._background_update_progress_txn(
                txn, self.EVENT_FIELDS_SENDER_URL_UPDATE_NAME, progress
            )

            return len(rows)

        result = yield self.runInteraction(
            self.EVENT_FIELDS_SENDER_URL_UPDATE_NAME, reindex_txn
        )

        if not result:
            yield self._end_background_update(self.EVENT_FIELDS_SENDER_URL_UPDATE_NAME)

        return result

    @defer.inlineCallbacks
    def _background_reindex_origin_server_ts(self, progress, batch_size):
        target_min_stream_id = progress["target_min_stream_id_inclusive"]
        max_stream_id = progress["max_stream_id_exclusive"]
        rows_inserted = progress.get("rows_inserted", 0)

        INSERT_CLUMP_SIZE = 1000

        def reindex_search_txn(txn):
            sql = (
                "SELECT stream_ordering, event_id FROM events"
                " WHERE ? <= stream_ordering AND stream_ordering < ?"
                " ORDER BY stream_ordering DESC"
                " LIMIT ?"
            )

            txn.execute(sql, (target_min_stream_id, max_stream_id, batch_size))

            rows = txn.fetchall()
            if not rows:
                return 0

            min_stream_id = rows[-1][0]
            event_ids = [row[1] for row in rows]

            rows_to_update = []

            chunks = [event_ids[i : i + 100] for i in range(0, len(event_ids), 100)]
            for chunk in chunks:
                ev_rows = self.simple_select_many_txn(
                    txn,
                    table="event_json",
                    column="event_id",
                    iterable=chunk,
                    retcols=["event_id", "json"],
                    keyvalues={},
                )

                for row in ev_rows:
                    event_id = row["event_id"]
                    event_json = json.loads(row["json"])
                    try:
                        origin_server_ts = event_json["origin_server_ts"]
                    except (KeyError, AttributeError):
                        # If the event is missing a necessary field then
                        # skip over it.
                        continue

                    rows_to_update.append((origin_server_ts, event_id))

            sql = "UPDATE events SET origin_server_ts = ? WHERE event_id = ?"

            for index in range(0, len(rows_to_update), INSERT_CLUMP_SIZE):
                clump = rows_to_update[index : index + INSERT_CLUMP_SIZE]
                txn.executemany(sql, clump)

            progress = {
                "target_min_stream_id_inclusive": target_min_stream_id,
                "max_stream_id_exclusive": min_stream_id,
                "rows_inserted": rows_inserted + len(rows_to_update),
            }

            self._background_update_progress_txn(
                txn, self.EVENT_ORIGIN_SERVER_TS_NAME, progress
            )

            return len(rows_to_update)

        result = yield self.runInteraction(
            self.EVENT_ORIGIN_SERVER_TS_NAME, reindex_search_txn
        )

        if not result:
            yield self._end_background_update(self.EVENT_ORIGIN_SERVER_TS_NAME)

        return result

    @defer.inlineCallbacks
    def _cleanup_extremities_bg_update(self, progress, batch_size):
        """Background update to clean out extremities that should have been
        deleted previously.

        Mainly used to deal with the aftermath of #5269.
        """

        # This works by first copying all existing forward extremities into the
        # `_extremities_to_check` table at start up, and then checking each
        # event in that table whether we have any descendants that are not
        # soft-failed/rejected. If that is the case then we delete that event
        # from the forward extremities table.
        #
        # For efficiency, we do this in batches by recursively pulling out all
        # descendants of a batch until we find the non soft-failed/rejected
        # events, i.e. the set of descendants whose chain of prev events back
        # to the batch of extremities are all soft-failed or rejected.
        # Typically, we won't find any such events as extremities will rarely
        # have any descendants, but if they do then we should delete those
        # extremities.

        def _cleanup_extremities_bg_update_txn(txn):
            # The set of extremity event IDs that we're checking this round
            original_set = set()

            # A dict[str, set[str]] of event ID to their prev events.
            graph = {}

            # The set of descendants of the original set that are not rejected
            # nor soft-failed. Ancestors of these events should be removed
            # from the forward extremities table.
            non_rejected_leaves = set()

            # Set of event IDs that have been soft failed, and for which we
            # should check if they have descendants which haven't been soft
            # failed.
            soft_failed_events_to_lookup = set()

            # First, we get `batch_size` events from the table, pulling out
            # their successor events, if any, and the successor events'
            # rejection status.
            txn.execute(
                """SELECT prev_event_id, event_id, internal_metadata,
                    rejections.event_id IS NOT NULL, events.outlier
                FROM (
                    SELECT event_id AS prev_event_id
                    FROM _extremities_to_check
                    LIMIT ?
                ) AS f
                LEFT JOIN event_edges USING (prev_event_id)
                LEFT JOIN events USING (event_id)
                LEFT JOIN event_json USING (event_id)
                LEFT JOIN rejections USING (event_id)
                """,
                (batch_size,),
            )

            for prev_event_id, event_id, metadata, rejected, outlier in txn:
                original_set.add(prev_event_id)

                if not event_id or outlier:
                    # Common case where the forward extremity doesn't have any
                    # descendants.
                    continue

                graph.setdefault(event_id, set()).add(prev_event_id)

                soft_failed = False
                if metadata:
                    soft_failed = json.loads(metadata).get("soft_failed")

                if soft_failed or rejected:
                    soft_failed_events_to_lookup.add(event_id)
                else:
                    non_rejected_leaves.add(event_id)

            # Now we recursively check all the soft-failed descendants we
            # found above in the same way, until we have nothing left to
            # check.
            while soft_failed_events_to_lookup:
                # We only want to do 100 at a time, so we split given list
                # into two.
                batch = list(soft_failed_events_to_lookup)
                to_check, to_defer = batch[:100], batch[100:]
                soft_failed_events_to_lookup = set(to_defer)

                sql = """SELECT prev_event_id, event_id, internal_metadata,
                    rejections.event_id IS NOT NULL
                    FROM event_edges
                    INNER JOIN events USING (event_id)
                    INNER JOIN event_json USING (event_id)
                    LEFT JOIN rejections USING (event_id)
                    WHERE
                        NOT events.outlier
                        AND
                """
                clause, args = make_in_list_sql_clause(
                    self.database_engine, "prev_event_id", to_check
                )
                txn.execute(sql + clause, list(args))

                for prev_event_id, event_id, metadata, rejected in txn:
                    if event_id in graph:
                        # Already handled this event previously, but we still
                        # want to record the edge.
                        graph[event_id].add(prev_event_id)
                        continue

                    graph[event_id] = {prev_event_id}

                    soft_failed = json.loads(metadata).get("soft_failed")
                    if soft_failed or rejected:
                        soft_failed_events_to_lookup.add(event_id)
                    else:
                        non_rejected_leaves.add(event_id)

            # We have a set of non-soft-failed descendants, so we recurse up
            # the graph to find all ancestors and add them to the set of event
            # IDs that we can delete from forward extremities table.
            to_delete = set()
            while non_rejected_leaves:
                event_id = non_rejected_leaves.pop()
                prev_event_ids = graph.get(event_id, set())
                non_rejected_leaves.update(prev_event_ids)
                to_delete.update(prev_event_ids)

            to_delete.intersection_update(original_set)

            deleted = self.simple_delete_many_txn(
                txn=txn,
                table="event_forward_extremities",
                column="event_id",
                iterable=to_delete,
                keyvalues={},
            )

            logger.info(
                "Deleted %d forward extremities of %d checked, to clean up #5269",
                deleted,
                len(original_set),
            )

            if deleted:
                # We now need to invalidate the caches of these rooms
                rows = self.simple_select_many_txn(
                    txn,
                    table="events",
                    column="event_id",
                    iterable=to_delete,
                    keyvalues={},
                    retcols=("room_id",),
                )
                room_ids = set(row["room_id"] for row in rows)
                for room_id in room_ids:
                    txn.call_after(
                        self.get_latest_event_ids_in_room.invalidate, (room_id,)
                    )

            self.simple_delete_many_txn(
                txn=txn,
                table="_extremities_to_check",
                column="event_id",
                iterable=original_set,
                keyvalues={},
            )

            return len(original_set)

        num_handled = yield self.runInteraction(
            "_cleanup_extremities_bg_update", _cleanup_extremities_bg_update_txn
        )

        if not num_handled:
            yield self._end_background_update(self.DELETE_SOFT_FAILED_EXTREMITIES)

            def _drop_table_txn(txn):
                txn.execute("DROP TABLE _extremities_to_check")

            yield self.runInteraction(
                "_cleanup_extremities_bg_update_drop_table", _drop_table_txn
            )

        return num_handled

    @defer.inlineCallbacks
    def _redactions_received_ts(self, progress, batch_size):
        """Handles filling out the `received_ts` column in redactions.
        """
        last_event_id = progress.get("last_event_id", "")

        def _redactions_received_ts_txn(txn):
            # Fetch the set of event IDs that we want to update
            sql = """
                SELECT event_id FROM redactions
                WHERE event_id > ?
                ORDER BY event_id ASC
                LIMIT ?
            """

            txn.execute(sql, (last_event_id, batch_size))

            rows = txn.fetchall()
            if not rows:
                return 0

            (upper_event_id,) = rows[-1]

            # Update the redactions with the received_ts.
            #
            # Note: Not all events have an associated received_ts, so we
            # fallback to using origin_server_ts. If we for some reason don't
            # have an origin_server_ts, lets just use the current timestamp.
            #
            # We don't want to leave it null, as then we'll never try and
            # censor those redactions.
            sql = """
                UPDATE redactions
                SET received_ts = (
                    SELECT COALESCE(received_ts, origin_server_ts, ?) FROM events
                    WHERE events.event_id = redactions.event_id
                )
                WHERE ? <= event_id AND event_id <= ?
            """

            txn.execute(sql, (self._clock.time_msec(), last_event_id, upper_event_id))

            self._background_update_progress_txn(
                txn, "redactions_received_ts", {"last_event_id": upper_event_id}
            )

            return len(rows)

        count = yield self.runInteraction(
            "_redactions_received_ts", _redactions_received_ts_txn
        )

        if not count:
            yield self._end_background_update("redactions_received_ts")

        return count

    @defer.inlineCallbacks
    def _event_fix_redactions_bytes(self, progress, batch_size):
        """Undoes hex encoded censored redacted event JSON.
        """

        def _event_fix_redactions_bytes_txn(txn):
            # This update is quite fast due to new index.
            txn.execute(
                """
                UPDATE event_json
                SET
                    json = convert_from(json::bytea, 'utf8')
                FROM redactions
                WHERE
                    redactions.have_censored
                    AND event_json.event_id = redactions.redacts
                    AND json NOT LIKE '{%';
                """
            )

            txn.execute("DROP INDEX redactions_censored_redacts")

        yield self.runInteraction(
            "_event_fix_redactions_bytes", _event_fix_redactions_bytes_txn
        )

        yield self._end_background_update("event_fix_redactions_bytes")

        return 1

    @defer.inlineCallbacks
    def _event_store_labels(self, progress, batch_size):
        """Background update handler which will store labels for existing events."""
        last_event_id = progress.get("last_event_id", "")

        def _event_store_labels_txn(txn):
            txn.execute(
                """
                SELECT event_id, json FROM event_json
                LEFT JOIN event_labels USING (event_id)
                WHERE event_id > ? AND label IS NULL
                ORDER BY event_id LIMIT ?
                """,
                (last_event_id, batch_size),
            )

            results = list(txn)

            nbrows = 0
            last_row_event_id = ""
            for (event_id, event_json_raw) in results:
                try:
                    event_json = json.loads(event_json_raw)

<<<<<<< HEAD
                    # Check if the event replaces another one (e.g. it's an edit)
                    relation = event_json["content"].get("m.relates_to", {})
                    replaces = None
                    if relation.get("rel_type") == RelationTypes.REPLACE:
                        replaces = relation.get("event_id")

                    # Extract the labels from the event's JSON
                    labels = event_json["content"].get(EventContentFields.LABELS, [])

                    # Inserts the labels in the database table. This function will take
                    # care of processing the edit (if it's one) correctly.
                    self.insert_labels_for_event_txn(
=======
                    self.simple_insert_many_txn(
>>>>>>> 649b6bc0
                        txn=txn,
                        event_id=event_id,
                        replaces=replaces,
                        sender=event_json["sender"],
                        labels=labels,
                        room_id=event_json["room_id"],
                        topological_ordering=event_json["depth"],
                    )
                except Exception as e:
                    logger.warning(
                        "Unable to load event %s (no labels will be imported): %s",
                        event_id,
                        e,
                    )

                nbrows += 1
                last_row_event_id = event_id

            self._background_update_progress_txn(
                txn, "event_store_labels", {"last_event_id": last_row_event_id}
            )

            return nbrows

        num_rows = yield self.runInteraction(
            desc="event_store_labels", func=_event_store_labels_txn
        )

        if not num_rows:
            yield self._end_background_update("event_store_labels")

        return num_rows<|MERGE_RESOLUTION|>--- conflicted
+++ resolved
@@ -533,7 +533,6 @@
                 try:
                     event_json = json.loads(event_json_raw)
 
-<<<<<<< HEAD
                     # Check if the event replaces another one (e.g. it's an edit)
                     relation = event_json["content"].get("m.relates_to", {})
                     replaces = None
@@ -546,9 +545,6 @@
                     # Inserts the labels in the database table. This function will take
                     # care of processing the edit (if it's one) correctly.
                     self.insert_labels_for_event_txn(
-=======
-                    self.simple_insert_many_txn(
->>>>>>> 649b6bc0
                         txn=txn,
                         event_id=event_id,
                         replaces=replaces,
