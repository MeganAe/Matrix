# -*- coding: utf-8 -*-
# Copyright 2019 The Matrix.org Foundation C.I.C.
#
# Licensed under the Apache License, Version 2.0 (the "License");
# you may not use this file except in compliance with the License.
# You may obtain a copy of the License at
#
#     http://www.apache.org/licenses/LICENSE-2.0
#
# Unless required by applicable law or agreed to in writing, software
# distributed under the License is distributed on an "AS IS" BASIS,
# WITHOUT WARRANTIES OR CONDITIONS OF ANY KIND, either express or implied.
# See the License for the specific language governing permissions and
# limitations under the License.

<<<<<<< HEAD
from synapse.storage.data_stores.state import StateGroupDataStore
=======
import logging

from synapse.storage.database import Database, make_conn
from synapse.storage.engines import create_engine
from synapse.storage.prepare_database import prepare_database

logger = logging.getLogger(__name__)
>>>>>>> 2284eb3a


class DataStores(object):
    """The various data stores.

    These are low level interfaces to physical databases.

    Attributes:
        main (DataStore)
    """

    def __init__(self, main_store_class, hs):
        # Note we pass in the main store class here as workers use a different main
        # store.
<<<<<<< HEAD
        self.main = main_store
        self.state = StateGroupDataStore(db_conn, hs)
=======

        self.databases = []

        for database_config in hs.config.database.databases:
            db_name = database_config.name
            engine = create_engine(database_config.config)

            with make_conn(database_config, engine) as db_conn:
                logger.info("Preparing database %r...", db_name)

                engine.check_database(db_conn.cursor())
                prepare_database(
                    db_conn, engine, hs.config, data_stores=database_config.data_stores,
                )

                database = Database(hs, database_config, engine)

                if "main" in database_config.data_stores:
                    logger.info("Starting 'main' data store")
                    self.main = main_store_class(database, db_conn, hs)

                db_conn.commit()

                self.databases.append(database)

                logger.info("Database %r prepared", db_name)
>>>>>>> 2284eb3a
<|MERGE_RESOLUTION|>--- conflicted
+++ resolved
@@ -13,17 +13,14 @@
 # See the License for the specific language governing permissions and
 # limitations under the License.
 
-<<<<<<< HEAD
-from synapse.storage.data_stores.state import StateGroupDataStore
-=======
 import logging
 
+from synapse.storage.data_stores.state import StateGroupDataStore
 from synapse.storage.database import Database, make_conn
 from synapse.storage.engines import create_engine
 from synapse.storage.prepare_database import prepare_database
 
 logger = logging.getLogger(__name__)
->>>>>>> 2284eb3a
 
 
 class DataStores(object):
@@ -38,10 +35,6 @@
     def __init__(self, main_store_class, hs):
         # Note we pass in the main store class here as workers use a different main
         # store.
-<<<<<<< HEAD
-        self.main = main_store
-        self.state = StateGroupDataStore(db_conn, hs)
-=======
 
         self.databases = []
 
@@ -63,9 +56,12 @@
                     logger.info("Starting 'main' data store")
                     self.main = main_store_class(database, db_conn, hs)
 
+                if "state" in database_config.data_stores:
+                    logger.info("Starting 'state' data store")
+                    self.state = StateGroupDataStore(database, db_conn, hs)
+
                 db_conn.commit()
 
                 self.databases.append(database)
 
-                logger.info("Database %r prepared", db_name)
->>>>>>> 2284eb3a
+                logger.info("Database %r prepared", db_name)