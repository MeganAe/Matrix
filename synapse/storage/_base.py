# -*- coding: utf-8 -*-
# Copyright 2014-2016 OpenMarket Ltd
#
# Licensed under the Apache License, Version 2.0 (the "License");
# you may not use this file except in compliance with the License.
# You may obtain a copy of the License at
#
#     http://www.apache.org/licenses/LICENSE-2.0
#
# Unless required by applicable law or agreed to in writing, software
# distributed under the License is distributed on an "AS IS" BASIS,
# WITHOUT WARRANTIES OR CONDITIONS OF ANY KIND, either express or implied.
# See the License for the specific language governing permissions and
# limitations under the License.
import logging

from synapse.api.errors import StoreError
from synapse.util.logcontext import LoggingContext, PreserveLoggingContext
from synapse.util.caches.descriptors import Cache
from synapse.storage.engines import PostgresEngine
import synapse.metrics


from twisted.internet import defer

import sys
import time
import threading
from six import iterkeys, iteritems
from six.moves import intern, range

from six import itervalues, iterkeys, iteritems
from six.moves import intern, range

logger = logging.getLogger(__name__)

try:
    MAX_TXN_ID = sys.maxint - 1
except AttributeError:
    # python 3 does not have a maximum int value
    MAX_TXN_ID = 2**63 - 1

sql_logger = logging.getLogger("synapse.storage.SQL")
transaction_logger = logging.getLogger("synapse.storage.txn")
perf_logger = logging.getLogger("synapse.storage.TIME")


metrics = synapse.metrics.get_metrics_for("synapse.storage")

sql_scheduling_timer = metrics.register_distribution("schedule_time")

sql_query_timer = metrics.register_distribution("query_time", labels=["verb"])
sql_txn_timer = metrics.register_distribution("transaction_time", labels=["desc"])


class LoggingTransaction(object):
    """An object that almost-transparently proxies for the 'txn' object
    passed to the constructor. Adds logging and metrics to the .execute()
    method."""
    __slots__ = [
        "txn", "name", "database_engine", "after_callbacks", "exception_callbacks",
    ]

    def __init__(self, txn, name, database_engine, after_callbacks,
                 exception_callbacks):
        object.__setattr__(self, "txn", txn)
        object.__setattr__(self, "name", name)
        object.__setattr__(self, "database_engine", database_engine)
        object.__setattr__(self, "after_callbacks", after_callbacks)
        object.__setattr__(self, "exception_callbacks", exception_callbacks)

    def call_after(self, callback, *args, **kwargs):
        """Call the given callback on the main twisted thread after the
        transaction has finished. Used to invalidate the caches on the
        correct thread.
        """
        self.after_callbacks.append((callback, args, kwargs))

    def call_on_exception(self, callback, *args, **kwargs):
        self.exception_callbacks.append((callback, args, kwargs))

    def __getattr__(self, name):
        return getattr(self.txn, name)

    def __setattr__(self, name, value):
        setattr(self.txn, name, value)

    def __iter__(self):
        return self.txn.__iter__()

    def execute(self, sql, *args):
        self._do_execute(self.txn.execute, sql, *args)

    def executemany(self, sql, *args):
        self._do_execute(self.txn.executemany, sql, *args)

    def _make_sql_one_line(self, sql):
        "Strip newlines out of SQL so that the loggers in the DB are on one line"
        return " ".join(l.strip() for l in sql.splitlines() if l.strip())

    def _do_execute(self, func, sql, *args):
        sql = self._make_sql_one_line(sql)

        # TODO(paul): Maybe use 'info' and 'debug' for values?
        sql_logger.debug("[SQL] {%s} %s", self.name, sql)

        sql = self.database_engine.convert_param_style(sql)
        if args:
            try:
                sql_logger.debug(
                    "[SQL values] {%s} %r",
                    self.name, args[0]
                )
            except Exception:
                # Don't let logging failures stop SQL from working
                pass

        start = time.time() * 1000

        try:
            return func(
                sql, *args
            )
        except Exception as e:
            logger.debug("[SQL FAIL] {%s} %s", self.name, e)
            raise
        finally:
            msecs = (time.time() * 1000) - start
            sql_logger.debug("[SQL time] {%s} %f", self.name, msecs)
            sql_query_timer.inc_by(msecs, sql.split()[0])


class PerformanceCounters(object):
    def __init__(self):
        self.current_counters = {}
        self.previous_counters = {}

    def update(self, key, start_time, end_time=None):
        if end_time is None:
            end_time = time.time() * 1000
        duration = end_time - start_time
        count, cum_time = self.current_counters.get(key, (0, 0))
        count += 1
        cum_time += duration
        self.current_counters[key] = (count, cum_time)
        return end_time

    def interval(self, interval_duration, limit=3):
        counters = []
        for name, (count, cum_time) in iteritems(self.current_counters):
            prev_count, prev_time = self.previous_counters.get(name, (0, 0))
            counters.append((
                (cum_time - prev_time) / interval_duration,
                count - prev_count,
                name
            ))

        self.previous_counters = dict(self.current_counters)

        counters.sort(reverse=True)

        top_n_counters = ", ".join(
            "%s(%d): %.3f%%" % (name, count, 100 * ratio)
            for ratio, count, name in counters[:limit]
        )

        return top_n_counters


class SQLBaseStore(object):
    _TXN_ID = 0

    def __init__(self, db_conn, hs):
        self.hs = hs
        self._clock = hs.get_clock()
        self._db_pool = hs.get_db_pool()

        self._previous_txn_total_time = 0
        self._current_txn_total_time = 0
        self._previous_loop_ts = 0

        # TODO(paul): These can eventually be removed once the metrics code
        #   is running in mainline, and we have some nice monitoring frontends
        #   to watch it
        self._txn_perf_counters = PerformanceCounters()
        self._get_event_counters = PerformanceCounters()

        self._get_event_cache = Cache("*getEvent*", keylen=3,
                                      max_entries=hs.config.event_cache_size)

        self._event_fetch_lock = threading.Condition()
        self._event_fetch_list = []
        self._event_fetch_ongoing = 0

        self._pending_ds = []

        self.database_engine = hs.database_engine

    def start_profiling(self):
        self._previous_loop_ts = self._clock.time_msec()

        def loop():
            curr = self._current_txn_total_time
            prev = self._previous_txn_total_time
            self._previous_txn_total_time = curr

            time_now = self._clock.time_msec()
            time_then = self._previous_loop_ts
            self._previous_loop_ts = time_now

            ratio = (curr - prev) / (time_now - time_then)

            top_three_counters = self._txn_perf_counters.interval(
                time_now - time_then, limit=3
            )

            top_3_event_counters = self._get_event_counters.interval(
                time_now - time_then, limit=3
            )

            perf_logger.info(
                "Total database time: %.3f%% {%s} {%s}",
                ratio * 100, top_three_counters, top_3_event_counters
            )

        self._clock.looping_call(loop, 10000)

    def _new_transaction(self, conn, desc, after_callbacks, exception_callbacks,
                         logging_context, func, *args, **kwargs):
        start = time.time() * 1000
        txn_id = self._TXN_ID

        # We don't really need these to be unique, so lets stop it from
        # growing really large.
        self._TXN_ID = (self._TXN_ID + 1) % (MAX_TXN_ID)

        name = "%s-%x" % (desc, txn_id, )

        transaction_logger.debug("[TXN START] {%s}", name)

        try:
            i = 0
            N = 5
            while True:
                try:
                    txn = conn.cursor()
                    txn = LoggingTransaction(
                        txn, name, self.database_engine, after_callbacks,
                        exception_callbacks,
                    )
                    r = func(txn, *args, **kwargs)
                    conn.commit()
                    return r
                except self.database_engine.module.OperationalError as e:
                    # This can happen if the database disappears mid
                    # transaction.
                    logger.warn(
                        "[TXN OPERROR] {%s} %s %d/%d",
                        name, e, i, N
                    )
                    if i < N:
                        i += 1
                        try:
                            conn.rollback()
                        except self.database_engine.module.Error as e1:
                            logger.warn(
                                "[TXN EROLL] {%s} %s",
                                name, e1,
                            )
                        continue
                    raise
                except self.database_engine.module.DatabaseError as e:
                    if self.database_engine.is_deadlock(e):
                        logger.warn("[TXN DEADLOCK] {%s} %d/%d", name, i, N)
                        if i < N:
                            i += 1
                            try:
                                conn.rollback()
                            except self.database_engine.module.Error as e1:
                                logger.warn(
                                    "[TXN EROLL] {%s} %s",
                                    name, e1,
                                )
                            continue
                    raise
        except Exception as e:
            logger.debug("[TXN FAIL] {%s} %s", name, e)
            raise
        finally:
            end = time.time() * 1000
            duration = end - start

            if logging_context is not None:
                logging_context.add_database_transaction(duration)

            transaction_logger.debug("[TXN END] {%s} %f", name, duration)

            self._current_txn_total_time += duration
            self._txn_perf_counters.update(desc, start, end)
            sql_txn_timer.inc_by(duration, desc)

    @defer.inlineCallbacks
    def runInteraction(self, desc, func, *args, **kwargs):
        """Starts a transaction on the database and runs a given function

        Arguments:
            desc (str): description of the transaction, for logging and metrics
            func (func): callback function, which will be called with a
                database transaction (twisted.enterprise.adbapi.Transaction) as
                its first argument, followed by `args` and `kwargs`.

            args (list): positional args to pass to `func`
            kwargs (dict): named args to pass to `func`

        Returns:
            Deferred: The result of func
        """
        current_context = LoggingContext.current_context()

        after_callbacks = []
        exception_callbacks = []

        def inner_func(conn, *args, **kwargs):
            return self._new_transaction(
                conn, desc, after_callbacks, exception_callbacks, current_context,
                func, *args, **kwargs
            )

        try:
            result = yield self.runWithConnection(inner_func, *args, **kwargs)

            for after_callback, after_args, after_kwargs in after_callbacks:
                after_callback(*after_args, **after_kwargs)
        except:  # noqa: E722, as we reraise the exception this is fine.
            for after_callback, after_args, after_kwargs in exception_callbacks:
                after_callback(*after_args, **after_kwargs)
            raise

        defer.returnValue(result)

    @defer.inlineCallbacks
    def runWithConnection(self, func, *args, **kwargs):
        """Wraps the .runWithConnection() method on the underlying db_pool.

        Arguments:
            func (func): callback function, which will be called with a
                database connection (twisted.enterprise.adbapi.Connection) as
                its first argument, followed by `args` and `kwargs`.
            args (list): positional args to pass to `func`
            kwargs (dict): named args to pass to `func`

        Returns:
            Deferred: The result of func
        """
        current_context = LoggingContext.current_context()

        start_time = time.time() * 1000

        def inner_func(conn, *args, **kwargs):
            with LoggingContext("runWithConnection") as context:
                sched_duration_ms = time.time() * 1000 - start_time
                sql_scheduling_timer.inc_by(sched_duration_ms)
                current_context.add_database_scheduled(sched_duration_ms)

                if self.database_engine.is_connection_closed(conn):
                    logger.debug("Reconnecting closed database connection")
                    conn.reconnect()

                current_context.copy_to(context)

                return func(conn, *args, **kwargs)

        with PreserveLoggingContext():
            result = yield self._db_pool.runWithConnection(
                inner_func, *args, **kwargs
            )

        defer.returnValue(result)

    @staticmethod
    def cursor_to_dict(cursor):
        """Converts a SQL cursor into an list of dicts.

        Args:
            cursor : The DBAPI cursor which has executed a query.
        Returns:
            A list of dicts where the key is the column header.
        """
        col_headers = list(intern(str(column[0])) for column in cursor.description)
        results = list(
            dict(zip(col_headers, row)) for row in cursor
        )
        return results

    def _execute(self, desc, decoder, query, *args):
        """Runs a single query for a result set.

        Args:
            decoder - The function which can resolve the cursor results to
                something meaningful.
            query - The query string to execute
            *args - Query args.
        Returns:
            The result of decoder(results)
        """
        def interaction(txn):
            txn.execute(query, args)
            if decoder:
                return decoder(txn)
            else:
                return txn.fetchall()

        return self.runInteraction(desc, interaction)

    # "Simple" SQL API methods that operate on a single table with no JOINs,
    # no complex WHERE clauses, just a dict of values for columns.

    @defer.inlineCallbacks
    def _simple_insert(self, table, values, or_ignore=False,
                       desc="_simple_insert"):
        """Executes an INSERT query on the named table.

        Args:
            table : string giving the table name
            values : dict of new column names and values for them

        Returns:
            bool: Whether the row was inserted or not. Only useful when
            `or_ignore` is True
        """
        try:
            yield self.runInteraction(
                desc,
                self._simple_insert_txn, table, values,
            )
        except self.database_engine.module.IntegrityError:
            # We have to do or_ignore flag at this layer, since we can't reuse
            # a cursor after we receive an error from the db.
            if not or_ignore:
                raise
            defer.returnValue(False)
        defer.returnValue(True)

    @staticmethod
    def _simple_insert_txn(txn, table, values):
        keys, vals = zip(*values.items())

        sql = "INSERT INTO %s (%s) VALUES(%s)" % (
            table,
            ", ".join(k for k in keys),
            ", ".join("?" for _ in keys)
        )

        txn.execute(sql, vals)

    def _simple_insert_many(self, table, values, desc):
        return self.runInteraction(
            desc, self._simple_insert_many_txn, table, values
        )

    @staticmethod
    def _simple_insert_many_txn(txn, table, values):
        if not values:
            return

        # This is a *slight* abomination to get a list of tuples of key names
        # and a list of tuples of value names.
        #
        # i.e. [{"a": 1, "b": 2}, {"c": 3, "d": 4}]
        #         => [("a", "b",), ("c", "d",)] and [(1, 2,), (3, 4,)]
        #
        # The sort is to ensure that we don't rely on dictionary iteration
        # order.
        keys, vals = zip(*[
            zip(
                *(sorted(i.items(), key=lambda kv: kv[0]))
            )
            for i in values
            if i
        ])

        for k in keys:
            if k != keys[0]:
                raise RuntimeError(
                    "All items must have the same keys"
                )

        sql = "INSERT INTO %s (%s) VALUES(%s)" % (
            table,
            ", ".join(k for k in keys[0]),
            ", ".join("?" for _ in keys[0])
        )

        txn.executemany(sql, vals)

    @defer.inlineCallbacks
    def _simple_upsert(self, table, keyvalues, values,
                       insertion_values={}, desc="_simple_upsert", lock=True):
        """

        `lock` should generally be set to True (the default), but can be set
        to False if either of the following are true:

        * there is a UNIQUE INDEX on the key columns. In this case a conflict
          will cause an IntegrityError in which case this function will retry
          the update.

        * we somehow know that we are the only thread which will be updating
          this table.

        Args:
            table (str): The table to upsert into
            keyvalues (dict): The unique key tables and their new values
            values (dict): The nonunique columns and their new values
            insertion_values (dict): additional key/values to use only when
                inserting
            lock (bool): True to lock the table when doing the upsert.
        Returns:
            Deferred(bool): True if a new entry was created, False if an
                existing one was updated.
        """
        attempts = 0
        while True:
            try:
                result = yield self.runInteraction(
                    desc,
                    self._simple_upsert_txn, table, keyvalues, values, insertion_values,
                    lock=lock
                )
                defer.returnValue(result)
            except self.database_engine.module.IntegrityError as e:
                attempts += 1
                if attempts >= 5:
                    # don't retry forever, because things other than races
                    # can cause IntegrityErrors
                    raise

                # presumably we raced with another transaction: let's retry.
                logger.warn(
                    "IntegrityError when upserting into %s; retrying: %s",
                    table, e
                )

    def _simple_upsert_txn(self, txn, table, keyvalues, values, insertion_values={},
                           lock=True):
        # We need to lock the table :(, unless we're *really* careful
        if lock:
            self.database_engine.lock_table(txn, table)

        # First try to update.
        sql = "UPDATE %s SET %s WHERE %s" % (
            table,
            ", ".join("%s = ?" % (k,) for k in values),
            " AND ".join("%s = ?" % (k,) for k in keyvalues)
        )
        sqlargs = list(values.values()) + list(keyvalues.values())

        txn.execute(sql, sqlargs)
        if txn.rowcount > 0:
            # successfully updated at least one row.
            return False

        # We didn't update any rows so insert a new one
        allvalues = {}
        allvalues.update(keyvalues)
        allvalues.update(values)
        allvalues.update(insertion_values)

        sql = "INSERT INTO %s (%s) VALUES (%s)" % (
            table,
            ", ".join(k for k in allvalues),
            ", ".join("?" for _ in allvalues)
        )
        txn.execute(sql, list(allvalues.values()))
        # successfully inserted
        return True

    def _simple_select_one(self, table, keyvalues, retcols,
                           allow_none=False, desc="_simple_select_one"):
        """Executes a SELECT query on the named table, which is expected to
        return a single row, returning multiple columns from it.

        Args:
            table : string giving the table name
            keyvalues : dict of column names and values to select the row with
            retcols : list of strings giving the names of the columns to return

            allow_none : If true, return None instead of failing if the SELECT
              statement returns no rows
        """
        return self.runInteraction(
            desc,
            self._simple_select_one_txn,
            table, keyvalues, retcols, allow_none,
        )

    def _simple_select_one_onecol(self, table, keyvalues, retcol,
                                  allow_none=False,
                                  desc="_simple_select_one_onecol"):
        """Executes a SELECT query on the named table, which is expected to
        return a single row, returning a single column from it.

        Args:
            table : string giving the table name
            keyvalues : dict of column names and values to select the row with
            retcol : string giving the name of the column to return
        """
        return self.runInteraction(
            desc,
            self._simple_select_one_onecol_txn,
            table, keyvalues, retcol, allow_none=allow_none,
        )

    @classmethod
    def _simple_select_one_onecol_txn(cls, txn, table, keyvalues, retcol,
                                      allow_none=False):
        ret = cls._simple_select_onecol_txn(
            txn,
            table=table,
            keyvalues=keyvalues,
            retcol=retcol,
        )

        if ret:
            return ret[0]
        else:
            if allow_none:
                return None
            else:
                raise StoreError(404, "No row found")

    @staticmethod
    def _simple_select_onecol_txn(txn, table, keyvalues, retcol):
        sql = (
            "SELECT %(retcol)s FROM %(table)s"
        ) % {
            "retcol": retcol,
            "table": table,
        }

        if keyvalues:
            sql += " WHERE %s" % " AND ".join("%s = ?" % k for k in iterkeys(keyvalues))
            txn.execute(sql, list(keyvalues.values()))
        else:
            txn.execute(sql)

        return [r[0] for r in txn]

    def _simple_select_onecol(self, table, keyvalues, retcol,
                              desc="_simple_select_onecol"):
        """Executes a SELECT query on the named table, which returns a list
        comprising of the values of the named column from the selected rows.

        Args:
            table (str): table name
            keyvalues (dict|None): column names and values to select the rows with
            retcol (str): column whos value we wish to retrieve.

        Returns:
            Deferred: Results in a list
        """
        return self.runInteraction(
            desc,
            self._simple_select_onecol_txn,
            table, keyvalues, retcol
        )

    def _simple_select_list(self, table, keyvalues, retcols,
                            desc="_simple_select_list"):
        """Executes a SELECT query on the named table, which may return zero or
        more rows, returning the result as a list of dicts.

        Args:
            table (str): the table name
            keyvalues (dict[str, Any] | None):
                column names and values to select the rows with, or None to not
                apply a WHERE clause.
            retcols (iterable[str]): the names of the columns to return
        Returns:
            defer.Deferred: resolves to list[dict[str, Any]]
        """
        return self.runInteraction(
            desc,
            self._simple_select_list_txn,
            table, keyvalues, retcols
        )

    @classmethod
    def _simple_select_list_txn(cls, txn, table, keyvalues, retcols):
        """Executes a SELECT query on the named table, which may return zero or
        more rows, returning the result as a list of dicts.

        Args:
            txn : Transaction object
            table (str): the table name
            keyvalues (dict[str, T] | None):
                column names and values to select the rows with, or None to not
                apply a WHERE clause.
            retcols (iterable[str]): the names of the columns to return
        """
        if keyvalues:
            sql = "SELECT %s FROM %s WHERE %s" % (
                ", ".join(retcols),
                table,
                " AND ".join("%s = ?" % (k, ) for k in keyvalues)
            )
            txn.execute(sql, list(keyvalues.values()))
        else:
            sql = "SELECT %s FROM %s" % (
                ", ".join(retcols),
                table
            )
            txn.execute(sql)

        return cls.cursor_to_dict(txn)

    @defer.inlineCallbacks
    def _simple_select_many_batch(self, table, column, iterable, retcols,
                                  keyvalues={}, desc="_simple_select_many_batch",
                                  batch_size=100):
        """Executes a SELECT query on the named table, which may return zero or
        more rows, returning the result as a list of dicts.

        Filters rows by if value of `column` is in `iterable`.

        Args:
            table : string giving the table name
            column : column name to test for inclusion against `iterable`
            iterable : list
            keyvalues : dict of column names and values to select the rows with
            retcols : list of strings giving the names of the columns to return
        """
        results = []

        if not iterable:
            defer.returnValue(results)

        # iterables can not be sliced, so convert it to a list first
        it_list = list(iterable)

        chunks = [
<<<<<<< HEAD
            iterable[i:i + batch_size]
            for i in range(0, len(iterable), batch_size)
=======
            it_list[i:i + batch_size]
            for i in range(0, len(it_list), batch_size)
>>>>>>> f85f2065
        ]
        for chunk in chunks:
            rows = yield self.runInteraction(
                desc,
                self._simple_select_many_txn,
                table, column, chunk, keyvalues, retcols
            )

            results.extend(rows)

        defer.returnValue(results)

    @classmethod
    def _simple_select_many_txn(cls, txn, table, column, iterable, keyvalues, retcols):
        """Executes a SELECT query on the named table, which may return zero or
        more rows, returning the result as a list of dicts.

        Filters rows by if value of `column` is in `iterable`.

        Args:
            txn : Transaction object
            table : string giving the table name
            column : column name to test for inclusion against `iterable`
            iterable : list
            keyvalues : dict of column names and values to select the rows with
            retcols : list of strings giving the names of the columns to return
        """
        if not iterable:
            return []

        sql = "SELECT %s FROM %s" % (", ".join(retcols), table)

        clauses = []
        values = []
        clauses.append(
            "%s IN (%s)" % (column, ",".join("?" for _ in iterable))
        )
        values.extend(iterable)

        for key, value in iteritems(keyvalues):
            clauses.append("%s = ?" % (key,))
            values.append(value)

        if clauses:
            sql = "%s WHERE %s" % (
                sql,
                " AND ".join(clauses),
            )

        txn.execute(sql, values)
        return cls.cursor_to_dict(txn)

    def _simple_update(self, table, keyvalues, updatevalues, desc):
        return self.runInteraction(
            desc,
            self._simple_update_txn,
            table, keyvalues, updatevalues,
        )

    @staticmethod
    def _simple_update_txn(txn, table, keyvalues, updatevalues):
        if keyvalues:
            where = "WHERE %s" % " AND ".join("%s = ?" % k for k in iterkeys(keyvalues))
        else:
            where = ""

        update_sql = "UPDATE %s SET %s %s" % (
            table,
            ", ".join("%s = ?" % (k,) for k in updatevalues),
            where,
        )

        txn.execute(
            update_sql,
            list(updatevalues.values()) + list(keyvalues.values())
        )

        return txn.rowcount

    def _simple_update_one(self, table, keyvalues, updatevalues,
                           desc="_simple_update_one"):
        """Executes an UPDATE query on the named table, setting new values for
        columns in a row matching the key values.

        Args:
            table : string giving the table name
            keyvalues : dict of column names and values to select the row with
            updatevalues : dict giving column names and values to update
            retcols : optional list of column names to return

        If present, retcols gives a list of column names on which to perform
        a SELECT statement *before* performing the UPDATE statement. The values
        of these will be returned in a dict.

        These are performed within the same transaction, allowing an atomic
        get-and-set.  This can be used to implement compare-and-set by putting
        the update column in the 'keyvalues' dict as well.
        """
        return self.runInteraction(
            desc,
            self._simple_update_one_txn,
            table, keyvalues, updatevalues,
        )

    @classmethod
    def _simple_update_one_txn(cls, txn, table, keyvalues, updatevalues):
        rowcount = cls._simple_update_txn(txn, table, keyvalues, updatevalues)

        if rowcount == 0:
            raise StoreError(404, "No row found")
        if rowcount > 1:
            raise StoreError(500, "More than one row matched")

    @staticmethod
    def _simple_select_one_txn(txn, table, keyvalues, retcols,
                               allow_none=False):
        select_sql = "SELECT %s FROM %s WHERE %s" % (
            ", ".join(retcols),
            table,
            " AND ".join("%s = ?" % (k,) for k in keyvalues)
        )

        txn.execute(select_sql, list(keyvalues.values()))

        row = txn.fetchone()
        if not row:
            if allow_none:
                return None
            raise StoreError(404, "No row found")
        if txn.rowcount > 1:
            raise StoreError(500, "More than one row matched")

        return dict(zip(retcols, row))

    def _simple_delete_one(self, table, keyvalues, desc="_simple_delete_one"):
        """Executes a DELETE query on the named table, expecting to delete a
        single row.

        Args:
            table : string giving the table name
            keyvalues : dict of column names and values to select the row with
        """
        return self.runInteraction(
            desc, self._simple_delete_one_txn, table, keyvalues
        )

    @staticmethod
    def _simple_delete_one_txn(txn, table, keyvalues):
        """Executes a DELETE query on the named table, expecting to delete a
        single row.

        Args:
            table : string giving the table name
            keyvalues : dict of column names and values to select the row with
        """
        sql = "DELETE FROM %s WHERE %s" % (
            table,
            " AND ".join("%s = ?" % (k, ) for k in keyvalues)
        )

        txn.execute(sql, list(keyvalues.values()))
        if txn.rowcount == 0:
            raise StoreError(404, "No row found")
        if txn.rowcount > 1:
            raise StoreError(500, "more than one row matched")

    def _simple_delete(self, table, keyvalues, desc):
        return self.runInteraction(
            desc, self._simple_delete_txn, table, keyvalues
        )

    @staticmethod
    def _simple_delete_txn(txn, table, keyvalues):
        sql = "DELETE FROM %s WHERE %s" % (
            table,
            " AND ".join("%s = ?" % (k, ) for k in keyvalues)
        )

        return txn.execute(sql, list(keyvalues.values()))

    def _simple_delete_many(self, table, column, iterable, keyvalues, desc):
        return self.runInteraction(
            desc, self._simple_delete_many_txn, table, column, iterable, keyvalues
        )

    @staticmethod
    def _simple_delete_many_txn(txn, table, column, iterable, keyvalues):
        """Executes a DELETE query on the named table.

        Filters rows by if value of `column` is in `iterable`.

        Args:
            txn : Transaction object
            table : string giving the table name
            column : column name to test for inclusion against `iterable`
            iterable : list
            keyvalues : dict of column names and values to select the rows with
        """
        if not iterable:
            return

        sql = "DELETE FROM %s" % table

        clauses = []
        values = []
        clauses.append(
            "%s IN (%s)" % (column, ",".join("?" for _ in iterable))
        )
        values.extend(iterable)

        for key, value in iteritems(keyvalues):
            clauses.append("%s = ?" % (key,))
            values.append(value)

        if clauses:
            sql = "%s WHERE %s" % (
                sql,
                " AND ".join(clauses),
            )
        return txn.execute(sql, values)

    def _get_cache_dict(self, db_conn, table, entity_column, stream_column,
                        max_value, limit=100000):
        # Fetch a mapping of room_id -> max stream position for "recent" rooms.
        # It doesn't really matter how many we get, the StreamChangeCache will
        # do the right thing to ensure it respects the max size of cache.
        sql = (
            "SELECT %(entity)s, MAX(%(stream)s) FROM %(table)s"
            " WHERE %(stream)s > ? - %(limit)s"
            " GROUP BY %(entity)s"
        ) % {
            "table": table,
            "entity": entity_column,
            "stream": stream_column,
            "limit": limit,
        }

        sql = self.database_engine.convert_param_style(sql)

        txn = db_conn.cursor()
        txn.execute(sql, (int(max_value),))

        cache = {
            row[0]: int(row[1])
            for row in txn
        }

        txn.close()

        if cache:
            min_val = min(itervalues(cache))
        else:
            min_val = max_value

        return cache, min_val

    def _invalidate_cache_and_stream(self, txn, cache_func, keys):
        """Invalidates the cache and adds it to the cache stream so slaves
        will know to invalidate their caches.

        This should only be used to invalidate caches where slaves won't
        otherwise know from other replication streams that the cache should
        be invalidated.
        """
        txn.call_after(cache_func.invalidate, keys)

        if isinstance(self.database_engine, PostgresEngine):
            # get_next() returns a context manager which is designed to wrap
            # the transaction. However, we want to only get an ID when we want
            # to use it, here, so we need to call __enter__ manually, and have
            # __exit__ called after the transaction finishes.
            ctx = self._cache_id_gen.get_next()
            stream_id = ctx.__enter__()
            txn.call_on_exception(ctx.__exit__, None, None, None)
            txn.call_after(ctx.__exit__, None, None, None)
            txn.call_after(self.hs.get_notifier().on_new_replication_data)

            self._simple_insert_txn(
                txn,
                table="cache_invalidation_stream",
                values={
                    "stream_id": stream_id,
                    "cache_func": cache_func.__name__,
                    "keys": list(keys),
                    "invalidation_ts": self.clock.time_msec(),
                }
            )

    def get_all_updated_caches(self, last_id, current_id, limit):
        if last_id == current_id:
            return defer.succeed([])

        def get_all_updated_caches_txn(txn):
            # We purposefully don't bound by the current token, as we want to
            # send across cache invalidations as quickly as possible. Cache
            # invalidations are idempotent, so duplicates are fine.
            sql = (
                "SELECT stream_id, cache_func, keys, invalidation_ts"
                " FROM cache_invalidation_stream"
                " WHERE stream_id > ? ORDER BY stream_id ASC LIMIT ?"
            )
            txn.execute(sql, (last_id, limit,))
            return txn.fetchall()
        return self.runInteraction(
            "get_all_updated_caches", get_all_updated_caches_txn
        )

    def get_cache_stream_token(self):
        if self._cache_id_gen:
            return self._cache_id_gen.get_current_token()
        else:
            return 0

    def _simple_select_list_paginate(self, table, keyvalues, pagevalues, retcols,
                                     desc="_simple_select_list_paginate"):
        """Executes a SELECT query on the named table with start and limit,
        of row numbers, which may return zero or number of rows from start to limit,
        returning the result as a list of dicts.

        Args:
            table (str): the table name
            keyvalues (dict[str, Any] | None):
                column names and values to select the rows with, or None to not
                apply a WHERE clause.
            retcols (iterable[str]): the names of the columns to return
            order (str): order the select by this column
            start (int): start number to begin the query from
            limit (int): number of rows to reterive
        Returns:
            defer.Deferred: resolves to list[dict[str, Any]]
        """
        return self.runInteraction(
            desc,
            self._simple_select_list_paginate_txn,
            table, keyvalues, pagevalues, retcols
        )

    @classmethod
    def _simple_select_list_paginate_txn(cls, txn, table, keyvalues, pagevalues, retcols):
        """Executes a SELECT query on the named table with start and limit,
        of row numbers, which may return zero or number of rows from start to limit,
        returning the result as a list of dicts.

        Args:
            txn : Transaction object
            table (str): the table name
            keyvalues (dict[str, T] | None):
                column names and values to select the rows with, or None to not
                apply a WHERE clause.
            pagevalues ([]):
                order (str): order the select by this column
                start (int): start number to begin the query from
                limit (int): number of rows to reterive
            retcols (iterable[str]): the names of the columns to return
        Returns:
            defer.Deferred: resolves to list[dict[str, Any]]

        """
        if keyvalues:
            sql = "SELECT %s FROM %s WHERE %s ORDER BY %s" % (
                ", ".join(retcols),
                table,
                " AND ".join("%s = ?" % (k,) for k in keyvalues),
                " ? ASC LIMIT ? OFFSET ?"
            )
<<<<<<< HEAD
            txn.execute(sql, list(keyvalues.values()) + pagevalues)
=======
            txn.execute(sql, list(keyvalues.values()) + list(pagevalues))
>>>>>>> f85f2065
        else:
            sql = "SELECT %s FROM %s ORDER BY %s" % (
                ", ".join(retcols),
                table,
                " ? ASC LIMIT ? OFFSET ?"
            )
            txn.execute(sql, pagevalues)

        return cls.cursor_to_dict(txn)

    @defer.inlineCallbacks
    def get_user_list_paginate(self, table, keyvalues, pagevalues, retcols,
                               desc="get_user_list_paginate"):
        """Get a list of users from start row to a limit number of rows. This will
        return a json object with users and total number of users in users list.

        Args:
            table (str): the table name
            keyvalues (dict[str, Any] | None):
                column names and values to select the rows with, or None to not
                apply a WHERE clause.
            pagevalues ([]):
                order (str): order the select by this column
                start (int): start number to begin the query from
                limit (int): number of rows to reterive
            retcols (iterable[str]): the names of the columns to return
        Returns:
            defer.Deferred: resolves to json object {list[dict[str, Any]], count}
        """
        users = yield self.runInteraction(
            desc,
            self._simple_select_list_paginate_txn,
            table, keyvalues, pagevalues, retcols
        )
        count = yield self.runInteraction(
            desc,
            self.get_user_count_txn
        )
        retval = {
            "users": users,
            "total": count
        }
        defer.returnValue(retval)

    def get_user_count_txn(self, txn):
        """Get a total number of registerd users in the users list.

        Args:
            txn : Transaction object
        Returns:
            defer.Deferred: resolves to int
        """
        sql_count = "SELECT COUNT(*) FROM users WHERE is_guest = 0;"
        txn.execute(sql_count)
        count = txn.fetchone()[0]
        defer.returnValue(count)

    def _simple_search_list(self, table, term, col, retcols,
                            desc="_simple_search_list"):
        """Executes a SELECT query on the named table, which may return zero or
        more rows, returning the result as a list of dicts.

        Args:
            table (str): the table name
            term (str | None):
                term for searching the table matched to a column.
            col (str): column to query term should be matched to
            retcols (iterable[str]): the names of the columns to return
        Returns:
            defer.Deferred: resolves to list[dict[str, Any]] or None
        """

        return self.runInteraction(
            desc,
            self._simple_search_list_txn,
            table, term, col, retcols
        )

    @classmethod
    def _simple_search_list_txn(cls, txn, table, term, col, retcols):
        """Executes a SELECT query on the named table, which may return zero or
        more rows, returning the result as a list of dicts.

        Args:
            txn : Transaction object
            table (str): the table name
            term (str | None):
                term for searching the table matched to a column.
            col (str): column to query term should be matched to
            retcols (iterable[str]): the names of the columns to return
        Returns:
            defer.Deferred: resolves to list[dict[str, Any]] or None
        """
        if term:
            sql = "SELECT %s FROM %s WHERE %s LIKE ?" % (
                ", ".join(retcols),
                table,
                col
            )
            termvalues = ["%%" + term + "%%"]
            txn.execute(sql, termvalues)
        else:
            return 0

        return cls.cursor_to_dict(txn)


class _RollbackButIsFineException(Exception):
    """ This exception is used to rollback a transaction without implying
    something went wrong.
    """
    pass<|MERGE_RESOLUTION|>--- conflicted
+++ resolved
@@ -739,13 +739,8 @@
         it_list = list(iterable)
 
         chunks = [
-<<<<<<< HEAD
-            iterable[i:i + batch_size]
-            for i in range(0, len(iterable), batch_size)
-=======
             it_list[i:i + batch_size]
             for i in range(0, len(it_list), batch_size)
->>>>>>> f85f2065
         ]
         for chunk in chunks:
             rows = yield self.runInteraction(
@@ -1111,11 +1106,7 @@
                 " AND ".join("%s = ?" % (k,) for k in keyvalues),
                 " ? ASC LIMIT ? OFFSET ?"
             )
-<<<<<<< HEAD
-            txn.execute(sql, list(keyvalues.values()) + pagevalues)
-=======
             txn.execute(sql, list(keyvalues.values()) + list(pagevalues))
->>>>>>> f85f2065
         else:
             sql = "SELECT %s FROM %s ORDER BY %s" % (
                 ", ".join(retcols),
