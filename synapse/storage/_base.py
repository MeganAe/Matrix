--- conflicted
+++ resolved
@@ -137,7 +137,13 @@
             invalidate_method = getattr(cache, "invalidate_local", cache.invalidate)
             invalidate_method(tuple(key))
 
-<<<<<<< HEAD
+        return True
+
+    def register_external_cached_function(
+        self, cache_name: str, func: CachedFunction
+    ) -> None:
+        self.external_cached_functions[cache_name] = func
+
     # Beeper: externalised caches in Redis
     # It is *critical* that all cache invalidations happe here, something we'll have to keep
     # an eye on when merging upstream changes (until we upstream it!).
@@ -212,14 +218,6 @@
             return
 
         await cache.invalidate_external(tuple(key))
-=======
-        return True
-
-    def register_external_cached_function(
-        self, cache_name: str, func: CachedFunction
-    ) -> None:
-        self.external_cached_functions[cache_name] = func
->>>>>>> 6b097a3e
 
 
 def db_to_json(db_content: Union[memoryview, bytes, bytearray, str]) -> Any:
