--- conflicted
+++ resolved
@@ -644,11 +644,7 @@
         sql = "UPDATE %s SET %s WHERE %s" % (
             table,
             ", ".join("%s = ?" % (k,) for k in values),
-<<<<<<< HEAD
-            " AND ".join("%s = ?" % (k,) for k in keyvalues),
-=======
             " AND ".join(_getwhere(k) for k in keyvalues)
->>>>>>> 676cf2ee
         )
         sqlargs = list(values.values()) + list(keyvalues.values())
 
