# -*- coding: utf-8 -*-
# Copyright 2015, 2016 OpenMarket Ltd
#
# Licensed under the Apache License, Version 2.0 (the "License");
# you may not use this file except in compliance with the License.
# You may obtain a copy of the License at
#
#     http://www.apache.org/licenses/LICENSE-2.0
#
# Unless required by applicable law or agreed to in writing, software
# distributed under the License is distributed on an "AS IS" BASIS,
# WITHOUT WARRANTIES OR CONDITIONS OF ANY KIND, either express or implied.
# See the License for the specific language governing permissions and
# limitations under the License.

from twisted.internet import defer

from ._base import SQLBaseStore
from synapse.api.errors import SynapseError, Codes
from synapse.util.caches.descriptors import cachedInlineCallbacks

from canonicaljson import encode_canonical_json
import simplejson as json


class FilteringStore(SQLBaseStore):
    @cachedInlineCallbacks(num_args=2)
    def get_user_filter(self, user_localpart, filter_id):
        # filter_id is BIGINT UNSIGNED, so if it isn't a number, fail
        # with a coherent error message rather than 500 M_UNKNOWN.
        try:
            int(filter_id)
        except ValueError:
            raise SynapseError(400, "Invalid filter ID", Codes.INVALID_PARAM)

        def_json = yield self._simple_select_one_onecol(
            table="user_filters",
            keyvalues={
                "user_id": user_localpart,
                "filter_id": filter_id,
            },
            retcol="filter_json",
            allow_none=False,
            desc="get_user_filter",
        )

<<<<<<< HEAD
        defer.returnValue(json.loads(def_json))
=======
        defer.returnValue(json.loads(bytes(def_json).decode("utf-8")))
>>>>>>> 235b5326

    def add_user_filter(self, user_localpart, user_filter):
        def_json = encode_canonical_json(user_filter)

        # Need an atomic transaction to SELECT the maximal ID so far then
        # INSERT a new one
        def _do_txn(txn):
            sql = (
                "SELECT filter_id FROM user_filters "
                "WHERE user_id = ? AND filter_json = ?"
            )
            txn.execute(sql, (user_localpart, def_json))
            filter_id_response = txn.fetchone()
            if filter_id_response is not None:
                return filter_id_response[0]

            sql = (
                "SELECT MAX(filter_id) FROM user_filters "
                "WHERE user_id = ?"
            )
            txn.execute(sql, (user_localpart,))
            max_id = txn.fetchone()[0]
            if max_id is None:
                filter_id = 0
            else:
                filter_id = max_id + 1

            sql = (
                "INSERT INTO user_filters (user_id, filter_id, filter_json)"
                "VALUES(?, ?, ?)"
            )
            txn.execute(sql, (user_localpart, filter_id, def_json))

            return filter_id

        return self.runInteraction("add_user_filter", _do_txn)<|MERGE_RESOLUTION|>--- conflicted
+++ resolved
@@ -44,11 +44,7 @@
             desc="get_user_filter",
         )
 
-<<<<<<< HEAD
-        defer.returnValue(json.loads(def_json))
-=======
         defer.returnValue(json.loads(bytes(def_json).decode("utf-8")))
->>>>>>> 235b5326
 
     def add_user_filter(self, user_localpart, user_filter):
         def_json = encode_canonical_json(user_filter)
