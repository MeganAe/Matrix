--- conflicted
+++ resolved
@@ -29,18 +29,12 @@
 
 logger = logging.getLogger(__name__)
 
-<<<<<<< HEAD
-if PY3:
-    # Just keep it as a string
-    buffer = lambda x: x
-=======
 # py2 sqlite has buffer hardcoded as only binary type, so we must use it,
 # despite being deprecated and removed in favor of memoryview
 if six.PY2:
     db_binary_type = buffer
 else:
     db_binary_type = memoryview
->>>>>>> 872cf435
 
 
 class KeyStore(SQLBaseStore):
