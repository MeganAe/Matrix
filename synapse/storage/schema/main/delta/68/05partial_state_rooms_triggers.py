--- conflicted
+++ resolved
@@ -18,18 +18,13 @@
 
 Triggers cannot be expressed in .sql files, so we have to use a separate file.
 """
-<<<<<<< HEAD
+from synapse.storage.database import LoggingTransaction
 from synapse.storage.engines import (
     BaseDatabaseEngine,
     PostgresEngine,
     PsycopgEngine,
     Sqlite3Engine,
 )
-from synapse.storage.types import Cursor
-=======
-from synapse.storage.database import LoggingTransaction
-from synapse.storage.engines import BaseDatabaseEngine, PostgresEngine, Sqlite3Engine
->>>>>>> 032cf84f
 
 
 def run_create(cur: LoggingTransaction, database_engine: BaseDatabaseEngine) -> None:
