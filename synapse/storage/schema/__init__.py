--- conflicted
+++ resolved
@@ -61,16 +61,12 @@
 
 Changes in SCHEMA_VERSION = 69:
     - We now write to `device_lists_changes_in_room` table.
-<<<<<<< HEAD
     - We now use a PostgreSQL sequence to generate future txn_ids for
       `application_services_txns`. `application_services_state.last_txn` is no longer
       updated.
-=======
-    - Use sequence to generate future `application_services_txns.txn_id`s
 
 Changes in SCHEMA_VERSION = 70:
     - event_reference_hashes is no longer written to.
->>>>>>> bf7ce92b
 """
 
 
