--- conflicted
+++ resolved
@@ -77,15 +77,12 @@
     - Tables related to groups are dropped.
     - Unused column application_services_state.last_txn is dropped
     - Cache invalidation stream id sequence now begins at 2 to match code expectation.
-<<<<<<< HEAD
     - Add table `event_failed_pull_attempts` to keep track when we fail to pull
       events over federation.
-=======
 
 Changes in SCHEMA_VERSION = 73;
     - thread_id column is added to event_push_actions, event_push_actions_staging
       event_push_summary, receipts_linearized, and receipts_graph.
->>>>>>> 666ae877
 """
 
 
