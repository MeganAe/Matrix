# Copyright 2021 The Matrix.org Foundation C.I.C.
#
# Licensed under the Apache License, Version 2.0 (the "License");
# you may not use this file except in compliance with the License.
# You may obtain a copy of the License at
#
#     http://www.apache.org/licenses/LICENSE-2.0
#
# Unless required by applicable law or agreed to in writing, software
# distributed under the License is distributed on an "AS IS" BASIS,
# WITHOUT WARRANTIES OR CONDITIONS OF ANY KIND, either express or implied.
# See the License for the specific language governing permissions and
# limitations under the License.

SCHEMA_VERSION = 69  # remember to update the list below when updating
"""Represents the expectations made by the codebase about the database schema

This should be incremented whenever the codebase changes its requirements on the
shape of the database schema (even if those requirements are backwards-compatible with
older versions of Synapse).

See https://matrix-org.github.io/synapse/develop/development/database_schema.html
for more information on how this works.

Changes in SCHEMA_VERSION = 61:
    - The `user_stats_historical` and `room_stats_historical` tables are not written and
      are not read (previously, they were written but not read).
    - MSC2716: Add `insertion_events` and `insertion_event_edges` tables to keep track
      of insertion events in order to navigate historical chunks of messages.
    - MSC2716: Add `chunk_events` table to track how the chunk is labeled and
      determines which insertion event it points to.

Changes in SCHEMA_VERSION = 62:
    - MSC2716: Add `insertion_event_extremities` table that keeps track of which
      insertion events need to be backfilled.

Changes in SCHEMA_VERSION = 63:
    - The `public_room_list_stream` table is not written nor read to
      (previously, it was written and read to, but not for any significant purpose).
      https://github.com/matrix-org/synapse/pull/10565

Changes in SCHEMA_VERSION = 64:
    - MSC2716: Rename related tables and columns from "chunks" to "batches".

Changes in SCHEMA_VERSION = 65:
    - MSC2716: Remove unique event_id constraint from insertion_event_edges
      because an insertion event can have multiple edges.
    - Remove unused tables `user_stats_historical` and `room_stats_historical`.

Changes in SCHEMA_VERSION = 66:
    - Queries on state_key columns are now disambiguated (ie, the codebase can handle
      the `events` table having a `state_key` column).

Changes in SCHEMA_VERSION = 67:
    - state_events.prev_state is no longer written to.

Changes in SCHEMA_VERSION = 68:
    - event_reference_hashes is no longer read.
    - `events` has `state_key` and `rejection_reason` columns, which are populated for
      new events.

Changes in SCHEMA_VERSION = 69:
<<<<<<< HEAD
    - MSC3356: Add column `userinfo_fields` to table `open_id_tokens`. The new column is
      used to persist the additional open id token fields requested by the user.
=======
    - We now write to `device_lists_changes_in_room` table.
    - Use sequence to generate future `application_services_txns.txn_id`s
>>>>>>> ab3165ef
"""


SCHEMA_COMPAT_VERSION = (
    # we now have `state_key` columns in both `events` and `state_events`, so
    # now incompatible with synapses wth SCHEMA_VERSION < 66.
    66
)
"""Limit on how far the synapse codebase can be rolled back without breaking db compat

This value is stored in the database, and checked on startup. If the value in the
database is greater than SCHEMA_VERSION, then Synapse will refuse to start.
"""<|MERGE_RESOLUTION|>--- conflicted
+++ resolved
@@ -12,7 +12,7 @@
 # See the License for the specific language governing permissions and
 # limitations under the License.
 
-SCHEMA_VERSION = 69  # remember to update the list below when updating
+SCHEMA_VERSION = 70  # remember to update the list below when updating
 """Represents the expectations made by the codebase about the database schema
 
 This should be incremented whenever the codebase changes its requirements on the
@@ -60,13 +60,12 @@
       new events.
 
 Changes in SCHEMA_VERSION = 69:
-<<<<<<< HEAD
+    - We now write to `device_lists_changes_in_room` table.
+    - Use sequence to generate future `application_services_txns.txn_id`s
+
+Changes in SCHEMA_VERSION = 70:
     - MSC3356: Add column `userinfo_fields` to table `open_id_tokens`. The new column is
       used to persist the additional open id token fields requested by the user.
-=======
-    - We now write to `device_lists_changes_in_room` table.
-    - Use sequence to generate future `application_services_txns.txn_id`s
->>>>>>> ab3165ef
 """
 
 
