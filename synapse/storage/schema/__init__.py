--- conflicted
+++ resolved
@@ -60,11 +60,8 @@
       new events.
 
 Changes in SCHEMA_VERSION = 69:
-<<<<<<< HEAD
     - We now write to `device_lists_changes_in_room` table.
-=======
     - Use sequence to generate future `application_services_txns.txn_id`s
->>>>>>> 80839a44
 """
 
 
