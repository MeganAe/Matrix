--- conflicted
+++ resolved
@@ -104,13 +104,11 @@
 
 
 SCHEMA_COMPAT_VERSION = (
-<<<<<<< HEAD
-    # The threads_id column must written to with non-null values event_push_actions,
-    # event_push_actions_staging, and event_push_summary.
-=======
     # Queries against `event_stream_ordering` columns in membership tables must
     # be disambiguated.
->>>>>>> 6aca4e7c
+    #
+    # The threads_id column must written to with non-null values for the
+    # event_push_actions, event_push_actions_staging, and event_push_summary tables.
     74
 )
 """Limit on how far the synapse codebase can be rolled back without breaking db compat
