# Copyright 2021 The Matrix.org Foundation C.I.C.
#
# Licensed under the Apache License, Version 2.0 (the "License");
# you may not use this file except in compliance with the License.
# You may obtain a copy of the License at
#
#     http://www.apache.org/licenses/LICENSE-2.0
#
# Unless required by applicable law or agreed to in writing, software
# distributed under the License is distributed on an "AS IS" BASIS,
# WITHOUT WARRANTIES OR CONDITIONS OF ANY KIND, either express or implied.
# See the License for the specific language governing permissions and
# limitations under the License.

SCHEMA_VERSION = 77  # remember to update the list below when updating
"""Represents the expectations made by the codebase about the database schema

This should be incremented whenever the codebase changes its requirements on the
shape of the database schema (even if those requirements are backwards-compatible with
older versions of Synapse).

See https://matrix-org.github.io/synapse/develop/development/database_schema.html
for more information on how this works.

Changes in SCHEMA_VERSION = 61:
    - The `user_stats_historical` and `room_stats_historical` tables are not written and
      are not read (previously, they were written but not read).
    - MSC2716: Add `insertion_events` and `insertion_event_edges` tables to keep track
      of insertion events in order to navigate historical chunks of messages.
    - MSC2716: Add `chunk_events` table to track how the chunk is labeled and
      determines which insertion event it points to.

Changes in SCHEMA_VERSION = 62:
    - MSC2716: Add `insertion_event_extremities` table that keeps track of which
      insertion events need to be backfilled.

Changes in SCHEMA_VERSION = 63:
    - The `public_room_list_stream` table is not written nor read to
      (previously, it was written and read to, but not for any significant purpose).
      https://github.com/matrix-org/synapse/pull/10565

Changes in SCHEMA_VERSION = 64:
    - MSC2716: Rename related tables and columns from "chunks" to "batches".

Changes in SCHEMA_VERSION = 65:
    - MSC2716: Remove unique event_id constraint from insertion_event_edges
      because an insertion event can have multiple edges.
    - Remove unused tables `user_stats_historical` and `room_stats_historical`.

Changes in SCHEMA_VERSION = 66:
    - Queries on state_key columns are now disambiguated (ie, the codebase can handle
      the `events` table having a `state_key` column).

Changes in SCHEMA_VERSION = 67:
    - state_events.prev_state is no longer written to.

Changes in SCHEMA_VERSION = 68:
    - event_reference_hashes is no longer read.
    - `events` has `state_key` and `rejection_reason` columns, which are populated for
      new events.

Changes in SCHEMA_VERSION = 69:
    - We now write to `device_lists_changes_in_room` table.
    - We now use a PostgreSQL sequence to generate future txn_ids for
      `application_services_txns`. `application_services_state.last_txn` is no longer
      updated.

Changes in SCHEMA_VERSION = 70:
    - event_reference_hashes is no longer written to.

Changes in SCHEMA_VERSION = 71:
    - event_edges.room_id is no longer read from.
    - Tables related to groups are no longer accessed.

Changes in SCHEMA_VERSION = 72:
    - event_edges.(room_id, is_state) are no longer written to.
    - Tables related to groups are dropped.
    - Unused column application_services_state.last_txn is dropped
    - Cache invalidation stream id sequence now begins at 2 to match code expectation.

Changes in SCHEMA_VERSION = 73:
    - thread_id column is added to event_push_actions, event_push_actions_staging
      event_push_summary, receipts_linearized, and receipts_graph.
    - Add table `event_failed_pull_attempts` to keep track when we fail to pull
      events over federation.
    - Add indexes to various tables (`event_failed_pull_attempts`, `insertion_events`,
      `batch_events`) to make it easy to delete all associated rows when purging a room.
    - `inserted_ts` column is added to `event_push_actions_staging` table.

Changes in SCHEMA_VERSION = 74:
    - A query on `event_stream_ordering` column has now been disambiguated (i.e. the
      codebase can handle the `current_state_events`, `local_current_memberships` and
      `room_memberships` tables having an `event_stream_ordering` column).

Changes in SCHEMA_VERSION = 75:
    - The `event_stream_ordering` column in membership tables (`current_state_events`,
      `local_current_membership` & `room_memberships`) is now being populated for new
      rows. When the background job to populate historical rows lands this will
      become the compat schema version.

Changes in SCHEMA_VERSION = 76:
    - Adds a full_user_id column to tables profiles and user_filters.

Changes in SCHEMA_VERSION = 77
    - (Postgres) Add NOT VALID CHECK (full_user_id IS NOT NULL) to tables profiles and user_filters
"""


SCHEMA_COMPAT_VERSION = (
    # Queries against `event_stream_ordering` columns in membership tables must
    # be disambiguated.
    #
<<<<<<< HEAD
    # The threads_id column must written to with non-null values for the
    # event_push_actions, event_push_actions_staging, and event_push_summary tables.
    74
=======
    # insertions to the column `full_user_id` of tables profiles and user_filters can no
    # longer be null
    76
>>>>>>> ca5c4be9
)
"""Limit on how far the synapse codebase can be rolled back without breaking db compat

This value is stored in the database, and checked on startup. If the value in the
database is greater than SCHEMA_VERSION, then Synapse will refuse to start.
"""<|MERGE_RESOLUTION|>--- conflicted
+++ resolved
@@ -110,15 +110,12 @@
     # Queries against `event_stream_ordering` columns in membership tables must
     # be disambiguated.
     #
-<<<<<<< HEAD
     # The threads_id column must written to with non-null values for the
     # event_push_actions, event_push_actions_staging, and event_push_summary tables.
-    74
-=======
+    #
     # insertions to the column `full_user_id` of tables profiles and user_filters can no
     # longer be null
     76
->>>>>>> ca5c4be9
 )
 """Limit on how far the synapse codebase can be rolled back without breaking db compat
 
