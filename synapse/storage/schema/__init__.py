# Copyright 2021 The Matrix.org Foundation C.I.C.
#
# Licensed under the Apache License, Version 2.0 (the "License");
# you may not use this file except in compliance with the License.
# You may obtain a copy of the License at
#
#     http://www.apache.org/licenses/LICENSE-2.0
#
# Unless required by applicable law or agreed to in writing, software
# distributed under the License is distributed on an "AS IS" BASIS,
# WITHOUT WARRANTIES OR CONDITIONS OF ANY KIND, either express or implied.
# See the License for the specific language governing permissions and
# limitations under the License.

<<<<<<< HEAD
# When updating these values, please leave a short summary of the changes below.

SCHEMA_VERSION = 62
=======
SCHEMA_VERSION = 63
>>>>>>> 86415f16
"""Represents the expectations made by the codebase about the database schema

This should be incremented whenever the codebase changes its requirements on the
shape of the database schema (even if those requirements are backwards-compatible with
older versions of Synapse).

See https://matrix-org.github.io/synapse/develop/development/database_schema.html
for more information on how this works.

Changes in SCHEMA_VERSION = 61:
    - The `user_stats_historical` and `room_stats_historical` tables are not written and
      are not read (previously, they were written but not read).

Changes in SCHEMA_VERSION = 63:
    - The `public_room_list_stream` table is not written nor read to
      (previously, it was written and read to, but not for any significant purpose).
      https://github.com/matrix-org/synapse/pull/10565
"""


SCHEMA_COMPAT_VERSION = 59
"""Limit on how far the synapse codebase can be rolled back without breaking db compat

This value is stored in the database, and checked on startup. If the value in the
database is greater than SCHEMA_VERSION, then Synapse will refuse to start.
"""<|MERGE_RESOLUTION|>--- conflicted
+++ resolved
@@ -12,13 +12,9 @@
 # See the License for the specific language governing permissions and
 # limitations under the License.
 
-<<<<<<< HEAD
 # When updating these values, please leave a short summary of the changes below.
 
-SCHEMA_VERSION = 62
-=======
 SCHEMA_VERSION = 63
->>>>>>> 86415f16
 """Represents the expectations made by the codebase about the database schema
 
 This should be incremented whenever the codebase changes its requirements on the
