# Copyright 2014-2016 OpenMarket Ltd
# Copyright 2022 The Matrix.org Foundation C.I.C.
#
# Licensed under the Apache License, Version 2.0 (the "License");
# you may not use this file except in compliance with the License.
# You may obtain a copy of the License at
#
#     http://www.apache.org/licenses/LICENSE-2.0
#
# Unless required by applicable law or agreed to in writing, software
# distributed under the License is distributed on an "AS IS" BASIS,
# WITHOUT WARRANTIES OR CONDITIONS OF ANY KIND, either express or implied.
# See the License for the specific language governing permissions and
# limitations under the License.
import logging
from typing import (
    TYPE_CHECKING,
    Awaitable,
    Callable,
    Collection,
    Dict,
    Iterable,
    List,
    Mapping,
    Optional,
    Set,
    Tuple,
    TypeVar,
)

import attr
from frozendict import frozendict

from synapse.api.constants import EventTypes
from synapse.events import EventBase
from synapse.storage.util.partial_state_events_tracker import PartialStateEventsTracker
from synapse.types import MutableStateMap, StateKey, StateMap

if TYPE_CHECKING:
    from typing import FrozenSet  # noqa: used within quoted type hint; flake8 sad

    from synapse.server import HomeServer
    from synapse.storage.databases import Databases

logger = logging.getLogger(__name__)

# Used for generic functions below
T = TypeVar("T")


@attr.s(slots=True, frozen=True, auto_attribs=True)
class StateFilter:
    """A filter used when querying for state.

    Attributes:
        types: Map from type to set of state keys (or None). This specifies
            which state_keys for the given type to fetch from the DB. If None
            then all events with that type are fetched. If the set is empty
            then no events with that type are fetched.
        include_others: Whether to fetch events with types that do not
            appear in `types`.
    """

    types: "frozendict[str, Optional[FrozenSet[str]]]"
    include_others: bool = False

    def __attrs_post_init__(self) -> None:
        # If `include_others` is set we canonicalise the filter by removing
        # wildcards from the types dictionary
        if self.include_others:
            # this is needed to work around the fact that StateFilter is frozen
            object.__setattr__(
                self,
                "types",
                frozendict({k: v for k, v in self.types.items() if v is not None}),
            )

    @staticmethod
    def all() -> "StateFilter":
        """Returns a filter that fetches everything.

        Returns:
            The state filter.
        """
        return _ALL_STATE_FILTER

    @staticmethod
    def none() -> "StateFilter":
        """Returns a filter that fetches nothing.

        Returns:
            The new state filter.
        """
        return _NONE_STATE_FILTER

    @staticmethod
    def from_types(types: Iterable[Tuple[str, Optional[str]]]) -> "StateFilter":
        """Creates a filter that only fetches the given types

        Args:
            types: A list of type and state keys to fetch. A state_key of None
                fetches everything for that type

        Returns:
            The new state filter.
        """
        type_dict: Dict[str, Optional[Set[str]]] = {}
        for typ, s in types:
            if typ in type_dict:
                if type_dict[typ] is None:
                    continue

            if s is None:
                type_dict[typ] = None
                continue

            type_dict.setdefault(typ, set()).add(s)  # type: ignore

        return StateFilter(
            types=frozendict(
                (k, frozenset(v) if v is not None else None)
                for k, v in type_dict.items()
            )
        )

    @staticmethod
    def from_lazy_load_member_list(members: Iterable[str]) -> "StateFilter":
        """Creates a filter that returns all non-member events, plus the member
        events for the given users

        Args:
            members: Set of user IDs

        Returns:
            The new state filter
        """
        return StateFilter(
            types=frozendict({EventTypes.Member: frozenset(members)}),
            include_others=True,
        )

    @staticmethod
    def freeze(
        types: Mapping[str, Optional[Collection[str]]], include_others: bool
    ) -> "StateFilter":
        """
        Returns a (frozen) StateFilter with the same contents as the parameters
        specified here, which can be made of mutable types.
        """
        types_with_frozen_values: Dict[str, Optional[FrozenSet[str]]] = {}
        for state_types, state_keys in types.items():
            if state_keys is not None:
                types_with_frozen_values[state_types] = frozenset(state_keys)
            else:
                types_with_frozen_values[state_types] = None

        return StateFilter(
            frozendict(types_with_frozen_values), include_others=include_others
        )

    def return_expanded(self) -> "StateFilter":
        """Creates a new StateFilter where type wild cards have been removed
        (except for memberships). The returned filter is a superset of the
        current one, i.e. anything that passes the current filter will pass
        the returned filter.

        This helps the caching as the DictionaryCache knows if it has *all* the
        state, but does not know if it has all of the keys of a particular type,
        which makes wildcard lookups expensive unless we have a complete cache.
        Hence, if we are doing a wildcard lookup, populate the cache fully so
        that we can do an efficient lookup next time.

        Note that since we have two caches, one for membership events and one for
        other events, we can be a bit more clever than simply returning
        `StateFilter.all()` if `has_wildcards()` is True.

        We return a StateFilter where:
            1. the list of membership events to return is the same
            2. if there is a wildcard that matches non-member events we
               return all non-member events

        Returns:
            The new state filter.
        """

        if self.is_full():
            # If we're going to return everything then there's nothing to do
            return self

        if not self.has_wildcards():
            # If there are no wild cards, there's nothing to do
            return self

        if EventTypes.Member in self.types:
            get_all_members = self.types[EventTypes.Member] is None
        else:
            get_all_members = self.include_others

        has_non_member_wildcard = self.include_others or any(
            state_keys is None
            for t, state_keys in self.types.items()
            if t != EventTypes.Member
        )

        if not has_non_member_wildcard:
            # If there are no non-member wild cards we can just return ourselves
            return self

        if get_all_members:
            # We want to return everything.
            return StateFilter.all()
        elif EventTypes.Member in self.types:
            # We want to return all non-members, but only particular
            # memberships
            return StateFilter(
                types=frozendict({EventTypes.Member: self.types[EventTypes.Member]}),
                include_others=True,
            )
        else:
            # We want to return all non-members
            return _ALL_NON_MEMBER_STATE_FILTER

    def make_sql_filter_clause(self) -> Tuple[str, List[str]]:
        """Converts the filter to an SQL clause.

        For example:

            f = StateFilter.from_types([("m.room.create", "")])
            clause, args = f.make_sql_filter_clause()
            clause == "(type = ? AND state_key = ?)"
            args == ['m.room.create', '']


        Returns:
            The SQL string (may be empty) and arguments. An empty SQL string is
            returned when the filter matches everything (i.e. is "full").
        """

        where_clause = ""
        where_args: List[str] = []

        if self.is_full():
            return where_clause, where_args

        if not self.include_others and not self.types:
            # i.e. this is an empty filter, so we need to return a clause that
            # will match nothing
            return "1 = 2", []

        # First we build up a lost of clauses for each type/state_key combo
        clauses = []
        for etype, state_keys in self.types.items():
            if state_keys is None:
                clauses.append("(type = ?)")
                where_args.append(etype)
                continue

            for state_key in state_keys:
                clauses.append("(type = ? AND state_key = ?)")
                where_args.extend((etype, state_key))

        # This will match anything that appears in `self.types`
        where_clause = " OR ".join(clauses)

        # If we want to include stuff that's not in the types dict then we add
        # a `OR type NOT IN (...)` clause to the end.
        if self.include_others:
            if where_clause:
                where_clause += " OR "

            where_clause += "type NOT IN (%s)" % (",".join(["?"] * len(self.types)),)
            where_args.extend(self.types)

        return where_clause, where_args

    def max_entries_returned(self) -> Optional[int]:
        """Returns the maximum number of entries this filter will return if
        known, otherwise returns None.

        For example a simple state filter asking for `("m.room.create", "")`
        will return 1, whereas the default state filter will return None.

        This is used to bail out early if the right number of entries have been
        fetched.
        """
        if self.has_wildcards():
            return None

        return len(self.concrete_types())

    def filter_state(self, state_dict: StateMap[T]) -> MutableStateMap[T]:
        """Returns the state filtered with by this StateFilter.

        Args:
            state: The state map to filter

        Returns:
            The filtered state map.
            This is a copy, so it's safe to mutate.
        """
        if self.is_full():
            return dict(state_dict)

        filtered_state = {}
        for k, v in state_dict.items():
            typ, state_key = k
            if typ in self.types:
                state_keys = self.types[typ]
                if state_keys is None or state_key in state_keys:
                    filtered_state[k] = v
            elif self.include_others:
                filtered_state[k] = v

        return filtered_state

    def is_full(self) -> bool:
        """Whether this filter fetches everything or not

        Returns:
            True if the filter fetches everything.
        """
        return self.include_others and not self.types

    def has_wildcards(self) -> bool:
        """Whether the filter includes wildcards or is attempting to fetch
        specific state.

        Returns:
            True if the filter includes wildcards.
        """

        return self.include_others or any(
            state_keys is None for state_keys in self.types.values()
        )

    def concrete_types(self) -> List[Tuple[str, str]]:
        """Returns a list of concrete type/state_keys (i.e. not None) that
        will be fetched. This will be a complete list if `has_wildcards`
        returns False, but otherwise will be a subset (or even empty).

        Returns:
            A list of type/state_keys tuples.
        """
        return [
            (t, s)
            for t, state_keys in self.types.items()
            if state_keys is not None
            for s in state_keys
        ]

    def get_member_split(self) -> Tuple["StateFilter", "StateFilter"]:
        """Return the filter split into two: one which assumes it's exclusively
        matching against member state, and one which assumes it's matching
        against non member state.

        This is useful due to the returned filters giving correct results for
        `is_full()`, `has_wildcards()`, etc, when operating against maps that
        either exclusively contain member events or only contain non-member
        events. (Which is the case when dealing with the member vs non-member
        state caches).

        Returns:
            The member and non member filters
        """

        if EventTypes.Member in self.types:
            state_keys = self.types[EventTypes.Member]
            if state_keys is None:
                member_filter = StateFilter.all()
            else:
                member_filter = StateFilter(frozendict({EventTypes.Member: state_keys}))
        elif self.include_others:
            member_filter = StateFilter.all()
        else:
            member_filter = StateFilter.none()

        non_member_filter = StateFilter(
            types=frozendict(
                {k: v for k, v in self.types.items() if k != EventTypes.Member}
            ),
            include_others=self.include_others,
        )

        return member_filter, non_member_filter

    def _decompose_into_four_parts(
        self,
    ) -> Tuple[Tuple[bool, Set[str]], Tuple[Set[str], Set[StateKey]]]:
        """
        Decomposes this state filter into 4 constituent parts, which can be
        thought of as this:
            all? - minus_wildcards + plus_wildcards + plus_state_keys

        where
        * all represents ALL state
        * minus_wildcards represents entire state types to remove
        * plus_wildcards represents entire state types to add
        * plus_state_keys represents individual state keys to add

        See `recompose_from_four_parts` for the other direction of this
        correspondence.
        """
        is_all = self.include_others
        excluded_types: Set[str] = {t for t in self.types if is_all}
        wildcard_types: Set[str] = {t for t, s in self.types.items() if s is None}
        concrete_keys: Set[StateKey] = set(self.concrete_types())

        return (is_all, excluded_types), (wildcard_types, concrete_keys)

    @staticmethod
    def _recompose_from_four_parts(
        all_part: bool,
        minus_wildcards: Set[str],
        plus_wildcards: Set[str],
        plus_state_keys: Set[StateKey],
    ) -> "StateFilter":
        """
        Recomposes a state filter from 4 parts.

        See `decompose_into_four_parts` (the other direction of this
        correspondence) for descriptions on each of the parts.
        """

        # {state type -> set of state keys OR None for wildcard}
        # (The same structure as that of a StateFilter.)
        new_types: Dict[str, Optional[Set[str]]] = {}

        # if we start with all, insert the excluded statetypes as empty sets
        # to prevent them from being included
        if all_part:
            new_types.update({state_type: set() for state_type in minus_wildcards})

        # insert the plus wildcards
        new_types.update({state_type: None for state_type in plus_wildcards})

        # insert the specific state keys
        for state_type, state_key in plus_state_keys:
            if state_type in new_types:
                entry = new_types[state_type]
                if entry is not None:
                    entry.add(state_key)
            elif not all_part:
                # don't insert if the entire type is already included by
                # include_others as this would actually shrink the state allowed
                # by this filter.
                new_types[state_type] = {state_key}

        return StateFilter.freeze(new_types, include_others=all_part)

    def approx_difference(self, other: "StateFilter") -> "StateFilter":
        """
        Returns a state filter which represents `self - other`.

        This is useful for determining what state remains to be pulled out of the
        database if we want the state included by `self` but already have the state
        included by `other`.

        The returned state filter
        - MUST include all state events that are included by this filter (`self`)
          unless they are included by `other`;
        - MUST NOT include state events not included by this filter (`self`); and
        - MAY be an over-approximation: the returned state filter
          MAY additionally include some state events from `other`.

        This implementation attempts to return the narrowest such state filter.
        In the case that `self` contains wildcards for state types where
        `other` contains specific state keys, an approximation must be made:
        the returned state filter keeps the wildcard, as state filters are not
        able to express 'all state keys except some given examples'.
        e.g.
            StateFilter(m.room.member -> None (wildcard))
                minus
            StateFilter(m.room.member -> {'@wombat:example.org'})
                is approximated as
            StateFilter(m.room.member -> None (wildcard))
        """

        # We first transform self and other into an alternative representation:
        #   - whether or not they include all events to begin with ('all')
        #   - if so, which event types are excluded? ('excludes')
        #   - which entire event types to include ('wildcards')
        #   - which concrete state keys to include ('concrete state keys')
        (self_all, self_excludes), (
            self_wildcards,
            self_concrete_keys,
        ) = self._decompose_into_four_parts()
        (other_all, other_excludes), (
            other_wildcards,
            other_concrete_keys,
        ) = other._decompose_into_four_parts()

        # Start with an estimate of the difference based on self
        new_all = self_all
        # Wildcards from the other can be added to the exclusion filter
        new_excludes = self_excludes | other_wildcards
        # We remove wildcards that appeared as wildcards in the other
        new_wildcards = self_wildcards - other_wildcards
        # We filter out the concrete state keys that appear in the other
        # as wildcards or concrete state keys.
        new_concrete_keys = {
            (state_type, state_key)
            for (state_type, state_key) in self_concrete_keys
            if state_type not in other_wildcards
        } - other_concrete_keys

        if other_all:
            if self_all:
                # If self starts with all, then we add as wildcards any
                # types which appear in the other's exclusion filter (but
                # aren't in the self exclusion filter). This is as the other
                # filter will return everything BUT the types in its exclusion, so
                # we need to add those excluded types that also match the self
                # filter as wildcard types in the new filter.
                new_wildcards |= other_excludes.difference(self_excludes)

            # If other is an `include_others` then the difference isn't.
            new_all = False
            # (We have no need for excludes when we don't start with all, as there
            #  is nothing to exclude.)
            new_excludes = set()

            # We also filter out all state types that aren't in the exclusion
            # list of the other.
            new_wildcards &= other_excludes
            new_concrete_keys = {
                (state_type, state_key)
                for (state_type, state_key) in new_concrete_keys
                if state_type in other_excludes
            }

        # Transform our newly-constructed state filter from the alternative
        # representation back into the normal StateFilter representation.
        return StateFilter._recompose_from_four_parts(
            new_all, new_excludes, new_wildcards, new_concrete_keys
        )

    def must_await_full_state(self, is_mine_id: Callable[[str], bool]) -> bool:
        """Check if we need to wait for full state to complete to calculate this state

        If we have a state filter which is completely satisfied even with partial
        state, then we don't need to await_full_state before we can return it.

        Args:
            is_mine_id: a callable which confirms if a given state_key matches a mxid
               of a local user
        """

        # TODO(faster_joins): it's not entirely clear that this is safe. In particular,
        #  there may be circumstances in which we return a piece of state that, once we
        #  resync the state, we discover is invalid. For example: if it turns out that
        #  the sender of a piece of state wasn't actually in the room, then clearly that
        #  state shouldn't have been returned.
        #  We should at least add some tests around this to see what happens.

        # if we haven't requested membership events, then it depends on the value of
        # 'include_others'
        if EventTypes.Member not in self.types:
            return self.include_others

        # if we're looking for *all* membership events, then we have to wait
        member_state_keys = self.types[EventTypes.Member]
        if member_state_keys is None:
            return True

        # otherwise, consider whose membership we are looking for. If it's entirely
        # local users, then we don't need to wait.
        for state_key in member_state_keys:
            if not is_mine_id(state_key):
                # remote user
                return True

        # local users only
        return False


_ALL_STATE_FILTER = StateFilter(types=frozendict(), include_others=True)
_ALL_NON_MEMBER_STATE_FILTER = StateFilter(
    types=frozendict({EventTypes.Member: frozenset()}), include_others=True
)
_NONE_STATE_FILTER = StateFilter(types=frozendict(), include_others=False)


class StateGroupStorage:
    """High level interface to fetching state for event."""

    def __init__(self, hs: "HomeServer", stores: "Databases"):
        self._is_mine_id = hs.is_mine_id
        self.stores = stores
        self._partial_state_events_tracker = PartialStateEventsTracker(stores.main)

    def notify_event_un_partial_stated(self, event_id: str) -> None:
        self._partial_state_events_tracker.notify_un_partial_stated(event_id)

    async def get_state_group_delta(
        self, state_group: int
    ) -> Tuple[Optional[int], Optional[StateMap[str]]]:
        """Given a state group try to return a previous group and a delta between
        the old and the new.

        Args:
            state_group: The state group used to retrieve state deltas.

        Returns:
            A tuple of the previous group and a state map of the event IDs which
            make up the delta between the old and new state groups.
        """

        state_group_delta = await self.stores.state.get_state_group_delta(state_group)
        return state_group_delta.prev_group, state_group_delta.delta_ids

    async def get_state_groups_ids(
        self, _room_id: str, event_ids: Collection[str]
    ) -> Dict[int, MutableStateMap[str]]:
        """Get the event IDs of all the state for the state groups for the given events

        Args:
            _room_id: id of the room for these events
            event_ids: ids of the events

        Returns:
            dict of state_group_id -> (dict of (type, state_key) -> event id)

        Raises:
            RuntimeError if we don't have a state group for one or more of the events
               (ie they are outliers or unknown)
        """
        if not event_ids:
            return {}

        event_to_groups = await self.get_state_group_for_events(event_ids)

        groups = set(event_to_groups.values())
        group_to_state = await self.stores.state._get_state_for_groups(groups)

        return group_to_state

    async def get_state_ids_for_group(self, state_group: int) -> StateMap[str]:
        """Get the event IDs of all the state in the given state group

        Args:
            state_group: A state group for which we want to get the state IDs.

        Returns:
            Resolves to a map of (type, state_key) -> event_id
        """
        group_to_state = await self.get_state_for_groups((state_group,))

        return group_to_state[state_group]

    async def get_state_groups(
        self, room_id: str, event_ids: Collection[str]
    ) -> Dict[int, List[EventBase]]:
        """Get the state groups for the given list of event_ids

        Args:
            room_id: ID of the room for these events.
            event_ids: The event IDs to retrieve state for.

        Returns:
            dict of state_group_id -> list of state events.
        """
        if not event_ids:
            return {}

        group_to_ids = await self.get_state_groups_ids(room_id, event_ids)

        state_event_map = await self.stores.main.get_events(
            [
                ev_id
                for group_ids in group_to_ids.values()
                for ev_id in group_ids.values()
            ],
            get_prev_content=False,
        )

        return {
            group: [
                state_event_map[v]
                for v in event_id_map.values()
                if v in state_event_map
            ]
            for group, event_id_map in group_to_ids.items()
        }

    def _get_state_groups_from_groups(
        self, groups: List[int], state_filter: StateFilter
    ) -> Awaitable[Dict[int, StateMap[str]]]:
        """Returns the state groups for a given set of groups, filtering on
        types of state events.

        Args:
            groups: list of state group IDs to query
            state_filter: The state filter used to fetch state
                from the database.

        Returns:
            Dict of state group to state map.
        """

        return self.stores.state._get_state_groups_from_groups(groups, state_filter)

    async def get_state_for_events(
        self, event_ids: Collection[str], state_filter: Optional[StateFilter] = None
    ) -> Dict[str, StateMap[EventBase]]:
        """Given a list of event_ids and type tuples, return a list of state
        dicts for each event.

        Args:
            event_ids: The events to fetch the state of.
            state_filter: The state filter used to fetch state.

        Returns:
            A dict of (event_id) -> (type, state_key) -> [state_events]

        Raises:
            RuntimeError if we don't have a state group for one or more of the events
               (ie they are outliers or unknown)
        """
<<<<<<< HEAD
        await_full_state = True
        if state_filter and not state_filter.must_await_full_state(self._is_mine_id):
            await_full_state = False

        event_to_groups = await self._get_state_group_for_events(
            event_ids, await_full_state=await_full_state
        )
=======
        event_to_groups = await self.get_state_group_for_events(event_ids)
>>>>>>> 0fce474a

        groups = set(event_to_groups.values())
        group_to_state = await self.stores.state._get_state_for_groups(
            groups, state_filter or StateFilter.all()
        )

        state_event_map = await self.stores.main.get_events(
            [ev_id for sd in group_to_state.values() for ev_id in sd.values()],
            get_prev_content=False,
        )

        event_to_state = {
            event_id: {
                k: state_event_map[v]
                for k, v in group_to_state[group].items()
                if v in state_event_map
            }
            for event_id, group in event_to_groups.items()
        }

        return {event: event_to_state[event] for event in event_ids}

    async def get_state_ids_for_events(
        self,
        event_ids: Collection[str],
        state_filter: Optional[StateFilter] = None,
    ) -> Dict[str, StateMap[str]]:
        """
        Get the state dicts corresponding to a list of events, containing the event_ids
        of the state events (as opposed to the events themselves)

        Args:
            event_ids: events whose state should be returned
            state_filter: The state filter used to fetch state from the database.

        Returns:
            A dict from event_id -> (type, state_key) -> event_id

        Raises:
            RuntimeError if we don't have a state group for one or more of the events
                (ie they are outliers or unknown)
        """
<<<<<<< HEAD
        await_full_state = True
        if state_filter and not state_filter.must_await_full_state(self._is_mine_id):
            await_full_state = False

        event_to_groups = await self._get_state_group_for_events(
            event_ids, await_full_state=await_full_state
        )
=======
        event_to_groups = await self.get_state_group_for_events(event_ids)
>>>>>>> 0fce474a

        groups = set(event_to_groups.values())
        group_to_state = await self.stores.state._get_state_for_groups(
            groups, state_filter or StateFilter.all()
        )

        event_to_state = {
            event_id: group_to_state[group]
            for event_id, group in event_to_groups.items()
        }

        return {event: event_to_state[event] for event in event_ids}

    async def get_state_for_event(
        self, event_id: str, state_filter: Optional[StateFilter] = None
    ) -> StateMap[EventBase]:
        """
        Get the state dict corresponding to a particular event

        Args:
            event_id: event whose state should be returned
            state_filter: The state filter used to fetch state from the database.

        Returns:
            A dict from (type, state_key) -> state_event

        Raises:
            RuntimeError if we don't have a state group for the event (ie it is an
                outlier or is unknown)
        """
        state_map = await self.get_state_for_events(
            [event_id], state_filter or StateFilter.all()
        )
        return state_map[event_id]

    async def get_state_ids_for_event(
        self, event_id: str, state_filter: Optional[StateFilter] = None
    ) -> StateMap[str]:
        """
        Get the state dict corresponding to a particular event

        Args:
            event_id: event whose state should be returned
            state_filter: The state filter used to fetch state from the database.

        Returns:
            A dict from (type, state_key) -> state_event_id

        Raises:
            RuntimeError if we don't have a state group for the event (ie it is an
                outlier or is unknown)
        """
        state_map = await self.get_state_ids_for_events(
            [event_id], state_filter or StateFilter.all()
        )
        return state_map[event_id]

    def get_state_for_groups(
        self, groups: Iterable[int], state_filter: Optional[StateFilter] = None
    ) -> Awaitable[Dict[int, MutableStateMap[str]]]:
        """Gets the state at each of a list of state groups, optionally
        filtering by type/state_key

        Args:
            groups: list of state groups for which we want to get the state.
            state_filter: The state filter used to fetch state.
                from the database.

        Returns:
            Dict of state group to state map.
        """
        return self.stores.state._get_state_for_groups(
            groups, state_filter or StateFilter.all()
        )

    async def get_state_group_for_events(
        self,
        event_ids: Collection[str],
        await_full_state: bool = True,
    ) -> Mapping[str, int]:
        """Returns mapping event_id -> state_group

        Args:
            event_ids: events to get state groups for
            await_full_state: if true, will block if we do not yet have complete
               state at these events.
        """
        if await_full_state:
            await self._partial_state_events_tracker.await_full_state(event_ids)

        return await self.stores.main._get_state_group_for_events(event_ids)

    async def store_state_group(
        self,
        event_id: str,
        room_id: str,
        prev_group: Optional[int],
        delta_ids: Optional[StateMap[str]],
        current_state_ids: StateMap[str],
    ) -> int:
        """Store a new set of state, returning a newly assigned state group.

        Args:
            event_id: The event ID for which the state was calculated.
            room_id: ID of the room for which the state was calculated.
            prev_group: A previous state group for the room, optional.
            delta_ids: The delta between state at `prev_group` and
                `current_state_ids`, if `prev_group` was given. Same format as
                `current_state_ids`.
            current_state_ids: The state to store. Map of (type, state_key)
                to event_id.

        Returns:
            The state group ID
        """
        return await self.stores.state.store_state_group(
            event_id, room_id, prev_group, delta_ids, current_state_ids
        )<|MERGE_RESOLUTION|>--- conflicted
+++ resolved
@@ -716,17 +716,13 @@
             RuntimeError if we don't have a state group for one or more of the events
                (ie they are outliers or unknown)
         """
-<<<<<<< HEAD
         await_full_state = True
         if state_filter and not state_filter.must_await_full_state(self._is_mine_id):
             await_full_state = False
 
-        event_to_groups = await self._get_state_group_for_events(
+        event_to_groups = await self.get_state_group_for_events(
             event_ids, await_full_state=await_full_state
         )
-=======
-        event_to_groups = await self.get_state_group_for_events(event_ids)
->>>>>>> 0fce474a
 
         groups = set(event_to_groups.values())
         group_to_state = await self.stores.state._get_state_for_groups(
@@ -769,17 +765,13 @@
             RuntimeError if we don't have a state group for one or more of the events
                 (ie they are outliers or unknown)
         """
-<<<<<<< HEAD
         await_full_state = True
         if state_filter and not state_filter.must_await_full_state(self._is_mine_id):
             await_full_state = False
 
-        event_to_groups = await self._get_state_group_for_events(
+        event_to_groups = await self.get_state_group_for_events(
             event_ids, await_full_state=await_full_state
         )
-=======
-        event_to_groups = await self.get_state_group_for_events(event_ids)
->>>>>>> 0fce474a
 
         groups = set(event_to_groups.values())
         group_to_state = await self.stores.state._get_state_for_groups(
