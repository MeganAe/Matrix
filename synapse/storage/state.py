# -*- coding: utf-8 -*-
# Copyright 2014-2016 OpenMarket Ltd
#
# Licensed under the Apache License, Version 2.0 (the "License");
# you may not use this file except in compliance with the License.
# You may obtain a copy of the License at
#
#     http://www.apache.org/licenses/LICENSE-2.0
#
# Unless required by applicable law or agreed to in writing, software
# distributed under the License is distributed on an "AS IS" BASIS,
# WITHOUT WARRANTIES OR CONDITIONS OF ANY KIND, either express or implied.
# See the License for the specific language governing permissions and
# limitations under the License.

import logging
from collections import namedtuple

from six import iteritems, itervalues
from six.moves import range

import attr

from twisted.internet import defer

from synapse.api.constants import EventTypes
from synapse.api.errors import NotFoundError
from synapse.storage._base import SQLBaseStore
from synapse.storage.background_updates import BackgroundUpdateStore
from synapse.storage.engines import PostgresEngine
from synapse.storage.events_worker import EventsWorkerStore
from synapse.util.caches import get_cache_factor_for, intern_string
from synapse.util.caches.descriptors import cached, cachedList
from synapse.util.caches.dictionary_cache import DictionaryCache
from synapse.util.stringutils import to_ascii

logger = logging.getLogger(__name__)


MAX_STATE_DELTA_HOPS = 100


class _GetStateGroupDelta(namedtuple("_GetStateGroupDelta", ("prev_group", "delta_ids"))):
    """Return type of get_state_group_delta that implements __len__, which lets
    us use the itrable flag when caching
    """
    __slots__ = []

    def __len__(self):
        return len(self.delta_ids) if self.delta_ids else 0


@attr.s(slots=True)
class StateFilter(object):
    """A filter used when querying for state.

    Attributes:
        types (dict[str, set[str]|None]): Map from type to set of state keys (or
            None). This specifies which state_keys for the given type to fetch
            from the DB. If None then all events with that type are fetched. If
            the set is empty then no events with that type are fetched.
        include_others (bool): Whether to fetch events with types that do not
            appear in `types`.
    """

    types = attr.ib()
    include_others = attr.ib(default=False)

    def __attrs_post_init__(self):
        # If `include_others` is set we canonicalise the filter by removing
        # wildcards from the types dictionary
        if self.include_others:
            self.types = {
                k: v for k, v in iteritems(self.types)
                if v is not None
            }

    @staticmethod
    def all():
        """Creates a filter that fetches everything.

        Returns:
            StateFilter
        """
        return StateFilter(types={}, include_others=True)

    @staticmethod
    def none():
        """Creates a filter that fetches nothing.

        Returns:
            StateFilter
        """
        return StateFilter(types={}, include_others=False)

    @staticmethod
    def from_types(types):
        """Creates a filter that only fetches the given types

        Args:
            types (Iterable[tuple[str, str|None]]): A list of type and state
                keys to fetch. A state_key of None fetches everything for
                that type

        Returns:
            StateFilter
        """
        type_dict = {}
        for typ, s in types:
            if typ in type_dict:
                if type_dict[typ] is None:
                    continue

            if s is None:
                type_dict[typ] = None
                continue

            type_dict.setdefault(typ, set()).add(s)

        return StateFilter(types=type_dict)

    @staticmethod
    def from_lazy_load_member_list(members):
        """Creates a filter that returns all non-member events, plus the member
        events for the given users

        Args:
            members (iterable[str]): Set of user IDs

        Returns:
            StateFilter
        """
        return StateFilter(
            types={EventTypes.Member: set(members)},
            include_others=True,
        )

    def return_expanded(self):
        """Creates a new StateFilter where type wild cards have been removed
        (except for memberships). The returned filter is a superset of the
        current one, i.e. anything that passes the current filter will pass
        the returned filter.

        This helps the caching as the DictionaryCache knows if it has *all* the
        state, but does not know if it has all of the keys of a particular type,
        which makes wildcard lookups expensive unless we have a complete cache.
        Hence, if we are doing a wildcard lookup, populate the cache fully so
        that we can do an efficient lookup next time.

        Note that since we have two caches, one for membership events and one for
        other events, we can be a bit more clever than simply returning
        `StateFilter.all()` if `has_wildcards()` is True.

        We return a StateFilter where:
            1. the list of membership events to return is the same
            2. if there is a wildcard that matches non-member events we
               return all non-member events

        Returns:
            StateFilter
        """

        if self.is_full():
            # If we're going to return everything then there's nothing to do
            return self

        if not self.has_wildcards():
            # If there are no wild cards, there's nothing to do
            return self

        if EventTypes.Member in self.types:
            get_all_members = self.types[EventTypes.Member] is None
        else:
            get_all_members = self.include_others

        has_non_member_wildcard = self.include_others or any(
            state_keys is None
            for t, state_keys in iteritems(self.types)
            if t != EventTypes.Member
        )

        if not has_non_member_wildcard:
            # If there are no non-member wild cards we can just return ourselves
            return self

        if get_all_members:
            # We want to return everything.
            return StateFilter.all()
        else:
            # We want to return all non-members, but only particular
            # memberships
            return StateFilter(
                types={EventTypes.Member: self.types[EventTypes.Member]},
                include_others=True,
            )

    def make_sql_filter_clause(self):
        """Converts the filter to an SQL clause.

        For example:

            f = StateFilter.from_types([("m.room.create", "")])
            clause, args = f.make_sql_filter_clause()
            clause == "(type = ? AND state_key = ?)"
            args == ['m.room.create', '']


        Returns:
            tuple[str, list]: The SQL string (may be empty) and arguments. An
            empty SQL string is returned when the filter matches everything
            (i.e. is "full").
        """

        where_clause = ""
        where_args = []

        if self.is_full():
            return where_clause, where_args

        if not self.include_others and not self.types:
            # i.e. this is an empty filter, so we need to return a clause that
            # will match nothing
            return "1 = 2", []

        # First we build up a lost of clauses for each type/state_key combo
        clauses = []
        for etype, state_keys in iteritems(self.types):
            if state_keys is None:
                clauses.append("(type = ?)")
                where_args.append(etype)
                continue

            for state_key in state_keys:
                clauses.append("(type = ? AND state_key = ?)")
                where_args.extend((etype, state_key))

        # This will match anything that appears in `self.types`
        where_clause = " OR ".join(clauses)

        # If we want to include stuff that's not in the types dict then we add
        # a `OR type NOT IN (...)` clause to the end.
        if self.include_others:
            if where_clause:
                where_clause += " OR "

            where_clause += "type NOT IN (%s)" % (
                ",".join(["?"] * len(self.types)),
            )
            where_args.extend(self.types)

        return where_clause, where_args

    def max_entries_returned(self):
        """Returns the maximum number of entries this filter will return if
        known, otherwise returns None.

        For example a simple state filter asking for `("m.room.create", "")`
        will return 1, whereas the default state filter will return None.

        This is used to bail out early if the right number of entries have been
        fetched.
        """
        if self.has_wildcards():
            return None

        return len(self.concrete_types())

    def filter_state(self, state_dict):
        """Returns the state filtered with by this StateFilter

        Args:
            state (dict[tuple[str, str], Any]): The state map to filter

        Returns:
            dict[tuple[str, str], Any]: The filtered state map
        """
        if self.is_full():
            return dict(state_dict)

        filtered_state = {}
        for k, v in iteritems(state_dict):
            typ, state_key = k
            if typ in self.types:
                state_keys = self.types[typ]
                if state_keys is None or state_key in state_keys:
                    filtered_state[k] = v
            elif self.include_others:
                filtered_state[k] = v

        return filtered_state

    def is_full(self):
        """Whether this filter fetches everything or not

        Returns:
            bool
        """
        return self.include_others and not self.types

    def has_wildcards(self):
        """Whether the filter includes wildcards or is attempting to fetch
        specific state.

        Returns:
            bool
        """

        return (
            self.include_others
            or any(
                state_keys is None
                for state_keys in itervalues(self.types)
            )
        )

    def concrete_types(self):
        """Returns a list of concrete type/state_keys (i.e. not None) that
        will be fetched. This will be a complete list if `has_wildcards`
        returns False, but otherwise will be a subset (or even empty).

        Returns:
            list[tuple[str,str]]
        """
        return [
            (t, s)
            for t, state_keys in iteritems(self.types)
            if state_keys is not None
            for s in state_keys
        ]

    def get_member_split(self):
        """Return the filter split into two: one which assumes it's exclusively
        matching against member state, and one which assumes it's matching
        against non member state.

        This is useful due to the returned filters giving correct results for
        `is_full()`, `has_wildcards()`, etc, when operating against maps that
        either exclusively contain member events or only contain non-member
        events. (Which is the case when dealing with the member vs non-member
        state caches).

        Returns:
            tuple[StateFilter, StateFilter]: The member and non member filters
        """

        if EventTypes.Member in self.types:
            state_keys = self.types[EventTypes.Member]
            if state_keys is None:
                member_filter = StateFilter.all()
            else:
                member_filter = StateFilter({EventTypes.Member: state_keys})
        elif self.include_others:
            member_filter = StateFilter.all()
        else:
            member_filter = StateFilter.none()

        non_member_filter = StateFilter(
            types={k: v for k, v in iteritems(self.types) if k != EventTypes.Member},
            include_others=self.include_others,
        )

        return member_filter, non_member_filter


# this inherits from EventsWorkerStore because it calls self.get_events
class StateGroupWorkerStore(EventsWorkerStore, SQLBaseStore):
    """The parts of StateGroupStore that can be called from workers.
    """

    STATE_GROUP_DEDUPLICATION_UPDATE_NAME = "state_group_state_deduplication"
    STATE_GROUP_INDEX_UPDATE_NAME = "state_group_state_type_index"
    CURRENT_STATE_INDEX_UPDATE_NAME = "current_state_members_idx"

    def __init__(self, db_conn, hs):
        super(StateGroupWorkerStore, self).__init__(db_conn, hs)

        # Originally the state store used a single DictionaryCache to cache the
        # event IDs for the state types in a given state group to avoid hammering
        # on the state_group* tables.
        #
        # The point of using a DictionaryCache is that it can cache a subset
        # of the state events for a given state group (i.e. a subset of the keys for a
        # given dict which is an entry in the cache for a given state group ID).
        #
        # However, this poses problems when performing complicated queries
        # on the store - for instance: "give me all the state for this group, but
        # limit members to this subset of users", as DictionaryCache's API isn't
        # rich enough to say "please cache any of these fields, apart from this subset".
        # This is problematic when lazy loading members, which requires this behaviour,
        # as without it the cache has no choice but to speculatively load all
        # state events for the group, which negates the efficiency being sought.
        #
        # Rather than overcomplicating DictionaryCache's API, we instead split the
        # state_group_cache into two halves - one for tracking non-member events,
        # and the other for tracking member_events.  This means that lazy loading
        # queries can be made in a cache-friendly manner by querying both caches
        # separately and then merging the result.  So for the example above, you
        # would query the members cache for a specific subset of state keys
        # (which DictionaryCache will handle efficiently and fine) and the non-members
        # cache for all state (which DictionaryCache will similarly handle fine)
        # and then just merge the results together.
        #
        # We size the non-members cache to be smaller than the members cache as the
        # vast majority of state in Matrix (today) is member events.

        self._state_group_cache = DictionaryCache(
            "*stateGroupCache*",
            # TODO: this hasn't been tuned yet
            50000 * get_cache_factor_for("stateGroupCache")
        )
        self._state_group_members_cache = DictionaryCache(
            "*stateGroupMembersCache*",
            500000 * get_cache_factor_for("stateGroupMembersCache")
        )

    @defer.inlineCallbacks
    def get_room_version(self, room_id):
        """Get the room_version of a given room

        Args:
            room_id (str)

        Returns:
            Deferred[str]

        Raises:
            NotFoundError if the room is unknown
        """
        # for now we do this by looking at the create event. We may want to cache this
        # more intelligently in future.

        # Retrieve the room's create event
        create_event = yield self.get_create_event_for_room(room_id)
        defer.returnValue(create_event.content.get("room_version", "1"))

    @defer.inlineCallbacks
    def get_room_predecessor(self, room_id):
        """Get the predecessor room of an upgraded room if one exists.
        Otherwise return None.

        Args:
            room_id (str)

        Returns:
            Deferred[unicode|None]: predecessor room id

        Raises:
            NotFoundError if the room is unknown
        """
        # Retrieve the room's create event
        create_event = yield self.get_create_event_for_room(room_id)

        # Return predecessor if present
        defer.returnValue(create_event.content.get("predecessor", None))

    @defer.inlineCallbacks
    def get_create_event_for_room(self, room_id):
        """Get the create state event for a room.

        Args:
            room_id (str)

        Returns:
            Deferred[EventBase]: The room creation event.

        Raises:
            NotFoundError if the room is unknown
        """
        state_ids = yield self.get_current_state_ids(room_id)
        create_id = state_ids.get((EventTypes.Create, ""))

        # If we can't find the create event, assume we've hit a dead end
        if not create_id:
            raise NotFoundError("Unknown room %s" % (room_id))

        # Retrieve the room's create event and return
        create_event = yield self.get_event(create_id)
        defer.returnValue(create_event)

    @cached(max_entries=100000, iterable=True)
    def get_current_state_ids(self, room_id):
        """Get the current state event ids for a room based on the
        current_state_events table.

        Args:
            room_id (str)

        Returns:
            deferred: dict of (type, state_key) -> event_id
        """
        def _get_current_state_ids_txn(txn):
            txn.execute(
                """SELECT type, state_key, event_id FROM current_state_events
                WHERE room_id = ?
                """,
                (room_id,)
            )

            return {
                (intern_string(r[0]), intern_string(r[1])): to_ascii(r[2]) for r in txn
            }

        return self.runInteraction(
            "get_current_state_ids",
            _get_current_state_ids_txn,
        )

    # FIXME: how should this be cached?
    def get_filtered_current_state_ids(self, room_id, state_filter=StateFilter.all()):
        """Get the current state event of a given type for a room based on the
        current_state_events table.  This may not be as up-to-date as the result
        of doing a fresh state resolution as per state_handler.get_current_state

        Args:
            room_id (str)
            state_filter (StateFilter): The state filter used to fetch state
                from the database.

        Returns:
            Deferred[dict[tuple[str, str], str]]: Map from type/state_key to
            event ID.
        """

        def _get_filtered_current_state_ids_txn(txn):
            results = {}
            sql = """
                SELECT type, state_key, event_id FROM current_state_events
                WHERE room_id = ?
            """

            where_clause, where_args = state_filter.make_sql_filter_clause()

            if where_clause:
                sql += " AND (%s)" % (where_clause,)

            args = [room_id]
            args.extend(where_args)
            txn.execute(sql, args)
            for row in txn:
                typ, state_key, event_id = row
                key = (intern_string(typ), intern_string(state_key))
                results[key] = event_id

            return results

        return self.runInteraction(
            "get_filtered_current_state_ids",
            _get_filtered_current_state_ids_txn,
        )

    @defer.inlineCallbacks
<<<<<<< HEAD
    def get_current_state(self, room_id, types):
        """Get the current state event of a given type for a room based on the
        current_state_events table.  This may not be as up-to-date as the result
        of doing a fresh state resolution as per state_handler.get_current_state
        Args:
            room_id (str)
            types (list): List of (type, state_key) tuples which are used to
                filter the state fetched. `state_key` may be None, which matches
                any `state_key`
        Returns:
            deferred: dict of (type, state_key) -> event
        """
        def _get_current_state_txn(txn):
            sql = """SELECT type, state_key, event_id FROM current_state_events
                     WHERE room_id = ? %s"""
            # Turns out that postgres doesn't like doing a list of OR's and
            # is about 1000x slower, so we just issue a query for each specific
            # type seperately.
            if types:
                clause_to_args = [
                    (
                        " AND type = ? AND state_key = ?",
                        (etype, state_key)
                    ) if state_key is not None else (
                        " AND type = ?",
                        (etype,)
                    )
                    for etype, state_key in types
                ]
            else:
                # If types is None we fetch all the state, and so just use an
                # empty where clause with no extra args.
                clause_to_args = [("", [])]

            results = {}
            for where_clause, where_args in clause_to_args:
                args = [room_id]
                args.extend(where_args)
                txn.execute(sql % (where_clause,), args)
                for row in txn:
                    typ, state_key, event_id = row
                    key = (typ, state_key)
                    results[key] = event_id
            return results

        results = yield self.runInteraction(
            "get_current_state",
            _get_current_state_txn,
        )
        for (key, event_id) in iteritems(results):
            results[key] = yield self.get_event(event_id, allow_none=True)

        defer.returnValue(results)
=======
    def get_canonical_alias_for_room(self, room_id):
        """Get canonical alias for room, if any

        Args:
            room_id (str)

        Returns:
            Deferred[str|None]: The canonical alias, if any
        """

        state = yield self.get_filtered_current_state_ids(room_id, StateFilter.from_types(
            [(EventTypes.CanonicalAlias, "")]
        ))

        event_id = state.get((EventTypes.CanonicalAlias, ""))
        if not event_id:
            return

        event = yield self.get_event(event_id, allow_none=True)
        if not event:
            return

        defer.returnValue(event.content.get("canonical_alias"))
>>>>>>> b131cc77

    @cached(max_entries=10000, iterable=True)
    def get_state_group_delta(self, state_group):
        """Given a state group try to return a previous group and a delta between
        the old and the new.

        Returns:
            (prev_group, delta_ids), where both may be None.
        """
        def _get_state_group_delta_txn(txn):
            prev_group = self._simple_select_one_onecol_txn(
                txn,
                table="state_group_edges",
                keyvalues={
                    "state_group": state_group,
                },
                retcol="prev_state_group",
                allow_none=True,
            )

            if not prev_group:
                return _GetStateGroupDelta(None, None)

            delta_ids = self._simple_select_list_txn(
                txn,
                table="state_groups_state",
                keyvalues={
                    "state_group": state_group,
                },
                retcols=("type", "state_key", "event_id",)
            )

            return _GetStateGroupDelta(prev_group, {
                (row["type"], row["state_key"]): row["event_id"]
                for row in delta_ids
            })
        return self.runInteraction(
            "get_state_group_delta",
            _get_state_group_delta_txn,
        )

    @defer.inlineCallbacks
    def get_state_groups_ids(self, _room_id, event_ids):
        """Get the event IDs of all the state for the state groups for the given events

        Args:
            _room_id (str): id of the room for these events
            event_ids (iterable[str]): ids of the events

        Returns:
            Deferred[dict[int, dict[tuple[str, str], str]]]:
                dict of state_group_id -> (dict of (type, state_key) -> event id)
        """
        if not event_ids:
            defer.returnValue({})

        event_to_groups = yield self._get_state_group_for_events(
            event_ids,
        )

        groups = set(itervalues(event_to_groups))
        group_to_state = yield self._get_state_for_groups(groups)

        defer.returnValue(group_to_state)

    @defer.inlineCallbacks
    def get_state_ids_for_group(self, state_group):
        """Get the event IDs of all the state in the given state group

        Args:
            state_group (int)

        Returns:
            Deferred[dict]: Resolves to a map of (type, state_key) -> event_id
        """
        group_to_state = yield self._get_state_for_groups((state_group,))

        defer.returnValue(group_to_state[state_group])

    @defer.inlineCallbacks
    def get_state_groups(self, room_id, event_ids):
        """ Get the state groups for the given list of event_ids

        Returns:
            Deferred[dict[int, list[EventBase]]]:
                dict of state_group_id -> list of state events.
        """
        if not event_ids:
            defer.returnValue({})

        group_to_ids = yield self.get_state_groups_ids(room_id, event_ids)

        state_event_map = yield self.get_events(
            [
                ev_id for group_ids in itervalues(group_to_ids)
                for ev_id in itervalues(group_ids)
            ],
            get_prev_content=False
        )

        defer.returnValue({
            group: [
                state_event_map[v] for v in itervalues(event_id_map)
                if v in state_event_map
            ]
            for group, event_id_map in iteritems(group_to_ids)
        })

    @defer.inlineCallbacks
    def _get_state_groups_from_groups(self, groups, state_filter):
        """Returns the state groups for a given set of groups, filtering on
        types of state events.

        Args:
            groups(list[int]): list of state group IDs to query
            state_filter (StateFilter): The state filter used to fetch state
                from the database.
        Returns:
            Deferred[dict[int, dict[tuple[str, str], str]]]:
                dict of state_group_id -> (dict of (type, state_key) -> event id)
        """
        results = {}

        chunks = [groups[i:i + 100] for i in range(0, len(groups), 100)]
        for chunk in chunks:
            res = yield self.runInteraction(
                "_get_state_groups_from_groups",
                self._get_state_groups_from_groups_txn, chunk, state_filter,
            )
            results.update(res)

        defer.returnValue(results)

    def _get_state_groups_from_groups_txn(
        self, txn, groups, state_filter=StateFilter.all(),
    ):
        results = {group: {} for group in groups}

        where_clause, where_args = state_filter.make_sql_filter_clause()

        # Unless the filter clause is empty, we're going to append it after an
        # existing where clause
        if where_clause:
            where_clause = " AND (%s)" % (where_clause,)

        if isinstance(self.database_engine, PostgresEngine):
            # Temporarily disable sequential scans in this transaction. This is
            # a temporary hack until we can add the right indices in
            txn.execute("SET LOCAL enable_seqscan=off")

            # The below query walks the state_group tree so that the "state"
            # table includes all state_groups in the tree. It then joins
            # against `state_groups_state` to fetch the latest state.
            # It assumes that previous state groups are always numerically
            # lesser.
            # The PARTITION is used to get the event_id in the greatest state
            # group for the given type, state_key.
            # This may return multiple rows per (type, state_key), but last_value
            # should be the same.
            sql = """
                WITH RECURSIVE state(state_group) AS (
                    VALUES(?::bigint)
                    UNION ALL
                    SELECT prev_state_group FROM state_group_edges e, state s
                    WHERE s.state_group = e.state_group
                )
                SELECT DISTINCT type, state_key, last_value(event_id) OVER (
                    PARTITION BY type, state_key ORDER BY state_group ASC
                    ROWS BETWEEN UNBOUNDED PRECEDING AND UNBOUNDED FOLLOWING
                ) AS event_id FROM state_groups_state
                WHERE state_group IN (
                    SELECT state_group FROM state
                )
            """

            for group in groups:
                args = [group]
                args.extend(where_args)

                txn.execute(sql + where_clause, args)
                for row in txn:
                    typ, state_key, event_id = row
                    key = (typ, state_key)
                    results[group][key] = event_id
        else:
            max_entries_returned = state_filter.max_entries_returned()

            # We don't use WITH RECURSIVE on sqlite3 as there are distributions
            # that ship with an sqlite3 version that doesn't support it (e.g. wheezy)
            for group in groups:
                next_group = group

                while next_group:
                    # We did this before by getting the list of group ids, and
                    # then passing that list to sqlite to get latest event for
                    # each (type, state_key). However, that was terribly slow
                    # without the right indices (which we can't add until
                    # after we finish deduping state, which requires this func)
                    args = [next_group]
                    args.extend(where_args)

                    txn.execute(
                        "SELECT type, state_key, event_id FROM state_groups_state"
                        " WHERE state_group = ? " + where_clause,
                        args
                    )
                    results[group].update(
                        ((typ, state_key), event_id)
                        for typ, state_key, event_id in txn
                        if (typ, state_key) not in results[group]
                    )

                    # If the number of entries in the (type,state_key)->event_id dict
                    # matches the number of (type,state_keys) types we were searching
                    # for, then we must have found them all, so no need to go walk
                    # further down the tree... UNLESS our types filter contained
                    # wildcards (i.e. Nones) in which case we have to do an exhaustive
                    # search
                    if (
                        max_entries_returned is not None and
                        len(results[group]) == max_entries_returned
                    ):
                        break

                    next_group = self._simple_select_one_onecol_txn(
                        txn,
                        table="state_group_edges",
                        keyvalues={"state_group": next_group},
                        retcol="prev_state_group",
                        allow_none=True,
                    )

        return results

    @defer.inlineCallbacks
    def get_state_for_events(self, event_ids, state_filter=StateFilter.all()):
        """Given a list of event_ids and type tuples, return a list of state
        dicts for each event.

        Args:
            event_ids (list[string])
            state_filter (StateFilter): The state filter used to fetch state
                from the database.

        Returns:
            deferred: A dict of (event_id) -> (type, state_key) -> [state_events]
        """
        event_to_groups = yield self._get_state_group_for_events(
            event_ids,
        )

        groups = set(itervalues(event_to_groups))
        group_to_state = yield self._get_state_for_groups(groups, state_filter)

        state_event_map = yield self.get_events(
            [ev_id for sd in itervalues(group_to_state) for ev_id in itervalues(sd)],
            get_prev_content=False
        )

        event_to_state = {
            event_id: {
                k: state_event_map[v]
                for k, v in iteritems(group_to_state[group])
                if v in state_event_map
            }
            for event_id, group in iteritems(event_to_groups)
        }

        defer.returnValue({event: event_to_state[event] for event in event_ids})

    @defer.inlineCallbacks
    def get_state_ids_for_events(self, event_ids, state_filter=StateFilter.all()):
        """
        Get the state dicts corresponding to a list of events, containing the event_ids
        of the state events (as opposed to the events themselves)

        Args:
            event_ids(list(str)): events whose state should be returned
            state_filter (StateFilter): The state filter used to fetch state
                from the database.

        Returns:
            A deferred dict from event_id -> (type, state_key) -> event_id
        """
        event_to_groups = yield self._get_state_group_for_events(
            event_ids,
        )

        groups = set(itervalues(event_to_groups))
        group_to_state = yield self._get_state_for_groups(groups, state_filter)

        event_to_state = {
            event_id: group_to_state[group]
            for event_id, group in iteritems(event_to_groups)
        }

        defer.returnValue({event: event_to_state[event] for event in event_ids})

    @defer.inlineCallbacks
    def get_state_for_event(self, event_id, state_filter=StateFilter.all()):
        """
        Get the state dict corresponding to a particular event

        Args:
            event_id(str): event whose state should be returned
            state_filter (StateFilter): The state filter used to fetch state
                from the database.

        Returns:
            A deferred dict from (type, state_key) -> state_event
        """
        state_map = yield self.get_state_for_events([event_id], state_filter)
        defer.returnValue(state_map[event_id])

    @defer.inlineCallbacks
    def get_state_ids_for_event(self, event_id, state_filter=StateFilter.all()):
        """
        Get the state dict corresponding to a particular event

        Args:
            event_id(str): event whose state should be returned
            state_filter (StateFilter): The state filter used to fetch state
                from the database.

        Returns:
            A deferred dict from (type, state_key) -> state_event
        """
        state_map = yield self.get_state_ids_for_events([event_id], state_filter)
        defer.returnValue(state_map[event_id])

    @cached(max_entries=50000)
    def _get_state_group_for_event(self, event_id):
        return self._simple_select_one_onecol(
            table="event_to_state_groups",
            keyvalues={
                "event_id": event_id,
            },
            retcol="state_group",
            allow_none=True,
            desc="_get_state_group_for_event",
        )

    @cachedList(cached_method_name="_get_state_group_for_event",
                list_name="event_ids", num_args=1, inlineCallbacks=True)
    def _get_state_group_for_events(self, event_ids):
        """Returns mapping event_id -> state_group
        """
        rows = yield self._simple_select_many_batch(
            table="event_to_state_groups",
            column="event_id",
            iterable=event_ids,
            keyvalues={},
            retcols=("event_id", "state_group",),
            desc="_get_state_group_for_events",
        )

        defer.returnValue({row["event_id"]: row["state_group"] for row in rows})

    def _get_state_for_group_using_cache(self, cache, group, state_filter):
        """Checks if group is in cache. See `_get_state_for_groups`

        Args:
            cache(DictionaryCache): the state group cache to use
            group(int): The state group to lookup
            state_filter (StateFilter): The state filter used to fetch state
                from the database.

        Returns 2-tuple (`state_dict`, `got_all`).
        `got_all` is a bool indicating if we successfully retrieved all
        requests state from the cache, if False we need to query the DB for the
        missing state.
        """
        is_all, known_absent, state_dict_ids = cache.get(group)

        if is_all or state_filter.is_full():
            # Either we have everything or want everything, either way
            # `is_all` tells us whether we've gotten everything.
            return state_filter.filter_state(state_dict_ids), is_all

        # tracks whether any of our requested types are missing from the cache
        missing_types = False

        if state_filter.has_wildcards():
            # We don't know if we fetched all the state keys for the types in
            # the filter that are wildcards, so we have to assume that we may
            # have missed some.
            missing_types = True
        else:
            # There aren't any wild cards, so `concrete_types()` returns the
            # complete list of event types we're wanting.
            for key in state_filter.concrete_types():
                if key not in state_dict_ids and key not in known_absent:
                    missing_types = True
                    break

        return state_filter.filter_state(state_dict_ids), not missing_types

    @defer.inlineCallbacks
    def _get_state_for_groups(self, groups, state_filter=StateFilter.all()):
        """Gets the state at each of a list of state groups, optionally
        filtering by type/state_key

        Args:
            groups (iterable[int]): list of state groups for which we want
                to get the state.
            state_filter (StateFilter): The state filter used to fetch state
                from the database.
        Returns:
            Deferred[dict[int, dict[tuple[str, str], str]]]:
                dict of state_group_id -> (dict of (type, state_key) -> event id)
        """

        member_filter, non_member_filter = state_filter.get_member_split()

        # Now we look them up in the member and non-member caches
        non_member_state, incomplete_groups_nm, = (
            yield self._get_state_for_groups_using_cache(
                groups, self._state_group_cache,
                state_filter=non_member_filter,
            )
        )

        member_state, incomplete_groups_m, = (
            yield self._get_state_for_groups_using_cache(
                groups, self._state_group_members_cache,
                state_filter=member_filter,
            )
        )

        state = dict(non_member_state)
        for group in groups:
            state[group].update(member_state[group])

        # Now fetch any missing groups from the database

        incomplete_groups = incomplete_groups_m | incomplete_groups_nm

        if not incomplete_groups:
            defer.returnValue(state)

        cache_sequence_nm = self._state_group_cache.sequence
        cache_sequence_m = self._state_group_members_cache.sequence

        # Help the cache hit ratio by expanding the filter a bit
        db_state_filter = state_filter.return_expanded()

        group_to_state_dict = yield self._get_state_groups_from_groups(
            list(incomplete_groups),
            state_filter=db_state_filter,
        )

        # Now lets update the caches
        self._insert_into_cache(
            group_to_state_dict,
            db_state_filter,
            cache_seq_num_members=cache_sequence_m,
            cache_seq_num_non_members=cache_sequence_nm,
        )

        # And finally update the result dict, by filtering out any extra
        # stuff we pulled out of the database.
        for group, group_state_dict in iteritems(group_to_state_dict):
            # We just replace any existing entries, as we will have loaded
            # everything we need from the database anyway.
            state[group] = state_filter.filter_state(group_state_dict)

        defer.returnValue(state)

    def _get_state_for_groups_using_cache(
        self, groups, cache, state_filter,
    ):
        """Gets the state at each of a list of state groups, optionally
        filtering by type/state_key, querying from a specific cache.

        Args:
            groups (iterable[int]): list of state groups for which we want
                to get the state.
            cache (DictionaryCache): the cache of group ids to state dicts which
                we will pass through - either the normal state cache or the specific
                members state cache.
            state_filter (StateFilter): The state filter used to fetch state
                from the database.

        Returns:
            tuple[dict[int, dict[tuple[str, str], str]], set[int]]: Tuple of
            dict of state_group_id -> (dict of (type, state_key) -> event id)
            of entries in the cache, and the state group ids either missing
            from the cache or incomplete.
        """
        results = {}
        incomplete_groups = set()
        for group in set(groups):
            state_dict_ids, got_all = self._get_state_for_group_using_cache(
                cache, group, state_filter
            )
            results[group] = state_dict_ids

            if not got_all:
                incomplete_groups.add(group)

        return results, incomplete_groups

    def _insert_into_cache(self, group_to_state_dict, state_filter,
                           cache_seq_num_members, cache_seq_num_non_members):
        """Inserts results from querying the database into the relevant cache.

        Args:
            group_to_state_dict (dict): The new entries pulled from database.
                Map from state group to state dict
            state_filter (StateFilter): The state filter used to fetch state
                from the database.
            cache_seq_num_members (int): Sequence number of member cache since
                last lookup in cache
            cache_seq_num_non_members (int): Sequence number of member cache since
                last lookup in cache
        """

        # We need to work out which types we've fetched from the DB for the
        # member vs non-member caches. This should be as accurate as possible,
        # but can be an underestimate (e.g. when we have wild cards)

        member_filter, non_member_filter = state_filter.get_member_split()
        if member_filter.is_full():
            # We fetched all member events
            member_types = None
        else:
            # `concrete_types()` will only return a subset when there are wild
            # cards in the filter, but that's fine.
            member_types = member_filter.concrete_types()

        if non_member_filter.is_full():
            # We fetched all non member events
            non_member_types = None
        else:
            non_member_types = non_member_filter.concrete_types()

        for group, group_state_dict in iteritems(group_to_state_dict):
            state_dict_members = {}
            state_dict_non_members = {}

            for k, v in iteritems(group_state_dict):
                if k[0] == EventTypes.Member:
                    state_dict_members[k] = v
                else:
                    state_dict_non_members[k] = v

            self._state_group_members_cache.update(
                cache_seq_num_members,
                key=group,
                value=state_dict_members,
                fetched_keys=member_types,
            )

            self._state_group_cache.update(
                cache_seq_num_non_members,
                key=group,
                value=state_dict_non_members,
                fetched_keys=non_member_types,
            )

    def store_state_group(self, event_id, room_id, prev_group, delta_ids,
                          current_state_ids):
        """Store a new set of state, returning a newly assigned state group.

        Args:
            event_id (str): The event ID for which the state was calculated
            room_id (str)
            prev_group (int|None): A previous state group for the room, optional.
            delta_ids (dict|None): The delta between state at `prev_group` and
                `current_state_ids`, if `prev_group` was given. Same format as
                `current_state_ids`.
            current_state_ids (dict): The state to store. Map of (type, state_key)
                to event_id.

        Returns:
            Deferred[int]: The state group ID
        """
        def _store_state_group_txn(txn):
            if current_state_ids is None:
                # AFAIK, this can never happen
                raise Exception("current_state_ids cannot be None")

            state_group = self.database_engine.get_next_state_group_id(txn)

            self._simple_insert_txn(
                txn,
                table="state_groups",
                values={
                    "id": state_group,
                    "room_id": room_id,
                    "event_id": event_id,
                },
            )

            # We persist as a delta if we can, while also ensuring the chain
            # of deltas isn't tooo long, as otherwise read performance degrades.
            if prev_group:
                is_in_db = self._simple_select_one_onecol_txn(
                    txn,
                    table="state_groups",
                    keyvalues={"id": prev_group},
                    retcol="id",
                    allow_none=True,
                )
                if not is_in_db:
                    raise Exception(
                        "Trying to persist state with unpersisted prev_group: %r"
                        % (prev_group,)
                    )

                potential_hops = self._count_state_group_hops_txn(
                    txn, prev_group
                )
            if prev_group and potential_hops < MAX_STATE_DELTA_HOPS:
                self._simple_insert_txn(
                    txn,
                    table="state_group_edges",
                    values={
                        "state_group": state_group,
                        "prev_state_group": prev_group,
                    },
                )

                self._simple_insert_many_txn(
                    txn,
                    table="state_groups_state",
                    values=[
                        {
                            "state_group": state_group,
                            "room_id": room_id,
                            "type": key[0],
                            "state_key": key[1],
                            "event_id": state_id,
                        }
                        for key, state_id in iteritems(delta_ids)
                    ],
                )
            else:
                self._simple_insert_many_txn(
                    txn,
                    table="state_groups_state",
                    values=[
                        {
                            "state_group": state_group,
                            "room_id": room_id,
                            "type": key[0],
                            "state_key": key[1],
                            "event_id": state_id,
                        }
                        for key, state_id in iteritems(current_state_ids)
                    ],
                )

            # Prefill the state group caches with this group.
            # It's fine to use the sequence like this as the state group map
            # is immutable. (If the map wasn't immutable then this prefill could
            # race with another update)

            current_member_state_ids = {
                s: ev
                for (s, ev) in iteritems(current_state_ids)
                if s[0] == EventTypes.Member
            }
            txn.call_after(
                self._state_group_members_cache.update,
                self._state_group_members_cache.sequence,
                key=state_group,
                value=dict(current_member_state_ids),
            )

            current_non_member_state_ids = {
                s: ev
                for (s, ev) in iteritems(current_state_ids)
                if s[0] != EventTypes.Member
            }
            txn.call_after(
                self._state_group_cache.update,
                self._state_group_cache.sequence,
                key=state_group,
                value=dict(current_non_member_state_ids),
            )

            return state_group

        return self.runInteraction("store_state_group", _store_state_group_txn)

    def _count_state_group_hops_txn(self, txn, state_group):
        """Given a state group, count how many hops there are in the tree.

        This is used to ensure the delta chains don't get too long.
        """
        if isinstance(self.database_engine, PostgresEngine):
            sql = ("""
                WITH RECURSIVE state(state_group) AS (
                    VALUES(?::bigint)
                    UNION ALL
                    SELECT prev_state_group FROM state_group_edges e, state s
                    WHERE s.state_group = e.state_group
                )
                SELECT count(*) FROM state;
            """)

            txn.execute(sql, (state_group,))
            row = txn.fetchone()
            if row and row[0]:
                return row[0]
            else:
                return 0
        else:
            # We don't use WITH RECURSIVE on sqlite3 as there are distributions
            # that ship with an sqlite3 version that doesn't support it (e.g. wheezy)
            next_group = state_group
            count = 0

            while next_group:
                next_group = self._simple_select_one_onecol_txn(
                    txn,
                    table="state_group_edges",
                    keyvalues={"state_group": next_group},
                    retcol="prev_state_group",
                    allow_none=True,
                )
                if next_group:
                    count += 1

            return count


class StateStore(StateGroupWorkerStore, BackgroundUpdateStore):
    """ Keeps track of the state at a given event.

    This is done by the concept of `state groups`. Every event is a assigned
    a state group (identified by an arbitrary string), which references a
    collection of state events. The current state of an event is then the
    collection of state events referenced by the event's state group.

    Hence, every change in the current state causes a new state group to be
    generated. However, if no change happens (e.g., if we get a message event
    with only one parent it inherits the state group from its parent.)

    There are three tables:
      * `state_groups`: Stores group name, first event with in the group and
        room id.
      * `event_to_state_groups`: Maps events to state groups.
      * `state_groups_state`: Maps state group to state events.
    """

    STATE_GROUP_DEDUPLICATION_UPDATE_NAME = "state_group_state_deduplication"
    STATE_GROUP_INDEX_UPDATE_NAME = "state_group_state_type_index"
    CURRENT_STATE_INDEX_UPDATE_NAME = "current_state_members_idx"
    EVENT_STATE_GROUP_INDEX_UPDATE_NAME = "event_to_state_groups_sg_index"

    def __init__(self, db_conn, hs):
        super(StateStore, self).__init__(db_conn, hs)
        self.register_background_update_handler(
            self.STATE_GROUP_DEDUPLICATION_UPDATE_NAME,
            self._background_deduplicate_state,
        )
        self.register_background_update_handler(
            self.STATE_GROUP_INDEX_UPDATE_NAME,
            self._background_index_state,
        )
        self.register_background_index_update(
            self.CURRENT_STATE_INDEX_UPDATE_NAME,
            index_name="current_state_events_member_index",
            table="current_state_events",
            columns=["state_key"],
            where_clause="type='m.room.member'",
        )
        self.register_background_index_update(
            self.EVENT_STATE_GROUP_INDEX_UPDATE_NAME,
            index_name="event_to_state_groups_sg_index",
            table="event_to_state_groups",
            columns=["state_group"],
        )

    def _store_event_state_mappings_txn(self, txn, events_and_contexts):
        state_groups = {}
        for event, context in events_and_contexts:
            if event.internal_metadata.is_outlier():
                continue

            # if the event was rejected, just give it the same state as its
            # predecessor.
            if context.rejected:
                state_groups[event.event_id] = context.prev_group
                continue

            state_groups[event.event_id] = context.state_group

        self._simple_insert_many_txn(
            txn,
            table="event_to_state_groups",
            values=[
                {
                    "state_group": state_group_id,
                    "event_id": event_id,
                }
                for event_id, state_group_id in iteritems(state_groups)
            ],
        )

        for event_id, state_group_id in iteritems(state_groups):
            txn.call_after(
                self._get_state_group_for_event.prefill,
                (event_id,), state_group_id
            )

    @defer.inlineCallbacks
    def _background_deduplicate_state(self, progress, batch_size):
        """This background update will slowly deduplicate state by reencoding
        them as deltas.
        """
        last_state_group = progress.get("last_state_group", 0)
        rows_inserted = progress.get("rows_inserted", 0)
        max_group = progress.get("max_group", None)

        BATCH_SIZE_SCALE_FACTOR = 100

        batch_size = max(1, int(batch_size / BATCH_SIZE_SCALE_FACTOR))

        if max_group is None:
            rows = yield self._execute(
                "_background_deduplicate_state", None,
                "SELECT coalesce(max(id), 0) FROM state_groups",
            )
            max_group = rows[0][0]

        def reindex_txn(txn):
            new_last_state_group = last_state_group
            for count in range(batch_size):
                txn.execute(
                    "SELECT id, room_id FROM state_groups"
                    " WHERE ? < id AND id <= ?"
                    " ORDER BY id ASC"
                    " LIMIT 1",
                    (new_last_state_group, max_group,)
                )
                row = txn.fetchone()
                if row:
                    state_group, room_id = row

                if not row or not state_group:
                    return True, count

                txn.execute(
                    "SELECT state_group FROM state_group_edges"
                    " WHERE state_group = ?",
                    (state_group,)
                )

                # If we reach a point where we've already started inserting
                # edges we should stop.
                if txn.fetchall():
                    return True, count

                txn.execute(
                    "SELECT coalesce(max(id), 0) FROM state_groups"
                    " WHERE id < ? AND room_id = ?",
                    (state_group, room_id,)
                )
                prev_group, = txn.fetchone()
                new_last_state_group = state_group

                if prev_group:
                    potential_hops = self._count_state_group_hops_txn(
                        txn, prev_group
                    )
                    if potential_hops >= MAX_STATE_DELTA_HOPS:
                        # We want to ensure chains are at most this long,#
                        # otherwise read performance degrades.
                        continue

                    prev_state = self._get_state_groups_from_groups_txn(
                        txn, [prev_group],
                    )
                    prev_state = prev_state[prev_group]

                    curr_state = self._get_state_groups_from_groups_txn(
                        txn, [state_group],
                    )
                    curr_state = curr_state[state_group]

                    if not set(prev_state.keys()) - set(curr_state.keys()):
                        # We can only do a delta if the current has a strict super set
                        # of keys

                        delta_state = {
                            key: value for key, value in iteritems(curr_state)
                            if prev_state.get(key, None) != value
                        }

                        self._simple_delete_txn(
                            txn,
                            table="state_group_edges",
                            keyvalues={
                                "state_group": state_group,
                            }
                        )

                        self._simple_insert_txn(
                            txn,
                            table="state_group_edges",
                            values={
                                "state_group": state_group,
                                "prev_state_group": prev_group,
                            }
                        )

                        self._simple_delete_txn(
                            txn,
                            table="state_groups_state",
                            keyvalues={
                                "state_group": state_group,
                            }
                        )

                        self._simple_insert_many_txn(
                            txn,
                            table="state_groups_state",
                            values=[
                                {
                                    "state_group": state_group,
                                    "room_id": room_id,
                                    "type": key[0],
                                    "state_key": key[1],
                                    "event_id": state_id,
                                }
                                for key, state_id in iteritems(delta_state)
                            ],
                        )

            progress = {
                "last_state_group": state_group,
                "rows_inserted": rows_inserted + batch_size,
                "max_group": max_group,
            }

            self._background_update_progress_txn(
                txn, self.STATE_GROUP_DEDUPLICATION_UPDATE_NAME, progress
            )

            return False, batch_size

        finished, result = yield self.runInteraction(
            self.STATE_GROUP_DEDUPLICATION_UPDATE_NAME, reindex_txn
        )

        if finished:
            yield self._end_background_update(self.STATE_GROUP_DEDUPLICATION_UPDATE_NAME)

        defer.returnValue(result * BATCH_SIZE_SCALE_FACTOR)

    @defer.inlineCallbacks
    def _background_index_state(self, progress, batch_size):
        def reindex_txn(conn):
            conn.rollback()
            if isinstance(self.database_engine, PostgresEngine):
                # postgres insists on autocommit for the index
                conn.set_session(autocommit=True)
                try:
                    txn = conn.cursor()
                    txn.execute(
                        "CREATE INDEX CONCURRENTLY state_groups_state_type_idx"
                        " ON state_groups_state(state_group, type, state_key)"
                    )
                    txn.execute(
                        "DROP INDEX IF EXISTS state_groups_state_id"
                    )
                finally:
                    conn.set_session(autocommit=False)
            else:
                txn = conn.cursor()
                txn.execute(
                    "CREATE INDEX state_groups_state_type_idx"
                    " ON state_groups_state(state_group, type, state_key)"
                )
                txn.execute(
                    "DROP INDEX IF EXISTS state_groups_state_id"
                )

        yield self.runWithConnection(reindex_txn)

        yield self._end_background_update(self.STATE_GROUP_INDEX_UPDATE_NAME)

        defer.returnValue(1)<|MERGE_RESOLUTION|>--- conflicted
+++ resolved
@@ -549,61 +549,6 @@
         )
 
     @defer.inlineCallbacks
-<<<<<<< HEAD
-    def get_current_state(self, room_id, types):
-        """Get the current state event of a given type for a room based on the
-        current_state_events table.  This may not be as up-to-date as the result
-        of doing a fresh state resolution as per state_handler.get_current_state
-        Args:
-            room_id (str)
-            types (list): List of (type, state_key) tuples which are used to
-                filter the state fetched. `state_key` may be None, which matches
-                any `state_key`
-        Returns:
-            deferred: dict of (type, state_key) -> event
-        """
-        def _get_current_state_txn(txn):
-            sql = """SELECT type, state_key, event_id FROM current_state_events
-                     WHERE room_id = ? %s"""
-            # Turns out that postgres doesn't like doing a list of OR's and
-            # is about 1000x slower, so we just issue a query for each specific
-            # type seperately.
-            if types:
-                clause_to_args = [
-                    (
-                        " AND type = ? AND state_key = ?",
-                        (etype, state_key)
-                    ) if state_key is not None else (
-                        " AND type = ?",
-                        (etype,)
-                    )
-                    for etype, state_key in types
-                ]
-            else:
-                # If types is None we fetch all the state, and so just use an
-                # empty where clause with no extra args.
-                clause_to_args = [("", [])]
-
-            results = {}
-            for where_clause, where_args in clause_to_args:
-                args = [room_id]
-                args.extend(where_args)
-                txn.execute(sql % (where_clause,), args)
-                for row in txn:
-                    typ, state_key, event_id = row
-                    key = (typ, state_key)
-                    results[key] = event_id
-            return results
-
-        results = yield self.runInteraction(
-            "get_current_state",
-            _get_current_state_txn,
-        )
-        for (key, event_id) in iteritems(results):
-            results[key] = yield self.get_event(event_id, allow_none=True)
-
-        defer.returnValue(results)
-=======
     def get_canonical_alias_for_room(self, room_id):
         """Get canonical alias for room, if any
 
@@ -627,7 +572,6 @@
             return
 
         defer.returnValue(event.content.get("canonical_alias"))
->>>>>>> b131cc77
 
     @cached(max_entries=10000, iterable=True)
     def get_state_group_delta(self, state_group):
