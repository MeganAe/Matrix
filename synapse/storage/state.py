--- conflicted
+++ resolved
@@ -586,21 +586,6 @@
 
     @defer.inlineCallbacks
     def _get_state_for_groups(self, groups, types=None):
-<<<<<<< HEAD
-        """Given list of groups returns dict of group -> list of state events
-        with matching types.
-
-        Args:
-            groups(list[int]): list of groups whose state to query
-            types(list[str|None, str|None]|None): List of 2-tuples of the form
-                (`type`, `state_key`), where a `state_key` of `None` matches all
-                state_keys for the `type`. Presence of type of `None` indicates
-                that types not in the list should not be filtered out. If None,
-                all events are returned.
-
-        Returns:
-            dict of group -> list of state events
-=======
         """Gets the state at each of a list of state groups, optionally
         filtering by type/state_key
 
@@ -619,7 +604,6 @@
         Returns:
             Deferred[dict[int, dict[(type, state_key), EventBase]]]
                 a dictionary mapping from state group to state dictionary.
->>>>>>> be3adfc3
         """
         if types:
             types = frozenset(types)
