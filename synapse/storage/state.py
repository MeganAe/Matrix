--- conflicted
+++ resolved
@@ -15,11 +15,6 @@
 import logging
 from typing import (
     TYPE_CHECKING,
-<<<<<<< HEAD
-    Any,
-    Awaitable,
-=======
->>>>>>> 3594f6c1
     Callable,
     Collection,
     Dict,
@@ -36,14 +31,6 @@
 from frozendict import frozendict
 
 from synapse.api.constants import EventTypes
-<<<<<<< HEAD
-from synapse.events import EventBase
-from synapse.storage.util.partial_state_events_tracker import (
-    PartialCurrentStateTracker,
-    PartialStateEventsTracker,
-)
-=======
->>>>>>> 3594f6c1
 from synapse.types import MutableStateMap, StateKey, StateMap
 
 if TYPE_CHECKING:
@@ -585,423 +572,4 @@
 _ALL_NON_MEMBER_STATE_FILTER = StateFilter(
     types=frozendict({EventTypes.Member: frozenset()}), include_others=True
 )
-<<<<<<< HEAD
-_NONE_STATE_FILTER = StateFilter(types=frozendict(), include_others=False)
-
-
-class StateStorage:
-    """High level interface to fetching state for an event, or the current state
-    in a room.
-    """
-
-    def __init__(self, hs: "HomeServer", stores: "Databases"):
-        self._is_mine_id = hs.is_mine_id
-        self.stores = stores
-        self._partial_state_events_tracker = PartialStateEventsTracker(stores.main)
-        self._partial_state_room_tracker = PartialCurrentStateTracker(stores.main)
-
-    def notify_event_un_partial_stated(self, event_id: str) -> None:
-        self._partial_state_events_tracker.notify_un_partial_stated(event_id)
-
-    def notify_room_un_partial_stated(self, room_id: str) -> None:
-        """Notify that the room no longer has any partial state.
-
-        Must be called after `DataStore.clear_partial_state_room`
-        """
-        self._partial_state_room_tracker.notify_un_partial_stated(room_id)
-
-    async def get_state_group_delta(
-        self, state_group: int
-    ) -> Tuple[Optional[int], Optional[StateMap[str]]]:
-        """Given a state group try to return a previous group and a delta between
-        the old and the new.
-
-        Args:
-            state_group: The state group used to retrieve state deltas.
-
-        Returns:
-            A tuple of the previous group and a state map of the event IDs which
-            make up the delta between the old and new state groups.
-        """
-
-        state_group_delta = await self.stores.state.get_state_group_delta(state_group)
-        return state_group_delta.prev_group, state_group_delta.delta_ids
-
-    async def get_state_groups_ids(
-        self, _room_id: str, event_ids: Collection[str]
-    ) -> Dict[int, MutableStateMap[str]]:
-        """Get the event IDs of all the state for the state groups for the given events
-
-        Args:
-            _room_id: id of the room for these events
-            event_ids: ids of the events
-
-        Returns:
-            dict of state_group_id -> (dict of (type, state_key) -> event id)
-
-        Raises:
-            RuntimeError if we don't have a state group for one or more of the events
-               (ie they are outliers or unknown)
-        """
-        if not event_ids:
-            return {}
-
-        event_to_groups = await self.get_state_group_for_events(event_ids)
-
-        groups = set(event_to_groups.values())
-        group_to_state = await self.stores.state._get_state_for_groups(groups)
-
-        return group_to_state
-
-    async def get_state_ids_for_group(
-        self, state_group: int, state_filter: Optional[StateFilter] = None
-    ) -> StateMap[str]:
-        """Get the event IDs of all the state in the given state group
-
-        Args:
-            state_group: A state group for which we want to get the state IDs.
-            state_filter: specifies the type of state event to fetch from DB, example: EventTypes.JoinRules
-
-        Returns:
-            Resolves to a map of (type, state_key) -> event_id
-        """
-        group_to_state = await self.get_state_for_groups((state_group,), state_filter)
-
-        return group_to_state[state_group]
-
-    async def get_state_groups(
-        self, room_id: str, event_ids: Collection[str]
-    ) -> Dict[int, List[EventBase]]:
-        """Get the state groups for the given list of event_ids
-
-        Args:
-            room_id: ID of the room for these events.
-            event_ids: The event IDs to retrieve state for.
-
-        Returns:
-            dict of state_group_id -> list of state events.
-        """
-        if not event_ids:
-            return {}
-
-        group_to_ids = await self.get_state_groups_ids(room_id, event_ids)
-
-        state_event_map = await self.stores.main.get_events(
-            [
-                ev_id
-                for group_ids in group_to_ids.values()
-                for ev_id in group_ids.values()
-            ],
-            get_prev_content=False,
-        )
-
-        return {
-            group: [
-                state_event_map[v]
-                for v in event_id_map.values()
-                if v in state_event_map
-            ]
-            for group, event_id_map in group_to_ids.items()
-        }
-
-    def _get_state_groups_from_groups(
-        self, groups: List[int], state_filter: StateFilter
-    ) -> Awaitable[Dict[int, StateMap[str]]]:
-        """Returns the state groups for a given set of groups, filtering on
-        types of state events.
-
-        Args:
-            groups: list of state group IDs to query
-            state_filter: The state filter used to fetch state
-                from the database.
-
-        Returns:
-            Dict of state group to state map.
-        """
-
-        return self.stores.state._get_state_groups_from_groups(groups, state_filter)
-
-    async def get_state_for_events(
-        self, event_ids: Collection[str], state_filter: Optional[StateFilter] = None
-    ) -> Dict[str, StateMap[EventBase]]:
-        """Given a list of event_ids and type tuples, return a list of state
-        dicts for each event.
-
-        Args:
-            event_ids: The events to fetch the state of.
-            state_filter: The state filter used to fetch state.
-
-        Returns:
-            A dict of (event_id) -> (type, state_key) -> [state_events]
-
-        Raises:
-            RuntimeError if we don't have a state group for one or more of the events
-               (ie they are outliers or unknown)
-        """
-        await_full_state = True
-        if state_filter and not state_filter.must_await_full_state(self._is_mine_id):
-            await_full_state = False
-
-        event_to_groups = await self.get_state_group_for_events(
-            event_ids, await_full_state=await_full_state
-        )
-
-        groups = set(event_to_groups.values())
-        group_to_state = await self.stores.state._get_state_for_groups(
-            groups, state_filter or StateFilter.all()
-        )
-
-        state_event_map = await self.stores.main.get_events(
-            [ev_id for sd in group_to_state.values() for ev_id in sd.values()],
-            get_prev_content=False,
-        )
-
-        event_to_state = {
-            event_id: {
-                k: state_event_map[v]
-                for k, v in group_to_state[group].items()
-                if v in state_event_map
-            }
-            for event_id, group in event_to_groups.items()
-        }
-
-        return {event: event_to_state[event] for event in event_ids}
-
-    async def get_state_ids_for_events(
-        self,
-        event_ids: Collection[str],
-        state_filter: Optional[StateFilter] = None,
-    ) -> Dict[str, StateMap[str]]:
-        """
-        Get the state dicts corresponding to a list of events, containing the event_ids
-        of the state events (as opposed to the events themselves)
-
-        Args:
-            event_ids: events whose state should be returned
-            state_filter: The state filter used to fetch state from the database.
-
-        Returns:
-            A dict from event_id -> (type, state_key) -> event_id
-
-        Raises:
-            RuntimeError if we don't have a state group for one or more of the events
-                (ie they are outliers or unknown)
-        """
-        await_full_state = True
-        if state_filter and not state_filter.must_await_full_state(self._is_mine_id):
-            await_full_state = False
-
-        event_to_groups = await self.get_state_group_for_events(
-            event_ids, await_full_state=await_full_state
-        )
-
-        groups = set(event_to_groups.values())
-        group_to_state = await self.stores.state._get_state_for_groups(
-            groups, state_filter or StateFilter.all()
-        )
-
-        event_to_state = {
-            event_id: group_to_state[group]
-            for event_id, group in event_to_groups.items()
-        }
-
-        return {event: event_to_state[event] for event in event_ids}
-
-    async def get_state_for_event(
-        self, event_id: str, state_filter: Optional[StateFilter] = None
-    ) -> StateMap[EventBase]:
-        """
-        Get the state dict corresponding to a particular event
-
-        Args:
-            event_id: event whose state should be returned
-            state_filter: The state filter used to fetch state from the database.
-
-        Returns:
-            A dict from (type, state_key) -> state_event
-
-        Raises:
-            RuntimeError if we don't have a state group for the event (ie it is an
-                outlier or is unknown)
-        """
-        state_map = await self.get_state_for_events(
-            [event_id], state_filter or StateFilter.all()
-        )
-        return state_map[event_id]
-
-    async def get_state_ids_for_event(
-        self, event_id: str, state_filter: Optional[StateFilter] = None
-    ) -> StateMap[str]:
-        """
-        Get the state dict corresponding to a particular event
-
-        Args:
-            event_id: event whose state should be returned
-            state_filter: The state filter used to fetch state from the database.
-
-        Returns:
-            A dict from (type, state_key) -> state_event_id
-
-        Raises:
-            RuntimeError if we don't have a state group for the event (ie it is an
-                outlier or is unknown)
-        """
-        state_map = await self.get_state_ids_for_events(
-            [event_id], state_filter or StateFilter.all()
-        )
-        return state_map[event_id]
-
-    def get_state_for_groups(
-        self, groups: Iterable[int], state_filter: Optional[StateFilter] = None
-    ) -> Awaitable[Dict[int, MutableStateMap[str]]]:
-        """Gets the state at each of a list of state groups, optionally
-        filtering by type/state_key
-
-        Args:
-            groups: list of state groups for which we want to get the state.
-            state_filter: The state filter used to fetch state.
-                from the database.
-
-        Returns:
-            Dict of state group to state map.
-        """
-        return self.stores.state._get_state_for_groups(
-            groups, state_filter or StateFilter.all()
-        )
-
-    async def get_state_group_for_events(
-        self,
-        event_ids: Collection[str],
-        await_full_state: bool = True,
-    ) -> Mapping[str, int]:
-        """Returns mapping event_id -> state_group
-
-        Args:
-            event_ids: events to get state groups for
-            await_full_state: if true, will block if we do not yet have complete
-               state at these events.
-        """
-        if await_full_state:
-            await self._partial_state_events_tracker.await_full_state(event_ids)
-
-        return await self.stores.main._get_state_group_for_events(event_ids)
-
-    async def store_state_group(
-        self,
-        event_id: str,
-        room_id: str,
-        prev_group: Optional[int],
-        delta_ids: Optional[StateMap[str]],
-        current_state_ids: StateMap[str],
-    ) -> int:
-        """Store a new set of state, returning a newly assigned state group.
-
-        Args:
-            event_id: The event ID for which the state was calculated.
-            room_id: ID of the room for which the state was calculated.
-            prev_group: A previous state group for the room, optional.
-            delta_ids: The delta between state at `prev_group` and
-                `current_state_ids`, if `prev_group` was given. Same format as
-                `current_state_ids`.
-            current_state_ids: The state to store. Map of (type, state_key)
-                to event_id.
-
-        Returns:
-            The state group ID
-        """
-        return await self.stores.state.store_state_group(
-            event_id, room_id, prev_group, delta_ids, current_state_ids
-        )
-
-    async def get_current_state_ids(
-        self,
-        room_id: str,
-        state_filter: Optional[StateFilter] = None,
-        on_invalidate: Optional[Callable[[], None]] = None,
-    ) -> StateMap[str]:
-        """Get the current state event ids for a room based on the
-        current_state_events table.
-
-        If a state filter is given (that is not `StateFilter.all()`) the query
-        result is *not* cached.
-
-        Args:
-            room_id: The room to get the state IDs of. state_filter: The state
-            filter used to fetch state from the
-                database.
-            on_invalidate: Callback for when the `get_current_state_ids` cache
-                for the room gets invalidated.
-
-        Returns:
-            The current state of the room.
-        """
-        if not state_filter or state_filter.must_await_full_state(self._is_mine_id):
-            await self._partial_state_room_tracker.await_full_state(room_id)
-
-        if state_filter and not state_filter.is_full():
-            return await self.stores.main.get_partial_filtered_current_state_ids(
-                room_id, state_filter
-            )
-        else:
-            return await self.stores.main.get_partial_current_state_ids(
-                room_id, on_invalidate=on_invalidate
-            )
-
-    async def get_canonical_alias_for_room(self, room_id: str) -> Optional[str]:
-        """Get canonical alias for room, if any
-
-        Args:
-            room_id: The room ID
-
-        Returns:
-            The canonical alias, if any
-        """
-
-        state = await self.get_current_state_ids(
-            room_id, StateFilter.from_types([(EventTypes.CanonicalAlias, "")])
-        )
-
-        event_id = state.get((EventTypes.CanonicalAlias, ""))
-        if not event_id:
-            return None
-
-        event = await self.stores.main.get_event(event_id, allow_none=True)
-        if not event:
-            return None
-
-        return event.content.get("canonical_alias")
-
-    async def get_current_state_deltas(
-        self, prev_stream_id: int, max_stream_id: int
-    ) -> Tuple[int, List[Dict[str, Any]]]:
-        """Fetch a list of room state changes since the given stream id
-
-        Each entry in the result contains the following fields:
-            - stream_id (int)
-            - room_id (str)
-            - type (str): event type
-            - state_key (str):
-            - event_id (str|None): new event_id for this state key. None if the
-                state has been deleted.
-            - prev_event_id (str|None): previous event_id for this state key. None
-                if it's new state.
-
-        Args:
-            prev_stream_id: point to get changes since (exclusive)
-            max_stream_id: the point that we know has been correctly persisted
-               - ie, an upper limit to return changes from.
-
-        Returns:
-            A tuple consisting of:
-               - the stream id which these results go up to
-               - list of current_state_delta_stream rows. If it is empty, we are
-                 up to date.
-        """
-        # FIXME(faster_joins): what do we do here?
-
-        return await self.stores.main.get_partial_current_state_deltas(
-            prev_stream_id, max_stream_id
-        )
-=======
-_NONE_STATE_FILTER = StateFilter(types=frozendict(), include_others=False)
->>>>>>> 3594f6c1
+_NONE_STATE_FILTER = StateFilter(types=frozendict(), include_others=False)