--- conflicted
+++ resolved
@@ -338,18 +338,11 @@
         the old and the new.
 
         Returns:
-<<<<<<< HEAD
-            (prev_group, delta_ids), where both may be None.
-        """
-
-        return self.stores.state.get_state_group_delta(state_group)
-=======
             Deferred[Tuple[Optional[int], Optional[list[dict[tuple[str, str], str]]]]]):
                 (prev_group, delta_ids)
         """
 
-        return self.stores.main.get_state_group_delta(state_group)
->>>>>>> fb1a6914
+        return self.stores.state.get_state_group_delta(state_group)
 
     @defer.inlineCallbacks
     def get_state_groups_ids(self, _room_id, event_ids):
@@ -369,11 +362,7 @@
         event_to_groups = yield self.stores.main._get_state_group_for_events(event_ids)
 
         groups = set(itervalues(event_to_groups))
-<<<<<<< HEAD
         group_to_state = yield self.stores.state._get_state_for_groups(groups)
-=======
-        group_to_state = yield self.stores.main._get_state_for_groups(groups)
->>>>>>> fb1a6914
 
         return group_to_state
 
@@ -434,11 +423,7 @@
                 dict of state_group_id -> (dict of (type, state_key) -> event id)
         """
 
-<<<<<<< HEAD
         return self.stores.state._get_state_groups_from_groups(groups, state_filter)
-=======
-        return self.stores.main._get_state_groups_from_groups(groups, state_filter)
->>>>>>> fb1a6914
 
     @defer.inlineCallbacks
     def get_state_for_events(self, event_ids, state_filter=StateFilter.all()):
@@ -454,11 +439,7 @@
         event_to_groups = yield self.stores.main._get_state_group_for_events(event_ids)
 
         groups = set(itervalues(event_to_groups))
-<<<<<<< HEAD
         group_to_state = yield self.stores.state._get_state_for_groups(
-=======
-        group_to_state = yield self.stores.main._get_state_for_groups(
->>>>>>> fb1a6914
             groups, state_filter
         )
 
@@ -495,11 +476,7 @@
         event_to_groups = yield self.stores.main._get_state_group_for_events(event_ids)
 
         groups = set(itervalues(event_to_groups))
-<<<<<<< HEAD
         group_to_state = yield self.stores.state._get_state_for_groups(
-=======
-        group_to_state = yield self.stores.main._get_state_for_groups(
->>>>>>> fb1a6914
             groups, state_filter
         )
 
@@ -555,11 +532,7 @@
             Deferred[dict[int, dict[tuple[str, str], str]]]:
                 dict of state_group_id -> (dict of (type, state_key) -> event id)
         """
-<<<<<<< HEAD
         return self.stores.state._get_state_for_groups(groups, state_filter)
-=======
-        return self.stores.main._get_state_for_groups(groups, state_filter)
->>>>>>> fb1a6914
 
     def store_state_group(
         self, event_id, room_id, prev_group, delta_ids, current_state_ids
@@ -579,10 +552,6 @@
         Returns:
             Deferred[int]: The state group ID
         """
-<<<<<<< HEAD
         return self.stores.state.store_state_group(
-=======
-        return self.stores.main.store_state_group(
->>>>>>> fb1a6914
             event_id, room_id, prev_group, delta_ids, current_state_ids
         )