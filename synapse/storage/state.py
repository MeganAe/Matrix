--- conflicted
+++ resolved
@@ -646,11 +646,7 @@
         Returns:
             Resolves to a map of (type, state_key) -> event_id
         """
-<<<<<<< HEAD
-        group_to_state = await self._get_state_for_groups((state_group,), state_filter)
-=======
-        group_to_state = await self.get_state_for_groups((state_group,))
->>>>>>> 6ff99e3b
+        group_to_state = await self.get_state_for_groups((state_group,), state_filter)
 
         return group_to_state[state_group]
 
