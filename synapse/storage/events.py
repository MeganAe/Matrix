--- conflicted
+++ resolved
@@ -19,11 +19,7 @@
 from collections import OrderedDict, deque, namedtuple
 from functools import wraps
 
-<<<<<<< HEAD
 from six import PY3, iteritems, itervalues
-=======
-from six import iteritems
->>>>>>> 1e5dbdcb
 from six.moves import range
 
 from canonicaljson import json
