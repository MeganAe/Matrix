# -*- coding: utf-8 -*-
# Copyright 2014-2016 OpenMarket Ltd
#
# Licensed under the Apache License, Version 2.0 (the "License");
# you may not use this file except in compliance with the License.
# You may obtain a copy of the License at
#
#     http://www.apache.org/licenses/LICENSE-2.0
#
# Unless required by applicable law or agreed to in writing, software
# distributed under the License is distributed on an "AS IS" BASIS,
# WITHOUT WARRANTIES OR CONDITIONS OF ANY KIND, either express or implied.
# See the License for the specific language governing permissions and
# limitations under the License.
from ._base import SQLBaseStore

from twisted.internet import defer, reactor

from synapse.events import FrozenEvent, USE_FROZEN_DICTS
from synapse.events.utils import prune_event

from synapse.util.async import ObservableDeferred
from synapse.util.logcontext import (
    preserve_fn, PreserveLoggingContext, preserve_context_over_deferred
)
from synapse.util.logutils import log_function
from synapse.util.metrics import Measure
from synapse.api.constants import EventTypes
from synapse.api.errors import SynapseError
from synapse.state import resolve_events
from synapse.util.caches.descriptors import cached

from canonicaljson import encode_canonical_json
from collections import deque, namedtuple, OrderedDict
from functools import wraps

import synapse.metrics

import logging
import math
import ujson as json

# these are only included to make the type annotations work
from synapse.events import EventBase    # noqa: F401
from synapse.events.snapshot import EventContext   # noqa: F401

logger = logging.getLogger(__name__)


metrics = synapse.metrics.get_metrics_for(__name__)
persist_event_counter = metrics.register_counter("persisted_events")


def encode_json(json_object):
    if USE_FROZEN_DICTS:
        # ujson doesn't like frozen_dicts
        return encode_canonical_json(json_object)
    else:
        return json.dumps(json_object, ensure_ascii=False)


# These values are used in the `enqueus_event` and `_do_fetch` methods to
# control how we batch/bulk fetch events from the database.
# The values are plucked out of thing air to make initial sync run faster
# on jki.re
# TODO: Make these configurable.
EVENT_QUEUE_THREADS = 3  # Max number of threads that will fetch events
EVENT_QUEUE_ITERATIONS = 3  # No. times we block waiting for requests for events
EVENT_QUEUE_TIMEOUT_S = 0.1  # Timeout when waiting for requests for events


class _EventPeristenceQueue(object):
    """Queues up events so that they can be persisted in bulk with only one
    concurrent transaction per room.
    """

    _EventPersistQueueItem = namedtuple("_EventPersistQueueItem", (
        "events_and_contexts", "backfilled", "deferred",
    ))

    def __init__(self):
        self._event_persist_queues = {}
        self._currently_persisting_rooms = set()

    def add_to_queue(self, room_id, events_and_contexts, backfilled):
        """Add events to the queue, with the given persist_event options.

        Args:
            room_id (str):
            events_and_contexts (list[(EventBase, EventContext)]):
            backfilled (bool):
        """
        queue = self._event_persist_queues.setdefault(room_id, deque())
        if queue:
            end_item = queue[-1]
            if end_item.backfilled == backfilled:
                end_item.events_and_contexts.extend(events_and_contexts)
                return end_item.deferred.observe()

        deferred = ObservableDeferred(defer.Deferred())

        queue.append(self._EventPersistQueueItem(
            events_and_contexts=events_and_contexts,
            backfilled=backfilled,
            deferred=deferred,
        ))

        return deferred.observe()

    def handle_queue(self, room_id, per_item_callback):
        """Attempts to handle the queue for a room if not already being handled.

        The given callback will be invoked with for each item in the queue,1
        of type _EventPersistQueueItem. The per_item_callback will continuously
        be called with new items, unless the queue becomnes empty. The return
        value of the function will be given to the deferreds waiting on the item,
        exceptions will be passed to the deferres as well.

        This function should therefore be called whenever anything is added
        to the queue.

        If another callback is currently handling the queue then it will not be
        invoked.
        """

        if room_id in self._currently_persisting_rooms:
            return

        self._currently_persisting_rooms.add(room_id)

        @defer.inlineCallbacks
        def handle_queue_loop():
            try:
                queue = self._get_drainining_queue(room_id)
                for item in queue:
                    try:
                        ret = yield per_item_callback(item)
                        item.deferred.callback(ret)
                    except Exception as e:
                        item.deferred.errback(e)
            finally:
                queue = self._event_persist_queues.pop(room_id, None)
                if queue:
                    self._event_persist_queues[room_id] = queue
                self._currently_persisting_rooms.discard(room_id)

        preserve_fn(handle_queue_loop)()

    def _get_drainining_queue(self, room_id):
        queue = self._event_persist_queues.setdefault(room_id, deque())

        try:
            while True:
                yield queue.popleft()
        except IndexError:
            # Queue has been drained.
            pass


_EventCacheEntry = namedtuple("_EventCacheEntry", ("event", "redacted_event"))


def _retry_on_integrity_error(func):
    """Wraps a database function so that it gets retried on IntegrityError,
    with `delete_existing=True` passed in.

    Args:
        func: function that returns a Deferred and accepts a `delete_existing` arg
    """
    @wraps(func)
    @defer.inlineCallbacks
    def f(self, *args, **kwargs):
        try:
            res = yield func(self, *args, **kwargs)
        except self.database_engine.module.IntegrityError:
            logger.exception("IntegrityError, retrying.")
            res = yield func(self, *args, delete_existing=True, **kwargs)
        defer.returnValue(res)

    return f


class EventsStore(SQLBaseStore):
    EVENT_ORIGIN_SERVER_TS_NAME = "event_origin_server_ts"
    EVENT_FIELDS_SENDER_URL_UPDATE_NAME = "event_fields_sender_url"

    def __init__(self, hs):
        super(EventsStore, self).__init__(hs)
        self._clock = hs.get_clock()
        self.register_background_update_handler(
            self.EVENT_ORIGIN_SERVER_TS_NAME, self._background_reindex_origin_server_ts
        )
        self.register_background_update_handler(
            self.EVENT_FIELDS_SENDER_URL_UPDATE_NAME,
            self._background_reindex_fields_sender,
        )

        self.register_background_index_update(
            "event_contains_url_index",
            index_name="event_contains_url_index",
            table="events",
            columns=["room_id", "topological_ordering", "stream_ordering"],
            where_clause="contains_url = true AND outlier = false",
        )

        self._event_persist_queue = _EventPeristenceQueue()

    def persist_events(self, events_and_contexts, backfilled=False):
        """
        Write events to the database
        Args:
            events_and_contexts: list of tuples of (event, context)
            backfilled: ?
        """
        partitioned = {}
        for event, ctx in events_and_contexts:
            partitioned.setdefault(event.room_id, []).append((event, ctx))

        deferreds = []
        for room_id, evs_ctxs in partitioned.items():
            d = preserve_fn(self._event_persist_queue.add_to_queue)(
                room_id, evs_ctxs,
                backfilled=backfilled,
            )
            deferreds.append(d)

        for room_id in partitioned.keys():
            self._maybe_start_persisting(room_id)

        return preserve_context_over_deferred(
            defer.gatherResults(deferreds, consumeErrors=True)
        )

    @defer.inlineCallbacks
    @log_function
    def persist_event(self, event, context, backfilled=False):
        """

        Args:
            event (EventBase):
            context (EventContext):
            backfilled (bool):

        Returns:
            Deferred: resolves to (int, int): the stream ordering of ``event``,
            and the stream ordering of the latest persisted event
        """
        deferred = self._event_persist_queue.add_to_queue(
            event.room_id, [(event, context)],
            backfilled=backfilled,
        )

        self._maybe_start_persisting(event.room_id)

        yield preserve_context_over_deferred(deferred)

        max_persisted_id = yield self._stream_id_gen.get_current_token()
        defer.returnValue((event.internal_metadata.stream_ordering, max_persisted_id))

    def _maybe_start_persisting(self, room_id):
        @defer.inlineCallbacks
        def persisting_queue(item):
            yield self._persist_events(
                item.events_and_contexts,
                backfilled=item.backfilled,
            )

        self._event_persist_queue.handle_queue(room_id, persisting_queue)

    @_retry_on_integrity_error
    @defer.inlineCallbacks
    def _persist_events(self, events_and_contexts, backfilled=False,
                        delete_existing=False):
        """Persist events to db

        Args:
            events_and_contexts (list[(EventBase, EventContext)]):
            backfilled (bool):
            delete_existing (bool):

        Returns:
            Deferred: resolves when the events have been persisted
        """
        if not events_and_contexts:
            return

        if backfilled:
            stream_ordering_manager = self._backfill_id_gen.get_next_mult(
                len(events_and_contexts)
            )
        else:
            stream_ordering_manager = self._stream_id_gen.get_next_mult(
                len(events_and_contexts)
            )

        with stream_ordering_manager as stream_orderings:
            for (event, context), stream, in zip(
                events_and_contexts, stream_orderings
            ):
                event.internal_metadata.stream_ordering = stream

            chunks = [
                events_and_contexts[x:x + 100]
                for x in xrange(0, len(events_and_contexts), 100)
            ]

            for chunk in chunks:
                # We can't easily parallelize these since different chunks
                # might contain the same event. :(

                # NB: Assumes that we are only persisting events for one room
                # at a time.
                new_forward_extremeties = {}
                current_state_for_room = {}
                if not backfilled:
                    with Measure(self._clock, "_calculate_state_and_extrem"):
                        # Work out the new "current state" for each room.
                        # We do this by working out what the new extremities are and then
                        # calculating the state from that.
                        events_by_room = {}
                        for event, context in chunk:
                            events_by_room.setdefault(event.room_id, []).append(
                                (event, context)
                            )

                        for room_id, ev_ctx_rm in events_by_room.items():
                            # Work out new extremities by recursively adding and removing
                            # the new events.
                            latest_event_ids = yield self.get_latest_event_ids_in_room(
                                room_id
                            )
                            new_latest_event_ids = yield self._calculate_new_extremeties(
                                room_id, ev_ctx_rm, latest_event_ids
                            )

                            if new_latest_event_ids == set(latest_event_ids):
                                # No change in extremities, so no change in state
                                continue

                            new_forward_extremeties[room_id] = new_latest_event_ids

                            len_1 = (
                                len(latest_event_ids) == 1
                                and len(new_latest_event_ids) == 1
                            )
                            if len_1:
                                all_single_prev_not_state = all(
                                    len(event.prev_events) == 1
                                    and not event.is_state()
                                    for event, ctx in ev_ctx_rm
                                )
                                # Don't bother calculating state if they're just
                                # a long chain of single ancestor non-state events.
                                if all_single_prev_not_state:
                                    continue

                            state = yield self._calculate_state_delta(
                                room_id, ev_ctx_rm, new_latest_event_ids
                            )
                            if state:
                                current_state_for_room[room_id] = state

                yield self.runInteraction(
                    "persist_events",
                    self._persist_events_txn,
                    events_and_contexts=chunk,
                    backfilled=backfilled,
                    delete_existing=delete_existing,
                    current_state_for_room=current_state_for_room,
                    new_forward_extremeties=new_forward_extremeties,
                )
                persist_event_counter.inc_by(len(chunk))

    @defer.inlineCallbacks
    def _calculate_new_extremeties(self, room_id, event_contexts, latest_event_ids):
        """Calculates the new forward extremeties for a room given events to
        persist.

        Assumes that we are only persisting events for one room at a time.
        """
        new_latest_event_ids = set(latest_event_ids)
        # First, add all the new events to the list
        new_latest_event_ids.update(
            event.event_id for event, ctx in event_contexts
            if not event.internal_metadata.is_outlier() and not ctx.rejected
        )
        # Now remove all events that are referenced by the to-be-added events
        new_latest_event_ids.difference_update(
            e_id
            for event, ctx in event_contexts
            for e_id, _ in event.prev_events
            if not event.internal_metadata.is_outlier() and not ctx.rejected
        )

        # And finally remove any events that are referenced by previously added
        # events.
        rows = yield self._simple_select_many_batch(
            table="event_edges",
            column="prev_event_id",
            iterable=list(new_latest_event_ids),
            retcols=["prev_event_id"],
            keyvalues={
                "room_id": room_id,
                "is_state": False,
            },
            desc="_calculate_new_extremeties",
        )

        new_latest_event_ids.difference_update(
            row["prev_event_id"] for row in rows
        )

        defer.returnValue(new_latest_event_ids)

    @defer.inlineCallbacks
    def _calculate_state_delta(self, room_id, events_context, new_latest_event_ids):
        """Calculate the new state deltas for a room.

        Assumes that we are only persisting events for one room at a time.

        Returns:
            2-tuple (to_delete, to_insert) where both are state dicts, i.e.
            (type, state_key) -> event_id. `to_delete` are the entries to
            first be deleted from current_state_events, `to_insert` are entries
            to insert.
            May return None if there are no changes to be applied.
        """
        # Now we need to work out the different state sets for
        # each state extremities
        state_sets = []
        missing_event_ids = []
        was_updated = False
        for event_id in new_latest_event_ids:
            # First search in the list of new events we're adding,
            # and then use the current state from that
            for ev, ctx in events_context:
                if event_id == ev.event_id:
                    if ctx.current_state_ids is None:
                        raise Exception("Unknown current state")
                    state_sets.append(ctx.current_state_ids)
                    if ctx.delta_ids or hasattr(ev, "state_key"):
                        was_updated = True
                    break
            else:
                # If we couldn't find it, then we'll need to pull
                # the state from the database
                was_updated = True
                missing_event_ids.append(event_id)

        if missing_event_ids:
            # Now pull out the state for any missing events from DB
            event_to_groups = yield self._get_state_group_for_events(
                missing_event_ids,
            )

            groups = set(event_to_groups.values())
            group_to_state = yield self._get_state_for_groups(groups)

            state_sets.extend(group_to_state.values())

        if not new_latest_event_ids:
            current_state = {}
        elif was_updated:
            # We work out the current state by passing the state sets to the
            # state resolution algorithm. It may ask for some events, including
            # the events we have yet to persist, so we need a slightly more
            # complicated event lookup function than simply looking the events
            # up in the db.
            events_map = {ev.event_id: ev for ev, _ in events_context}

            @defer.inlineCallbacks
            def get_events(ev_ids):
                # We get the events by first looking at the list of events we
                # are trying to persist, and then fetching the rest from the DB.
                db = []
                to_return = {}
                for ev_id in ev_ids:
                    ev = events_map.get(ev_id, None)
                    if ev:
                        to_return[ev_id] = ev
                    else:
                        db.append(ev_id)

                if db:
                    evs = yield self.get_events(
                        ev_ids, get_prev_content=False, check_redacted=False,
                    )
                    to_return.update(evs)
                defer.returnValue(to_return)

            current_state = yield resolve_events(
                state_sets,
                state_map_factory=get_events,
            )
        else:
            return

        existing_state = yield self.get_current_state_ids(room_id)

        existing_events = set(existing_state.itervalues())
        new_events = set(ev_id for ev_id in current_state.itervalues())
        changed_events = existing_events ^ new_events

        if not changed_events:
            return

        to_delete = {
            key: ev_id for key, ev_id in existing_state.iteritems()
            if ev_id in changed_events
        }
        events_to_insert = (new_events - existing_events)
        to_insert = {
            key: ev_id for key, ev_id in current_state.iteritems()
            if ev_id in events_to_insert
        }

        defer.returnValue((to_delete, to_insert))

    @defer.inlineCallbacks
    def get_event(self, event_id, check_redacted=True,
                  get_prev_content=False, allow_rejected=False,
                  allow_none=False):
        """Get an event from the database by event_id.

        Args:
            event_id (str): The event_id of the event to fetch
            check_redacted (bool): If True, check if event has been redacted
                and redact it.
            get_prev_content (bool): If True and event is a state event,
                include the previous states content in the unsigned field.
            allow_rejected (bool): If True return rejected events.
            allow_none (bool): If True, return None if no event found, if
                False throw an exception.

        Returns:
            Deferred : A FrozenEvent.
        """
        events = yield self._get_events(
            [event_id],
            check_redacted=check_redacted,
            get_prev_content=get_prev_content,
            allow_rejected=allow_rejected,
        )

        if not events and not allow_none:
            raise SynapseError(404, "Could not find event %s" % (event_id,))

        defer.returnValue(events[0] if events else None)

    @defer.inlineCallbacks
    def get_events(self, event_ids, check_redacted=True,
                   get_prev_content=False, allow_rejected=False):
        """Get events from the database

        Args:
            event_ids (list): The event_ids of the events to fetch
            check_redacted (bool): If True, check if event has been redacted
                and redact it.
            get_prev_content (bool): If True and event is a state event,
                include the previous states content in the unsigned field.
            allow_rejected (bool): If True return rejected events.

        Returns:
            Deferred : Dict from event_id to event.
        """
        events = yield self._get_events(
            event_ids,
            check_redacted=check_redacted,
            get_prev_content=get_prev_content,
            allow_rejected=allow_rejected,
        )

        defer.returnValue({e.event_id: e for e in events})

    @log_function
    def _persist_events_txn(self, txn, events_and_contexts, backfilled,
                            delete_existing=False, current_state_for_room={},
                            new_forward_extremeties={}):
        """Insert some number of room events into the necessary database tables.

        Rejected events are only inserted into the events table, the events_json table,
        and the rejections table. Things reading from those table will need to check
        whether the event was rejected.

        Args:
            txn (twisted.enterprise.adbapi.Connection): db connection
            events_and_contexts (list[(EventBase, EventContext)]):
                events to persist
            backfilled (bool): True if the events were backfilled
            delete_existing (bool): True to purge existing table rows for the
                events from the database. This is useful when retrying due to
                IntegrityError.
            current_state_for_room (dict[str, (list[str], list[str])]):
                The current-state delta for each room. For each room, a tuple
                (to_delete, to_insert), being a list of event ids to be removed
                from the current state, and a list of event ids to be added to
                the current state.
            new_forward_extremeties (dict[str, list[str]]):
                The new forward extremities for each room. For each room, a
                list of the event ids which are the forward extremities.

        """
        self._update_current_state_txn(txn, current_state_for_room)

        max_stream_order = events_and_contexts[-1][0].internal_metadata.stream_ordering
        self._update_forward_extremities_txn(
            txn,
            new_forward_extremities=new_forward_extremeties,
            max_stream_order=max_stream_order,
        )

        # Ensure that we don't have the same event twice.
        events_and_contexts = self._filter_events_and_contexts_for_duplicates(
            events_and_contexts,
        )

        self._update_room_depths_txn(
            txn,
            events_and_contexts=events_and_contexts,
            backfilled=backfilled,
        )

        # _update_outliers_txn filters out any events which have already been
        # persisted, and returns the filtered list.
        events_and_contexts = self._update_outliers_txn(
            txn,
            events_and_contexts=events_and_contexts,
        )

        # From this point onwards the events are only events that we haven't
        # seen before.

        if delete_existing:
            # For paranoia reasons, we go and delete all the existing entries
            # for these events so we can reinsert them.
            # This gets around any problems with some tables already having
            # entries.
            self._delete_existing_rows_txn(
                txn,
                events_and_contexts=events_and_contexts,
            )

        self._store_event_txn(
            txn,
            events_and_contexts=events_and_contexts,
        )

        # Insert into the state_groups, state_groups_state, and
        # event_to_state_groups tables.
        self._store_mult_state_groups_txn(txn, events_and_contexts)

        # _store_rejected_events_txn filters out any events which were
        # rejected, and returns the filtered list.
        events_and_contexts = self._store_rejected_events_txn(
            txn,
            events_and_contexts=events_and_contexts,
        )

        # From this point onwards the events are only ones that weren't
        # rejected.

        self._update_metadata_tables_txn(
            txn,
            events_and_contexts=events_and_contexts,
            backfilled=backfilled,
        )

    def _update_current_state_txn(self, txn, state_delta_by_room):
        for room_id, current_state_tuple in state_delta_by_room.iteritems():
                to_delete, to_insert = current_state_tuple
                txn.executemany(
                    "DELETE FROM current_state_events WHERE event_id = ?",
                    [(ev_id,) for ev_id in to_delete.itervalues()],
                )

                self._simple_insert_many_txn(
                    txn,
                    table="current_state_events",
                    values=[
                        {
                            "event_id": ev_id,
                            "room_id": room_id,
                            "type": key[0],
                            "state_key": key[1],
                        }
                        for key, ev_id in to_insert.iteritems()
                    ],
                )

                # Invalidate the various caches

                # Figure out the changes of membership to invalidate the
                # `get_rooms_for_user` cache.
                # We find out which membership events we may have deleted
                # and which we have added, then we invlidate the caches for all
                # those users.
                members_changed = set(
                    state_key for ev_type, state_key in to_delete.iterkeys()
                    if ev_type == EventTypes.Member
                )
                members_changed.update(
                    state_key for ev_type, state_key in to_insert.iterkeys()
                    if ev_type == EventTypes.Member
                )

                for member in members_changed:
                    self._invalidate_cache_and_stream(
                        txn, self.get_rooms_for_user, (member,)
                    )

                self._invalidate_cache_and_stream(
                    txn, self.get_users_in_room, (room_id,)
                )

                self._invalidate_cache_and_stream(
                    txn, self.get_current_state_ids, (room_id,)
                )

    def _update_forward_extremities_txn(self, txn, new_forward_extremities,
                                        max_stream_order):
        for room_id, new_extrem in new_forward_extremities.items():
            self._simple_delete_txn(
                txn,
                table="event_forward_extremities",
                keyvalues={"room_id": room_id},
            )
            txn.call_after(
                self.get_latest_event_ids_in_room.invalidate, (room_id,)
            )

        self._simple_insert_many_txn(
            txn,
            table="event_forward_extremities",
            values=[
                {
                    "event_id": ev_id,
                    "room_id": room_id,
                }
                for room_id, new_extrem in new_forward_extremities.items()
                for ev_id in new_extrem
            ],
        )
        # We now insert into stream_ordering_to_exterm a mapping from room_id,
        # new stream_ordering to new forward extremeties in the room.
        # This allows us to later efficiently look up the forward extremeties
        # for a room before a given stream_ordering
        self._simple_insert_many_txn(
            txn,
            table="stream_ordering_to_exterm",
            values=[
                {
                    "room_id": room_id,
                    "event_id": event_id,
                    "stream_ordering": max_stream_order,
                }
                for room_id, new_extrem in new_forward_extremities.items()
                for event_id in new_extrem
            ]
        )

    @classmethod
    def _filter_events_and_contexts_for_duplicates(cls, events_and_contexts):
        """Ensure that we don't have the same event twice.

        Pick the earliest non-outlier if there is one, else the earliest one.

        Args:
            events_and_contexts (list[(EventBase, EventContext)]):
        Returns:
            list[(EventBase, EventContext)]: filtered list
        """
        new_events_and_contexts = OrderedDict()
        for event, context in events_and_contexts:
            prev_event_context = new_events_and_contexts.get(event.event_id)
            if prev_event_context:
                if not event.internal_metadata.is_outlier():
                    if prev_event_context[0].internal_metadata.is_outlier():
                        # To ensure correct ordering we pop, as OrderedDict is
                        # ordered by first insertion.
                        new_events_and_contexts.pop(event.event_id, None)
                        new_events_and_contexts[event.event_id] = (event, context)
            else:
                new_events_and_contexts[event.event_id] = (event, context)
        return new_events_and_contexts.values()

    def _update_room_depths_txn(self, txn, events_and_contexts, backfilled):
        """Update min_depth for each room

        Args:
            txn (twisted.enterprise.adbapi.Connection): db connection
            events_and_contexts (list[(EventBase, EventContext)]): events
                we are persisting
            backfilled (bool): True if the events were backfilled
        """
        depth_updates = {}
        for event, context in events_and_contexts:
            # Remove the any existing cache entries for the event_ids
            txn.call_after(self._invalidate_get_event_cache, event.event_id)
            if not backfilled:
                txn.call_after(
                    self._events_stream_cache.entity_has_changed,
                    event.room_id, event.internal_metadata.stream_ordering,
                )

            if not event.internal_metadata.is_outlier() and not context.rejected:
                depth_updates[event.room_id] = max(
                    event.depth, depth_updates.get(event.room_id, event.depth)
                )

        for room_id, depth in depth_updates.items():
            self._update_min_depth_for_room_txn(txn, room_id, depth)

    def _update_outliers_txn(self, txn, events_and_contexts):
        """Update any outliers with new event info.

        This turns outliers into ex-outliers (unless the new event was
        rejected).

        Args:
            txn (twisted.enterprise.adbapi.Connection): db connection
            events_and_contexts (list[(EventBase, EventContext)]): events
                we are persisting

        Returns:
            list[(EventBase, EventContext)] new list, without events which
            are already in the events table.
        """
        txn.execute(
            "SELECT event_id, outlier FROM events WHERE event_id in (%s)" % (
                ",".join(["?"] * len(events_and_contexts)),
            ),
            [event.event_id for event, _ in events_and_contexts]
        )

        have_persisted = {
            event_id: outlier
            for event_id, outlier in txn.fetchall()
        }

        to_remove = set()
        for event, context in events_and_contexts:
            if event.event_id not in have_persisted:
                continue

            to_remove.add(event)

            if context.rejected:
                # If the event is rejected then we don't care if the event
                # was an outlier or not.
                continue

            outlier_persisted = have_persisted[event.event_id]
            if not event.internal_metadata.is_outlier() and outlier_persisted:
                # We received a copy of an event that we had already stored as
                # an outlier in the database. We now have some state at that
                # so we need to update the state_groups table with that state.

                # insert into the state_group, state_groups_state and
                # event_to_state_groups tables.
                try:
                    self._store_mult_state_groups_txn(txn, ((event, context),))
                except Exception:
                    logger.exception("")
                    raise

                metadata_json = encode_json(
                    event.internal_metadata.get_dict()
                ).decode("UTF-8")

                sql = (
                    "UPDATE event_json SET internal_metadata = ?"
                    " WHERE event_id = ?"
                )
                txn.execute(
                    sql,
                    (metadata_json, event.event_id,)
                )

                # Add an entry to the ex_outlier_stream table to replicate the
                # change in outlier status to our workers.
                stream_order = event.internal_metadata.stream_ordering
                state_group_id = context.state_group
                self._simple_insert_txn(
                    txn,
                    table="ex_outlier_stream",
                    values={
                        "event_stream_ordering": stream_order,
                        "event_id": event.event_id,
                        "state_group": state_group_id,
                    }
                )

                sql = (
                    "UPDATE events SET outlier = ?"
                    " WHERE event_id = ?"
                )
                txn.execute(
                    sql,
                    (False, event.event_id,)
                )

                # Update the event_backward_extremities table now that this
                # event isn't an outlier any more.
                self._update_backward_extremeties(txn, [event])

        return [
            ec for ec in events_and_contexts if ec[0] not in to_remove
        ]

    @classmethod
    def _delete_existing_rows_txn(cls, txn, events_and_contexts):
        if not events_and_contexts:
            # nothing to do here
            return

        logger.info("Deleting existing")

        for table in (
                "events",
                "event_auth",
                "event_json",
                "event_content_hashes",
                "event_destinations",
                "event_edge_hashes",
                "event_edges",
                "event_forward_extremities",
                "event_reference_hashes",
                "event_search",
                "event_signatures",
                "event_to_state_groups",
                "guest_access",
                "history_visibility",
                "local_invites",
                "room_names",
                "state_events",
                "rejections",
                "redactions",
                "room_memberships",
                "topics"
<<<<<<< HEAD
            ):
                txn.executemany(
                    "DELETE FROM %s WHERE event_id = ?" % (table,),
                    [(ev.event_id,) for ev, _ in events_and_contexts]
                )
            for table in (
                "event_push_actions",
            ):
                txn.executemany(
                    "DELETE FROM %s WHERE room_id = ? AND event_id = ?" % (table,),
                    [(ev.event_id,) for ev, _ in events_and_contexts]
                )
=======
        ):
            txn.executemany(
                "DELETE FROM %s WHERE event_id = ?" % (table,),
                [(ev.event_id,) for ev, _ in events_and_contexts]
            )

    def _store_event_txn(self, txn, events_and_contexts):
        """Insert new events into the event and event_json tables

        Args:
            txn (twisted.enterprise.adbapi.Connection): db connection
            events_and_contexts (list[(EventBase, EventContext)]): events
                we are persisting
        """

        if not events_and_contexts:
            # nothing to do here
            return

        def event_dict(event):
            return {
                k: v
                for k, v in event.get_dict().items()
                if k not in [
                    "redacted",
                    "redacted_because",
                ]
            }
>>>>>>> 733896e0

        self._simple_insert_many_txn(
            txn,
            table="event_json",
            values=[
                {
                    "event_id": event.event_id,
                    "room_id": event.room_id,
                    "internal_metadata": encode_json(
                        event.internal_metadata.get_dict()
                    ).decode("UTF-8"),
                    "json": encode_json(event_dict(event)).decode("UTF-8"),
                }
                for event, _ in events_and_contexts
            ],
        )

        self._simple_insert_many_txn(
            txn,
            table="events",
            values=[
                {
                    "stream_ordering": event.internal_metadata.stream_ordering,
                    "topological_ordering": event.depth,
                    "depth": event.depth,
                    "event_id": event.event_id,
                    "room_id": event.room_id,
                    "type": event.type,
                    "processed": True,
                    "outlier": event.internal_metadata.is_outlier(),
                    "content": encode_json(event.content).decode("UTF-8"),
                    "origin_server_ts": int(event.origin_server_ts),
                    "received_ts": self._clock.time_msec(),
                    "sender": event.sender,
                    "contains_url": (
                        "url" in event.content
                        and isinstance(event.content["url"], basestring)
                    ),
                }
                for event, _ in events_and_contexts
            ],
        )

    def _store_rejected_events_txn(self, txn, events_and_contexts):
        """Add rows to the 'rejections' table for received events which were
        rejected

        Args:
            txn (twisted.enterprise.adbapi.Connection): db connection
            events_and_contexts (list[(EventBase, EventContext)]): events
                we are persisting

        Returns:
            list[(EventBase, EventContext)] new list, without the rejected
                events.
        """
        # Remove the rejected events from the list now that we've added them
        # to the events table and the events_json table.
        to_remove = set()
        for event, context in events_and_contexts:
            if context.rejected:
                # Insert the event_id into the rejections table
                self._store_rejections_txn(
                    txn, event.event_id, context.rejected
                )
                to_remove.add(event)

        return [
            ec for ec in events_and_contexts if ec[0] not in to_remove
        ]

    def _update_metadata_tables_txn(self, txn, events_and_contexts, backfilled):
        """Update all the miscellaneous tables for new events

        Args:
            txn (twisted.enterprise.adbapi.Connection): db connection
            events_and_contexts (list[(EventBase, EventContext)]): events
                we are persisting
            backfilled (bool): True if the events were backfilled
        """

        if not events_and_contexts:
            # nothing to do here
            return

        for event, context in events_and_contexts:
            # Insert all the push actions into the event_push_actions table.
            if context.push_actions:
                self._set_push_actions_for_event_and_users_txn(
                    txn, event, context.push_actions
                )

            if event.type == EventTypes.Redaction and event.redacts is not None:
                # Remove the entries in the event_push_actions table for the
                # redacted event.
                self._remove_push_actions_for_event_id_txn(
                    txn, event.room_id, event.redacts
                )

        self._simple_insert_many_txn(
            txn,
            table="event_auth",
            values=[
                {
                    "event_id": event.event_id,
                    "room_id": event.room_id,
                    "auth_id": auth_id,
                }
                for event, _ in events_and_contexts
                for auth_id, _ in event.auth_events
            ],
        )

        # Update the event_forward_extremities, event_backward_extremities and
        # event_edges tables.
        self._handle_mult_prev_events(
            txn,
            events=[event for event, _ in events_and_contexts],
        )

        for event, _ in events_and_contexts:
            if event.type == EventTypes.Name:
                # Insert into the room_names and event_search tables.
                self._store_room_name_txn(txn, event)
            elif event.type == EventTypes.Topic:
                # Insert into the topics table and event_search table.
                self._store_room_topic_txn(txn, event)
            elif event.type == EventTypes.Message:
                # Insert into the event_search table.
                self._store_room_message_txn(txn, event)
            elif event.type == EventTypes.Redaction:
                # Insert into the redactions table.
                self._store_redaction(txn, event)
            elif event.type == EventTypes.RoomHistoryVisibility:
                # Insert into the event_search table.
                self._store_history_visibility_txn(txn, event)
            elif event.type == EventTypes.GuestAccess:
                # Insert into the event_search table.
                self._store_guest_access_txn(txn, event)

        # Insert into the room_memberships table.
        self._store_room_members_txn(
            txn,
            [
                event
                for event, _ in events_and_contexts
                if event.type == EventTypes.Member
            ],
            backfilled=backfilled,
        )

        # Insert event_reference_hashes table.
        self._store_event_reference_hashes_txn(
            txn, [event for event, _ in events_and_contexts]
        )

        state_events_and_contexts = [
            ec for ec in events_and_contexts if ec[0].is_state()
        ]

        state_values = []
        for event, context in state_events_and_contexts:
            vals = {
                "event_id": event.event_id,
                "room_id": event.room_id,
                "type": event.type,
                "state_key": event.state_key,
            }

            # TODO: How does this work with backfilling?
            if hasattr(event, "replaces_state"):
                vals["prev_state"] = event.replaces_state

            state_values.append(vals)

        self._simple_insert_many_txn(
            txn,
            table="state_events",
            values=state_values,
        )

        self._simple_insert_many_txn(
            txn,
            table="event_edges",
            values=[
                {
                    "event_id": event.event_id,
                    "prev_event_id": prev_id,
                    "room_id": event.room_id,
                    "is_state": True,
                }
                for event, _ in state_events_and_contexts
                for prev_id, _ in event.prev_state
            ],
        )

        # Prefill the event cache
        self._add_to_cache(txn, events_and_contexts)

    def _add_to_cache(self, txn, events_and_contexts):
        to_prefill = []

        rows = []
        N = 200
        for i in range(0, len(events_and_contexts), N):
            ev_map = {
                e[0].event_id: e[0]
                for e in events_and_contexts[i:i + N]
            }
            if not ev_map:
                break

            sql = (
                "SELECT "
                " e.event_id as event_id, "
                " r.redacts as redacts,"
                " rej.event_id as rejects "
                " FROM events as e"
                " LEFT JOIN rejections as rej USING (event_id)"
                " LEFT JOIN redactions as r ON e.event_id = r.redacts"
                " WHERE e.event_id IN (%s)"
            ) % (",".join(["?"] * len(ev_map)),)

            txn.execute(sql, ev_map.keys())
            rows = self.cursor_to_dict(txn)
            for row in rows:
                event = ev_map[row["event_id"]]
                if not row["rejects"] and not row["redacts"]:
                    to_prefill.append(_EventCacheEntry(
                        event=event,
                        redacted_event=None,
                    ))

        def prefill():
            for cache_entry in to_prefill:
                self._get_event_cache.prefill((cache_entry[0].event_id,), cache_entry)
        txn.call_after(prefill)

    def _store_redaction(self, txn, event):
        # invalidate the cache for the redacted event
        txn.call_after(self._invalidate_get_event_cache, event.redacts)
        txn.execute(
            "INSERT INTO redactions (event_id, redacts) VALUES (?,?)",
            (event.event_id, event.redacts)
        )

    @defer.inlineCallbacks
    def have_events_in_timeline(self, event_ids):
        """Given a list of event ids, check if we have already processed and
        stored them as non outliers.
        """
        rows = yield self._simple_select_many_batch(
            table="events",
            retcols=("event_id",),
            column="event_id",
            iterable=list(event_ids),
            keyvalues={"outlier": False},
            desc="have_events_in_timeline",
        )

        defer.returnValue(set(r["event_id"] for r in rows))

    def have_events(self, event_ids):
        """Given a list of event ids, check if we have already processed them.

        Returns:
            dict: Has an entry for each event id we already have seen. Maps to
            the rejected reason string if we rejected the event, else maps to
            None.
        """
        if not event_ids:
            return defer.succeed({})

        def f(txn):
            sql = (
                "SELECT e.event_id, reason FROM events as e "
                "LEFT JOIN rejections as r ON e.event_id = r.event_id "
                "WHERE e.event_id = ?"
            )

            res = {}
            for event_id in event_ids:
                txn.execute(sql, (event_id,))
                row = txn.fetchone()
                if row:
                    _, rejected = row
                    res[event_id] = rejected

            return res

        return self.runInteraction(
            "have_events", f,
        )

    @defer.inlineCallbacks
    def _get_events(self, event_ids, check_redacted=True,
                    get_prev_content=False, allow_rejected=False):
        if not event_ids:
            defer.returnValue([])

        event_id_list = event_ids
        event_ids = set(event_ids)

        event_entry_map = self._get_events_from_cache(
            event_ids,
            allow_rejected=allow_rejected,
        )

        missing_events_ids = [e for e in event_ids if e not in event_entry_map]

        if missing_events_ids:
            missing_events = yield self._enqueue_events(
                missing_events_ids,
                check_redacted=check_redacted,
                allow_rejected=allow_rejected,
            )

            event_entry_map.update(missing_events)

        events = []
        for event_id in event_id_list:
            entry = event_entry_map.get(event_id, None)
            if not entry:
                continue

            if allow_rejected or not entry.event.rejected_reason:
                if check_redacted and entry.redacted_event:
                    event = entry.redacted_event
                else:
                    event = entry.event

                events.append(event)

                if get_prev_content:
                    if "replaces_state" in event.unsigned:
                        prev = yield self.get_event(
                            event.unsigned["replaces_state"],
                            get_prev_content=False,
                            allow_none=True,
                        )
                        if prev:
                            event.unsigned = dict(event.unsigned)
                            event.unsigned["prev_content"] = prev.content
                            event.unsigned["prev_sender"] = prev.sender

        defer.returnValue(events)

    def _invalidate_get_event_cache(self, event_id):
            self._get_event_cache.invalidate((event_id,))

    def _get_events_from_cache(self, events, allow_rejected):
        event_map = {}

        for event_id in events:
            ret = self._get_event_cache.get((event_id,), None)
            if not ret:
                continue

            if allow_rejected or not ret.event.rejected_reason:
                event_map[event_id] = ret
            else:
                event_map[event_id] = None

        return event_map

    def _do_fetch(self, conn):
        """Takes a database connection and waits for requests for events from
        the _event_fetch_list queue.
        """
        event_list = []
        i = 0
        while True:
            try:
                with self._event_fetch_lock:
                    event_list = self._event_fetch_list
                    self._event_fetch_list = []

                    if not event_list:
                        single_threaded = self.database_engine.single_threaded
                        if single_threaded or i > EVENT_QUEUE_ITERATIONS:
                            self._event_fetch_ongoing -= 1
                            return
                        else:
                            self._event_fetch_lock.wait(EVENT_QUEUE_TIMEOUT_S)
                            i += 1
                            continue
                    i = 0

                event_id_lists = zip(*event_list)[0]
                event_ids = [
                    item for sublist in event_id_lists for item in sublist
                ]

                rows = self._new_transaction(
                    conn, "do_fetch", [], None, self._fetch_event_rows, event_ids
                )

                row_dict = {
                    r["event_id"]: r
                    for r in rows
                }

                # We only want to resolve deferreds from the main thread
                def fire(lst, res):
                    for ids, d in lst:
                        if not d.called:
                            try:
                                with PreserveLoggingContext():
                                    d.callback([
                                        res[i]
                                        for i in ids
                                        if i in res
                                    ])
                            except:
                                logger.exception("Failed to callback")
                with PreserveLoggingContext():
                    reactor.callFromThread(fire, event_list, row_dict)
            except Exception as e:
                logger.exception("do_fetch")

                # We only want to resolve deferreds from the main thread
                def fire(evs):
                    for _, d in evs:
                        if not d.called:
                            with PreserveLoggingContext():
                                d.errback(e)

                if event_list:
                    with PreserveLoggingContext():
                        reactor.callFromThread(fire, event_list)

    @defer.inlineCallbacks
    def _enqueue_events(self, events, check_redacted=True, allow_rejected=False):
        """Fetches events from the database using the _event_fetch_list. This
        allows batch and bulk fetching of events - it allows us to fetch events
        without having to create a new transaction for each request for events.
        """
        if not events:
            defer.returnValue({})

        events_d = defer.Deferred()
        with self._event_fetch_lock:
            self._event_fetch_list.append(
                (events, events_d)
            )

            self._event_fetch_lock.notify()

            if self._event_fetch_ongoing < EVENT_QUEUE_THREADS:
                self._event_fetch_ongoing += 1
                should_start = True
            else:
                should_start = False

        if should_start:
            with PreserveLoggingContext():
                self.runWithConnection(
                    self._do_fetch
                )

        logger.debug("Loading %d events", len(events))
        with PreserveLoggingContext():
            rows = yield events_d
        logger.debug("Loaded %d events (%d rows)", len(events), len(rows))

        if not allow_rejected:
            rows[:] = [r for r in rows if not r["rejects"]]

        res = yield preserve_context_over_deferred(defer.gatherResults(
            [
                preserve_fn(self._get_event_from_row)(
                    row["internal_metadata"], row["json"], row["redacts"],
                    rejected_reason=row["rejects"],
                )
                for row in rows
            ],
            consumeErrors=True
        ))

        defer.returnValue({
            e.event.event_id: e
            for e in res if e
        })

    def _fetch_event_rows(self, txn, events):
        rows = []
        N = 200
        for i in range(1 + len(events) / N):
            evs = events[i * N:(i + 1) * N]
            if not evs:
                break

            sql = (
                "SELECT "
                " e.event_id as event_id, "
                " e.internal_metadata,"
                " e.json,"
                " r.redacts as redacts,"
                " rej.event_id as rejects "
                " FROM event_json as e"
                " LEFT JOIN rejections as rej USING (event_id)"
                " LEFT JOIN redactions as r ON e.event_id = r.redacts"
                " WHERE e.event_id IN (%s)"
            ) % (",".join(["?"] * len(evs)),)

            txn.execute(sql, evs)
            rows.extend(self.cursor_to_dict(txn))

        return rows

    @defer.inlineCallbacks
    def _get_event_from_row(self, internal_metadata, js, redacted,
                            rejected_reason=None):
        with Measure(self._clock, "_get_event_from_row"):
            d = json.loads(js)
            internal_metadata = json.loads(internal_metadata)

            if rejected_reason:
                rejected_reason = yield self._simple_select_one_onecol(
                    table="rejections",
                    keyvalues={"event_id": rejected_reason},
                    retcol="reason",
                    desc="_get_event_from_row_rejected_reason",
                )

            original_ev = FrozenEvent(
                d,
                internal_metadata_dict=internal_metadata,
                rejected_reason=rejected_reason,
            )

            redacted_event = None
            if redacted:
                redacted_event = prune_event(original_ev)

                redaction_id = yield self._simple_select_one_onecol(
                    table="redactions",
                    keyvalues={"redacts": redacted_event.event_id},
                    retcol="event_id",
                    desc="_get_event_from_row_redactions",
                )

                redacted_event.unsigned["redacted_by"] = redaction_id
                # Get the redaction event.

                because = yield self.get_event(
                    redaction_id,
                    check_redacted=False,
                    allow_none=True,
                )

                if because:
                    # It's fine to do add the event directly, since get_pdu_json
                    # will serialise this field correctly
                    redacted_event.unsigned["redacted_because"] = because

            cache_entry = _EventCacheEntry(
                event=original_ev,
                redacted_event=redacted_event,
            )

            self._get_event_cache.prefill((original_ev.event_id,), cache_entry)

        defer.returnValue(cache_entry)

    @defer.inlineCallbacks
    def count_daily_messages(self):
        """
        Returns an estimate of the number of messages sent in the last day.

        If it has been significantly less or more than one day since the last
        call to this function, it will return None.
        """
        def _count_messages(txn):
            now = self.hs.get_clock().time()

            txn.execute(
                "SELECT reported_stream_token, reported_time FROM stats_reporting"
            )
            last_reported = self.cursor_to_dict(txn)

            txn.execute(
                "SELECT stream_ordering"
                " FROM events"
                " ORDER BY stream_ordering DESC"
                " LIMIT 1"
            )
            now_reporting = self.cursor_to_dict(txn)
            if not now_reporting:
                logger.info("Calculating daily messages skipped; no now_reporting")
                return None
            now_reporting = now_reporting[0]["stream_ordering"]

            txn.execute("DELETE FROM stats_reporting")
            txn.execute(
                "INSERT INTO stats_reporting"
                " (reported_stream_token, reported_time)"
                " VALUES (?, ?)",
                (now_reporting, now,)
            )

            if not last_reported:
                logger.info("Calculating daily messages skipped; no last_reported")
                return None

            # Close enough to correct for our purposes.
            yesterday = (now - 24 * 60 * 60)
            since_yesterday_seconds = yesterday - last_reported[0]["reported_time"]
            any_since_yesterday = math.fabs(since_yesterday_seconds) > 60 * 60
            if any_since_yesterday:
                logger.info(
                    "Calculating daily messages skipped; since_yesterday_seconds: %d" %
                    (since_yesterday_seconds,)
                )
                return None

            txn.execute(
                "SELECT COUNT(*) as messages"
                " FROM events NATURAL JOIN event_json"
                " WHERE json like '%m.room.message%'"
                " AND stream_ordering > ?"
                " AND stream_ordering <= ?",
                (
                    last_reported[0]["reported_stream_token"],
                    now_reporting,
                )
            )
            rows = self.cursor_to_dict(txn)
            if not rows:
                logger.info("Calculating daily messages skipped; messages count missing")
                return None
            return rows[0]["messages"]

        ret = yield self.runInteraction("count_messages", _count_messages)
        defer.returnValue(ret)

    @defer.inlineCallbacks
    def _background_reindex_fields_sender(self, progress, batch_size):
        target_min_stream_id = progress["target_min_stream_id_inclusive"]
        max_stream_id = progress["max_stream_id_exclusive"]
        rows_inserted = progress.get("rows_inserted", 0)

        INSERT_CLUMP_SIZE = 1000

        def reindex_txn(txn):
            sql = (
                "SELECT stream_ordering, event_id, json FROM events"
                " INNER JOIN event_json USING (event_id)"
                " WHERE ? <= stream_ordering AND stream_ordering < ?"
                " ORDER BY stream_ordering DESC"
                " LIMIT ?"
            )

            txn.execute(sql, (target_min_stream_id, max_stream_id, batch_size))

            rows = txn.fetchall()
            if not rows:
                return 0

            min_stream_id = rows[-1][0]

            update_rows = []
            for row in rows:
                try:
                    event_id = row[1]
                    event_json = json.loads(row[2])
                    sender = event_json["sender"]
                    content = event_json["content"]

                    contains_url = "url" in content
                    if contains_url:
                        contains_url &= isinstance(content["url"], basestring)
                except (KeyError, AttributeError):
                    # If the event is missing a necessary field then
                    # skip over it.
                    continue

                update_rows.append((sender, contains_url, event_id))

            sql = (
                "UPDATE events SET sender = ?, contains_url = ? WHERE event_id = ?"
            )

            for index in range(0, len(update_rows), INSERT_CLUMP_SIZE):
                clump = update_rows[index:index + INSERT_CLUMP_SIZE]
                txn.executemany(sql, clump)

            progress = {
                "target_min_stream_id_inclusive": target_min_stream_id,
                "max_stream_id_exclusive": min_stream_id,
                "rows_inserted": rows_inserted + len(rows)
            }

            self._background_update_progress_txn(
                txn, self.EVENT_FIELDS_SENDER_URL_UPDATE_NAME, progress
            )

            return len(rows)

        result = yield self.runInteraction(
            self.EVENT_FIELDS_SENDER_URL_UPDATE_NAME, reindex_txn
        )

        if not result:
            yield self._end_background_update(self.EVENT_FIELDS_SENDER_URL_UPDATE_NAME)

        defer.returnValue(result)

    @defer.inlineCallbacks
    def _background_reindex_origin_server_ts(self, progress, batch_size):
        target_min_stream_id = progress["target_min_stream_id_inclusive"]
        max_stream_id = progress["max_stream_id_exclusive"]
        rows_inserted = progress.get("rows_inserted", 0)

        INSERT_CLUMP_SIZE = 1000

        def reindex_search_txn(txn):
            sql = (
                "SELECT stream_ordering, event_id FROM events"
                " WHERE ? <= stream_ordering AND stream_ordering < ?"
                " ORDER BY stream_ordering DESC"
                " LIMIT ?"
            )

            txn.execute(sql, (target_min_stream_id, max_stream_id, batch_size))

            rows = txn.fetchall()
            if not rows:
                return 0

            min_stream_id = rows[-1][0]
            event_ids = [row[1] for row in rows]

            rows_to_update = []

            chunks = [
                event_ids[i:i + 100]
                for i in xrange(0, len(event_ids), 100)
            ]
            for chunk in chunks:
                ev_rows = self._simple_select_many_txn(
                    txn,
                    table="event_json",
                    column="event_id",
                    iterable=chunk,
                    retcols=["event_id", "json"],
                    keyvalues={},
                )

                for row in ev_rows:
                    event_id = row["event_id"]
                    event_json = json.loads(row["json"])
                    try:
                        origin_server_ts = event_json["origin_server_ts"]
                    except (KeyError, AttributeError):
                        # If the event is missing a necessary field then
                        # skip over it.
                        continue

                    rows_to_update.append((origin_server_ts, event_id))

            sql = (
                "UPDATE events SET origin_server_ts = ? WHERE event_id = ?"
            )

            for index in range(0, len(rows_to_update), INSERT_CLUMP_SIZE):
                clump = rows_to_update[index:index + INSERT_CLUMP_SIZE]
                txn.executemany(sql, clump)

            progress = {
                "target_min_stream_id_inclusive": target_min_stream_id,
                "max_stream_id_exclusive": min_stream_id,
                "rows_inserted": rows_inserted + len(rows_to_update)
            }

            self._background_update_progress_txn(
                txn, self.EVENT_ORIGIN_SERVER_TS_NAME, progress
            )

            return len(rows_to_update)

        result = yield self.runInteraction(
            self.EVENT_ORIGIN_SERVER_TS_NAME, reindex_search_txn
        )

        if not result:
            yield self._end_background_update(self.EVENT_ORIGIN_SERVER_TS_NAME)

        defer.returnValue(result)

    def get_current_backfill_token(self):
        """The current minimum token that backfilled events have reached"""
        return -self._backfill_id_gen.get_current_token()

    @cached(num_args=5, max_entries=10)
    def get_all_new_events(self, last_backfill_id, last_forward_id,
                           current_backfill_id, current_forward_id, limit):
        """Get all the new events that have arrived at the server either as
        new events or as backfilled events"""
        have_backfill_events = last_backfill_id != current_backfill_id
        have_forward_events = last_forward_id != current_forward_id

        if not have_backfill_events and not have_forward_events:
            return defer.succeed(AllNewEventsResult([], [], [], [], []))

        def get_all_new_events_txn(txn):
            sql = (
                "SELECT e.stream_ordering, ej.internal_metadata, ej.json, eg.state_group"
                " FROM events as e"
                " JOIN event_json as ej"
                " ON e.event_id = ej.event_id AND e.room_id = ej.room_id"
                " LEFT JOIN event_to_state_groups as eg"
                " ON e.event_id = eg.event_id"
                " WHERE ? < e.stream_ordering AND e.stream_ordering <= ?"
                " ORDER BY e.stream_ordering ASC"
                " LIMIT ?"
            )
            if have_forward_events:
                txn.execute(sql, (last_forward_id, current_forward_id, limit))
                new_forward_events = txn.fetchall()

                if len(new_forward_events) == limit:
                    upper_bound = new_forward_events[-1][0]
                else:
                    upper_bound = current_forward_id

                sql = (
                    "SELECT event_stream_ordering, event_id, state_group"
                    " FROM ex_outlier_stream"
                    " WHERE ? > event_stream_ordering"
                    " AND event_stream_ordering >= ?"
                    " ORDER BY event_stream_ordering DESC"
                )
                txn.execute(sql, (last_forward_id, upper_bound))
                forward_ex_outliers = txn.fetchall()
            else:
                new_forward_events = []
                forward_ex_outliers = []

            sql = (
                "SELECT -e.stream_ordering, ej.internal_metadata, ej.json,"
                " eg.state_group"
                " FROM events as e"
                " JOIN event_json as ej"
                " ON e.event_id = ej.event_id AND e.room_id = ej.room_id"
                " LEFT JOIN event_to_state_groups as eg"
                " ON e.event_id = eg.event_id"
                " WHERE ? > e.stream_ordering AND e.stream_ordering >= ?"
                " ORDER BY e.stream_ordering DESC"
                " LIMIT ?"
            )
            if have_backfill_events:
                txn.execute(sql, (-last_backfill_id, -current_backfill_id, limit))
                new_backfill_events = txn.fetchall()

                if len(new_backfill_events) == limit:
                    upper_bound = new_backfill_events[-1][0]
                else:
                    upper_bound = current_backfill_id

                sql = (
                    "SELECT -event_stream_ordering, event_id, state_group"
                    " FROM ex_outlier_stream"
                    " WHERE ? > event_stream_ordering"
                    " AND event_stream_ordering >= ?"
                    " ORDER BY event_stream_ordering DESC"
                )
                txn.execute(sql, (-last_backfill_id, -upper_bound))
                backward_ex_outliers = txn.fetchall()
            else:
                new_backfill_events = []
                backward_ex_outliers = []

            return AllNewEventsResult(
                new_forward_events, new_backfill_events,
                forward_ex_outliers, backward_ex_outliers,
            )
        return self.runInteraction("get_all_new_events", get_all_new_events_txn)

    def delete_old_state(self, room_id, topological_ordering):
        return self.runInteraction(
            "delete_old_state",
            self._delete_old_state_txn, room_id, topological_ordering
        )

    def _delete_old_state_txn(self, txn, room_id, topological_ordering):
        """Deletes old room state
        """

        # Tables that should be pruned:
        #     event_auth
        #     event_backward_extremities
        #     event_content_hashes
        #     event_destinations
        #     event_edge_hashes
        #     event_edges
        #     event_forward_extremities
        #     event_json
        #     event_push_actions
        #     event_reference_hashes
        #     event_search
        #     event_signatures
        #     event_to_state_groups
        #     events
        #     rejections
        #     room_depth
        #     state_groups
        #     state_groups_state

        # First ensure that we're not about to delete all the forward extremeties
        txn.execute(
            "SELECT e.event_id, e.depth FROM events as e "
            "INNER JOIN event_forward_extremities as f "
            "ON e.event_id = f.event_id "
            "AND e.room_id = f.room_id "
            "WHERE f.room_id = ?",
            (room_id,)
        )
        rows = txn.fetchall()
        max_depth = max(row[0] for row in rows)

        if max_depth <= topological_ordering:
            # We need to ensure we don't delete all the events from the datanase
            # otherwise we wouldn't be able to send any events (due to not
            # having any backwards extremeties)
            raise SynapseError(
                400, "topological_ordering is greater than forward extremeties"
            )

        txn.execute(
            "SELECT event_id, state_key FROM events"
            " LEFT JOIN state_events USING (room_id, event_id)"
            " WHERE room_id = ? AND topological_ordering < ?",
            (room_id, topological_ordering,)
        )
        event_rows = txn.fetchall()

        for event_id, state_key in event_rows:
            txn.call_after(self._get_state_group_for_event.invalidate, (event_id,))

        # We calculate the new entries for the backward extremeties by finding
        # all events that point to events that are to be purged
        txn.execute(
            "SELECT DISTINCT e.event_id FROM events as e"
            " INNER JOIN event_edges as ed ON e.event_id = ed.prev_event_id"
            " INNER JOIN events as e2 ON e2.event_id = ed.event_id"
            " WHERE e.room_id = ? AND e.topological_ordering < ?"
            " AND e2.topological_ordering >= ?",
            (room_id, topological_ordering, topological_ordering)
        )
        new_backwards_extrems = txn.fetchall()

        txn.execute(
            "DELETE FROM event_backward_extremities WHERE room_id = ?",
            (room_id,)
        )

        # Update backward extremeties
        txn.executemany(
            "INSERT INTO event_backward_extremities (room_id, event_id)"
            " VALUES (?, ?)",
            [
                (room_id, event_id) for event_id, in new_backwards_extrems
            ]
        )

        # Get all state groups that are only referenced by events that are
        # to be deleted.
        txn.execute(
            "SELECT state_group FROM event_to_state_groups"
            " INNER JOIN events USING (event_id)"
            " WHERE state_group IN ("
            "   SELECT DISTINCT state_group FROM events"
            "   INNER JOIN event_to_state_groups USING (event_id)"
            "   WHERE room_id = ? AND topological_ordering < ?"
            " )"
            " GROUP BY state_group HAVING MAX(topological_ordering) < ?",
            (room_id, topological_ordering, topological_ordering)
        )

        state_rows = txn.fetchall()
        state_groups_to_delete = [sg for sg, in state_rows]

        # Now we get all the state groups that rely on these state groups
        new_state_edges = []
        chunks = [
            state_groups_to_delete[i:i + 100]
            for i in xrange(0, len(state_groups_to_delete), 100)
        ]
        for chunk in chunks:
            rows = self._simple_select_many_txn(
                txn,
                table="state_group_edges",
                column="prev_state_group",
                iterable=chunk,
                retcols=["state_group"],
                keyvalues={},
            )
            new_state_edges.extend(row["state_group"] for row in rows)

        # Now we turn the state groups that reference to-be-deleted state groups
        # to non delta versions.
        for new_state_edge in new_state_edges:
            curr_state = self._get_state_groups_from_groups_txn(
                txn, [new_state_edge], types=None
            )
            curr_state = curr_state[new_state_edge]

            self._simple_delete_txn(
                txn,
                table="state_groups_state",
                keyvalues={
                    "state_group": new_state_edge,
                }
            )

            self._simple_delete_txn(
                txn,
                table="state_group_edges",
                keyvalues={
                    "state_group": new_state_edge,
                }
            )

            self._simple_insert_many_txn(
                txn,
                table="state_groups_state",
                values=[
                    {
                        "state_group": new_state_edge,
                        "room_id": room_id,
                        "type": key[0],
                        "state_key": key[1],
                        "event_id": state_id,
                    }
                    for key, state_id in curr_state.items()
                ],
            )

        txn.executemany(
            "DELETE FROM state_groups_state WHERE state_group = ?",
            state_rows
        )
        txn.executemany(
            "DELETE FROM state_groups WHERE id = ?",
            state_rows
        )
        # Delete all non-state
        txn.executemany(
            "DELETE FROM event_to_state_groups WHERE event_id = ?",
            [(event_id,) for event_id, _ in event_rows]
        )

        txn.execute(
            "UPDATE room_depth SET min_depth = ? WHERE room_id = ?",
            (topological_ordering, room_id,)
        )

        # Delete all remote non-state events
        to_delete = [
            (event_id,) for event_id, state_key in event_rows
            if state_key is None and not self.hs.is_mine_id(event_id)
        ]
        for table in (
            "events",
            "event_json",
            "event_auth",
            "event_content_hashes",
            "event_destinations",
            "event_edge_hashes",
            "event_edges",
            "event_forward_extremities",
            "event_push_actions",
            "event_reference_hashes",
            "event_search",
            "event_signatures",
            "rejections",
        ):
            txn.executemany(
                "DELETE FROM %s WHERE event_id = ?" % (table,),
                to_delete
            )

        txn.executemany(
            "DELETE FROM events WHERE event_id = ?",
            to_delete
        )
        # Mark all state and own events as outliers
        txn.executemany(
            "UPDATE events SET outlier = ?"
            " WHERE event_id = ?",
            [
                (True, event_id,) for event_id, state_key in event_rows
                if state_key is not None or self.hs.is_mine_id(event_id)
            ]
        )


AllNewEventsResult = namedtuple("AllNewEventsResult", [
    "new_forward_events", "new_backfill_events",
    "forward_ex_outliers", "backward_ex_outliers",
])<|MERGE_RESOLUTION|>--- conflicted
+++ resolved
@@ -937,20 +937,6 @@
                 "redactions",
                 "room_memberships",
                 "topics"
-<<<<<<< HEAD
-            ):
-                txn.executemany(
-                    "DELETE FROM %s WHERE event_id = ?" % (table,),
-                    [(ev.event_id,) for ev, _ in events_and_contexts]
-                )
-            for table in (
-                "event_push_actions",
-            ):
-                txn.executemany(
-                    "DELETE FROM %s WHERE room_id = ? AND event_id = ?" % (table,),
-                    [(ev.event_id,) for ev, _ in events_and_contexts]
-                )
-=======
         ):
             txn.executemany(
                 "DELETE FROM %s WHERE event_id = ?" % (table,),
@@ -979,7 +965,6 @@
                     "redacted_because",
                 ]
             }
->>>>>>> 733896e0
 
         self._simple_insert_many_txn(
             txn,
