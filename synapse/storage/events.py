# -*- coding: utf-8 -*-
# Copyright 2014-2016 OpenMarket Ltd
# Copyright 2018 New Vector Ltd
#
# Licensed under the Apache License, Version 2.0 (the "License");
# you may not use this file except in compliance with the License.
# You may obtain a copy of the License at
#
#     http://www.apache.org/licenses/LICENSE-2.0
#
# Unless required by applicable law or agreed to in writing, software
# distributed under the License is distributed on an "AS IS" BASIS,
# WITHOUT WARRANTIES OR CONDITIONS OF ANY KIND, either express or implied.
# See the License for the specific language governing permissions and
# limitations under the License.

from collections import OrderedDict, deque, namedtuple
from functools import wraps
import itertools
import logging

import simplejson as json
from twisted.internet import defer

from synapse.storage.events_worker import EventsWorkerStore
from synapse.util.async import ObservableDeferred
from synapse.util.frozenutils import frozendict_json_encoder
from synapse.util.logcontext import (
    PreserveLoggingContext, make_deferred_yieldable,
)
from synapse.util.logutils import log_function
from synapse.util.metrics import Measure
from synapse.api.constants import EventTypes
from synapse.api.errors import SynapseError
from synapse.util.caches.descriptors import cached, cachedInlineCallbacks
from synapse.types import get_domain_from_id, RoomStreamToken
import synapse.metrics

# these are only included to make the type annotations work
from synapse.events import EventBase    # noqa: F401
from synapse.events.snapshot import EventContext   # noqa: F401

<<<<<<< HEAD
from six.moves import range
from six import string_types, itervalues, iteritems, iterkeys, PY2

logger = logging.getLogger(__name__)
=======
from prometheus_client import Counter
>>>>>>> 235b5326

logger = logging.getLogger(__name__)

persist_event_counter = Counter("synapse_storage_events_persisted_events", "")
event_counter = Counter("synapse_storage_events_persisted_events_sep", "",
                        ["type", "origin_type", "origin_entity"])

# The number of times we are recalculating the current state
state_delta_counter = Counter("synapse_storage_events_state_delta", "")

# The number of times we are recalculating state when there is only a
# single forward extremity
state_delta_single_event_counter = Counter(
    "synapse_storage_events_state_delta_single_event", "")

# The number of times we are reculating state when we could have resonably
# calculated the delta when we calculated the state for an event we were
# persisting.
state_delta_reuse_delta_counter = Counter(
    "synapse_storage_events_state_delta_reuse_delta", "")


def encode_json(json_object):
    done = frozendict_json_encoder.encode(json_object)

    if PY2:
        return done.decode('utf8')
    return done


class _EventPeristenceQueue(object):
    """Queues up events so that they can be persisted in bulk with only one
    concurrent transaction per room.
    """

    _EventPersistQueueItem = namedtuple("_EventPersistQueueItem", (
        "events_and_contexts", "backfilled", "deferred",
    ))

    def __init__(self):
        self._event_persist_queues = {}
        self._currently_persisting_rooms = set()

    def add_to_queue(self, room_id, events_and_contexts, backfilled):
        """Add events to the queue, with the given persist_event options.

        NB: due to the normal usage pattern of this method, it does *not*
        follow the synapse logcontext rules, and leaves the logcontext in
        place whether or not the returned deferred is ready.

        Args:
            room_id (str):
            events_and_contexts (list[(EventBase, EventContext)]):
            backfilled (bool):

        Returns:
            defer.Deferred: a deferred which will resolve once the events are
                persisted. Runs its callbacks *without* a logcontext.
        """
        queue = self._event_persist_queues.setdefault(room_id, deque())
        if queue:
            # if the last item in the queue has the same `backfilled` setting,
            # we can just add these new events to that item.
            end_item = queue[-1]
            if end_item.backfilled == backfilled:
                end_item.events_and_contexts.extend(events_and_contexts)
                return end_item.deferred.observe()

        deferred = ObservableDeferred(defer.Deferred(), consumeErrors=True)

        queue.append(self._EventPersistQueueItem(
            events_and_contexts=events_and_contexts,
            backfilled=backfilled,
            deferred=deferred,
        ))

        return deferred.observe()

    def handle_queue(self, room_id, per_item_callback):
        """Attempts to handle the queue for a room if not already being handled.

        The given callback will be invoked with for each item in the queue,
        of type _EventPersistQueueItem. The per_item_callback will continuously
        be called with new items, unless the queue becomnes empty. The return
        value of the function will be given to the deferreds waiting on the item,
        exceptions will be passed to the deferreds as well.

        This function should therefore be called whenever anything is added
        to the queue.

        If another callback is currently handling the queue then it will not be
        invoked.
        """

        if room_id in self._currently_persisting_rooms:
            return

        self._currently_persisting_rooms.add(room_id)

        @defer.inlineCallbacks
        def handle_queue_loop():
            try:
                queue = self._get_drainining_queue(room_id)
                for item in queue:
                    # handle_queue_loop runs in the sentinel logcontext, so
                    # there is no need to preserve_fn when running the
                    # callbacks on the deferred.
                    try:
                        ret = yield per_item_callback(item)
                        item.deferred.callback(ret)
                    except Exception:
                        item.deferred.errback()
            finally:
                queue = self._event_persist_queues.pop(room_id, None)
                if queue:
                    self._event_persist_queues[room_id] = queue
                self._currently_persisting_rooms.discard(room_id)

        # set handle_queue_loop off on the background. We don't want to
        # attribute work done in it to the current request, so we drop the
        # logcontext altogether.
        with PreserveLoggingContext():
            handle_queue_loop()

    def _get_drainining_queue(self, room_id):
        queue = self._event_persist_queues.setdefault(room_id, deque())

        try:
            while True:
                yield queue.popleft()
        except IndexError:
            # Queue has been drained.
            pass


_EventCacheEntry = namedtuple("_EventCacheEntry", ("event", "redacted_event"))


def _retry_on_integrity_error(func):
    """Wraps a database function so that it gets retried on IntegrityError,
    with `delete_existing=True` passed in.

    Args:
        func: function that returns a Deferred and accepts a `delete_existing` arg
    """
    @wraps(func)
    @defer.inlineCallbacks
    def f(self, *args, **kwargs):
        try:
            res = yield func(self, *args, **kwargs)
        except self.database_engine.module.IntegrityError:
            logger.exception("IntegrityError, retrying.")
            res = yield func(self, *args, delete_existing=True, **kwargs)
        defer.returnValue(res)

    return f


class EventsStore(EventsWorkerStore):
    EVENT_ORIGIN_SERVER_TS_NAME = "event_origin_server_ts"
    EVENT_FIELDS_SENDER_URL_UPDATE_NAME = "event_fields_sender_url"

    def __init__(self, db_conn, hs):
        super(EventsStore, self).__init__(db_conn, hs)
        self.register_background_update_handler(
            self.EVENT_ORIGIN_SERVER_TS_NAME, self._background_reindex_origin_server_ts
        )
        self.register_background_update_handler(
            self.EVENT_FIELDS_SENDER_URL_UPDATE_NAME,
            self._background_reindex_fields_sender,
        )

        self.register_background_index_update(
            "event_contains_url_index",
            index_name="event_contains_url_index",
            table="events",
            columns=["room_id", "topological_ordering", "stream_ordering"],
            where_clause="contains_url = true AND outlier = false",
        )

        # an event_id index on event_search is useful for the purge_history
        # api. Plus it means we get to enforce some integrity with a UNIQUE
        # clause
        self.register_background_index_update(
            "event_search_event_id_idx",
            index_name="event_search_event_id_idx",
            table="event_search",
            columns=["event_id"],
            unique=True,
            psql_only=True,
        )

        self._event_persist_queue = _EventPeristenceQueue()

        self._state_resolution_handler = hs.get_state_resolution_handler()

    def persist_events(self, events_and_contexts, backfilled=False):
        """
        Write events to the database
        Args:
            events_and_contexts: list of tuples of (event, context)
            backfilled: ?
        """
        partitioned = {}
        for event, ctx in events_and_contexts:
            partitioned.setdefault(event.room_id, []).append((event, ctx))

        deferreds = []
        for room_id, evs_ctxs in iteritems(partitioned):
            d = self._event_persist_queue.add_to_queue(
                room_id, evs_ctxs,
                backfilled=backfilled,
            )
            deferreds.append(d)

        for room_id in partitioned:
            self._maybe_start_persisting(room_id)

        return make_deferred_yieldable(
            defer.gatherResults(deferreds, consumeErrors=True)
        )

    @defer.inlineCallbacks
    @log_function
    def persist_event(self, event, context, backfilled=False):
        """

        Args:
            event (EventBase):
            context (EventContext):
            backfilled (bool):

        Returns:
            Deferred: resolves to (int, int): the stream ordering of ``event``,
            and the stream ordering of the latest persisted event
        """
        deferred = self._event_persist_queue.add_to_queue(
            event.room_id, [(event, context)],
            backfilled=backfilled,
        )

        self._maybe_start_persisting(event.room_id)

        yield make_deferred_yieldable(deferred)

        max_persisted_id = yield self._stream_id_gen.get_current_token()
        defer.returnValue((event.internal_metadata.stream_ordering, max_persisted_id))

    def _maybe_start_persisting(self, room_id):
        @defer.inlineCallbacks
        def persisting_queue(item):
            with Measure(self._clock, "persist_events"):
                yield self._persist_events(
                    item.events_and_contexts,
                    backfilled=item.backfilled,
                )

        self._event_persist_queue.handle_queue(room_id, persisting_queue)

    @_retry_on_integrity_error
    @defer.inlineCallbacks
    def _persist_events(self, events_and_contexts, backfilled=False,
                        delete_existing=False):
        """Persist events to db

        Args:
            events_and_contexts (list[(EventBase, EventContext)]):
            backfilled (bool):
            delete_existing (bool):

        Returns:
            Deferred: resolves when the events have been persisted
        """
        if not events_and_contexts:
            return

        if backfilled:
            stream_ordering_manager = self._backfill_id_gen.get_next_mult(
                len(events_and_contexts)
            )
        else:
            stream_ordering_manager = self._stream_id_gen.get_next_mult(
                len(events_and_contexts)
            )

        with stream_ordering_manager as stream_orderings:
            for (event, context), stream, in zip(
                events_and_contexts, stream_orderings
            ):
                event.internal_metadata.stream_ordering = stream

            chunks = [
                events_and_contexts[x:x + 100]
                for x in range(0, len(events_and_contexts), 100)
            ]

            for chunk in chunks:
                # We can't easily parallelize these since different chunks
                # might contain the same event. :(

                # NB: Assumes that we are only persisting events for one room
                # at a time.

                # map room_id->list[event_ids] giving the new forward
                # extremities in each room
                new_forward_extremeties = {}

                # map room_id->(type,state_key)->event_id tracking the full
                # state in each room after adding these events
                current_state_for_room = {}

                # map room_id->(to_delete, to_insert) where each entry is
                # a map (type,key)->event_id giving the state delta in each
                # room
                state_delta_for_room = {}

                if not backfilled:
                    with Measure(self._clock, "_calculate_state_and_extrem"):
                        # Work out the new "current state" for each room.
                        # We do this by working out what the new extremities are and then
                        # calculating the state from that.
                        events_by_room = {}
                        for event, context in chunk:
                            events_by_room.setdefault(event.room_id, []).append(
                                (event, context)
                            )

                        for room_id, ev_ctx_rm in iteritems(events_by_room):
                            # Work out new extremities by recursively adding and removing
                            # the new events.
                            latest_event_ids = yield self.get_latest_event_ids_in_room(
                                room_id
                            )
                            new_latest_event_ids = yield self._calculate_new_extremeties(
                                room_id, ev_ctx_rm, latest_event_ids
                            )

                            latest_event_ids = set(latest_event_ids)
                            if new_latest_event_ids == latest_event_ids:
                                # No change in extremities, so no change in state
                                continue

                            new_forward_extremeties[room_id] = new_latest_event_ids

                            len_1 = (
                                len(latest_event_ids) == 1
                                and len(new_latest_event_ids) == 1
                            )
                            if len_1:
                                all_single_prev_not_state = all(
                                    len(event.prev_events) == 1
                                    and not event.is_state()
                                    for event, ctx in ev_ctx_rm
                                )
                                # Don't bother calculating state if they're just
                                # a long chain of single ancestor non-state events.
                                if all_single_prev_not_state:
                                    continue

                            state_delta_counter.inc()
                            if len(new_latest_event_ids) == 1:
                                state_delta_single_event_counter.inc()

                                # This is a fairly handwavey check to see if we could
                                # have guessed what the delta would have been when
                                # processing one of these events.
                                # What we're interested in is if the latest extremities
                                # were the same when we created the event as they are
                                # now. When this server creates a new event (as opposed
                                # to receiving it over federation) it will use the
                                # forward extremities as the prev_events, so we can
                                # guess this by looking at the prev_events and checking
                                # if they match the current forward extremities.
                                for ev, _ in ev_ctx_rm:
                                    prev_event_ids = set(e for e, _ in ev.prev_events)
                                    if latest_event_ids == prev_event_ids:
                                        state_delta_reuse_delta_counter.inc()
                                        break

                            logger.info(
                                "Calculating state delta for room %s", room_id,
                            )
                            current_state = yield self._get_new_state_after_events(
                                room_id,
                                ev_ctx_rm,
                                latest_event_ids,
                                new_latest_event_ids,
                            )
                            if current_state is not None:
                                current_state_for_room[room_id] = current_state
                                delta = yield self._calculate_state_delta(
                                    room_id, current_state,
                                )
                                if delta is not None:
                                    state_delta_for_room[room_id] = delta

                yield self.runInteraction(
                    "persist_events",
                    self._persist_events_txn,
                    events_and_contexts=chunk,
                    backfilled=backfilled,
                    delete_existing=delete_existing,
                    state_delta_for_room=state_delta_for_room,
                    new_forward_extremeties=new_forward_extremeties,
                )
                persist_event_counter.inc(len(chunk))
                synapse.metrics.event_persisted_position.set(
                    chunk[-1][0].internal_metadata.stream_ordering,
                )
                for event, context in chunk:
                    if context.app_service:
                        origin_type = "local"
                        origin_entity = context.app_service.id
                    elif self.hs.is_mine_id(event.sender):
                        origin_type = "local"
                        origin_entity = "*client*"
                    else:
                        origin_type = "remote"
                        origin_entity = get_domain_from_id(event.sender)

                    event_counter.labels(event.type, origin_type, origin_entity).inc()

                for room_id, new_state in iteritems(current_state_for_room):
                    self.get_current_state_ids.prefill(
                        (room_id, ), new_state
                    )

                for room_id, latest_event_ids in iteritems(new_forward_extremeties):
                    self.get_latest_event_ids_in_room.prefill(
                        (room_id,), list(latest_event_ids)
                    )

    @defer.inlineCallbacks
    def _calculate_new_extremeties(self, room_id, event_contexts, latest_event_ids):
        """Calculates the new forward extremeties for a room given events to
        persist.

        Assumes that we are only persisting events for one room at a time.
        """
        new_latest_event_ids = set(latest_event_ids)
        # First, add all the new events to the list
        new_latest_event_ids.update(
            event.event_id for event, ctx in event_contexts
            if not event.internal_metadata.is_outlier() and not ctx.rejected
        )
        # Now remove all events that are referenced by the to-be-added events
        new_latest_event_ids.difference_update(
            e_id
            for event, ctx in event_contexts
            for e_id, _ in event.prev_events
            if not event.internal_metadata.is_outlier() and not ctx.rejected
        )

        # And finally remove any events that are referenced by previously added
        # events.
        rows = yield self._simple_select_many_batch(
            table="event_edges",
            column="prev_event_id",
            iterable=list(new_latest_event_ids),
            retcols=["prev_event_id"],
            keyvalues={
                "room_id": room_id,
                "is_state": False,
            },
            desc="_calculate_new_extremeties",
        )

        new_latest_event_ids.difference_update(
            row["prev_event_id"] for row in rows
        )

        defer.returnValue(new_latest_event_ids)

    @defer.inlineCallbacks
    def _get_new_state_after_events(self, room_id, events_context, old_latest_event_ids,
                                    new_latest_event_ids):
        """Calculate the current state dict after adding some new events to
        a room

        Args:
            room_id (str):
                room to which the events are being added. Used for logging etc

            events_context (list[(EventBase, EventContext)]):
                events and contexts which are being added to the room

            old_latest_event_ids (iterable[str]):
                the old forward extremities for the room.

            new_latest_event_ids (iterable[str]):
                the new forward extremities for the room.

        Returns:
            Deferred[dict[(str,str), str]|None]:
                None if there are no changes to the room state, or
                a dict of (type, state_key) -> event_id].
        """

        if not new_latest_event_ids:
            return

        # map from state_group to ((type, key) -> event_id) state map
        state_groups_map = {}
        for ev, ctx in events_context:
            if ctx.state_group is None:
                # I don't think this can happen, but let's double-check
                raise Exception(
                    "Context for new extremity event %s has no state "
                    "group" % (ev.event_id, ),
                )

            if ctx.state_group in state_groups_map:
                continue

            state_groups_map[ctx.state_group] = ctx.current_state_ids

        # We need to map the event_ids to their state groups. First, let's
        # check if the event is one we're persisting, in which case we can
        # pull the state group from its context.
        # Otherwise we need to pull the state group from the database.

        # Set of events we need to fetch groups for. (We know none of the old
        # extremities are going to be in events_context).
        missing_event_ids = set(old_latest_event_ids)

        event_id_to_state_group = {}
        for event_id in new_latest_event_ids:
            # First search in the list of new events we're adding.
            for ev, ctx in events_context:
                if event_id == ev.event_id:
                    event_id_to_state_group[event_id] = ctx.state_group
                    break
            else:
                # If we couldn't find it, then we'll need to pull
                # the state from the database
                missing_event_ids.add(event_id)

        if missing_event_ids:
            # Now pull out the state groups for any missing events from DB
            event_to_groups = yield self._get_state_group_for_events(
                missing_event_ids,
            )
            event_id_to_state_group.update(event_to_groups)

        # State groups of old_latest_event_ids
        old_state_groups = set(
            event_id_to_state_group[evid] for evid in old_latest_event_ids
        )

        # State groups of new_latest_event_ids
        new_state_groups = set(
            event_id_to_state_group[evid] for evid in new_latest_event_ids
        )

        # If they old and new groups are the same then we don't need to do
        # anything.
        if old_state_groups == new_state_groups:
            return

        # Now that we have calculated new_state_groups we need to get
        # their state IDs so we can resolve to a single state set.
        missing_state = new_state_groups - set(state_groups_map)
        if missing_state:
            group_to_state = yield self._get_state_for_groups(missing_state)
            state_groups_map.update(group_to_state)

        if len(new_state_groups) == 1:
            # If there is only one state group, then we know what the current
            # state is.
            defer.returnValue(state_groups_map[new_state_groups.pop()])

        # Ok, we need to defer to the state handler to resolve our state sets.

        def get_events(ev_ids):
            return self.get_events(
                ev_ids, get_prev_content=False, check_redacted=False,
            )

        state_groups = {
            sg: state_groups_map[sg] for sg in new_state_groups
        }

        events_map = {ev.event_id: ev for ev, _ in events_context}
        logger.debug("calling resolve_state_groups from preserve_events")
        res = yield self._state_resolution_handler.resolve_state_groups(
            room_id, state_groups, events_map, get_events
        )

        defer.returnValue(res.state)

    @defer.inlineCallbacks
    def _calculate_state_delta(self, room_id, current_state):
        """Calculate the new state deltas for a room.

        Assumes that we are only persisting events for one room at a time.

        Returns:
            2-tuple (to_delete, to_insert) where both are state dicts,
            i.e. (type, state_key) -> event_id. `to_delete` are the entries to
            first be deleted from current_state_events, `to_insert` are entries
            to insert.
        """
        existing_state = yield self.get_current_state_ids(room_id)

        existing_events = set(itervalues(existing_state))
        new_events = set(ev_id for ev_id in itervalues(current_state))
        changed_events = existing_events ^ new_events

        if not changed_events:
            return

        to_delete = {
            key: ev_id for key, ev_id in iteritems(existing_state)
            if ev_id in changed_events
        }
        events_to_insert = (new_events - existing_events)
        to_insert = {
            key: ev_id for key, ev_id in iteritems(current_state)
            if ev_id in events_to_insert
        }

        defer.returnValue((to_delete, to_insert))

    @log_function
    def _persist_events_txn(self, txn, events_and_contexts, backfilled,
                            delete_existing=False, state_delta_for_room={},
                            new_forward_extremeties={}):
        """Insert some number of room events into the necessary database tables.

        Rejected events are only inserted into the events table, the events_json table,
        and the rejections table. Things reading from those table will need to check
        whether the event was rejected.

        Args:
            txn (twisted.enterprise.adbapi.Connection): db connection
            events_and_contexts (list[(EventBase, EventContext)]):
                events to persist
            backfilled (bool): True if the events were backfilled
            delete_existing (bool): True to purge existing table rows for the
                events from the database. This is useful when retrying due to
                IntegrityError.
            state_delta_for_room (dict[str, (list[str], list[str])]):
                The current-state delta for each room. For each room, a tuple
                (to_delete, to_insert), being a list of event ids to be removed
                from the current state, and a list of event ids to be added to
                the current state.
            new_forward_extremeties (dict[str, list[str]]):
                The new forward extremities for each room. For each room, a
                list of the event ids which are the forward extremities.

        """
        all_events_and_contexts = events_and_contexts

        max_stream_order = events_and_contexts[-1][0].internal_metadata.stream_ordering

        self._update_current_state_txn(txn, state_delta_for_room, max_stream_order)

        self._update_forward_extremities_txn(
            txn,
            new_forward_extremities=new_forward_extremeties,
            max_stream_order=max_stream_order,
        )

        # Ensure that we don't have the same event twice.
        events_and_contexts = self._filter_events_and_contexts_for_duplicates(
            events_and_contexts,
        )

        self._update_room_depths_txn(
            txn,
            events_and_contexts=events_and_contexts,
            backfilled=backfilled,
        )

        # _update_outliers_txn filters out any events which have already been
        # persisted, and returns the filtered list.
        events_and_contexts = self._update_outliers_txn(
            txn,
            events_and_contexts=events_and_contexts,
        )

        # From this point onwards the events are only events that we haven't
        # seen before.

        if delete_existing:
            # For paranoia reasons, we go and delete all the existing entries
            # for these events so we can reinsert them.
            # This gets around any problems with some tables already having
            # entries.
            self._delete_existing_rows_txn(
                txn,
                events_and_contexts=events_and_contexts,
            )

        self._store_event_txn(
            txn,
            events_and_contexts=events_and_contexts,
        )

        # Insert into event_to_state_groups.
        self._store_event_state_mappings_txn(txn, events_and_contexts)

        # _store_rejected_events_txn filters out any events which were
        # rejected, and returns the filtered list.
        events_and_contexts = self._store_rejected_events_txn(
            txn,
            events_and_contexts=events_and_contexts,
        )

        # From this point onwards the events are only ones that weren't
        # rejected.

        self._update_metadata_tables_txn(
            txn,
            events_and_contexts=events_and_contexts,
            all_events_and_contexts=all_events_and_contexts,
            backfilled=backfilled,
        )

    def _update_current_state_txn(self, txn, state_delta_by_room, max_stream_order):
        for room_id, current_state_tuple in iteritems(state_delta_by_room):
                to_delete, to_insert = current_state_tuple
                txn.executemany(
                    "DELETE FROM current_state_events WHERE event_id = ?",
                    [(ev_id,) for ev_id in itervalues(to_delete)],
                )

                self._simple_insert_many_txn(
                    txn,
                    table="current_state_events",
                    values=[
                        {
                            "event_id": ev_id,
                            "room_id": room_id,
                            "type": key[0],
                            "state_key": key[1],
                        }
                        for key, ev_id in iteritems(to_insert)
                    ],
                )

                state_deltas = {key: None for key in to_delete}
                state_deltas.update(to_insert)

                self._simple_insert_many_txn(
                    txn,
                    table="current_state_delta_stream",
                    values=[
                        {
                            "stream_id": max_stream_order,
                            "room_id": room_id,
                            "type": key[0],
                            "state_key": key[1],
                            "event_id": ev_id,
                            "prev_event_id": to_delete.get(key, None),
                        }
                        for key, ev_id in iteritems(state_deltas)
                    ]
                )

                self._curr_state_delta_stream_cache.entity_has_changed(
                    room_id, max_stream_order,
                )

                # Invalidate the various caches

                # Figure out the changes of membership to invalidate the
                # `get_rooms_for_user` cache.
                # We find out which membership events we may have deleted
                # and which we have added, then we invlidate the caches for all
                # those users.
                members_changed = set(
                    state_key for ev_type, state_key in state_deltas
                    if ev_type == EventTypes.Member
                )

                for member in members_changed:
                    self._invalidate_cache_and_stream(
                        txn, self.get_rooms_for_user_with_stream_ordering, (member,)
                    )

                for host in set(get_domain_from_id(u) for u in members_changed):
                    self._invalidate_cache_and_stream(
                        txn, self.is_host_joined, (room_id, host)
                    )
                    self._invalidate_cache_and_stream(
                        txn, self.was_host_joined, (room_id, host)
                    )

                self._invalidate_cache_and_stream(
                    txn, self.get_users_in_room, (room_id,)
                )

                self._invalidate_cache_and_stream(
                    txn, self.get_current_state_ids, (room_id,)
                )

    def _update_forward_extremities_txn(self, txn, new_forward_extremities,
                                        max_stream_order):
        for room_id, new_extrem in iteritems(new_forward_extremities):
            self._simple_delete_txn(
                txn,
                table="event_forward_extremities",
                keyvalues={"room_id": room_id},
            )
            txn.call_after(
                self.get_latest_event_ids_in_room.invalidate, (room_id,)
            )

        self._simple_insert_many_txn(
            txn,
            table="event_forward_extremities",
            values=[
                {
                    "event_id": ev_id,
                    "room_id": room_id,
                }
                for room_id, new_extrem in iteritems(new_forward_extremities)
                for ev_id in new_extrem
            ],
        )
        # We now insert into stream_ordering_to_exterm a mapping from room_id,
        # new stream_ordering to new forward extremeties in the room.
        # This allows us to later efficiently look up the forward extremeties
        # for a room before a given stream_ordering
        self._simple_insert_many_txn(
            txn,
            table="stream_ordering_to_exterm",
            values=[
                {
                    "room_id": room_id,
                    "event_id": event_id,
                    "stream_ordering": max_stream_order,
                }
                for room_id, new_extrem in iteritems(new_forward_extremities)
                for event_id in new_extrem
            ]
        )

    @classmethod
    def _filter_events_and_contexts_for_duplicates(cls, events_and_contexts):
        """Ensure that we don't have the same event twice.

        Pick the earliest non-outlier if there is one, else the earliest one.

        Args:
            events_and_contexts (list[(EventBase, EventContext)]):
        Returns:
            list[(EventBase, EventContext)]: filtered list
        """
        new_events_and_contexts = OrderedDict()
        for event, context in events_and_contexts:
            prev_event_context = new_events_and_contexts.get(event.event_id)
            if prev_event_context:
                if not event.internal_metadata.is_outlier():
                    if prev_event_context[0].internal_metadata.is_outlier():
                        # To ensure correct ordering we pop, as OrderedDict is
                        # ordered by first insertion.
                        new_events_and_contexts.pop(event.event_id, None)
                        new_events_and_contexts[event.event_id] = (event, context)
            else:
                new_events_and_contexts[event.event_id] = (event, context)
        return list(new_events_and_contexts.values())

    def _update_room_depths_txn(self, txn, events_and_contexts, backfilled):
        """Update min_depth for each room

        Args:
            txn (twisted.enterprise.adbapi.Connection): db connection
            events_and_contexts (list[(EventBase, EventContext)]): events
                we are persisting
            backfilled (bool): True if the events were backfilled
        """
        depth_updates = {}
        for event, context in events_and_contexts:
            # Remove the any existing cache entries for the event_ids
            txn.call_after(self._invalidate_get_event_cache, event.event_id)
            if not backfilled:
                txn.call_after(
                    self._events_stream_cache.entity_has_changed,
                    event.room_id, event.internal_metadata.stream_ordering,
                )

            if not event.internal_metadata.is_outlier() and not context.rejected:
                depth_updates[event.room_id] = max(
                    event.depth, depth_updates.get(event.room_id, event.depth)
                )

        for room_id, depth in iteritems(depth_updates):
            self._update_min_depth_for_room_txn(txn, room_id, depth)

    def _update_outliers_txn(self, txn, events_and_contexts):
        """Update any outliers with new event info.

        This turns outliers into ex-outliers (unless the new event was
        rejected).

        Args:
            txn (twisted.enterprise.adbapi.Connection): db connection
            events_and_contexts (list[(EventBase, EventContext)]): events
                we are persisting

        Returns:
            list[(EventBase, EventContext)] new list, without events which
            are already in the events table.
        """
        txn.execute(
            "SELECT event_id, outlier FROM events WHERE event_id in (%s)" % (
                ",".join(["?"] * len(events_and_contexts)),
            ),
            [event.event_id for event, _ in events_and_contexts]
        )

        have_persisted = {
            event_id: outlier
            for event_id, outlier in txn
        }

        to_remove = set()
        for event, context in events_and_contexts:
            if event.event_id not in have_persisted:
                continue

            to_remove.add(event)

            if context.rejected:
                # If the event is rejected then we don't care if the event
                # was an outlier or not.
                continue

            outlier_persisted = have_persisted[event.event_id]
            if not event.internal_metadata.is_outlier() and outlier_persisted:
                # We received a copy of an event that we had already stored as
                # an outlier in the database. We now have some state at that
                # so we need to update the state_groups table with that state.

                # insert into event_to_state_groups.
                try:
                    self._store_event_state_mappings_txn(txn, ((event, context),))
                except Exception:
                    logger.exception("")
                    raise

                metadata_json = encode_json(
                    event.internal_metadata.get_dict()
                )

                sql = (
                    "UPDATE event_json SET internal_metadata = ?"
                    " WHERE event_id = ?"
                )
                txn.execute(
                    sql,
                    (metadata_json, event.event_id,)
                )

                # Add an entry to the ex_outlier_stream table to replicate the
                # change in outlier status to our workers.
                stream_order = event.internal_metadata.stream_ordering
                state_group_id = context.state_group
                self._simple_insert_txn(
                    txn,
                    table="ex_outlier_stream",
                    values={
                        "event_stream_ordering": stream_order,
                        "event_id": event.event_id,
                        "state_group": state_group_id,
                    }
                )

                sql = (
                    "UPDATE events SET outlier = ?"
                    " WHERE event_id = ?"
                )
                txn.execute(
                    sql,
                    (False, event.event_id,)
                )

                # Update the event_backward_extremities table now that this
                # event isn't an outlier any more.
                self._update_backward_extremeties(txn, [event])

        return [
            ec for ec in events_and_contexts if ec[0] not in to_remove
        ]

    @classmethod
    def _delete_existing_rows_txn(cls, txn, events_and_contexts):
        if not events_and_contexts:
            # nothing to do here
            return

        logger.info("Deleting existing")

        for table in (
                "events",
                "event_auth",
                "event_json",
                "event_content_hashes",
                "event_destinations",
                "event_edge_hashes",
                "event_edges",
                "event_forward_extremities",
                "event_push_actions",
                "event_reference_hashes",
                "event_search",
                "event_signatures",
                "event_to_state_groups",
                "guest_access",
                "history_visibility",
                "local_invites",
                "room_names",
                "state_events",
                "rejections",
                "redactions",
                "room_memberships",
                "topics"
        ):
            txn.executemany(
                "DELETE FROM %s WHERE event_id = ?" % (table,),
                [(ev.event_id,) for ev, _ in events_and_contexts]
            )

    def _store_event_txn(self, txn, events_and_contexts):
        """Insert new events into the event and event_json tables

        Args:
            txn (twisted.enterprise.adbapi.Connection): db connection
            events_and_contexts (list[(EventBase, EventContext)]): events
                we are persisting
        """

        if not events_and_contexts:
            # nothing to do here
            return

        def event_dict(event):
            d = event.get_dict()
            d.pop("redacted", None)
            d.pop("redacted_because", None)
            return d

        self._simple_insert_many_txn(
            txn,
            table="event_json",
            values=[
                {
                    "event_id": event.event_id,
                    "room_id": event.room_id,
                    "internal_metadata": encode_json(
                        event.internal_metadata.get_dict()
                    ),
                    "json": encode_json(event_dict(event)),
                }
                for event, _ in events_and_contexts
            ],
        )

        self._simple_insert_many_txn(
            txn,
            table="events",
            values=[
                {
                    "stream_ordering": event.internal_metadata.stream_ordering,
                    "topological_ordering": event.depth,
                    "depth": event.depth,
                    "event_id": event.event_id,
                    "room_id": event.room_id,
                    "type": event.type,
                    "processed": True,
                    "outlier": event.internal_metadata.is_outlier(),
                    "content": encode_json(event.content),
                    "origin_server_ts": int(event.origin_server_ts),
                    "received_ts": self._clock.time_msec(),
                    "sender": event.sender,
                    "contains_url": (
                        "url" in event.content
                        and isinstance(event.content["url"], string_types)
                    ),
                }
                for event, _ in events_and_contexts
            ],
        )

    def _store_rejected_events_txn(self, txn, events_and_contexts):
        """Add rows to the 'rejections' table for received events which were
        rejected

        Args:
            txn (twisted.enterprise.adbapi.Connection): db connection
            events_and_contexts (list[(EventBase, EventContext)]): events
                we are persisting

        Returns:
            list[(EventBase, EventContext)] new list, without the rejected
                events.
        """
        # Remove the rejected events from the list now that we've added them
        # to the events table and the events_json table.
        to_remove = set()
        for event, context in events_and_contexts:
            if context.rejected:
                # Insert the event_id into the rejections table
                self._store_rejections_txn(
                    txn, event.event_id, context.rejected
                )
                to_remove.add(event)

        return [
            ec for ec in events_and_contexts if ec[0] not in to_remove
        ]

    def _update_metadata_tables_txn(self, txn, events_and_contexts,
                                    all_events_and_contexts, backfilled):
        """Update all the miscellaneous tables for new events

        Args:
            txn (twisted.enterprise.adbapi.Connection): db connection
            events_and_contexts (list[(EventBase, EventContext)]): events
                we are persisting
            all_events_and_contexts (list[(EventBase, EventContext)]): all
                events that we were going to persist. This includes events
                we've already persisted, etc, that wouldn't appear in
                events_and_context.
            backfilled (bool): True if the events were backfilled
        """

        # Insert all the push actions into the event_push_actions table.
        self._set_push_actions_for_event_and_users_txn(
            txn,
            events_and_contexts=events_and_contexts,
            all_events_and_contexts=all_events_and_contexts,
        )

        if not events_and_contexts:
            # nothing to do here
            return

        for event, context in events_and_contexts:
            if event.type == EventTypes.Redaction and event.redacts is not None:
                # Remove the entries in the event_push_actions table for the
                # redacted event.
                self._remove_push_actions_for_event_id_txn(
                    txn, event.room_id, event.redacts
                )

        self._simple_insert_many_txn(
            txn,
            table="event_auth",
            values=[
                {
                    "event_id": event.event_id,
                    "room_id": event.room_id,
                    "auth_id": auth_id,
                }
                for event, _ in events_and_contexts
                for auth_id, _ in event.auth_events
                if event.is_state()
            ],
        )

        # Update the event_forward_extremities, event_backward_extremities and
        # event_edges tables.
        self._handle_mult_prev_events(
            txn,
            events=[event for event, _ in events_and_contexts],
        )

        for event, _ in events_and_contexts:
            if event.type == EventTypes.Name:
                # Insert into the room_names and event_search tables.
                self._store_room_name_txn(txn, event)
            elif event.type == EventTypes.Topic:
                # Insert into the topics table and event_search table.
                self._store_room_topic_txn(txn, event)
            elif event.type == EventTypes.Message:
                # Insert into the event_search table.
                self._store_room_message_txn(txn, event)
            elif event.type == EventTypes.Redaction:
                # Insert into the redactions table.
                self._store_redaction(txn, event)
            elif event.type == EventTypes.RoomHistoryVisibility:
                # Insert into the event_search table.
                self._store_history_visibility_txn(txn, event)
            elif event.type == EventTypes.GuestAccess:
                # Insert into the event_search table.
                self._store_guest_access_txn(txn, event)

        # Insert into the room_memberships table.
        self._store_room_members_txn(
            txn,
            [
                event
                for event, _ in events_and_contexts
                if event.type == EventTypes.Member
            ],
            backfilled=backfilled,
        )

        # Insert event_reference_hashes table.
        self._store_event_reference_hashes_txn(
            txn, [event for event, _ in events_and_contexts]
        )

        state_events_and_contexts = [
            ec for ec in events_and_contexts if ec[0].is_state()
        ]

        state_values = []
        for event, context in state_events_and_contexts:
            vals = {
                "event_id": event.event_id,
                "room_id": event.room_id,
                "type": event.type,
                "state_key": event.state_key,
            }

            # TODO: How does this work with backfilling?
            if hasattr(event, "replaces_state"):
                vals["prev_state"] = event.replaces_state

            state_values.append(vals)

        self._simple_insert_many_txn(
            txn,
            table="state_events",
            values=state_values,
        )

        self._simple_insert_many_txn(
            txn,
            table="event_edges",
            values=[
                {
                    "event_id": event.event_id,
                    "prev_event_id": prev_id,
                    "room_id": event.room_id,
                    "is_state": True,
                }
                for event, _ in state_events_and_contexts
                for prev_id, _ in event.prev_state
            ],
        )

        # Prefill the event cache
        self._add_to_cache(txn, events_and_contexts)

    def _add_to_cache(self, txn, events_and_contexts):
        to_prefill = []

        rows = []
        N = 200
        for i in range(0, len(events_and_contexts), N):
            ev_map = {
                e[0].event_id: e[0]
                for e in events_and_contexts[i:i + N]
            }
            if not ev_map:
                break

            sql = (
                "SELECT "
                " e.event_id as event_id, "
                " r.redacts as redacts,"
                " rej.event_id as rejects "
                " FROM events as e"
                " LEFT JOIN rejections as rej USING (event_id)"
                " LEFT JOIN redactions as r ON e.event_id = r.redacts"
                " WHERE e.event_id IN (%s)"
            ) % (",".join(["?"] * len(ev_map)),)

            txn.execute(sql, list(ev_map.keys()))
            rows = self.cursor_to_dict(txn)
            for row in rows:
                event = ev_map[row["event_id"]]
                if not row["rejects"] and not row["redacts"]:
                    to_prefill.append(_EventCacheEntry(
                        event=event,
                        redacted_event=None,
                    ))

        def prefill():
            for cache_entry in to_prefill:
                self._get_event_cache.prefill((cache_entry[0].event_id,), cache_entry)
        txn.call_after(prefill)

    def _store_redaction(self, txn, event):
        # invalidate the cache for the redacted event
        txn.call_after(self._invalidate_get_event_cache, event.redacts)
        txn.execute(
            "INSERT INTO redactions (event_id, redacts) VALUES (?,?)",
            (event.event_id, event.redacts)
        )

    @defer.inlineCallbacks
    def have_events_in_timeline(self, event_ids):
        """Given a list of event ids, check if we have already processed and
        stored them as non outliers.
        """
        rows = yield self._simple_select_many_batch(
            table="events",
            retcols=("event_id",),
            column="event_id",
            iterable=list(event_ids),
            keyvalues={"outlier": False},
            desc="have_events_in_timeline",
        )

        defer.returnValue(set(r["event_id"] for r in rows))

    @defer.inlineCallbacks
    def have_seen_events(self, event_ids):
        """Given a list of event ids, check if we have already processed them.

        Args:
            event_ids (iterable[str]):

        Returns:
            Deferred[set[str]]: The events we have already seen.
        """
        results = set()

        def have_seen_events_txn(txn, chunk):
            sql = (
                "SELECT event_id FROM events as e WHERE e.event_id IN (%s)"
                % (",".join("?" * len(chunk)), )
            )
            txn.execute(sql, chunk)
            for (event_id, ) in txn:
                results.add(event_id)

        # break the input up into chunks of 100
        input_iterator = iter(event_ids)
        for chunk in iter(lambda: list(itertools.islice(input_iterator, 100)),
                          []):
            yield self.runInteraction(
                "have_seen_events",
                have_seen_events_txn,
                chunk,
            )
        defer.returnValue(results)

    def get_seen_events_with_rejections(self, event_ids):
        """Given a list of event ids, check if we rejected them.

        Args:
            event_ids (list[str])

        Returns:
            Deferred[dict[str, str|None):
                Has an entry for each event id we already have seen. Maps to
                the rejected reason string if we rejected the event, else maps
                to None.
        """
        if not event_ids:
            return defer.succeed({})

        def f(txn):
            sql = (
                "SELECT e.event_id, reason FROM events as e "
                "LEFT JOIN rejections as r ON e.event_id = r.event_id "
                "WHERE e.event_id = ?"
            )

            res = {}
            for event_id in event_ids:
                txn.execute(sql, (event_id,))
                row = txn.fetchone()
                if row:
                    _, rejected = row
                    res[event_id] = rejected

            return res

        return self.runInteraction("get_rejection_reasons", f)

    @defer.inlineCallbacks
    def count_daily_messages(self):
        """
        Returns an estimate of the number of messages sent in the last day.

        If it has been significantly less or more than one day since the last
        call to this function, it will return None.
        """
        def _count_messages(txn):
            sql = """
                SELECT COALESCE(COUNT(*), 0) FROM events
                WHERE type = 'm.room.message'
                AND stream_ordering > ?
            """
            txn.execute(sql, (self.stream_ordering_day_ago,))
            count, = txn.fetchone()
            return count

        ret = yield self.runInteraction("count_messages", _count_messages)
        defer.returnValue(ret)

    @defer.inlineCallbacks
    def count_daily_sent_messages(self):
        def _count_messages(txn):
            # This is good enough as if you have silly characters in your own
            # hostname then thats your own fault.
            like_clause = "%:" + self.hs.hostname

            sql = """
                SELECT COALESCE(COUNT(*), 0) FROM events
                WHERE type = 'm.room.message'
                    AND sender LIKE ?
                AND stream_ordering > ?
            """

            txn.execute(sql, (like_clause, self.stream_ordering_day_ago,))
            count, = txn.fetchone()
            return count

        ret = yield self.runInteraction("count_daily_sent_messages", _count_messages)
        defer.returnValue(ret)

    @defer.inlineCallbacks
    def count_daily_active_rooms(self):
        def _count(txn):
            sql = """
                SELECT COALESCE(COUNT(DISTINCT room_id), 0) FROM events
                WHERE type = 'm.room.message'
                AND stream_ordering > ?
            """
            txn.execute(sql, (self.stream_ordering_day_ago,))
            count, = txn.fetchone()
            return count

        ret = yield self.runInteraction("count_daily_active_rooms", _count)
        defer.returnValue(ret)

    @defer.inlineCallbacks
    def _background_reindex_fields_sender(self, progress, batch_size):
        target_min_stream_id = progress["target_min_stream_id_inclusive"]
        max_stream_id = progress["max_stream_id_exclusive"]
        rows_inserted = progress.get("rows_inserted", 0)

        INSERT_CLUMP_SIZE = 1000

        def reindex_txn(txn):
            sql = (
                "SELECT stream_ordering, event_id, json FROM events"
                " INNER JOIN event_json USING (event_id)"
                " WHERE ? <= stream_ordering AND stream_ordering < ?"
                " ORDER BY stream_ordering DESC"
                " LIMIT ?"
            )

            txn.execute(sql, (target_min_stream_id, max_stream_id, batch_size))

            rows = txn.fetchall()
            if not rows:
                return 0

            min_stream_id = rows[-1][0]

            update_rows = []
            for row in rows:
                try:
                    event_id = row[1]
                    event_json = json.loads(row[2])
                    sender = event_json["sender"]
                    content = event_json["content"]

                    contains_url = "url" in content
                    if contains_url:
                        contains_url &= isinstance(content["url"], string_types)
                except (KeyError, AttributeError):
                    # If the event is missing a necessary field then
                    # skip over it.
                    continue

                update_rows.append((sender, contains_url, event_id))

            sql = (
                "UPDATE events SET sender = ?, contains_url = ? WHERE event_id = ?"
            )

            for index in range(0, len(update_rows), INSERT_CLUMP_SIZE):
                clump = update_rows[index:index + INSERT_CLUMP_SIZE]
                txn.executemany(sql, clump)

            progress = {
                "target_min_stream_id_inclusive": target_min_stream_id,
                "max_stream_id_exclusive": min_stream_id,
                "rows_inserted": rows_inserted + len(rows)
            }

            self._background_update_progress_txn(
                txn, self.EVENT_FIELDS_SENDER_URL_UPDATE_NAME, progress
            )

            return len(rows)

        result = yield self.runInteraction(
            self.EVENT_FIELDS_SENDER_URL_UPDATE_NAME, reindex_txn
        )

        if not result:
            yield self._end_background_update(self.EVENT_FIELDS_SENDER_URL_UPDATE_NAME)

        defer.returnValue(result)

    @defer.inlineCallbacks
    def _background_reindex_origin_server_ts(self, progress, batch_size):
        target_min_stream_id = progress["target_min_stream_id_inclusive"]
        max_stream_id = progress["max_stream_id_exclusive"]
        rows_inserted = progress.get("rows_inserted", 0)

        INSERT_CLUMP_SIZE = 1000

        def reindex_search_txn(txn):
            sql = (
                "SELECT stream_ordering, event_id FROM events"
                " WHERE ? <= stream_ordering AND stream_ordering < ?"
                " ORDER BY stream_ordering DESC"
                " LIMIT ?"
            )

            txn.execute(sql, (target_min_stream_id, max_stream_id, batch_size))

            rows = txn.fetchall()
            if not rows:
                return 0

            min_stream_id = rows[-1][0]
            event_ids = [row[1] for row in rows]

            rows_to_update = []

            chunks = [
                event_ids[i:i + 100]
                for i in range(0, len(event_ids), 100)
            ]
            for chunk in chunks:
                ev_rows = self._simple_select_many_txn(
                    txn,
                    table="event_json",
                    column="event_id",
                    iterable=chunk,
                    retcols=["event_id", "json"],
                    keyvalues={},
                )

                for row in ev_rows:
                    event_id = row["event_id"]
                    event_json = json.loads(row["json"])
                    try:
                        origin_server_ts = event_json["origin_server_ts"]
                    except (KeyError, AttributeError):
                        # If the event is missing a necessary field then
                        # skip over it.
                        continue

                    rows_to_update.append((origin_server_ts, event_id))

            sql = (
                "UPDATE events SET origin_server_ts = ? WHERE event_id = ?"
            )

            for index in range(0, len(rows_to_update), INSERT_CLUMP_SIZE):
                clump = rows_to_update[index:index + INSERT_CLUMP_SIZE]
                txn.executemany(sql, clump)

            progress = {
                "target_min_stream_id_inclusive": target_min_stream_id,
                "max_stream_id_exclusive": min_stream_id,
                "rows_inserted": rows_inserted + len(rows_to_update)
            }

            self._background_update_progress_txn(
                txn, self.EVENT_ORIGIN_SERVER_TS_NAME, progress
            )

            return len(rows_to_update)

        result = yield self.runInteraction(
            self.EVENT_ORIGIN_SERVER_TS_NAME, reindex_search_txn
        )

        if not result:
            yield self._end_background_update(self.EVENT_ORIGIN_SERVER_TS_NAME)

        defer.returnValue(result)

    def get_current_backfill_token(self):
        """The current minimum token that backfilled events have reached"""
        return -self._backfill_id_gen.get_current_token()

    def get_current_events_token(self):
        """The current maximum token that events have reached"""
        return self._stream_id_gen.get_current_token()

    def get_all_new_forward_event_rows(self, last_id, current_id, limit):
        if last_id == current_id:
            return defer.succeed([])

        def get_all_new_forward_event_rows(txn):
            sql = (
                "SELECT e.stream_ordering, e.event_id, e.room_id, e.type,"
                " state_key, redacts"
                " FROM events AS e"
                " LEFT JOIN redactions USING (event_id)"
                " LEFT JOIN state_events USING (event_id)"
                " WHERE ? < stream_ordering AND stream_ordering <= ?"
                " ORDER BY stream_ordering ASC"
                " LIMIT ?"
            )
            txn.execute(sql, (last_id, current_id, limit))
            new_event_updates = txn.fetchall()

            if len(new_event_updates) == limit:
                upper_bound = new_event_updates[-1][0]
            else:
                upper_bound = current_id

            sql = (
                "SELECT event_stream_ordering, e.event_id, e.room_id, e.type,"
                " state_key, redacts"
                " FROM events AS e"
                " INNER JOIN ex_outlier_stream USING (event_id)"
                " LEFT JOIN redactions USING (event_id)"
                " LEFT JOIN state_events USING (event_id)"
                " WHERE ? < event_stream_ordering"
                " AND event_stream_ordering <= ?"
                " ORDER BY event_stream_ordering DESC"
            )
            txn.execute(sql, (last_id, upper_bound))
            new_event_updates.extend(txn)

            return new_event_updates
        return self.runInteraction(
            "get_all_new_forward_event_rows", get_all_new_forward_event_rows
        )

    def get_all_new_backfill_event_rows(self, last_id, current_id, limit):
        if last_id == current_id:
            return defer.succeed([])

        def get_all_new_backfill_event_rows(txn):
            sql = (
                "SELECT -e.stream_ordering, e.event_id, e.room_id, e.type,"
                " state_key, redacts"
                " FROM events AS e"
                " LEFT JOIN redactions USING (event_id)"
                " LEFT JOIN state_events USING (event_id)"
                " WHERE ? > stream_ordering AND stream_ordering >= ?"
                " ORDER BY stream_ordering ASC"
                " LIMIT ?"
            )
            txn.execute(sql, (-last_id, -current_id, limit))
            new_event_updates = txn.fetchall()

            if len(new_event_updates) == limit:
                upper_bound = new_event_updates[-1][0]
            else:
                upper_bound = current_id

            sql = (
                "SELECT -event_stream_ordering, e.event_id, e.room_id, e.type,"
                " state_key, redacts"
                " FROM events AS e"
                " INNER JOIN ex_outlier_stream USING (event_id)"
                " LEFT JOIN redactions USING (event_id)"
                " LEFT JOIN state_events USING (event_id)"
                " WHERE ? > event_stream_ordering"
                " AND event_stream_ordering >= ?"
                " ORDER BY event_stream_ordering DESC"
            )
            txn.execute(sql, (-last_id, -upper_bound))
            new_event_updates.extend(txn.fetchall())

            return new_event_updates
        return self.runInteraction(
            "get_all_new_backfill_event_rows", get_all_new_backfill_event_rows
        )

    @cached(num_args=5, max_entries=10)
    def get_all_new_events(self, last_backfill_id, last_forward_id,
                           current_backfill_id, current_forward_id, limit):
        """Get all the new events that have arrived at the server either as
        new events or as backfilled events"""
        have_backfill_events = last_backfill_id != current_backfill_id
        have_forward_events = last_forward_id != current_forward_id

        if not have_backfill_events and not have_forward_events:
            return defer.succeed(AllNewEventsResult([], [], [], [], []))

        def get_all_new_events_txn(txn):
            sql = (
                "SELECT e.stream_ordering, e.event_id, e.room_id, e.type,"
                " state_key, redacts"
                " FROM events AS e"
                " LEFT JOIN redactions USING (event_id)"
                " LEFT JOIN state_events USING (event_id)"
                " WHERE ? < stream_ordering AND stream_ordering <= ?"
                " ORDER BY stream_ordering ASC"
                " LIMIT ?"
            )
            if have_forward_events:
                txn.execute(sql, (last_forward_id, current_forward_id, limit))
                new_forward_events = txn.fetchall()

                if len(new_forward_events) == limit:
                    upper_bound = new_forward_events[-1][0]
                else:
                    upper_bound = current_forward_id

                sql = (
                    "SELECT event_stream_ordering, event_id, state_group"
                    " FROM ex_outlier_stream"
                    " WHERE ? > event_stream_ordering"
                    " AND event_stream_ordering >= ?"
                    " ORDER BY event_stream_ordering DESC"
                )
                txn.execute(sql, (last_forward_id, upper_bound))
                forward_ex_outliers = txn.fetchall()
            else:
                new_forward_events = []
                forward_ex_outliers = []

            sql = (
                "SELECT -e.stream_ordering, e.event_id, e.room_id, e.type,"
                " state_key, redacts"
                " FROM events AS e"
                " LEFT JOIN redactions USING (event_id)"
                " LEFT JOIN state_events USING (event_id)"
                " WHERE ? > stream_ordering AND stream_ordering >= ?"
                " ORDER BY stream_ordering DESC"
                " LIMIT ?"
            )
            if have_backfill_events:
                txn.execute(sql, (-last_backfill_id, -current_backfill_id, limit))
                new_backfill_events = txn.fetchall()

                if len(new_backfill_events) == limit:
                    upper_bound = new_backfill_events[-1][0]
                else:
                    upper_bound = current_backfill_id

                sql = (
                    "SELECT -event_stream_ordering, event_id, state_group"
                    " FROM ex_outlier_stream"
                    " WHERE ? > event_stream_ordering"
                    " AND event_stream_ordering >= ?"
                    " ORDER BY event_stream_ordering DESC"
                )
                txn.execute(sql, (-last_backfill_id, -upper_bound))
                backward_ex_outliers = txn.fetchall()
            else:
                new_backfill_events = []
                backward_ex_outliers = []

            return AllNewEventsResult(
                new_forward_events, new_backfill_events,
                forward_ex_outliers, backward_ex_outliers,
            )
        return self.runInteraction("get_all_new_events", get_all_new_events_txn)

    def purge_history(
        self, room_id, token, delete_local_events,
    ):
        """Deletes room history before a certain point

        Args:
            room_id (str):

            token (str): A topological token to delete events before

            delete_local_events (bool):
                if True, we will delete local events as well as remote ones
                (instead of just marking them as outliers and deleting their
                state groups).
        """

        return self.runInteraction(
            "purge_history",
            self._purge_history_txn, room_id, token,
            delete_local_events,
        )

    def _purge_history_txn(
        self, txn, room_id, token_str, delete_local_events,
    ):
        token = RoomStreamToken.parse(token_str)

        # Tables that should be pruned:
        #     event_auth
        #     event_backward_extremities
        #     event_content_hashes
        #     event_destinations
        #     event_edge_hashes
        #     event_edges
        #     event_forward_extremities
        #     event_json
        #     event_push_actions
        #     event_reference_hashes
        #     event_search
        #     event_signatures
        #     event_to_state_groups
        #     events
        #     rejections
        #     room_depth
        #     state_groups
        #     state_groups_state

        # we will build a temporary table listing the events so that we don't
        # have to keep shovelling the list back and forth across the
        # connection. Annoyingly the python sqlite driver commits the
        # transaction on CREATE, so let's do this first.
        #
        # furthermore, we might already have the table from a previous (failed)
        # purge attempt, so let's drop the table first.

        txn.execute("DROP TABLE IF EXISTS events_to_purge")

        txn.execute(
            "CREATE TEMPORARY TABLE events_to_purge ("
            "    event_id TEXT NOT NULL,"
            "    should_delete BOOLEAN NOT NULL"
            ")"
        )

        # create an index on should_delete because later we'll be looking for
        # the should_delete / shouldn't_delete subsets
        txn.execute(
            "CREATE INDEX events_to_purge_should_delete"
            " ON events_to_purge(should_delete)",
        )

        # We do joins against events_to_purge for e.g. calculating state
        # groups to purge, etc., so lets make an index.
        txn.execute(
            "CREATE INDEX events_to_purge_id"
            " ON events_to_purge(event_id)",
        )

        # First ensure that we're not about to delete all the forward extremeties
        txn.execute(
            "SELECT e.event_id, e.depth FROM events as e "
            "INNER JOIN event_forward_extremities as f "
            "ON e.event_id = f.event_id "
            "AND e.room_id = f.room_id "
            "WHERE f.room_id = ?",
            (room_id,)
        )
        rows = txn.fetchall()
        max_depth = max(row[0] for row in rows)

        if max_depth <= token.topological:
            # We need to ensure we don't delete all the events from the datanase
            # otherwise we wouldn't be able to send any events (due to not
            # having any backwards extremeties)
            raise SynapseError(
                400, "topological_ordering is greater than forward extremeties"
            )

        logger.info("[purge] looking for events to delete")

        should_delete_expr = "state_key IS NULL"
        should_delete_params = ()
        if not delete_local_events:
            should_delete_expr += " AND event_id NOT LIKE ?"
            should_delete_params += ("%:" + self.hs.hostname, )

        should_delete_params += (room_id, token.topological)

        txn.execute(
            "INSERT INTO events_to_purge"
            " SELECT event_id, %s"
            " FROM events AS e LEFT JOIN state_events USING (event_id)"
            " WHERE e.room_id = ? AND topological_ordering < ?" % (
                should_delete_expr,
            ),
            should_delete_params,
        )
        txn.execute(
            "SELECT event_id, should_delete FROM events_to_purge"
        )
        event_rows = txn.fetchall()
        logger.info(
            "[purge] found %i events before cutoff, of which %i can be deleted",
            len(event_rows), sum(1 for e in event_rows if e[1]),
        )

        logger.info("[purge] Finding new backward extremities")

        # We calculate the new entries for the backward extremeties by finding
        # events to be purged that are pointed to by events we're not going to
        # purge.
        txn.execute(
            "SELECT DISTINCT e.event_id FROM events_to_purge AS e"
            " INNER JOIN event_edges AS ed ON e.event_id = ed.prev_event_id"
            " LEFT JOIN events_to_purge AS ep2 ON ed.event_id = ep2.event_id"
            " WHERE ep2.event_id IS NULL",
        )
        new_backwards_extrems = txn.fetchall()

        logger.info("[purge] replacing backward extremities: %r", new_backwards_extrems)

        txn.execute(
            "DELETE FROM event_backward_extremities WHERE room_id = ?",
            (room_id,)
        )

        # Update backward extremeties
        txn.executemany(
            "INSERT INTO event_backward_extremities (room_id, event_id)"
            " VALUES (?, ?)",
            [
                (room_id, event_id) for event_id, in new_backwards_extrems
            ]
        )

        logger.info("[purge] finding redundant state groups")

        # Get all state groups that are only referenced by events that are
        # to be deleted.
        # This works by first getting state groups that we may want to delete,
        # joining against event_to_state_groups to get events that use that
        # state group, then left joining against events_to_purge again. Any
        # state group where the left join produce *no nulls* are referenced
        # only by events that are going to be purged.
        txn.execute("""
            SELECT state_group FROM
            (
                SELECT DISTINCT state_group FROM events_to_purge
                INNER JOIN event_to_state_groups USING (event_id)
            ) AS sp
            INNER JOIN event_to_state_groups USING (state_group)
            LEFT JOIN events_to_purge AS ep USING (event_id)
            GROUP BY state_group
            HAVING SUM(CASE WHEN ep.event_id IS NULL THEN 1 ELSE 0 END) = 0
        """)

        state_rows = txn.fetchall()
        logger.info("[purge] found %i redundant state groups", len(state_rows))

        # make a set of the redundant state groups, so that we can look them up
        # efficiently
        state_groups_to_delete = set([sg for sg, in state_rows])

        # Now we get all the state groups that rely on these state groups
        logger.info("[purge] finding state groups which depend on redundant"
                    " state groups")
        remaining_state_groups = []
        for i in range(0, len(state_rows), 100):
            chunk = [sg for sg, in state_rows[i:i + 100]]
            # look for state groups whose prev_state_group is one we are about
            # to delete
            rows = self._simple_select_many_txn(
                txn,
                table="state_group_edges",
                column="prev_state_group",
                iterable=chunk,
                retcols=["state_group"],
                keyvalues={},
            )
            remaining_state_groups.extend(
                row["state_group"] for row in rows

                # exclude state groups we are about to delete: no point in
                # updating them
                if row["state_group"] not in state_groups_to_delete
            )

        # Now we turn the state groups that reference to-be-deleted state
        # groups to non delta versions.
        for sg in remaining_state_groups:
            logger.info("[purge] de-delta-ing remaining state group %s", sg)
            curr_state = self._get_state_groups_from_groups_txn(
                txn, [sg], types=None
            )
            curr_state = curr_state[sg]

            self._simple_delete_txn(
                txn,
                table="state_groups_state",
                keyvalues={
                    "state_group": sg,
                }
            )

            self._simple_delete_txn(
                txn,
                table="state_group_edges",
                keyvalues={
                    "state_group": sg,
                }
            )

            self._simple_insert_many_txn(
                txn,
                table="state_groups_state",
                values=[
                    {
                        "state_group": sg,
                        "room_id": room_id,
                        "type": key[0],
                        "state_key": key[1],
                        "event_id": state_id,
                    }
                    for key, state_id in iteritems(curr_state)
                ],
            )

        logger.info("[purge] removing redundant state groups")
        txn.executemany(
            "DELETE FROM state_groups_state WHERE state_group = ?",
            state_rows
        )
        txn.executemany(
            "DELETE FROM state_groups WHERE id = ?",
            state_rows
        )

        logger.info("[purge] removing events from event_to_state_groups")
        txn.execute(
            "DELETE FROM event_to_state_groups "
            "WHERE event_id IN (SELECT event_id from events_to_purge)"
        )
        for event_id, _ in event_rows:
            txn.call_after(self._get_state_group_for_event.invalidate, (
                event_id,
            ))

        # Delete all remote non-state events
        for table in (
            "events",
            "event_json",
            "event_auth",
            "event_content_hashes",
            "event_destinations",
            "event_edge_hashes",
            "event_edges",
            "event_forward_extremities",
            "event_reference_hashes",
            "event_search",
            "event_signatures",
            "rejections",
        ):
            logger.info("[purge] removing events from %s", table)

            txn.execute(
                "DELETE FROM %s WHERE event_id IN ("
                "    SELECT event_id FROM events_to_purge WHERE should_delete"
                ")" % (table,),
            )

        # event_push_actions lacks an index on event_id, and has one on
        # (room_id, event_id) instead.
        for table in (
            "event_push_actions",
        ):
            logger.info("[purge] removing events from %s", table)

            txn.execute(
                "DELETE FROM %s WHERE room_id = ? AND event_id IN ("
                "    SELECT event_id FROM events_to_purge WHERE should_delete"
                ")" % (table,),
                (room_id, )
            )

        # Mark all state and own events as outliers
        logger.info("[purge] marking remaining events as outliers")
        txn.execute(
            "UPDATE events SET outlier = ?"
            " WHERE event_id IN ("
            "    SELECT event_id FROM events_to_purge "
            "    WHERE NOT should_delete"
            ")",
            (True,),
        )

        # synapse tries to take out an exclusive lock on room_depth whenever it
        # persists events (because upsert), and once we run this update, we
        # will block that for the rest of our transaction.
        #
        # So, let's stick it at the end so that we don't block event
        # persistence.
        #
        # We do this by calculating the minimum depth of the backwards
        # extremities. However, the events in event_backward_extremities
        # are ones we don't have yet so we need to look at the events that
        # point to it via event_edges table.
        txn.execute("""
            SELECT COALESCE(MIN(depth), 0)
            FROM event_backward_extremities AS eb
            INNER JOIN event_edges AS eg ON eg.prev_event_id = eb.event_id
            INNER JOIN events AS e ON e.event_id = eg.event_id
            WHERE eb.room_id = ?
        """, (room_id,))
        min_depth, = txn.fetchone()

        logger.info("[purge] updating room_depth to %d", min_depth)

        txn.execute(
            "UPDATE room_depth SET min_depth = ? WHERE room_id = ?",
            (min_depth, room_id,)
        )

        # finally, drop the temp table. this will commit the txn in sqlite,
        # so make sure to keep this actually last.
        txn.execute(
            "DROP TABLE events_to_purge"
        )

        logger.info("[purge] done")

    @defer.inlineCallbacks
    def is_event_after(self, event_id1, event_id2):
        """Returns True if event_id1 is after event_id2 in the stream
        """
        to_1, so_1 = yield self._get_event_ordering(event_id1)
        to_2, so_2 = yield self._get_event_ordering(event_id2)
        defer.returnValue((to_1, so_1) > (to_2, so_2))

    @cachedInlineCallbacks(max_entries=5000)
    def _get_event_ordering(self, event_id):
        res = yield self._simple_select_one(
            table="events",
            retcols=["topological_ordering", "stream_ordering"],
            keyvalues={"event_id": event_id},
            allow_none=True
        )

        if not res:
            raise SynapseError(404, "Could not find event %s" % (event_id,))

        defer.returnValue((int(res["topological_ordering"]), int(res["stream_ordering"])))

    def get_max_current_state_delta_stream_id(self):
        return self._stream_id_gen.get_current_token()

    def get_all_updated_current_state_deltas(self, from_token, to_token, limit):
        def get_all_updated_current_state_deltas_txn(txn):
            sql = """
                SELECT stream_id, room_id, type, state_key, event_id
                FROM current_state_delta_stream
                WHERE ? < stream_id AND stream_id <= ?
                ORDER BY stream_id ASC LIMIT ?
            """
            txn.execute(sql, (from_token, to_token, limit))
            return txn.fetchall()
        return self.runInteraction(
            "get_all_updated_current_state_deltas",
            get_all_updated_current_state_deltas_txn,
        )


AllNewEventsResult = namedtuple("AllNewEventsResult", [
    "new_forward_events", "new_backfill_events",
    "forward_ex_outliers", "backward_ex_outliers",
])<|MERGE_RESOLUTION|>--- conflicted
+++ resolved
@@ -40,14 +40,10 @@
 from synapse.events import EventBase    # noqa: F401
 from synapse.events.snapshot import EventContext   # noqa: F401
 
-<<<<<<< HEAD
 from six.moves import range
 from six import string_types, itervalues, iteritems, iterkeys, PY2
 
-logger = logging.getLogger(__name__)
-=======
 from prometheus_client import Counter
->>>>>>> 235b5326
 
 logger = logging.getLogger(__name__)
 
