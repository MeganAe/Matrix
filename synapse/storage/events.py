--- conflicted
+++ resolved
@@ -32,12 +32,8 @@
 from synapse.api.errors import SynapseError
 # these are only included to make the type annotations work
 from synapse.events import EventBase  # noqa: F401
-<<<<<<< HEAD
 from synapse.events.snapshot import StatelessContext  # noqa: F401
-=======
-from synapse.events.snapshot import EventContext  # noqa: F401
 from synapse.metrics.background_process_metrics import run_as_background_process
->>>>>>> ff48ab85
 from synapse.storage.events_worker import EventsWorkerStore
 from synapse.types import RoomStreamToken, get_domain_from_id
 from synapse.util.async import ObservableDeferred
