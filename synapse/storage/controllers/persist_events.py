# Copyright 2014-2016 OpenMarket Ltd
# Copyright 2018-2019 New Vector Ltd
# Copyright 2019 The Matrix.org Foundation C.I.C.
#
# Licensed under the Apache License, Version 2.0 (the "License");
# you may not use this file except in compliance with the License.
# You may obtain a copy of the License at
#
#     http://www.apache.org/licenses/LICENSE-2.0
#
# Unless required by applicable law or agreed to in writing, software
# distributed under the License is distributed on an "AS IS" BASIS,
# WITHOUT WARRANTIES OR CONDITIONS OF ANY KIND, either express or implied.
# See the License for the specific language governing permissions and
# limitations under the License.

import itertools
import logging
from collections import deque
from typing import (
    TYPE_CHECKING,
    Any,
    Awaitable,
    Callable,
    ClassVar,
    Collection,
    Deque,
    Dict,
    Generator,
    Generic,
    Iterable,
    List,
    Optional,
    Set,
    Tuple,
    TypeVar,
    Union,
)

import attr
from prometheus_client import Counter, Histogram

from twisted.internet import defer

from synapse.api.constants import EventTypes, Membership
from synapse.events import EventBase
from synapse.events.snapshot import EventContext
from synapse.logging import opentracing
from synapse.logging.context import PreserveLoggingContext, make_deferred_yieldable
from synapse.metrics.background_process_metrics import run_as_background_process
from synapse.storage.controllers.state import StateStorageController
from synapse.storage.databases import Databases
from synapse.storage.databases.main.events import DeltaState
from synapse.storage.databases.main.events_worker import EventRedactBehaviour
from synapse.storage.state import StateFilter
from synapse.types import (
    PersistedEventPosition,
    RoomStreamToken,
    StateMap,
    get_domain_from_id,
)
from synapse.util.async_helpers import ObservableDeferred, yieldable_gather_results
from synapse.util.metrics import Measure

if TYPE_CHECKING:
    from synapse.server import HomeServer

logger = logging.getLogger(__name__)

# The number of times we are recalculating the current state
state_delta_counter = Counter("synapse_storage_events_state_delta", "")

# The number of times we are recalculating state when there is only a
# single forward extremity
state_delta_single_event_counter = Counter(
    "synapse_storage_events_state_delta_single_event", ""
)

# The number of times we are reculating state when we could have resonably
# calculated the delta when we calculated the state for an event we were
# persisting.
state_delta_reuse_delta_counter = Counter(
    "synapse_storage_events_state_delta_reuse_delta", ""
)

# The number of forward extremities for each new event.
forward_extremities_counter = Histogram(
    "synapse_storage_events_forward_extremities_persisted",
    "Number of forward extremities for each new event",
    buckets=(1, 2, 3, 5, 7, 10, 15, 20, 50, 100, 200, 500, "+Inf"),
)

# The number of stale forward extremities for each new event. Stale extremities
# are those that were in the previous set of extremities as well as the new.
stale_forward_extremities_counter = Histogram(
    "synapse_storage_events_stale_forward_extremities_persisted",
    "Number of unchanged forward extremities for each new event",
    buckets=(0, 1, 2, 3, 5, 7, 10, 15, 20, 50, 100, 200, 500, "+Inf"),
)

state_resolutions_during_persistence = Counter(
    "synapse_storage_events_state_resolutions_during_persistence",
    "Number of times we had to do state res to calculate new current state",
)

potential_times_prune_extremities = Counter(
    "synapse_storage_events_potential_times_prune_extremities",
    "Number of times we might be able to prune extremities",
)

times_pruned_extremities = Counter(
    "synapse_storage_events_times_pruned_extremities",
    "Number of times we were actually be able to prune extremities",
)


@attr.s(auto_attribs=True, slots=True)
class _PersistEventsTask:
    """A batch of events to persist."""

    name: ClassVar[str] = "persist_event_batch"  # used for opentracing

    events_and_contexts: List[Tuple[EventBase, EventContext]]
    backfilled: bool

    def try_merge(self, task: "_EventPersistQueueTask") -> bool:
        """Batches events with the same backfilled option together."""
        if (
            not isinstance(task, _PersistEventsTask)
            or self.backfilled != task.backfilled
        ):
            return False

        self.events_and_contexts.extend(task.events_and_contexts)
        return True


@attr.s(auto_attribs=True, slots=True)
class _UpdateCurrentStateTask:
    """A room whose current state needs recalculating."""

    name: ClassVar[str] = "update_current_state"  # used for opentracing

    def try_merge(self, task: "_EventPersistQueueTask") -> bool:
        """Deduplicates consecutive recalculations of current state."""
        return isinstance(task, _UpdateCurrentStateTask)


_EventPersistQueueTask = Union[_PersistEventsTask, _UpdateCurrentStateTask]


@attr.s(auto_attribs=True, slots=True)
class _EventPersistQueueItem:
    task: _EventPersistQueueTask
    deferred: ObservableDeferred

    parent_opentracing_span_contexts: List = attr.ib(factory=list)
    """A list of opentracing spans waiting for this batch"""

    opentracing_span_context: Any = None
    """The opentracing span under which the persistence actually happened"""


_PersistResult = TypeVar("_PersistResult")


class _EventPeristenceQueue(Generic[_PersistResult]):
    """Queues up tasks so that they can be processed with only one concurrent
    transaction per room.

    Tasks can be bulk persistence of events or recalculation of a room's current state.
    """

    def __init__(
        self,
        per_item_callback: Callable[
            [str, _EventPersistQueueTask],
            Awaitable[_PersistResult],
        ],
    ):
        """Create a new event persistence queue

        The per_item_callback will be called for each item added via add_to_queue,
        and its result will be returned via the Deferreds returned from add_to_queue.
        """
        self._event_persist_queues: Dict[str, Deque[_EventPersistQueueItem]] = {}
        self._currently_persisting_rooms: Set[str] = set()
        self._per_item_callback = per_item_callback

    async def add_to_queue(
        self,
        room_id: str,
        task: _EventPersistQueueTask,
    ) -> _PersistResult:
        """Add a task to the queue.

        If we are not already processing tasks in this room, starts off a background
        process to to so, calling the per_item_callback for each item.

        Args:
            room_id (str):
            task (_EventPersistQueueTask): A _PersistEventsTask or
                _UpdateCurrentStateTask to process.

        Returns:
            the result returned by the `_per_item_callback` passed to
            `__init__`.
        """
        queue = self._event_persist_queues.setdefault(room_id, deque())

        if queue and queue[-1].task.try_merge(task):
            # the new task has been merged into the last task in the queue
            end_item = queue[-1]
        else:
            deferred: ObservableDeferred[_PersistResult] = ObservableDeferred(
                defer.Deferred(), consumeErrors=True
            )

            end_item = _EventPersistQueueItem(
                task=task,
                deferred=deferred,
            )
            queue.append(end_item)

        # also add our active opentracing span to the item so that we get a link back
        span = opentracing.active_span()
        if span:
            end_item.parent_opentracing_span_contexts.append(span.context)

        # start a processor for the queue, if there isn't one already
        self._handle_queue(room_id)

        # wait for the queue item to complete
        res = await make_deferred_yieldable(end_item.deferred.observe())

        # add another opentracing span which links to the persist trace.
        with opentracing.start_active_span_follows_from(
            f"{task.name}_complete", (end_item.opentracing_span_context,)
        ):
            pass

        return res

    def _handle_queue(self, room_id: str) -> None:
        """Attempts to handle the queue for a room if not already being handled.

        The queue's callback will be invoked with for each item in the queue,
        of type _EventPersistQueueItem. The per_item_callback will continuously
        be called with new items, unless the queue becomes empty. The return
        value of the function will be given to the deferreds waiting on the item,
        exceptions will be passed to the deferreds as well.

        This function should therefore be called whenever anything is added
        to the queue.

        If another callback is currently handling the queue then it will not be
        invoked.
        """
        if room_id in self._currently_persisting_rooms:
            return

        self._currently_persisting_rooms.add(room_id)

        async def handle_queue_loop() -> None:
            try:
                queue = self._get_drainining_queue(room_id)
                for item in queue:
                    try:
                        with opentracing.start_active_span_follows_from(
                            item.task.name,
                            item.parent_opentracing_span_contexts,
                            inherit_force_tracing=True,
                        ) as scope:
                            if scope:
                                item.opentracing_span_context = scope.span.context

                            ret = await self._per_item_callback(room_id, item.task)
                    except Exception:
                        with PreserveLoggingContext():
                            item.deferred.errback()
                    else:
                        with PreserveLoggingContext():
                            item.deferred.callback(ret)
            finally:
                remaining_queue = self._event_persist_queues.pop(room_id, None)
                if remaining_queue:
                    self._event_persist_queues[room_id] = remaining_queue
                self._currently_persisting_rooms.discard(room_id)

        # set handle_queue_loop off in the background
        run_as_background_process("persist_events", handle_queue_loop)

    def _get_drainining_queue(
        self, room_id: str
    ) -> Generator[_EventPersistQueueItem, None, None]:
        queue = self._event_persist_queues.setdefault(room_id, deque())

        try:
            while True:
                yield queue.popleft()
        except IndexError:
            # Queue has been drained.
            pass


class EventsPersistenceStorageController:
    """High level interface for handling persisting newly received events.

    Takes care of batching up events by room, and calculating the necessary
    current state and forward extremity changes.
    """

    def __init__(
        self,
        hs: "HomeServer",
        stores: Databases,
        state_controller: StateStorageController,
    ):
        # We ultimately want to split out the state store from the main store,
        # so we use separate variables here even though they point to the same
        # store for now.
        self.main_store = stores.main
        self.state_store = stores.state

        assert stores.persist_events
        self.persist_events_store = stores.persist_events

        self._clock = hs.get_clock()
        self._instance_name = hs.get_instance_name()
        self.is_mine_id = hs.is_mine_id
        self._event_persist_queue = _EventPeristenceQueue(
            self._process_event_persist_queue_task
        )
        self._state_resolution_handler = hs.get_state_resolution_handler()
        self._state_controller = state_controller

    async def _process_event_persist_queue_task(
        self,
        room_id: str,
        task: _EventPersistQueueTask,
    ) -> Dict[str, str]:
        """Callback for the _event_persist_queue

        Returns:
            A dictionary of event ID to event ID we didn't persist as we already
            had another event persisted with the same TXN ID.
        """
        if isinstance(task, _PersistEventsTask):
            return await self._persist_event_batch(room_id, task)
        elif isinstance(task, _UpdateCurrentStateTask):
            await self._update_current_state(room_id, task)
            return {}
        else:
            raise AssertionError(
                f"Found an unexpected task type in event persistence queue: {task}"
            )

    @opentracing.trace
    async def persist_events(
        self,
        events_and_contexts: Iterable[Tuple[EventBase, EventContext]],
        backfilled: bool = False,
    ) -> Tuple[List[EventBase], RoomStreamToken]:
        """
        Write events to the database
        Args:
            events_and_contexts: list of tuples of (event, context)
            backfilled: Whether the results are retrieved from federation
                via backfill or not. Used to determine if they're "new" events
                which might update the current state etc.

        Returns:
            List of events persisted, the current position room stream position.
            The list of events persisted may not be the same as those passed in
            if they were deduplicated due to an event already existing that
            matched the transaction ID; the existing event is returned in such
            a case.

        Raises:
            PartialStateConflictError: if attempting to persist a partial state event in
                a room that has been un-partial stated.
        """
        partitioned: Dict[str, List[Tuple[EventBase, EventContext]]] = {}
        for event, ctx in events_and_contexts:
            partitioned.setdefault(event.room_id, []).append((event, ctx))

        async def enqueue(
            item: Tuple[str, List[Tuple[EventBase, EventContext]]]
        ) -> Dict[str, str]:
            room_id, evs_ctxs = item
            return await self._event_persist_queue.add_to_queue(
                room_id,
                _PersistEventsTask(events_and_contexts=evs_ctxs, backfilled=backfilled),
            )

        ret_vals = await yieldable_gather_results(enqueue, partitioned.items())

        # Each call to add_to_queue returns a map from event ID to existing event ID if
        # the event was deduplicated. (The dict may also include other entries if
        # the event was persisted in a batch with other events).
        #
        # Since we use `yieldable_gather_results` we need to merge the returned list
        # of dicts into one.
        replaced_events: Dict[str, str] = {}
        for d in ret_vals:
            replaced_events.update(d)

        events = []
        for event, _ in events_and_contexts:
            existing_event_id = replaced_events.get(event.event_id)
            if existing_event_id:
                events.append(await self.main_store.get_event(existing_event_id))
            else:
                events.append(event)

        return (
            events,
            self.main_store.get_room_max_token(),
        )

    @opentracing.trace
    async def persist_event(
        self, event: EventBase, context: EventContext, backfilled: bool = False
    ) -> Tuple[EventBase, PersistedEventPosition, RoomStreamToken]:
        """
        Returns:
            The event, stream ordering of `event`, and the stream ordering of the
            latest persisted event. The returned event may not match the given
            event if it was deduplicated due to an existing event matching the
            transaction ID.

        Raises:
            PartialStateConflictError: if attempting to persist a partial state event in
                a room that has been un-partial stated.
        """
        # add_to_queue returns a map from event ID to existing event ID if the
        # event was deduplicated. (The dict may also include other entries if
        # the event was persisted in a batch with other events.)
        replaced_events = await self._event_persist_queue.add_to_queue(
            event.room_id,
            _PersistEventsTask(
                events_and_contexts=[(event, context)], backfilled=backfilled
            ),
        )
        replaced_event = replaced_events.get(event.event_id)
        if replaced_event:
            event = await self.main_store.get_event(replaced_event)

        event_stream_id = event.internal_metadata.stream_ordering
        # stream ordering should have been assigned by now
        assert event_stream_id

        pos = PersistedEventPosition(self._instance_name, event_stream_id)
        return event, pos, self.main_store.get_room_max_token()

    async def update_current_state(self, room_id: str) -> None:
        """Recalculate the current state for a room, and persist it"""
        await self._event_persist_queue.add_to_queue(
            room_id,
            _UpdateCurrentStateTask(),
        )

    async def _update_current_state(
        self, room_id: str, _task: _UpdateCurrentStateTask
    ) -> None:
        """Callback for the _event_persist_queue

        Recalculates the current state for a room, and persists it.
        """
        state = await self._calculate_current_state(room_id)
        delta = await self._calculate_state_delta(room_id, state)

        await self.persist_events_store.update_current_state(room_id, delta)

    async def _calculate_current_state(self, room_id: str) -> StateMap[str]:
        """Calculate the current state of a room, based on the forward extremities

        Args:
            room_id: room for which to calculate current state

        Returns:
            map from (type, state_key) to event id for the  current state in the room
        """
        latest_event_ids = await self.main_store.get_latest_event_ids_in_room(room_id)
        state_groups = set(
            (
                await self.main_store._get_state_group_for_events(latest_event_ids)
            ).values()
        )

        state_maps_by_state_group = await self.state_store._get_state_for_groups(
            state_groups
        )

        if len(state_groups) == 1:
            # If there is only one state group, then we know what the current
            # state is.
            return state_maps_by_state_group[state_groups.pop()]

        # Ok, we need to defer to the state handler to resolve our state sets.
        logger.debug("calling resolve_state_groups from preserve_events")

        # Avoid a circular import.
        from synapse.state import StateResolutionStore

        room_version = await self.main_store.get_room_version_id(room_id)
        res = await self._state_resolution_handler.resolve_state_groups(
            room_id,
            room_version,
            state_maps_by_state_group,
            event_map=None,
            state_res_store=StateResolutionStore(self.main_store),
        )

        return await res.get_state(self._state_controller, StateFilter.all())

    async def _persist_event_batch(
        self, _room_id: str, task: _PersistEventsTask
    ) -> Dict[str, str]:
        """Callback for the _event_persist_queue

        Calculates the change to current state and forward extremities, and
        persists the given events and with those updates.

        Returns:
            A dictionary of event ID to event ID we didn't persist as we already
            had another event persisted with the same TXN ID.

        Raises:
            PartialStateConflictError: if attempting to persist a partial state event in
                a room that has been un-partial stated.
        """
        events_and_contexts = task.events_and_contexts
        backfilled = task.backfilled

        replaced_events: Dict[str, str] = {}
        if not events_and_contexts:
            return replaced_events

        # Check if any of the events have a transaction ID that has already been
        # persisted, and if so we don't persist it again.
        #
        # We should have checked this a long time before we get here, but it's
        # possible that different send event requests race in such a way that
        # they both pass the earlier checks. Checking here isn't racey as we can
        # have only one `_persist_events` per room being called at a time.
        replaced_events = await self.main_store.get_already_persisted_events(
            (event for event, _ in events_and_contexts)
        )

        if replaced_events:
            events_and_contexts = [
                (e, ctx)
                for e, ctx in events_and_contexts
                if e.event_id not in replaced_events
            ]

            if not events_and_contexts:
                return replaced_events

        chunks = [
            events_and_contexts[x : x + 100]
            for x in range(0, len(events_and_contexts), 100)
        ]

        for chunk in chunks:
            # We can't easily parallelize these since different chunks
            # might contain the same event. :(

            # NB: Assumes that we are only persisting events for one room
            # at a time.

            # map room_id->set[event_ids] giving the new forward
            # extremities in each room
            new_forward_extremities: Dict[str, Set[str]] = {}

            # map room_id->(to_delete, to_insert) where to_delete is a list
            # of type/state keys to remove from current state, and to_insert
            # is a map (type,key)->event_id giving the state delta in each
            # room
            state_delta_for_room: Dict[str, DeltaState] = {}

            # Set of remote users which were in rooms the server has left. We
            # should check if we still share any rooms and if not we mark their
            # device lists as stale.
            potentially_left_users: Set[str] = set()

            if not backfilled:
                with Measure(self._clock, "_calculate_state_and_extrem"):
                    # Work out the new "current state" for each room.
                    # We do this by working out what the new extremities are and then
                    # calculating the state from that.
                    events_by_room: Dict[str, List[Tuple[EventBase, EventContext]]] = {}
                    for event, context in chunk:
                        events_by_room.setdefault(event.room_id, []).append(
                            (event, context)
                        )

                    for room_id, ev_ctx_rm in events_by_room.items():
                        latest_event_ids = set(
                            await self.main_store.get_latest_event_ids_in_room(room_id)
                        )
                        new_latest_event_ids = await self._calculate_new_extremities(
                            room_id, ev_ctx_rm, latest_event_ids
                        )

                        if new_latest_event_ids == latest_event_ids:
                            # No change in extremities, so no change in state
                            continue

                        # there should always be at least one forward extremity.
                        # (except during the initial persistence of the send_join
                        # results, in which case there will be no existing
                        # extremities, so we'll `continue` above and skip this bit.)
                        assert new_latest_event_ids, "No forward extremities left!"

                        new_forward_extremities[room_id] = new_latest_event_ids

                        len_1 = (
                            len(latest_event_ids) == 1
                            and len(new_latest_event_ids) == 1
                        )
                        if len_1:
                            all_single_prev_not_state = all(
                                len(event.prev_event_ids()) == 1
                                and not event.is_state()
                                for event, ctx in ev_ctx_rm
                            )
                            # Don't bother calculating state if they're just
                            # a long chain of single ancestor non-state events.
                            if all_single_prev_not_state:
                                continue

                        state_delta_counter.inc()
                        if len(new_latest_event_ids) == 1:
                            state_delta_single_event_counter.inc()

                            # This is a fairly handwavey check to see if we could
                            # have guessed what the delta would have been when
                            # processing one of these events.
                            # What we're interested in is if the latest extremities
                            # were the same when we created the event as they are
                            # now. When this server creates a new event (as opposed
                            # to receiving it over federation) it will use the
                            # forward extremities as the prev_events, so we can
                            # guess this by looking at the prev_events and checking
                            # if they match the current forward extremities.
                            for ev, _ in ev_ctx_rm:
                                prev_event_ids = set(ev.prev_event_ids())
                                if latest_event_ids == prev_event_ids:
                                    state_delta_reuse_delta_counter.inc()
                                    break

                        logger.debug("Calculating state delta for room %s", room_id)
                        with Measure(
                            self._clock, "persist_events.get_new_state_after_events"
                        ):
                            res = await self._get_new_state_after_events(
                                room_id,
                                ev_ctx_rm,
                                latest_event_ids,
                                new_latest_event_ids,
                            )
                            current_state, delta_ids, new_latest_event_ids = res

                            # there should always be at least one forward extremity.
                            # (except during the initial persistence of the send_join
                            # results, in which case there will be no existing
                            # extremities, so we'll `continue` above and skip this bit.)
                            assert new_latest_event_ids, "No forward extremities left!"

                            new_forward_extremities[room_id] = new_latest_event_ids

                        # If either are not None then there has been a change,
                        # and we need to work out the delta (or use that
                        # given)
                        delta = None
                        if delta_ids is not None:
                            # If there is a delta we know that we've
                            # only added or replaced state, never
                            # removed keys entirely.
                            delta = DeltaState([], delta_ids)
                        elif current_state is not None:
                            with Measure(
                                self._clock, "persist_events.calculate_state_delta"
                            ):
                                delta = await self._calculate_state_delta(
                                    room_id, current_state
                                )

                        if delta:
                            # If we have a change of state then lets check
                            # whether we're actually still a member of the room,
                            # or if our last user left. If we're no longer in
                            # the room then we delete the current state and
                            # extremities.
                            is_still_joined = await self._is_server_still_joined(
                                room_id,
                                ev_ctx_rm,
                                delta,
                                current_state,
                                potentially_left_users,
                            )
                            if not is_still_joined:
                                logger.info("Server no longer in room %s", room_id)
                                latest_event_ids = set()
                                current_state = {}
                                delta.no_longer_in_room = True

                            state_delta_for_room[room_id] = delta

            await self.persist_events_store._persist_events_and_state_updates(
                chunk,
                state_delta_for_room=state_delta_for_room,
                new_forward_extremities=new_forward_extremities,
                use_negative_stream_ordering=backfilled,
                inhibit_local_membership_updates=backfilled,
            )

            await self._handle_potentially_left_users(potentially_left_users)

        return replaced_events

    async def _calculate_new_extremities(
        self,
        room_id: str,
        event_contexts: List[Tuple[EventBase, EventContext]],
        latest_event_ids: Collection[str],
    ) -> Set[str]:
        """Calculates the new forward extremities for a room given events to
        persist.

        Assumes that we are only persisting events for one room at a time.
        """

        # we're only interested in new events which aren't outliers and which aren't
        # being rejected.
        new_events = [
            event
            for event, ctx in event_contexts
            if not event.internal_metadata.is_outlier()
            and not ctx.rejected
            and not event.internal_metadata.is_soft_failed()
        ]

        latest_event_ids = set(latest_event_ids)

        # start with the existing forward extremities
        result = set(latest_event_ids)

        # add all the new events to the list
        result.update(event.event_id for event in new_events)

        # Now remove all events which are prev_events of any of the new events
        result.difference_update(
            e_id for event in new_events for e_id in event.prev_event_ids()
        )

        # Remove any events which are prev_events of any existing events.
        existing_prevs: Collection[
            str
        ] = await self.persist_events_store._get_events_which_are_prevs(result)
        result.difference_update(existing_prevs)

        # Finally handle the case where the new events have soft-failed prev
        # events. If they do we need to remove them and their prev events,
        # otherwise we end up with dangling extremities.
        existing_prevs = await self.persist_events_store._get_prevs_before_rejected(
            e_id for event in new_events for e_id in event.prev_event_ids()
        )
        result.difference_update(existing_prevs)

        # We only update metrics for events that change forward extremities
        # (e.g. we ignore backfill/outliers/etc)
        if result != latest_event_ids:
            forward_extremities_counter.observe(len(result))
            stale = latest_event_ids & result
            stale_forward_extremities_counter.observe(len(stale))

        return result

    async def _get_new_state_after_events(
        self,
        room_id: str,
        events_context: List[Tuple[EventBase, EventContext]],
        old_latest_event_ids: Set[str],
        new_latest_event_ids: Set[str],
    ) -> Tuple[Optional[StateMap[str]], Optional[StateMap[str]], Set[str]]:
        """Calculate the current state dict after adding some new events to
        a room

        Args:
            room_id:
                room to which the events are being added. Used for logging etc

            events_context:
                events and contexts which are being added to the room

            old_latest_event_ids:
                the old forward extremities for the room.

            new_latest_event_ids :
                the new forward extremities for the room.

        Returns:
            Returns a tuple of two state maps and a set of new forward
            extremities.

            The first state map is the full new current state and the second
            is the delta to the existing current state. If both are None then
            there has been no change. Either or neither can be None if there
            has been a change.

            The function may prune some old entries from the set of new
            forward extremities if it's safe to do so.

            If there has been a change then we only return the delta if its
            already been calculated. Conversely if we do know the delta then
            the new current state is only returned if we've already calculated
            it.
        """
        # Map from (prev state group, new state group) -> delta state dict
        state_group_deltas = {}

        for ev, ctx in events_context:
            if ctx.state_group is None:
                # This should only happen for outlier events.
                if not ev.internal_metadata.is_outlier():
                    raise Exception(
                        "Context for new event %s has no state "
                        "group" % (ev.event_id,)
                    )
                continue

            if ctx.prev_group:
                state_group_deltas[(ctx.prev_group, ctx.state_group)] = ctx.delta_ids

        # We need to map the event_ids to their state groups. First, let's
        # check if the event is one we're persisting, in which case we can
        # pull the state group from its context.
        # Otherwise we need to pull the state group from the database.

        # Set of events we need to fetch groups for. (We know none of the old
        # extremities are going to be in events_context).
        missing_event_ids = set(old_latest_event_ids)

        event_id_to_state_group = {}
        for event_id in new_latest_event_ids:
            # First search in the list of new events we're adding.
            for ev, ctx in events_context:
                if event_id == ev.event_id and ctx.state_group is not None:
                    event_id_to_state_group[event_id] = ctx.state_group
                    break
            else:
                # If we couldn't find it, then we'll need to pull
                # the state from the database
                missing_event_ids.add(event_id)

        if missing_event_ids:
            # Now pull out the state groups for any missing events from DB
            event_to_groups = await self.main_store._get_state_group_for_events(
                missing_event_ids
            )
            event_id_to_state_group.update(event_to_groups)

        # State groups of old_latest_event_ids
        old_state_groups = {
            event_id_to_state_group[evid] for evid in old_latest_event_ids
        }

        # State groups of new_latest_event_ids
        new_state_groups = {
            event_id_to_state_group[evid] for evid in new_latest_event_ids
        }

        # If they old and new groups are the same then we don't need to do
        # anything.
        if old_state_groups == new_state_groups:
            return None, None, new_latest_event_ids

        if len(new_state_groups) == 1 and len(old_state_groups) == 1:
            # If we're going from one state group to another, lets check if
            # we have a delta for that transition. If we do then we can just
            # return that.

            new_state_group = next(iter(new_state_groups))
            old_state_group = next(iter(old_state_groups))

            delta_ids = state_group_deltas.get((old_state_group, new_state_group), None)
            if delta_ids is not None:
                # We have a delta from the existing to new current state,
                # so lets just return that.
                return None, delta_ids, new_latest_event_ids

        # Now that we have calculated new_state_groups we need to get
        # their state IDs so we can resolve to a single state set.
        state_groups_map = await self.state_store._get_state_for_groups(
            new_state_groups
        )

        if len(new_state_groups) == 1:
            # If there is only one state group, then we know what the current
            # state is.
            return state_groups_map[new_state_groups.pop()], None, new_latest_event_ids

        # Ok, we need to defer to the state handler to resolve our state sets.

        state_groups = {sg: state_groups_map[sg] for sg in new_state_groups}

        events_map = {ev.event_id: ev for ev, _ in events_context}

        # We need to get the room version, which is in the create event.
        # Normally that'd be in the database, but its also possible that we're
        # currently trying to persist it.
        room_version = None
        for ev, _ in events_context:
            if ev.type == EventTypes.Create and ev.state_key == "":
                room_version = ev.content.get("room_version", "1")
                break

        if not room_version:
            room_version = await self.main_store.get_room_version_id(room_id)

        logger.debug("calling resolve_state_groups from preserve_events")

        # Avoid a circular import.
        from synapse.state import StateResolutionStore

        res = await self._state_resolution_handler.resolve_state_groups(
            room_id,
            room_version,
            state_groups,
            events_map,
            state_res_store=StateResolutionStore(self.main_store),
        )

        full_state = await res.get_state(self._state_controller)

        state_resolutions_during_persistence.inc()

        # If the returned state matches the state group of one of the new
        # forward extremities then we check if we are able to prune some state
        # extremities.
        if res.state_group and res.state_group in new_state_groups:
            new_latest_event_ids = await self._prune_extremities(
                room_id,
                new_latest_event_ids,
                res.state_group,
                event_id_to_state_group,
                events_context,
            )

<<<<<<< HEAD
=======
        full_state = await res.get_state(self._state_controller)
>>>>>>> 3343035a
        return full_state, None, new_latest_event_ids

    async def _prune_extremities(
        self,
        room_id: str,
        new_latest_event_ids: Set[str],
        resolved_state_group: int,
        event_id_to_state_group: Dict[str, int],
        events_context: List[Tuple[EventBase, EventContext]],
    ) -> Set[str]:
        """See if we can prune any of the extremities after calculating the
        resolved state.
        """
        potential_times_prune_extremities.inc()

        # We keep all the extremities that have the same state group, and
        # see if we can drop the others.
        new_new_extrems = {
            e
            for e in new_latest_event_ids
            if event_id_to_state_group[e] == resolved_state_group
        }

        dropped_extrems = set(new_latest_event_ids) - new_new_extrems

        logger.debug("Might drop extremities: %s", dropped_extrems)

        # We only drop events from the extremities list if:
        #   1. we're not currently persisting them;
        #   2. they're not our own events (or are dummy events); and
        #   3. they're either:
        #       1. over N hours old and more than N events ago (we use depth to
        #          calculate); or
        #       2. we are persisting an event from the same domain and more than
        #          M events ago.
        #
        # The idea is that we don't want to drop events that are "legitimate"
        # extremities (that we would want to include as prev events), only
        # "stuck" extremities that are e.g. due to a gap in the graph.
        #
        # Note that we either drop all of them or none of them. If we only drop
        # some of the events we don't know if state res would come to the same
        # conclusion.

        for ev, _ in events_context:
            if ev.event_id in dropped_extrems:
                logger.debug(
                    "Not dropping extremities: %s is being persisted", ev.event_id
                )
                return new_latest_event_ids

        dropped_events = await self.main_store.get_events(
            dropped_extrems,
            allow_rejected=True,
            redact_behaviour=EventRedactBehaviour.as_is,
        )

        new_senders = {get_domain_from_id(e.sender) for e, _ in events_context}

        one_day_ago = self._clock.time_msec() - 24 * 60 * 60 * 1000
        current_depth = max(e.depth for e, _ in events_context)
        for event in dropped_events.values():
            # If the event is a local dummy event then we should check it
            # doesn't reference any local events, as we want to reference those
            # if we send any new events.
            #
            # Note we do this recursively to handle the case where a dummy event
            # references a dummy event that only references remote events.
            #
            # Ideally we'd figure out a way of still being able to drop old
            # dummy events that reference local events, but this is good enough
            # as a first cut.
            events_to_check: Collection[EventBase] = [event]
            while events_to_check:
                new_events: Set[str] = set()
                for event_to_check in events_to_check:
                    if self.is_mine_id(event_to_check.sender):
                        if event_to_check.type != EventTypes.Dummy:
                            logger.debug("Not dropping own event")
                            return new_latest_event_ids
                        new_events.update(event_to_check.prev_event_ids())

                prev_events = await self.main_store.get_events(
                    new_events,
                    allow_rejected=True,
                    redact_behaviour=EventRedactBehaviour.as_is,
                )
                events_to_check = prev_events.values()

            if (
                event.origin_server_ts < one_day_ago
                and event.depth < current_depth - 100
            ):
                continue

            # We can be less conservative about dropping extremities from the
            # same domain, though we do want to wait a little bit (otherwise
            # we'll immediately remove all extremities from a given server).
            if (
                get_domain_from_id(event.sender) in new_senders
                and event.depth < current_depth - 20
            ):
                continue

            logger.debug(
                "Not dropping as too new and not in new_senders: %s",
                new_senders,
            )

            return new_latest_event_ids

        times_pruned_extremities.inc()

        logger.info(
            "Pruning forward extremities in room %s: from %s -> %s",
            room_id,
            new_latest_event_ids,
            new_new_extrems,
        )
        return new_new_extrems

    async def _calculate_state_delta(
        self, room_id: str, current_state: StateMap[str]
    ) -> DeltaState:
        """Calculate the new state deltas for a room.

        Assumes that we are only persisting events for one room at a time.
        """
        existing_state = await self.main_store.get_partial_current_state_ids(room_id)

        to_delete = [key for key in existing_state if key not in current_state]

        to_insert = {
            key: ev_id
            for key, ev_id in current_state.items()
            if ev_id != existing_state.get(key)
        }

        return DeltaState(to_delete=to_delete, to_insert=to_insert)

    async def _is_server_still_joined(
        self,
        room_id: str,
        ev_ctx_rm: List[Tuple[EventBase, EventContext]],
        delta: DeltaState,
        current_state: Optional[StateMap[str]],
        potentially_left_users: Set[str],
    ) -> bool:
        """Check if the server will still be joined after the given events have
        been persised.

        Args:
            room_id
            ev_ctx_rm
            delta: The delta of current state between what is in the database
                and what the new current state will be.
            current_state: The new current state if it already been calculated,
                otherwise None.
            potentially_left_users: If the server has left the room, then joined
                remote users will be added to this set to indicate that the
                server may no longer be sharing a room with them.
        """

        if not any(
            self.is_mine_id(state_key)
            for typ, state_key in itertools.chain(delta.to_delete, delta.to_insert)
            if typ == EventTypes.Member
        ):
            # There have been no changes to membership of our users, so nothing
            # has changed and we assume we're still in the room.
            return True

        # Check if any of the given events are a local join that appear in the
        # current state
        events_to_check = []  # Event IDs that aren't an event we're persisting
        for (typ, state_key), event_id in delta.to_insert.items():
            if typ != EventTypes.Member or not self.is_mine_id(state_key):
                continue

            for event, _ in ev_ctx_rm:
                if event_id == event.event_id:
                    if event.membership == Membership.JOIN:
                        return True

            # The event is not in `ev_ctx_rm`, so we need to pull it out of
            # the DB.
            events_to_check.append(event_id)

        # Check if any of the changes that we don't have events for are joins.
        if events_to_check:
            members = await self.main_store.get_membership_from_event_ids(
                events_to_check
            )
            is_still_joined = any(
                member and member.membership == Membership.JOIN
                for member in members.values()
            )
            if is_still_joined:
                return True

        # None of the new state events are local joins, so we check the database
        # to see if there are any other local users in the room. We ignore users
        # whose state has changed as we've already their new state above.
        users_to_ignore = [
            state_key
            for typ, state_key in itertools.chain(delta.to_insert, delta.to_delete)
            if typ == EventTypes.Member and self.is_mine_id(state_key)
        ]

        if await self.main_store.is_local_host_in_room_ignoring_users(
            room_id, users_to_ignore
        ):
            return True

        # The server will leave the room, so we go and find out which remote
        # users will still be joined when we leave.
        if current_state is None:
            current_state = await self.main_store.get_partial_current_state_ids(room_id)
            current_state = dict(current_state)
            for key in delta.to_delete:
                current_state.pop(key, None)

            current_state.update(delta.to_insert)

        remote_event_ids = [
            event_id
            for (
                typ,
                state_key,
            ), event_id in current_state.items()
            if typ == EventTypes.Member and not self.is_mine_id(state_key)
        ]
        members = await self.main_store.get_membership_from_event_ids(remote_event_ids)
        potentially_left_users.update(
            member.user_id
            for member in members.values()
            if member and member.membership == Membership.JOIN
        )

        return False

    async def _handle_potentially_left_users(self, user_ids: Set[str]) -> None:
        """Given a set of remote users check if the server still shares a room with
        them. If not then mark those users' device cache as stale.
        """

        if not user_ids:
            return

        joined_users = await self.main_store.get_users_server_still_shares_room_with(
            user_ids
        )
        left_users = user_ids - joined_users

        for user_id in left_users:
            await self.main_store.mark_remote_user_device_list_as_unsubscribed(user_id)<|MERGE_RESOLUTION|>--- conflicted
+++ resolved
@@ -934,8 +934,6 @@
             state_res_store=StateResolutionStore(self.main_store),
         )
 
-        full_state = await res.get_state(self._state_controller)
-
         state_resolutions_during_persistence.inc()
 
         # If the returned state matches the state group of one of the new
@@ -950,10 +948,7 @@
                 events_context,
             )
 
-<<<<<<< HEAD
-=======
         full_state = await res.get_state(self._state_controller)
->>>>>>> 3343035a
         return full_state, None, new_latest_event_ids
 
     async def _prune_extremities(
