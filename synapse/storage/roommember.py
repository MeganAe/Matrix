--- conflicted
+++ resolved
@@ -903,11 +903,7 @@
         if finished:
             yield self._end_background_update(_CURRENT_STATE_MEMBERSHIP_UPDATE_NAME)
 
-<<<<<<< HEAD
-        return result
-=======
-        defer.returnValue(row_count)
->>>>>>> 4f6984aa
+        return row_count
 
 
 class _JoinedHostsCache(object):
