--- conflicted
+++ resolved
@@ -25,16 +25,7 @@
     distributor.fire("user_left_room", user=user, room_id=room_id)
 
 
-<<<<<<< HEAD
-class Distributor(object):
-=======
-# XXX: this is no longer used. We should probably kill it.
-def user_joined_room(distributor, user, room_id):
-    distributor.fire("user_joined_room", user=user, room_id=room_id)
-
-
 class Distributor:
->>>>>>> e3512984
     """A central dispatch point for loosely-connected pieces of code to
     register, observe, and fire signals.
 
@@ -81,33 +72,7 @@
         run_as_background_process(name, self.signals[name].fire, *args, **kwargs)
 
 
-<<<<<<< HEAD
-class Signal(object):
-=======
-def maybeAwaitableDeferred(f, *args, **kw):
-    """
-    Invoke a function that may or may not return a Deferred or an Awaitable.
-
-    This is a modified version of twisted.internet.defer.maybeDeferred.
-    """
-    try:
-        result = f(*args, **kw)
-    except Exception:
-        return fail(failure.Failure(captureVars=Deferred.debug))
-
-    if isinstance(result, Deferred):
-        return result
-    # Handle the additional case of an awaitable being returned.
-    elif inspect.isawaitable(result):
-        return defer.ensureDeferred(result)
-    elif isinstance(result, failure.Failure):
-        return fail(result)
-    else:
-        return succeed(result)
-
-
 class Signal:
->>>>>>> e3512984
     """A Signal is a dispatch point that stores a list of callables as
     observers of it.
 
