# Copyright 2014-2016 OpenMarket Ltd
# Copyright 2018 New Vector Ltd
#
# Licensed under the Apache License, Version 2.0 (the "License");
# you may not use this file except in compliance with the License.
# You may obtain a copy of the License at
#
#     http://www.apache.org/licenses/LICENSE-2.0
#
# Unless required by applicable law or agreed to in writing, software
# distributed under the License is distributed on an "AS IS" BASIS,
# WITHOUT WARRANTIES OR CONDITIONS OF ANY KIND, either express or implied.
# See the License for the specific language governing permissions and
# limitations under the License.

import abc
import collections
import inspect
import itertools
import logging
from contextlib import asynccontextmanager, contextmanager
from typing import (
    Any,
    AsyncIterator,
    Awaitable,
    Callable,
    Collection,
    Dict,
    Generic,
    Hashable,
    Iterable,
    Iterator,
    List,
    Optional,
    Set,
    Tuple,
    TypeVar,
    Union,
    cast,
    overload,
)

import attr
<<<<<<< HEAD
from typing_extensions import AsyncContextManager
=======
from typing_extensions import ContextManager, Literal
>>>>>>> 0752ab7a

from twisted.internet import defer
from twisted.internet.defer import CancelledError
from twisted.internet.interfaces import IReactorTime
from twisted.python.failure import Failure

from synapse.logging.context import (
    PreserveLoggingContext,
    make_deferred_yieldable,
    run_in_background,
)
from synapse.util import Clock

logger = logging.getLogger(__name__)

_T = TypeVar("_T")


class AbstractObservableDeferred(Generic[_T], metaclass=abc.ABCMeta):
    """Abstract base class defining the consumer interface of ObservableDeferred"""

    __slots__ = ()

    @abc.abstractmethod
    def observe(self) -> "defer.Deferred[_T]":
        """Add a new observer for this ObservableDeferred

        This returns a brand new deferred that is resolved when the underlying
        deferred is resolved. Interacting with the returned deferred does not
        effect the underlying deferred.

        Note that the returned Deferred doesn't follow the Synapse logcontext rules -
        you will probably want to `make_deferred_yieldable` it.
        """
        ...


class ObservableDeferred(Generic[_T], AbstractObservableDeferred[_T]):
    """Wraps a deferred object so that we can add observer deferreds. These
    observer deferreds do not affect the callback chain of the original
    deferred.

    If consumeErrors is true errors will be captured from the origin deferred.

    Cancelling or otherwise resolving an observer will not affect the original
    ObservableDeferred.

    NB that it does not attempt to do anything with logcontexts; in general
    you should probably make_deferred_yieldable the deferreds
    returned by `observe`, and ensure that the original deferred runs its
    callbacks in the sentinel logcontext.
    """

    __slots__ = ["_deferred", "_observers", "_result"]

    _deferred: "defer.Deferred[_T]"
    _observers: Union[List["defer.Deferred[_T]"], Tuple[()]]
    _result: Union[None, Tuple[Literal[True], _T], Tuple[Literal[False], Failure]]

    def __init__(self, deferred: "defer.Deferred[_T]", consumeErrors: bool = False):
        object.__setattr__(self, "_deferred", deferred)
        object.__setattr__(self, "_result", None)
        object.__setattr__(self, "_observers", [])

        def callback(r: _T) -> _T:
            object.__setattr__(self, "_result", (True, r))

            # once we have set _result, no more entries will be added to _observers,
            # so it's safe to replace it with the empty tuple.
            observers = self._observers
            object.__setattr__(self, "_observers", ())

            for observer in observers:
                try:
                    observer.callback(r)
                except Exception as e:
                    logger.exception(
                        "%r threw an exception on .callback(%r), ignoring...",
                        observer,
                        r,
                        exc_info=e,
                    )
            return r

        def errback(f: Failure) -> Optional[Failure]:
            object.__setattr__(self, "_result", (False, f))

            # once we have set _result, no more entries will be added to _observers,
            # so it's safe to replace it with the empty tuple.
            observers = self._observers
            object.__setattr__(self, "_observers", ())

            for observer in observers:
                # This is a little bit of magic to correctly propagate stack
                # traces when we `await` on one of the observer deferreds.
                f.value.__failure__ = f  # type: ignore[union-attr]
                try:
                    observer.errback(f)
                except Exception as e:
                    logger.exception(
                        "%r threw an exception on .errback(%r), ignoring...",
                        observer,
                        f,
                        exc_info=e,
                    )

            if consumeErrors:
                return None
            else:
                return f

        deferred.addCallbacks(callback, errback)

    def observe(self) -> "defer.Deferred[_T]":
        """Observe the underlying deferred.

        This returns a brand new deferred that is resolved when the underlying
        deferred is resolved. Interacting with the returned deferred does not
        effect the underlying deferred.
        """
        if not self._result:
            assert isinstance(self._observers, list)
            d: "defer.Deferred[_T]" = defer.Deferred()
            self._observers.append(d)
            return d
        elif self._result[0]:
            return defer.succeed(self._result[1])
        else:
            return defer.fail(self._result[1])

    def observers(self) -> "Collection[defer.Deferred[_T]]":
        return self._observers

    def has_called(self) -> bool:
        return self._result is not None

    def has_succeeded(self) -> bool:
        return self._result is not None and self._result[0] is True

    def get_result(self) -> Union[_T, Failure]:
        if self._result is None:
            raise ValueError(f"{self!r} has no result yet")
        return self._result[1]

    def __getattr__(self, name: str) -> Any:
        return getattr(self._deferred, name)

    def __setattr__(self, name: str, value: Any) -> None:
        setattr(self._deferred, name, value)

    def __repr__(self) -> str:
        return "<ObservableDeferred object at %s, result=%r, _deferred=%r>" % (
            id(self),
            self._result,
            self._deferred,
        )


T = TypeVar("T")


async def concurrently_execute(
    func: Callable[[T], Any], args: Iterable[T], limit: int
) -> None:
    """Executes the function with each argument concurrently while limiting
    the number of concurrent executions.

    Args:
        func: Function to execute, should return a deferred or coroutine.
        args: List of arguments to pass to func, each invocation of func
            gets a single argument.
        limit: Maximum number of conccurent executions.

    Returns:
        Deferred: Resolved when all function invocations have finished.
    """
    it = iter(args)

    async def _concurrently_execute_inner(value: T) -> None:
        try:
            while True:
                await maybe_awaitable(func(value))
                value = next(it)
        except StopIteration:
            pass

    # We use `itertools.islice` to handle the case where the number of args is
    # less than the limit, avoiding needlessly spawning unnecessary background
    # tasks.
    await yieldable_gather_results(
        _concurrently_execute_inner, (value for value in itertools.islice(it, limit))
    )


async def yieldable_gather_results(
    func: Callable[..., Awaitable[T]], iter: Iterable, *args: Any, **kwargs: Any
) -> List[T]:
    """Executes the function with each argument concurrently.

    Args:
        func: Function to execute that returns a Deferred
        iter: An iterable that yields items that get passed as the first
            argument to the function
        *args: Arguments to be passed to each call to func
        **kwargs: Keyword arguments to be passed to each call to func

    Returns
        A list containing the results of the function
    """
    try:
        return await make_deferred_yieldable(
            defer.gatherResults(
                [run_in_background(func, item, *args, **kwargs) for item in iter],
                consumeErrors=True,
            )
        )
    except defer.FirstError as dfe:
        # unwrap the error from defer.gatherResults.

        # The raised exception's traceback only includes func() etc if
        # the 'await' happens before the exception is thrown - ie if the failure
        # happens *asynchronously* - otherwise Twisted throws away the traceback as it
        # could be large.
        #
        # We could maybe reconstruct a fake traceback from Failure.frames. Or maybe
        # we could throw Twisted into the fires of Mordor.

        # suppress exception chaining, because the FirstError doesn't tell us anything
        # very interesting.
        assert isinstance(dfe.subFailure.value, BaseException)
        raise dfe.subFailure.value from None


T1 = TypeVar("T1")
T2 = TypeVar("T2")
T3 = TypeVar("T3")


@overload
def gather_results(
    deferredList: Tuple[()], consumeErrors: bool = ...
) -> "defer.Deferred[Tuple[()]]":
    ...


@overload
def gather_results(
    deferredList: Tuple["defer.Deferred[T1]"],
    consumeErrors: bool = ...,
) -> "defer.Deferred[Tuple[T1]]":
    ...


@overload
def gather_results(
    deferredList: Tuple["defer.Deferred[T1]", "defer.Deferred[T2]"],
    consumeErrors: bool = ...,
) -> "defer.Deferred[Tuple[T1, T2]]":
    ...


@overload
def gather_results(
    deferredList: Tuple[
        "defer.Deferred[T1]", "defer.Deferred[T2]", "defer.Deferred[T3]"
    ],
    consumeErrors: bool = ...,
) -> "defer.Deferred[Tuple[T1, T2, T3]]":
    ...


def gather_results(  # type: ignore[misc]
    deferredList: Tuple["defer.Deferred[T1]", ...],
    consumeErrors: bool = False,
) -> "defer.Deferred[Tuple[T1, ...]]":
    """Combines a tuple of `Deferred`s into a single `Deferred`.

    Wraps `defer.gatherResults` to provide type annotations that support heterogenous
    lists of `Deferred`s.
    """
    # The `type: ignore[misc]` above suppresses
    # "Overloaded function implementation cannot produce return type of signature 1/2/3"
    deferred = defer.gatherResults(deferredList, consumeErrors=consumeErrors)
    return deferred.addCallback(tuple)


@attr.s(slots=True, auto_attribs=True)
class _LinearizerEntry:
    # The number of things executing.
    count: int
    # Deferreds for the things blocked from executing.
    deferreds: collections.OrderedDict


class Linearizer:
    """Limits concurrent access to resources based on a key. Useful to ensure
    only a few things happen at a time on a given resource.

    Example:

        with await limiter.queue("test_key"):
            # do some work.

    """

    def __init__(
        self,
        name: Optional[str] = None,
        max_count: int = 1,
        clock: Optional[Clock] = None,
    ):
        """
        Args:
            max_count: The maximum number of concurrent accesses
        """
        if name is None:
            self.name: Union[str, int] = id(self)
        else:
            self.name = name

        if not clock:
            from twisted.internet import reactor

            clock = Clock(cast(IReactorTime, reactor))
        self._clock = clock
        self.max_count = max_count

        # key_to_defer is a map from the key to a _LinearizerEntry.
        self.key_to_defer: Dict[Hashable, _LinearizerEntry] = {}

    def is_queued(self, key: Hashable) -> bool:
        """Checks whether there is a process queued up waiting"""
        entry = self.key_to_defer.get(key)
        if not entry:
            # No entry so nothing is waiting.
            return False

        # There are waiting deferreds only in the OrderedDict of deferreds is
        # non-empty.
        return bool(entry.deferreds)

    def queue(self, key: Hashable) -> defer.Deferred:
        # we avoid doing defer.inlineCallbacks here, so that cancellation works correctly.
        # (https://twistedmatrix.com/trac/ticket/4632 meant that cancellations were not
        # propagated inside inlineCallbacks until Twisted 18.7)
        entry = self.key_to_defer.setdefault(
            key, _LinearizerEntry(0, collections.OrderedDict())
        )

        # If the number of things executing is greater than the maximum
        # then add a deferred to the list of blocked items
        # When one of the things currently executing finishes it will callback
        # this item so that it can continue executing.
        if entry.count >= self.max_count:
            res = self._await_lock(key)
        else:
            logger.debug(
                "Acquired uncontended linearizer lock %r for key %r", self.name, key
            )
            entry.count += 1
            res = defer.succeed(None)

        # once we successfully get the lock, we need to return a context manager which
        # will release the lock.

        @contextmanager
        def _ctx_manager(_: None) -> Iterator[None]:
            try:
                yield
            finally:
                logger.debug("Releasing linearizer lock %r for key %r", self.name, key)

                # We've finished executing so check if there are any things
                # blocked waiting to execute and start one of them
                entry.count -= 1

                if entry.deferreds:
                    (next_def, _) = entry.deferreds.popitem(last=False)

                    # we need to run the next thing in the sentinel context.
                    with PreserveLoggingContext():
                        next_def.callback(None)
                elif entry.count == 0:
                    # We were the last thing for this key: remove it from the
                    # map.
                    del self.key_to_defer[key]

        res.addCallback(_ctx_manager)
        return res

    def _await_lock(self, key: Hashable) -> defer.Deferred:
        """Helper for queue: adds a deferred to the queue

        Assumes that we've already checked that we've reached the limit of the number
        of lock-holders we allow. Creates a new deferred which is added to the list, and
        adds some management around cancellations.

        Returns the deferred, which will callback once we have secured the lock.

        """
        entry = self.key_to_defer[key]

        logger.debug("Waiting to acquire linearizer lock %r for key %r", self.name, key)

        new_defer: "defer.Deferred[None]" = make_deferred_yieldable(defer.Deferred())
        entry.deferreds[new_defer] = 1

        def cb(_r: None) -> "defer.Deferred[None]":
            logger.debug("Acquired linearizer lock %r for key %r", self.name, key)
            entry.count += 1

            # if the code holding the lock completes synchronously, then it
            # will recursively run the next claimant on the list. That can
            # relatively rapidly lead to stack exhaustion. This is essentially
            # the same problem as http://twistedmatrix.com/trac/ticket/9304.
            #
            # In order to break the cycle, we add a cheeky sleep(0) here to
            # ensure that we fall back to the reactor between each iteration.
            #
            # (This needs to happen while we hold the lock, and the context manager's exit
            # code must be synchronous, so this is the only sensible place.)
            return self._clock.sleep(0)

        def eb(e: Failure) -> Failure:
            logger.info("defer %r got err %r", new_defer, e)
            if isinstance(e, CancelledError):
                logger.debug(
                    "Cancelling wait for linearizer lock %r for key %r", self.name, key
                )

            else:
                logger.warning(
                    "Unexpected exception waiting for linearizer lock %r for key %r",
                    self.name,
                    key,
                )

            # we just have to take ourselves back out of the queue.
            del entry.deferreds[new_defer]
            return e

        new_defer.addCallbacks(cb, eb)
        return new_defer


class ReadWriteLock:
    """An async read write lock.

    Example:

        async with read_write_lock.read("test_key"):
            # do some work
    """

    # IMPLEMENTATION NOTES
    #
    # We track the most recent queued reader and writer deferreds (which get
    # resolved when they release the lock).
    #
    # Read: We know its safe to acquire a read lock when the latest writer has
    # been resolved. The new reader is appended to the list of latest readers.
    #
    # Write: We know its safe to acquire the write lock when both the latest
    # writers and readers have been resolved. The new writer replaces the latest
    # writer.

    def __init__(self) -> None:
        # Latest readers queued
        self.key_to_current_readers: Dict[str, Set[defer.Deferred]] = {}

        # Latest writer queued
        self.key_to_current_writer: Dict[str, defer.Deferred] = {}

    def read(self, key: str) -> AsyncContextManager:
        @asynccontextmanager
        async def _ctx_manager() -> AsyncIterator[None]:
            new_defer: "defer.Deferred[None]" = defer.Deferred()

            curr_readers = self.key_to_current_readers.setdefault(key, set())
            curr_writer = self.key_to_current_writer.get(key, None)

            curr_readers.add(new_defer)

            try:
                # We wait for the latest writer to finish writing. We can safely ignore
                # any existing readers... as they're readers.
                # May raise a `CancelledError` if the `Deferred` wrapping us is
                # cancelled. The `Deferred` we are waiting on must not be cancelled,
                # since we do not own it.
                if curr_writer:
                    await make_deferred_yieldable(stop_cancellation(curr_writer))
                yield
            finally:
                with PreserveLoggingContext():
                    new_defer.callback(None)
                self.key_to_current_readers.get(key, set()).discard(new_defer)

        return _ctx_manager()

    def write(self, key: str) -> AsyncContextManager:
        @asynccontextmanager
        async def _ctx_manager() -> AsyncIterator[None]:
            new_defer: "defer.Deferred[None]" = defer.Deferred()

            curr_readers = self.key_to_current_readers.get(key, set())
            curr_writer = self.key_to_current_writer.get(key, None)

            # We wait on all latest readers and writer.
            to_wait_on = list(curr_readers)
            if curr_writer:
                to_wait_on.append(curr_writer)

            # We can clear the list of current readers since `new_defer` waits
            # for them to finish.
            curr_readers.clear()
            self.key_to_current_writer[key] = new_defer

            to_wait_on_defer = defer.gatherResults(to_wait_on)
            try:
                # Wait for all current readers and the latest writer to finish.
                # May raise a `CancelledError` if the `Deferred` wrapping us is
                # cancelled. The `Deferred`s we are waiting on must not be cancelled,
                # since we do not own them.
                await make_deferred_yieldable(stop_cancellation(to_wait_on_defer))
                yield
            finally:

                def release() -> None:
                    with PreserveLoggingContext():
                        new_defer.callback(None)
                    # `self.key_to_current_writer[key]` may be missing if there was another
                    # writer waiting for us and it completed entirely within the
                    # `new_defer.callback()` call above.
                    if self.key_to_current_writer.get(key) == new_defer:
                        self.key_to_current_writer.pop(key)

                if to_wait_on_defer.called:
                    release()
                else:
                    # We don't have the lock yet, probably because we were cancelled
                    # while waiting for it. We can't call `release()` yet, since
                    # `new_defer` must only resolve once all previous readers and
                    # writers have finished.
                    # NB: `release()` won't have a logcontext in this path.
                    to_wait_on_defer.addBoth(lambda _: release())

        return _ctx_manager()


R = TypeVar("R")


def timeout_deferred(
    deferred: "defer.Deferred[_T]", timeout: float, reactor: IReactorTime
) -> "defer.Deferred[_T]":
    """The in built twisted `Deferred.addTimeout` fails to time out deferreds
    that have a canceller that throws exceptions. This method creates a new
    deferred that wraps and times out the given deferred, correctly handling
    the case where the given deferred's canceller throws.

    (See https://twistedmatrix.com/trac/ticket/9534)

    NOTE: Unlike `Deferred.addTimeout`, this function returns a new deferred.

    NOTE: the TimeoutError raised by the resultant deferred is
    twisted.internet.defer.TimeoutError, which is *different* to the built-in
    TimeoutError, as well as various other TimeoutErrors you might have imported.

    Args:
        deferred: The Deferred to potentially timeout.
        timeout: Timeout in seconds
        reactor: The twisted reactor to use


    Returns:
        A new Deferred, which will errback with defer.TimeoutError on timeout.
    """
    new_d: "defer.Deferred[_T]" = defer.Deferred()

    timed_out = [False]

    def time_it_out() -> None:
        timed_out[0] = True

        try:
            deferred.cancel()
        except Exception:  # if we throw any exception it'll break time outs
            logger.exception("Canceller failed during timeout")

        # the cancel() call should have set off a chain of errbacks which
        # will have errbacked new_d, but in case it hasn't, errback it now.

        if not new_d.called:
            new_d.errback(defer.TimeoutError("Timed out after %gs" % (timeout,)))

    delayed_call = reactor.callLater(timeout, time_it_out)

    def convert_cancelled(value: Failure) -> Failure:
        # if the original deferred was cancelled, and our timeout has fired, then
        # the reason it was cancelled was due to our timeout. Turn the CancelledError
        # into a TimeoutError.
        if timed_out[0] and value.check(CancelledError):
            raise defer.TimeoutError("Timed out after %gs" % (timeout,))
        return value

    deferred.addErrback(convert_cancelled)

    def cancel_timeout(result: _T) -> _T:
        # stop the pending call to cancel the deferred if it's been fired
        if delayed_call.active():
            delayed_call.cancel()
        return result

    deferred.addBoth(cancel_timeout)

    def success_cb(val: _T) -> None:
        if not new_d.called:
            new_d.callback(val)

    def failure_cb(val: Failure) -> None:
        if not new_d.called:
            new_d.errback(val)

    deferred.addCallbacks(success_cb, failure_cb)

    return new_d


# This class can't be generic because it uses slots with attrs.
# See: https://github.com/python-attrs/attrs/issues/313
@attr.s(slots=True, frozen=True, auto_attribs=True)
class DoneAwaitable:  # should be: Generic[R]
    """Simple awaitable that returns the provided value."""

    value: Any  # should be: R

    def __await__(self) -> Any:
        return self

    def __iter__(self) -> "DoneAwaitable":
        return self

    def __next__(self) -> None:
        raise StopIteration(self.value)


def maybe_awaitable(value: Union[Awaitable[R], R]) -> Awaitable[R]:
    """Convert a value to an awaitable if not already an awaitable."""
    if inspect.isawaitable(value):
        assert isinstance(value, Awaitable)
        return value

    return DoneAwaitable(value)


def stop_cancellation(deferred: "defer.Deferred[T]") -> "defer.Deferred[T]":
    """Prevent a `Deferred` from being cancelled by wrapping it in another `Deferred`.

    Args:
        deferred: The `Deferred` to protect against cancellation. Must not follow the
            Synapse logcontext rules.

    Returns:
        A new `Deferred`, which will contain the result of the original `Deferred`,
        but will not propagate cancellation through to the original. When cancelled,
        the new `Deferred` will fail with a `CancelledError` and will not follow the
        Synapse logcontext rules. `make_deferred_yieldable` should be used to wrap
        the new `Deferred`.
    """
    new_deferred: defer.Deferred[T] = defer.Deferred()
    deferred.chainDeferred(new_deferred)
    return new_deferred<|MERGE_RESOLUTION|>--- conflicted
+++ resolved
@@ -41,11 +41,7 @@
 )
 
 import attr
-<<<<<<< HEAD
-from typing_extensions import AsyncContextManager
-=======
-from typing_extensions import ContextManager, Literal
->>>>>>> 0752ab7a
+from typing_extensions import AsyncContextManager, Literal
 
 from twisted.internet import defer
 from twisted.internet.defer import CancelledError
