# -*- coding: utf-8 -*-
# Copyright 2014-2016 OpenMarket Ltd
#
# Licensed under the Apache License, Version 2.0 (the "License");
# you may not use this file except in compliance with the License.
# You may obtain a copy of the License at
#
#     http://www.apache.org/licenses/LICENSE-2.0
#
# Unless required by applicable law or agreed to in writing, software
# distributed under the License is distributed on an "AS IS" BASIS,
# WITHOUT WARRANTIES OR CONDITIONS OF ANY KIND, either express or implied.
# See the License for the specific language governing permissions and
# limitations under the License.

from six import binary_type, text_type

from frozendict import frozendict
import simplejson as json

from six import text_type  # this is a hack, using isinstance() would be better

def freeze(o):
    t = type(o)
    if t is dict:
        return frozendict({k: freeze(v) for k, v in o.items()})

    if t is frozendict:
        return o

<<<<<<< HEAD
    if t is binary_type or t is text_type:
=======
    if t is str or t is text_type:
>>>>>>> 75bb310e
        return o

    try:
        return tuple([freeze(i) for i in o])
    except TypeError:
        pass

    return o


def unfreeze(o):
    t = type(o)
    if t is dict or t is frozendict:
        return dict({k: unfreeze(v) for k, v in o.items()})

    if t is str or t is text_type:
        return o

    try:
        return [unfreeze(i) for i in o]
    except TypeError:
        pass

    return o


def _handle_frozendict(obj):
    """Helper for EventEncoder. Makes frozendicts serializable by returning
    the underlying dict
    """
    if type(obj) is frozendict:
        # fishing the protected dict out of the object is a bit nasty,
        # but we don't really want the overhead of copying the dict.
        return obj._dict
    raise TypeError('Object of type %s is not JSON serializable' %
                    obj.__class__.__name__)


# A JSONEncoder which is capable of encoding frozendics without barfing
frozendict_json_encoder = json.JSONEncoder(
    default=_handle_frozendict,
)<|MERGE_RESOLUTION|>--- conflicted
+++ resolved
@@ -28,11 +28,7 @@
     if t is frozendict:
         return o
 
-<<<<<<< HEAD
     if t is binary_type or t is text_type:
-=======
-    if t is str or t is text_type:
->>>>>>> 75bb310e
         return o
 
     try:
