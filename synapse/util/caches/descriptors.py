# Copyright 2015, 2016 OpenMarket Ltd
# Copyright 2018 New Vector Ltd
#
# Licensed under the Apache License, Version 2.0 (the "License");
# you may not use this file except in compliance with the License.
# You may obtain a copy of the License at
#
#     http://www.apache.org/licenses/LICENSE-2.0
#
# Unless required by applicable law or agreed to in writing, software
# distributed under the License is distributed on an "AS IS" BASIS,
# WITHOUT WARRANTIES OR CONDITIONS OF ANY KIND, either express or implied.
# See the License for the specific language governing permissions and
# limitations under the License.
import functools
import inspect
import logging
from typing import (
    TYPE_CHECKING,
    Any,
    Awaitable,
    Callable,
    Collection,
    Dict,
    Generic,
    Hashable,
    Iterable,
    List,
    Mapping,
    Optional,
    Sequence,
    Tuple,
    Type,
    TypeVar,
    Union,
    cast,
)
from weakref import WeakValueDictionary

from twisted.internet import defer
from twisted.python.failure import Failure

from synapse.logging.context import make_deferred_yieldable, preserve_fn
from synapse.util import unwrapFirstError
from synapse.util.async_helpers import delay_cancellation
from synapse.util.caches.deferred_cache import DeferredCache
from synapse.util.caches.lrucache import LruCache
from synapse.util.caches.redis_caches import redisCached, redisCachedList

if TYPE_CHECKING:
    from synapse.replication.tcp.external_sharded_cache import ExternalShardedCache

logger = logging.getLogger(__name__)

CacheKey = Union[Tuple, Any]

F = TypeVar("F", bound=Callable[..., Any])


class CachedFunction(Generic[F]):
<<<<<<< HEAD
    invalidate: Any = None
    invalidate_all: Any = None
    invalidate_external: Any = None
    prefill: Any = None
=======
    invalidate: Callable[[Tuple[Any, ...]], None]
    invalidate_all: Callable[[], None]
    prefill: Callable[[Tuple[Any, ...], Any], None]
>>>>>>> b6955673
    cache: Any = None
    num_args: Any = None
    tree: bool = False
    redis_enabled: bool = False

    __name__: str

    # Note: This function signature is actually fiddled with by the synapse mypy
    # plugin to a) make it a bound method, and b) remove any `cache_context` arg.
    __call__: F


class _CacheDescriptorBase:
    def __init__(
        self,
        orig: Callable[..., Any],
        num_args: Optional[int],
        uncached_args: Optional[Collection[str]] = None,
        cache_context: bool = False,
        name: Optional[str] = None,
    ):
        self.orig = orig
        self.name = name or orig.__name__

        arg_spec = inspect.getfullargspec(orig)
        all_args = arg_spec.args

        # There's no reason that keyword-only arguments couldn't be supported,
        # but right now they're buggy so do not allow them.
        if arg_spec.kwonlyargs:
            raise ValueError(
                "_CacheDescriptorBase does not support keyword-only arguments."
            )

        if "cache_context" in all_args:
            if not cache_context:
                raise ValueError(
                    "Cannot have a 'cache_context' arg without setting"
                    " cache_context=True"
                )
        elif cache_context:
            raise ValueError(
                "Cannot have cache_context=True without having an arg"
                " named `cache_context`"
            )

        if num_args is not None and uncached_args is not None:
            raise ValueError("Cannot provide both num_args and uncached_args")

        if num_args is None:
            num_args = len(all_args) - 1
            if cache_context:
                num_args -= 1

        if len(all_args) < num_args + 1:
            raise Exception(
                "Not enough explicit positional arguments to key off for %r: "
                "got %i args, but wanted %i. (@cached cannot key off *args or "
                "**kwargs)" % (orig.__name__, len(all_args), num_args)
            )

        self.num_args = num_args

        # list of the names of the args used as the cache key
        self.arg_names = all_args[1 : num_args + 1]

        # If there are args to not cache on, filter them out (and fix the size of num_args).
        if uncached_args is not None:
            include_arg_in_cache_key = [n not in uncached_args for n in self.arg_names]
        else:
            include_arg_in_cache_key = [True] * len(self.arg_names)

        # self.arg_defaults is a map of arg name to its default value for each
        # argument that has a default value
        if arg_spec.defaults:
            self.arg_defaults = dict(
                zip(all_args[-len(arg_spec.defaults) :], arg_spec.defaults)
            )
        else:
            self.arg_defaults = {}

        if "cache_context" in self.arg_names:
            raise Exception("cache_context arg cannot be included among the cache keys")

        self.add_cache_context = cache_context

        self.cache_key_builder = _get_cache_key_builder(
            self.arg_names, include_arg_in_cache_key, self.arg_defaults
        )


class DeferredCacheDescriptor(_CacheDescriptorBase):
    """A method decorator that applies a memoizing cache around the function.

    This caches deferreds, rather than the results themselves. Deferreds that
    fail are removed from the cache.

    The function is presumed to take zero or more arguments, which are used in
    a tuple as the key for the cache. Hits are served directly from the cache;
    misses use the function body to generate the value.

    The wrapped function has an additional member, a callable called
    "invalidate". This can be used to remove individual entries from the cache.

    The wrapped function has another additional callable, called "prefill",
    which can be used to insert values into the cache specifically, without
    calling the calculation function.

    Cached functions can be "chained" (i.e. a cached function can call other cached
    functions and get appropriately invalidated when they called caches are
    invalidated) by adding a special "cache_context" argument to the function
    and passing that as a kwarg to all caches called. For example::

        @cached(cache_context=True)
        def foo(self, key, cache_context):
            r1 = yield self.bar1(key, on_invalidate=cache_context.invalidate)
            r2 = yield self.bar2(key, on_invalidate=cache_context.invalidate)
            return r1 + r2

    Args:
        orig:
        max_entries:
        num_args: number of positional arguments (excluding ``self`` and
            ``cache_context``) to use as cache keys. Defaults to all named
            args of the function.
        uncached_args: a list of argument names to not use as the cache key.
            (``self`` and ``cache_context`` are always ignored.) Cannot be used
            with num_args.
        tree:
        cache_context:
        iterable:
        prune_unread_entries: If True, cache entries that haven't been read recently
            will be evicted from the cache in the background. Set to False to opt-out
            of this behaviour.
    """

    def __init__(
        self,
        orig: Callable[..., Any],
        max_entries: int = 1000,
        num_args: Optional[int] = None,
        uncached_args: Optional[Collection[str]] = None,
        tree: bool = False,
        cache_context: bool = False,
        iterable: bool = False,
        prune_unread_entries: bool = True,
        name: Optional[str] = None,
    ):
        super().__init__(
            orig,
            num_args=num_args,
            uncached_args=uncached_args,
            cache_context=cache_context,
            name=name,
        )

        if tree and self.num_args < 2:
            raise RuntimeError(
                "tree=True is nonsensical for cached functions with a single parameter"
            )

        self.max_entries = max_entries
        self.tree = tree
        self.iterable = iterable
        self.prune_unread_entries = prune_unread_entries

    def __get__(self, obj: Optional[Any], owner: Optional[Type]) -> Callable[..., Any]:
        cache: DeferredCache[CacheKey, Any] = DeferredCache(
            name=self.name,
            max_entries=self.max_entries,
            tree=self.tree,
            iterable=self.iterable,
            prune_unread_entries=self.prune_unread_entries,
        )

        get_cache_key = self.cache_key_builder

        @functools.wraps(self.orig)
        def _wrapped(*args: Any, **kwargs: Any) -> Any:
            # If we're passed a cache_context then we'll want to call its invalidate()
            # whenever we are invalidated
            invalidate_callback = kwargs.pop("on_invalidate", None)

            cache_key = get_cache_key(args, kwargs)

            try:
                ret = cache.get(cache_key, callback=invalidate_callback)
            except KeyError:
                # Add our own `cache_context` to argument list if the wrapped function
                # has asked for one
                if self.add_cache_context:
                    kwargs["cache_context"] = _CacheContext.get_instance(
                        cache, cache_key
                    )

                try:
                    orig = self.redis_cached_orig
                except AttributeError:
                    orig = self.orig

                ret = defer.maybeDeferred(preserve_fn(orig), obj, *args, **kwargs)
                ret = cache.set(cache_key, ret, callback=invalidate_callback)

                # We started a new call to `self.orig`, so we must always wait for it to
                # complete. Otherwise we might mark our current logging context as
                # finished while `self.orig` is still using it in the background.
                ret = delay_cancellation(ret)

            return make_deferred_yieldable(ret)

        wrapped = cast(CachedFunction, _wrapped)

        if self.num_args == 1:
            assert not self.tree
            wrapped.invalidate = lambda key: cache.invalidate(key[0])
            wrapped.prefill = lambda key, val: cache.prefill(key[0], val)
        else:
            wrapped.invalidate = cache.invalidate
            wrapped.prefill = cache.prefill

        wrapped.invalidate_all = cache.invalidate_all
        wrapped.cache = cache
        wrapped.num_args = self.num_args
        wrapped.tree = self.tree

        def enable_redis_cache(external_sharded_cache: "ExternalShardedCache") -> None:
            # Tree caches cannot be backed by Redis
            assert not self.tree
            # Cache context is not supported yet
            assert not self.add_cache_context

            if getattr(self.orig, "redis_enabled", False):
                return

            self.redis_cached_orig = redisCached(
                external_sharded_cache,
                get_cache_key,
                self.name,
            )(self.orig)

            wrapped.invalidate_external = self.redis_cached_orig.invalidate
            wrapped.redis_enabled = True

        wrapped.enable_redis_cache = enable_redis_cache  # type: ignore
        obj.__dict__[self.name] = wrapped

        return wrapped


class DeferredCacheListDescriptor(_CacheDescriptorBase):
    """Wraps an existing cache to support bulk fetching of keys.

    Given an iterable of keys it looks in the cache to find any hits, then passes
    the set of missing keys to the wrapped function.

    Once wrapped, the function returns a Deferred which resolves to a Dict mapping from
    input key to output value.
    """

    def __init__(
        self,
        orig: Callable[..., Awaitable[Dict]],
        cached_method_name: str,
        list_name: str,
        num_args: Optional[int] = None,
        name: Optional[str] = None,
    ):
        """
        Args:
            orig
            cached_method_name: The name of the cached method.
            list_name: Name of the argument which is the bulk lookup list
            num_args: number of positional arguments (excluding ``self``,
                but including list_name) to use as cache keys. Defaults to all
                named args of the function.
        """
        super().__init__(orig, num_args=num_args, uncached_args=None, name=name)

        self.list_name = list_name

        self.list_pos = self.arg_names.index(self.list_name)
        self.cached_method_name = cached_method_name

        self.sentinel = object()

        if self.list_name not in self.arg_names:
            raise Exception(
                "Couldn't see arguments %r for %r."
                % (self.list_name, cached_method_name)
            )

    def __get__(
        self, obj: Optional[Any], objtype: Optional[Type] = None
    ) -> Callable[..., "defer.Deferred[Dict[Hashable, Any]]"]:
        cached_method = getattr(obj, self.cached_method_name)
        cache: DeferredCache[CacheKey, Any] = cached_method.cache
        num_args = cached_method.num_args

        if num_args != self.num_args:
            raise TypeError(
                "Number of args (%s) does not match underlying cache_method_name=%s (%s)."
                % (self.num_args, self.cached_method_name, num_args)
            )

        @functools.wraps(self.orig)
        def wrapped(*args: Any, **kwargs: Any) -> "defer.Deferred[Dict]":
            # If we're passed a cache_context then we'll want to call its
            # invalidate() whenever we are invalidated
            invalidate_callback = kwargs.pop("on_invalidate", None)

            arg_dict = inspect.getcallargs(self.orig, obj, *args, **kwargs)
            keyargs = [arg_dict[arg_nm] for arg_nm in self.arg_names]
            list_args = arg_dict[self.list_name]

            # If the cache takes a single arg then that is used as the key,
            # otherwise a tuple is used.
            if num_args == 1:

                def arg_to_cache_key(arg: Hashable) -> Hashable:
                    return arg

                def cache_key_to_arg(key: tuple) -> Hashable:
                    return key

            else:
                keylist = list(keyargs)

                def arg_to_cache_key(arg: Hashable) -> Hashable:
                    keylist[self.list_pos] = arg
                    return tuple(keylist)

                def cache_key_to_arg(key: tuple) -> Hashable:
                    return key[self.list_pos]

            cache_keys = [arg_to_cache_key(arg) for arg in list_args]
            immediate_results, pending_deferred, missing = cache.get_bulk(
                cache_keys, callback=invalidate_callback
            )

            results = {cache_key_to_arg(key): v for key, v in immediate_results.items()}

            cached_defers: List["defer.Deferred[Any]"] = []
            if pending_deferred:

                def update_results(r: Dict) -> None:
                    for k, v in r.items():
                        results[cache_key_to_arg(k)] = v

                pending_deferred.addCallback(update_results)
                cached_defers.append(pending_deferred)

            if missing:
                cache_entry = cache.start_bulk_input(missing, invalidate_callback)

                def complete_all(res: Dict[Hashable, Any]) -> None:
                    missing_results = {}
                    for key in missing:
                        arg = cache_key_to_arg(key)
                        val = res.get(arg, None)

                        results[arg] = val
                        missing_results[key] = val

                    cache_entry.complete_bulk(cache, missing_results)

                def errback_all(f: Failure) -> None:
                    cache_entry.error_bulk(cache, missing, f)

                args_to_call = dict(arg_dict)
                args_to_call[self.list_name] = {
                    cache_key_to_arg(key) for key in missing
                }

                try:
                    orig = self.redis_cached_orig
                except AttributeError:
                    orig = self.orig

                # dispatch the call, and attach the two handlers
                missing_d = defer.maybeDeferred(
                    preserve_fn(orig), **args_to_call
                ).addCallbacks(complete_all, errback_all)
                cached_defers.append(missing_d)

            if cached_defers:
                d = defer.gatherResults(cached_defers, consumeErrors=True).addCallbacks(
                    lambda _: results, unwrapFirstError
                )
                if missing:
                    # We started a new call to `self.orig`, so we must always wait for it to
                    # complete. Otherwise we might mark our current logging context as
                    # finished while `self.orig` is still using it in the background.
                    d = delay_cancellation(d)
                return make_deferred_yieldable(d)
            else:
                return defer.succeed(results)

        def enable_redis_cache(external_sharded_cache: "ExternalShardedCache") -> None:
            # Tree caches cannot be backed by Redis
            assert not cached_method.tree
            # Cache context is not supported yet
            assert not self.add_cache_context

            if getattr(cached_method, "redis_enabled", False):
                return

            self.redis_cached_orig = redisCachedList(
                external_sharded_cache,
                self.cached_method_name,
                self.list_name,
            )(self.orig)

            # Cache invalidations are not allowed with Redis backed caches (currently)
            def block_invalidate() -> None:
                raise Exception("Cannot invalidate Redis backed @cachedList")

            cached_method.invalidate = block_invalidate
            cached_method.invalidate_all = block_invalidate
            cached_method.redis_enabled = True

        wrapped.enable_redis_cache = enable_redis_cache  # type: ignore
        obj.__dict__[self.name] = wrapped

        return wrapped


class _CacheContext:
    """Holds cache information from the cached function higher in the calling order.

    Can be used to invalidate the higher level cache entry if something changes
    on a lower level.
    """

    Cache = Union[DeferredCache, LruCache]

    _cache_context_objects: """WeakValueDictionary[
        Tuple["_CacheContext.Cache", CacheKey], "_CacheContext"
    ]""" = WeakValueDictionary()

    def __init__(self, cache: "_CacheContext.Cache", cache_key: CacheKey) -> None:
        self._cache = cache
        self._cache_key = cache_key

    def invalidate(self) -> None:
        """Invalidates the cache entry referred to by the context."""
        self._cache.invalidate(self._cache_key)

    @classmethod
    def get_instance(
        cls, cache: "_CacheContext.Cache", cache_key: CacheKey
    ) -> "_CacheContext":
        """Returns an instance constructed with the given arguments.

        A new instance is only created if none already exists.
        """

        # We make sure there are no identical _CacheContext instances. This is
        # important in particular to dedupe when we add callbacks to lru cache
        # nodes, otherwise the number of callbacks would grow.
        return cls._cache_context_objects.setdefault(
            (cache, cache_key), cls(cache, cache_key)
        )


def cached(
    *,
    max_entries: int = 1000,
    num_args: Optional[int] = None,
    uncached_args: Optional[Collection[str]] = None,
    tree: bool = False,
    cache_context: bool = False,
    iterable: bool = False,
    prune_unread_entries: bool = True,
    name: Optional[str] = None,
) -> Callable[[F], CachedFunction[F]]:
    func = lambda orig: DeferredCacheDescriptor(
        orig,
        max_entries=max_entries,
        num_args=num_args,
        uncached_args=uncached_args,
        tree=tree,
        cache_context=cache_context,
        iterable=iterable,
        prune_unread_entries=prune_unread_entries,
        name=name,
    )

    return cast(Callable[[F], CachedFunction[F]], func)


def cachedList(
    *,
    cached_method_name: str,
    list_name: str,
    num_args: Optional[int] = None,
    name: Optional[str] = None,
) -> Callable[[F], CachedFunction[F]]:
    """Creates a descriptor that wraps a function in a `DeferredCacheListDescriptor`.

    Used to do batch lookups for an already created cache. One of the arguments
    is specified as a list that is iterated through to lookup keys in the
    original cache. A new tuple consisting of the (deduplicated) keys that weren't in
    the cache gets passed to the original function, which is expected to results
    in a map of key to value for each passed value. The new results are stored in the
    original cache. Note that any missing values are cached as None.

    Args:
        cached_method_name: The name of the single-item lookup method.
            This is only used to find the cache to use.
        list_name: The name of the argument that is the iterable to use to
            do batch lookups in the cache.
        num_args: Number of arguments to use as the key in the cache
            (including list_name). Defaults to all named parameters.

    Example:

        class Example:
            @cached()
            def do_something(self, first_arg, second_arg):
                ...

            @cachedList(cached_method_name="do_something", list_name="second_args")
            def batch_do_something(self, first_arg, second_args):
                ...
    """
    func = lambda orig: DeferredCacheListDescriptor(
        orig,
        cached_method_name=cached_method_name,
        list_name=list_name,
        num_args=num_args,
        name=name,
    )

    return cast(Callable[[F], CachedFunction[F]], func)


def _get_cache_key_builder(
    param_names: Sequence[str],
    include_params: Sequence[bool],
    param_defaults: Mapping[str, Any],
) -> Callable[[Sequence[Any], Mapping[str, Any]], CacheKey]:
    """Construct a function which will build cache keys suitable for a cached function

    Args:
        param_names: list of formal parameter names for the cached function
        include_params: list of bools of whether to include the parameter name in the cache key
        param_defaults: a mapping from parameter name to default value for that param

    Returns:
        A function which will take an (args, kwargs) pair and return a cache key
    """

    # By default our cache key is a tuple, but if there is only one item
    # then don't bother wrapping in a tuple.  This is to save memory.

    if len(param_names) == 1:
        nm = param_names[0]
        assert include_params[0] is True

        def get_cache_key(args: Sequence[Any], kwargs: Mapping[str, Any]) -> CacheKey:
            if nm in kwargs:
                return kwargs[nm]
            elif len(args):
                return args[0]
            else:
                return param_defaults[nm]

    else:

        def get_cache_key(args: Sequence[Any], kwargs: Mapping[str, Any]) -> CacheKey:
            return tuple(
                _get_cache_key_gen(
                    param_names, include_params, param_defaults, args, kwargs
                )
            )

    return get_cache_key


def _get_cache_key_gen(
    param_names: Iterable[str],
    include_params: Iterable[bool],
    param_defaults: Mapping[str, Any],
    args: Sequence[Any],
    kwargs: Mapping[str, Any],
) -> Iterable[Any]:
    """Given some args/kwargs return a generator that resolves into
    the cache_key.

    This is essentially the same operation as `inspect.getcallargs`, but optimised so
    that we don't need to inspect the target function for each call.
    """
    # We loop through each arg name, looking up if its in the `kwargs`,
    # otherwise using the next argument in `args`. If there are no more
    # args then we try looking the arg name up in the defaults.
    pos = 0
    for nm, inc in zip(param_names, include_params):
        if nm in kwargs:
            if inc:
                yield kwargs[nm]
        elif pos < len(args):
            if inc:
                yield args[pos]
            pos += 1
        else:
            if inc:
                yield param_defaults[nm]<|MERGE_RESOLUTION|>--- conflicted
+++ resolved
@@ -58,16 +58,10 @@
 
 
 class CachedFunction(Generic[F]):
-<<<<<<< HEAD
-    invalidate: Any = None
-    invalidate_all: Any = None
-    invalidate_external: Any = None
-    prefill: Any = None
-=======
     invalidate: Callable[[Tuple[Any, ...]], None]
     invalidate_all: Callable[[], None]
+    invalidate_external: Any = None
     prefill: Callable[[Tuple[Any, ...], Any], None]
->>>>>>> b6955673
     cache: Any = None
     num_args: Any = None
     tree: bool = False
