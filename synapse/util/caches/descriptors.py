--- conflicted
+++ resolved
@@ -33,9 +33,6 @@
 import inspect
 import threading
 
-from six import string_types, itervalues
-import six
-
 
 logger = logging.getLogger(__name__)
 
@@ -397,16 +394,10 @@
 
                 ret.addErrback(onErr)
 
-<<<<<<< HEAD
-                # If our cache_key is a string, try to convert to ascii to save
-                # a bit of space in large caches
-                if PY2 and isinstance(cache_key, string_types):
-=======
                 # If our cache_key is a string on py2, try to convert to ascii
                 # to save a bit of space in large caches. Py3 does this
                 # internally automatically.
                 if six.PY2 and isinstance(cache_key, string_types):
->>>>>>> 75bb310e
                     cache_key = to_ascii(cache_key)
 
                 result_d = ObservableDeferred(ret, consumeErrors=True)
