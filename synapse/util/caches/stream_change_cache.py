# -*- coding: utf-8 -*-
# Copyright 2016 OpenMarket Ltd
#
# Licensed under the Apache License, Version 2.0 (the "License");
# you may not use this file except in compliance with the License.
# You may obtain a copy of the License at
#
#     http://www.apache.org/licenses/LICENSE-2.0
#
# Unless required by applicable law or agreed to in writing, software
# distributed under the License is distributed on an "AS IS" BASIS,
# WITHOUT WARRANTIES OR CONDITIONS OF ANY KIND, either express or implied.
# See the License for the specific language governing permissions and
# limitations under the License.

import logging
<<<<<<< HEAD
import math
from typing import Dict, Iterable, List, Mapping, Optional, Set
=======
from typing import Dict, FrozenSet, List, Mapping, Optional, Set, Union
>>>>>>> a8580c5f

from six import integer_types

from sortedcontainers import SortedDict

from synapse.types import Collection
from synapse.util import caches

logger = logging.getLogger(__name__)

# for now, assume all entities in the cache are strings
EntityType = str


class StreamChangeCache:
    """Keeps track of the stream positions of the latest change in a set of entities.

    Typically the entity will be a room or user id.

    Given a list of entities and a stream position, it will give a subset of
    entities that may have changed since that position. If position key is too
    old then the cache will simply return all given entities.
    """

    def __init__(
        self,
        name: str,
        current_stream_pos: int,
        max_size=10000,
        prefilled_cache: Optional[Mapping[EntityType, int]] = None,
    ):
        self._original_max_size = max_size
        self._max_size = math.floor(max_size)
        self._entity_to_key = {}  # type: Dict[EntityType, int]

        # map from stream id to the a set of entities which changed at that stream id.
        self._cache = SortedDict()  # type: SortedDict[int, Set[EntityType]]

        # the earliest stream_pos for which we can reliably answer
        # get_all_entities_changed. In other words, one less than the earliest
        # stream_pos for which we know _cache is valid.
        #
        self._earliest_known_stream_pos = current_stream_pos
        self.name = name
        self.metrics = caches.register_cache(
            "cache", self.name, self._cache, resize_callback=self.set_cache_factor
        )

        if prefilled_cache:
            for entity, stream_pos in prefilled_cache.items():
                self.entity_has_changed(entity, stream_pos)

    def set_cache_factor(self, factor: float) -> bool:
        """
        Set the cache factor for this individual cache.

        This will trigger a resize if it changes, which may require evicting
        items from the cache.

        Returns:
            bool: Whether the cache changed size or not.
        """
        new_size = math.floor(self._original_max_size * factor)
        if new_size != self._max_size:
            self.max_size = new_size
            self._evict()
            return True
        return False

    def has_entity_changed(self, entity: EntityType, stream_pos: int) -> bool:
        """Returns True if the entity may have been updated since stream_pos
        """
        assert type(stream_pos) in integer_types

        if stream_pos < self._earliest_known_stream_pos:
            self.metrics.inc_misses()
            return True

        latest_entity_change_pos = self._entity_to_key.get(entity, None)
        if latest_entity_change_pos is None:
            self.metrics.inc_hits()
            return False

        if stream_pos < latest_entity_change_pos:
            self.metrics.inc_misses()
            return True

        self.metrics.inc_hits()
        return False

    def get_entities_changed(
        self, entities: Collection[EntityType], stream_pos: int
    ) -> Union[Set[EntityType], FrozenSet[EntityType]]:
        """
        Returns subset of entities that have had new things since the given
        position.  Entities unknown to the cache will be returned.  If the
        position is too old it will just return the given list.
        """
        changed_entities = self.get_all_entities_changed(stream_pos)
        if changed_entities is not None:
            # We now do an intersection, trying to do so in the most efficient
            # way possible (some of these sets are *large*). First check in the
            # given iterable is already set that we can reuse, otherwise we
            # create a set of the *smallest* of the two iterables and call
            # `intersection(..)` on it (this can be twice as fast as the reverse).
            if isinstance(entities, (set, frozenset)):
                result = entities.intersection(changed_entities)
            elif len(changed_entities) < len(entities):
                result = set(changed_entities).intersection(entities)
            else:
                result = set(entities).intersection(changed_entities)
            self.metrics.inc_hits()
        else:
            result = set(entities)
            self.metrics.inc_misses()

        return result

    def has_any_entity_changed(self, stream_pos: int) -> bool:
        """Returns if any entity has changed
        """
        assert type(stream_pos) is int

        if not self._cache:
            # If the cache is empty, nothing can have changed.
            return False

        if stream_pos >= self._earliest_known_stream_pos:
            self.metrics.inc_hits()
            return self._cache.bisect_right(stream_pos) < len(self._cache)
        else:
            self.metrics.inc_misses()
            return True

    def get_all_entities_changed(self, stream_pos: int) -> Optional[List[EntityType]]:
        """Returns all entities that have had new things since the given
        position. If the position is too old it will return None.

        Returns the entities in the order that they were changed.
        """
        assert type(stream_pos) is int

        if stream_pos < self._earliest_known_stream_pos:
            return None

        changed_entities = []  # type: List[EntityType]

        for k in self._cache.islice(start=self._cache.bisect_right(stream_pos)):
            changed_entities.extend(self._cache[k])
        return changed_entities

    def entity_has_changed(self, entity: EntityType, stream_pos: int) -> None:
        """Informs the cache that the entity has been changed at the given
        position.
        """
        assert type(stream_pos) is int

        if stream_pos <= self._earliest_known_stream_pos:
            return

        old_pos = self._entity_to_key.get(entity, None)
        if old_pos is not None:
            if old_pos >= stream_pos:
                # nothing to do
                return
            e = self._cache[old_pos]
            e.remove(entity)
            if not e:
                # cache at this point is now empty
                del self._cache[old_pos]

        e1 = self._cache.get(stream_pos)
        if e1 is None:
            e1 = self._cache[stream_pos] = set()
        e1.add(entity)
        self._entity_to_key[entity] = stream_pos
        self._evict()

        # if the cache is too big, remove entries
        while len(self._cache) > self._max_size:
            k, r = self._cache.popitem(0)
            self._earliest_known_stream_pos = max(k, self._earliest_known_stream_pos)
            for entity in r:
                del self._entity_to_key[entity]

    def _evict(self):
        while len(self._cache) > self._max_size:
            k, r = self._cache.popitem(0)
            self._earliest_known_stream_pos = max(k, self._earliest_known_stream_pos)
            for entity in r:
                self._entity_to_key.pop(entity, None)

    def get_max_pos_of_last_change(self, entity: EntityType) -> int:

        """Returns an upper bound of the stream id of the last change to an
        entity.
        """
        return self._entity_to_key.get(entity, self._earliest_known_stream_pos)<|MERGE_RESOLUTION|>--- conflicted
+++ resolved
@@ -14,12 +14,8 @@
 # limitations under the License.
 
 import logging
-<<<<<<< HEAD
 import math
-from typing import Dict, Iterable, List, Mapping, Optional, Set
-=======
 from typing import Dict, FrozenSet, List, Mapping, Optional, Set, Union
->>>>>>> a8580c5f
 
 from six import integer_types
 
