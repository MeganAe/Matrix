# -*- coding: utf-8 -*-
# Copyright 2016 OpenMarket Ltd
#
# Licensed under the Apache License, Version 2.0 (the "License");
# you may not use this file except in compliance with the License.
# You may obtain a copy of the License at
#
#     http://www.apache.org/licenses/LICENSE-2.0
#
# Unless required by applicable law or agreed to in writing, software
# distributed under the License is distributed on an "AS IS" BASIS,
# WITHOUT WARRANTIES OR CONDITIONS OF ANY KIND, either express or implied.
# See the License for the specific language governing permissions and
# limitations under the License.

import logging
<<<<<<< HEAD
import math
=======
from typing import Dict, Iterable, List, Mapping, Optional, Set
>>>>>>> 68384d96

from six import integer_types

from sortedcontainers import SortedDict

from synapse.util import caches

logger = logging.getLogger(__name__)

# for now, assume all entities in the cache are strings
EntityType = str


class StreamChangeCache:
    """Keeps track of the stream positions of the latest change in a set of entities.

    Typically the entity will be a room or user id.

    Given a list of entities and a stream position, it will give a subset of
    entities that may have changed since that position. If position key is too
    old then the cache will simply return all given entities.
    """

<<<<<<< HEAD
    def __init__(self, name, current_stream_pos, max_size=10000, prefilled_cache=None):
        self._original_max_size = max_size
        self.max_size = math.floor(max_size)
        self._entity_to_key = {}
        self._cache = SortedDict()
=======
    def __init__(
        self,
        name: str,
        current_stream_pos: int,
        max_size=10000,
        prefilled_cache: Optional[Mapping[EntityType, int]] = None,
    ):
        self._max_size = int(max_size * caches.CACHE_SIZE_FACTOR)
        self._entity_to_key = {}  # type: Dict[EntityType, int]

        # map from stream id to the a set of entities which changed at that stream id.
        self._cache = SortedDict()  # type: SortedDict[int, Set[EntityType]]

        # the earliest stream_pos for which we can reliably answer
        # get_all_entities_changed. In other words, one less than the earliest
        # stream_pos for which we know _cache is valid.
        #
>>>>>>> 68384d96
        self._earliest_known_stream_pos = current_stream_pos
        self.name = name
        self.metrics = caches.register_cache(
            "cache", self.name, self._cache, resize_callback=self.set_cache_factor
        )

        if prefilled_cache:
            for entity, stream_pos in prefilled_cache.items():
                self.entity_has_changed(entity, stream_pos)

<<<<<<< HEAD
    def set_cache_factor(self, factor: float) -> bool:
        """
        Set the cache factor for this individual cache.

        This will trigger a resize if it changes, which may require evicting
        items from the cache.

        Returns:
            bool: Whether the cache changed size or not.
        """
        new_size = math.floor(self._original_max_size * factor)
        if new_size != self.max_size:
            self.max_size = new_size
            self._evict()
            return True
        return False

    def has_entity_changed(self, entity, stream_pos):
=======
    def has_entity_changed(self, entity: EntityType, stream_pos: int) -> bool:
>>>>>>> 68384d96
        """Returns True if the entity may have been updated since stream_pos
        """
        assert type(stream_pos) in integer_types

        if stream_pos < self._earliest_known_stream_pos:
            self.metrics.inc_misses()
            return True

        latest_entity_change_pos = self._entity_to_key.get(entity, None)
        if latest_entity_change_pos is None:
            self.metrics.inc_hits()
            return False

        if stream_pos < latest_entity_change_pos:
            self.metrics.inc_misses()
            return True

        self.metrics.inc_hits()
        return False

    def get_entities_changed(
        self, entities: Iterable[EntityType], stream_pos: int
    ) -> Set[EntityType]:
        """
        Returns subset of entities that have had new things since the given
        position.  Entities unknown to the cache will be returned.  If the
        position is too old it will just return the given list.
        """
        changed_entities = self.get_all_entities_changed(stream_pos)
        if changed_entities is not None:
            result = set(changed_entities).intersection(entities)
            self.metrics.inc_hits()
        else:
            result = set(entities)
            self.metrics.inc_misses()

        return result

    def has_any_entity_changed(self, stream_pos: int) -> bool:
        """Returns if any entity has changed
        """
        assert type(stream_pos) is int

        if not self._cache:
            # If the cache is empty, nothing can have changed.
            return False

        if stream_pos >= self._earliest_known_stream_pos:
            self.metrics.inc_hits()
            return self._cache.bisect_right(stream_pos) < len(self._cache)
        else:
            self.metrics.inc_misses()
            return True

    def get_all_entities_changed(self, stream_pos: int) -> Optional[List[EntityType]]:
        """Returns all entities that have had new things since the given
        position. If the position is too old it will return None.

        Returns the entities in the order that they were changed.
        """
        assert type(stream_pos) is int

        if stream_pos < self._earliest_known_stream_pos:
            return None

        changed_entities = []  # type: List[EntityType]

        for k in self._cache.islice(start=self._cache.bisect_right(stream_pos)):
            changed_entities.extend(self._cache[k])
        return changed_entities

    def entity_has_changed(self, entity: EntityType, stream_pos: int) -> None:
        """Informs the cache that the entity has been changed at the given
        position.
        """
        assert type(stream_pos) is int

<<<<<<< HEAD
        if stream_pos > self._earliest_known_stream_pos:
            old_pos = self._entity_to_key.get(entity, None)
            if old_pos is not None:
                stream_pos = max(stream_pos, old_pos)
                self._cache.pop(old_pos, None)
            self._cache[stream_pos] = entity
            self._entity_to_key[entity] = stream_pos
            self._evict()

    def _evict(self):
        while len(self._cache) > self.max_size:
            k, r = self._cache.popitem(0)
            self._earliest_known_stream_pos = max(k, self._earliest_known_stream_pos)
            self._entity_to_key.pop(r, None)

    def get_max_pos_of_last_change(self, entity):
=======
        if stream_pos <= self._earliest_known_stream_pos:
            return

        old_pos = self._entity_to_key.get(entity, None)
        if old_pos is not None:
            if old_pos >= stream_pos:
                # nothing to do
                return
            e = self._cache[old_pos]
            e.remove(entity)
            if not e:
                # cache at this point is now empty
                del self._cache[old_pos]

        e1 = self._cache.get(stream_pos)
        if e1 is None:
            e1 = self._cache[stream_pos] = set()
        e1.add(entity)
        self._entity_to_key[entity] = stream_pos

        # if the cache is too big, remove entries
        while len(self._cache) > self._max_size:
            k, r = self._cache.popitem(0)
            self._earliest_known_stream_pos = max(k, self._earliest_known_stream_pos)
            for entity in r:
                del self._entity_to_key[entity]

    def get_max_pos_of_last_change(self, entity: EntityType) -> int:

>>>>>>> 68384d96
        """Returns an upper bound of the stream id of the last change to an
        entity.
        """
        return self._entity_to_key.get(entity, self._earliest_known_stream_pos)<|MERGE_RESOLUTION|>--- conflicted
+++ resolved
@@ -14,11 +14,8 @@
 # limitations under the License.
 
 import logging
-<<<<<<< HEAD
+from typing import Dict, Iterable, List, Mapping, Optional, Set
 import math
-=======
-from typing import Dict, Iterable, List, Mapping, Optional, Set
->>>>>>> 68384d96
 
 from six import integer_types
 
@@ -42,13 +39,6 @@
     old then the cache will simply return all given entities.
     """
 
-<<<<<<< HEAD
-    def __init__(self, name, current_stream_pos, max_size=10000, prefilled_cache=None):
-        self._original_max_size = max_size
-        self.max_size = math.floor(max_size)
-        self._entity_to_key = {}
-        self._cache = SortedDict()
-=======
     def __init__(
         self,
         name: str,
@@ -56,7 +46,8 @@
         max_size=10000,
         prefilled_cache: Optional[Mapping[EntityType, int]] = None,
     ):
-        self._max_size = int(max_size * caches.CACHE_SIZE_FACTOR)
+        self._original_max_size = max_size
+        self._max_size = math.floor(max_size)
         self._entity_to_key = {}  # type: Dict[EntityType, int]
 
         # map from stream id to the a set of entities which changed at that stream id.
@@ -66,7 +57,6 @@
         # get_all_entities_changed. In other words, one less than the earliest
         # stream_pos for which we know _cache is valid.
         #
->>>>>>> 68384d96
         self._earliest_known_stream_pos = current_stream_pos
         self.name = name
         self.metrics = caches.register_cache(
@@ -77,7 +67,6 @@
             for entity, stream_pos in prefilled_cache.items():
                 self.entity_has_changed(entity, stream_pos)
 
-<<<<<<< HEAD
     def set_cache_factor(self, factor: float) -> bool:
         """
         Set the cache factor for this individual cache.
@@ -89,16 +78,13 @@
             bool: Whether the cache changed size or not.
         """
         new_size = math.floor(self._original_max_size * factor)
-        if new_size != self.max_size:
+        if new_size != self._max_size:
             self.max_size = new_size
             self._evict()
             return True
         return False
 
-    def has_entity_changed(self, entity, stream_pos):
-=======
     def has_entity_changed(self, entity: EntityType, stream_pos: int) -> bool:
->>>>>>> 68384d96
         """Returns True if the entity may have been updated since stream_pos
         """
         assert type(stream_pos) in integer_types
@@ -176,24 +162,6 @@
         """
         assert type(stream_pos) is int
 
-<<<<<<< HEAD
-        if stream_pos > self._earliest_known_stream_pos:
-            old_pos = self._entity_to_key.get(entity, None)
-            if old_pos is not None:
-                stream_pos = max(stream_pos, old_pos)
-                self._cache.pop(old_pos, None)
-            self._cache[stream_pos] = entity
-            self._entity_to_key[entity] = stream_pos
-            self._evict()
-
-    def _evict(self):
-        while len(self._cache) > self.max_size:
-            k, r = self._cache.popitem(0)
-            self._earliest_known_stream_pos = max(k, self._earliest_known_stream_pos)
-            self._entity_to_key.pop(r, None)
-
-    def get_max_pos_of_last_change(self, entity):
-=======
         if stream_pos <= self._earliest_known_stream_pos:
             return
 
@@ -213,6 +181,7 @@
             e1 = self._cache[stream_pos] = set()
         e1.add(entity)
         self._entity_to_key[entity] = stream_pos
+        self._evict()
 
         # if the cache is too big, remove entries
         while len(self._cache) > self._max_size:
@@ -221,9 +190,15 @@
             for entity in r:
                 del self._entity_to_key[entity]
 
+    def _evict(self):
+        while len(self._cache) > self._max_size:
+            k, r = self._cache.popitem(0)
+            self._earliest_known_stream_pos = max(k, self._earliest_known_stream_pos)
+            for entity in r:
+                self._entity_to_key.pop(entity, None)
+
     def get_max_pos_of_last_change(self, entity: EntityType) -> int:
 
->>>>>>> 68384d96
         """Returns an upper bound of the stream id of the last change to an
         entity.
         """
