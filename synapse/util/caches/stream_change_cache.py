# Copyright 2016 OpenMarket Ltd
#
# Licensed under the Apache License, Version 2.0 (the "License");
# you may not use this file except in compliance with the License.
# You may obtain a copy of the License at
#
#     http://www.apache.org/licenses/LICENSE-2.0
#
# Unless required by applicable law or agreed to in writing, software
# distributed under the License is distributed on an "AS IS" BASIS,
# WITHOUT WARRANTIES OR CONDITIONS OF ANY KIND, either express or implied.
# See the License for the specific language governing permissions and
# limitations under the License.

import logging
import math
from typing import Collection, Dict, FrozenSet, List, Mapping, Optional, Set, Union

import attr
from sortedcontainers import SortedDict

from synapse.util import caches

logger = logging.getLogger(__name__)

# for now, assume all entities in the cache are strings
EntityType = str


@attr.s(auto_attribs=True, frozen=True, slots=True)
class AllEntitiesChangedResult:
    """Return type of `get_all_entities_changed`.

    Callers must check that there was a cache hit, via `result.hit`, before
    using the entities in `result.entities`.

    This specifically does *not* implement helpers such as `__bool__` to ensure
    that callers do the correct checks.
    """

    _entities: Optional[List[EntityType]]

    @property
    def hit(self) -> bool:
        return self._entities is not None

    @property
    def entities(self) -> List[EntityType]:
        assert self._entities is not None
        return self._entities


class StreamChangeCache:
    """
    Keeps track of the stream positions of the latest change in a set of entities.

    The entity will is typically a room ID or user ID, but can be any string.

    Can be queried for whether a specific entity has changed after a stream position
    or for a list of changed entities after a stream position. See the individual
    methods for more information.

    Only tracks to a maximum cache size, any position earlier than the earliest
    known stream position must be treated as unknown.
    """

    def __init__(
        self,
        name: str,
        current_stream_pos: int,
        max_size: int = 10000,
        prefilled_cache: Optional[Mapping[EntityType, int]] = None,
    ) -> None:
        self._original_max_size: int = max_size
        self._max_size = math.floor(max_size)

        # map from stream id to the set of entities which changed at that stream id.
        self._cache: SortedDict[int, Set[EntityType]] = SortedDict()
        # map from entity to the stream ID of the latest change for that entity.
        #
        # Must be kept in sync with _cache.
        self._entity_to_key: Dict[EntityType, int] = {}

        # the earliest stream_pos for which we can reliably answer
        # get_all_entities_changed. In other words, one less than the earliest
        # stream_pos for which we know _cache is valid.
        #
        self._earliest_known_stream_pos = current_stream_pos

        self.name = name
        self.metrics = caches.register_cache(
            "cache", self.name, self._cache, resize_callback=self.set_cache_factor
        )

        if prefilled_cache:
            for entity, stream_pos in prefilled_cache.items():
                self.entity_has_changed(entity, stream_pos)

    def set_cache_factor(self, factor: float) -> bool:
        """
        Set the cache factor for this individual cache.

        This will trigger a resize if it changes, which may require evicting
        items from the cache.

        Returns:
            Whether the cache changed size or not.
        """
        new_size = math.floor(self._original_max_size * factor)
        if new_size != self._max_size:
            self.max_size = new_size
            self._evict()
            return True
        return False

    def has_entity_changed(self, entity: EntityType, stream_pos: int) -> bool:
        """
        Returns True if the entity may have been updated after stream_pos.

        Args:
            entity: The entity to check for changes.
            stream_pos: The stream position to check for changes after.

        Return:
            True if the entity may have been updated, this happens if:
                * The given stream position is at or earlier than the earliest
                  known stream position.
                * The given stream position is earlier than the latest change for
                  the entity.

            False otherwise:
                * The entity is unknown.
                * The given stream position is at or later than the latest change
                  for the entity.
        """
        assert isinstance(stream_pos, int)

        # _cache is not valid at or before the earliest known stream position, so
        # return that the entity has changed.
        if stream_pos <= self._earliest_known_stream_pos:
            self.metrics.inc_misses()
            return True

        # If the entity is unknown, it hasn't changed.
        latest_entity_change_pos = self._entity_to_key.get(entity, None)
        if latest_entity_change_pos is None:
            self.metrics.inc_hits()
            return False

        # This is a known entity, return true if the stream position is earlier
        # than the last change.
        if stream_pos < latest_entity_change_pos:
            self.metrics.inc_misses()
            return True

        # Otherwise, the stream position is after the latest change: return false.
        self.metrics.inc_hits()
        return False

    def get_entities_changed(
        self, entities: Collection[EntityType], stream_pos: int
    ) -> Union[Set[EntityType], FrozenSet[EntityType]]:
        """
        Returns the subset of the given entities that have had changes after the given position.

        Entities unknown to the cache will be returned.

        If the position is too old it will just return the given list.

        Args:
            entities: Entities to check for changes.
            stream_pos: The stream position to check for changes after.

        Return:
            A subset of entities which have changed after the given stream position.

            This will be all entities if the given stream position is at or earlier
            than the earliest known stream position.
        """
        cache_result = self.get_all_entities_changed(stream_pos)
        if cache_result.hit:
            # We now do an intersection, trying to do so in the most efficient
            # way possible (some of these sets are *large*). First check in the
            # given iterable is already a set that we can reuse, otherwise we
            # create a set of the *smallest* of the two iterables and call
            # `intersection(..)` on it (this can be twice as fast as the reverse).
            if isinstance(entities, (set, frozenset)):
                result = entities.intersection(cache_result.entities)
            elif len(cache_result.entities) < len(entities):
                result = set(cache_result.entities).intersection(entities)
            else:
                result = set(entities).intersection(cache_result.entities)
            self.metrics.inc_hits()
        else:
            result = set(entities)
            self.metrics.inc_misses()

        return result

    def has_any_entity_changed(self, stream_pos: int) -> bool:
        """
        Returns true if any entity has changed after the given stream position.

        Args:
            stream_pos: The stream position to check for changes after.

        Return:
            True if any entity has changed after the given stream position or
            if the given stream position is at or earlier than the earliest
            known stream position.

            False otherwise.
        """
        assert isinstance(stream_pos, int)

        if not self._cache:
            # If the cache is empty, nothing can have changed.
            return False

        # _cache is not valid at or before the earliest known stream position, so
        # return that an entity has changed.
        if stream_pos <= self._earliest_known_stream_pos:
            self.metrics.inc_misses()
            return True

<<<<<<< HEAD
    def get_all_entities_changed(self, stream_pos: int) -> AllEntitiesChangedResult:
        """Returns all entities that have had new things since the given
        position. If the position is too old it will return None.

        Returns a class indicating if we have the requested data cached, and if
        so includes the entities in the order they were changed.
=======
        self.metrics.inc_hits()
        return stream_pos < self._cache.peekitem()[0]

    def get_all_entities_changed(self, stream_pos: int) -> Optional[List[EntityType]]:
        """
        Returns all entities that have had changes after the given position.

        If the stream change cache does not go far enough back, i.e. the position
        is too old, it will return None.

        Returns the entities in the order that they were changed.

        Args:
            stream_pos: The stream position to check for changes after.

        Return:
            Entities which have changed after the given stream position.

            None if the given stream position is at or earlier than the earliest
            known stream position.
>>>>>>> 6a8310f3
        """
        assert isinstance(stream_pos, int)

<<<<<<< HEAD
        if stream_pos < self._earliest_known_stream_pos:
            return AllEntitiesChangedResult(None)
=======
        # _cache is not valid at or before the earliest known stream position, so
        # return None to mark that it is unknown if an entity has changed.
        if stream_pos <= self._earliest_known_stream_pos:
            return None
>>>>>>> 6a8310f3

        changed_entities: List[EntityType] = []

        for k in self._cache.islice(start=self._cache.bisect_right(stream_pos)):
            changed_entities.extend(self._cache[k])
        return AllEntitiesChangedResult(changed_entities)

    def entity_has_changed(self, entity: EntityType, stream_pos: int) -> None:
        """
        Informs the cache that the entity has been changed at the given position.

        Args:
            entity: The entity to mark as changed.
            stream_pos: The stream position to update the entity to.
        """
        assert isinstance(stream_pos, int)

        # For a change before _cache is valid (e.g. at or before the earliest known
        # stream position) there's nothing to do.
        if stream_pos <= self._earliest_known_stream_pos:
            return

        old_pos = self._entity_to_key.get(entity, None)
        if old_pos is not None:
            if old_pos >= stream_pos:
                # nothing to do
                return
            e = self._cache[old_pos]
            e.remove(entity)
            if not e:
                # cache at this point is now empty
                del self._cache[old_pos]

        e1 = self._cache.get(stream_pos)
        if e1 is None:
            e1 = self._cache[stream_pos] = set()
        e1.add(entity)
        self._entity_to_key[entity] = stream_pos
        self._evict()

    def _evict(self) -> None:
        """
        Ensure the cache has not exceeded the maximum size.

        Evicts entries until it is at the maximum size.
        """
        # if the cache is too big, remove entries
        while len(self._cache) > self._max_size:
            k, r = self._cache.popitem(0)
            self._earliest_known_stream_pos = max(k, self._earliest_known_stream_pos)
            for entity in r:
                self._entity_to_key.pop(entity, None)

    def get_max_pos_of_last_change(self, entity: EntityType) -> int:
        """Returns an upper bound of the stream id of the last change to an
        entity.

        Args:
            entity: The entity to check.

        Return:
            The stream position of the latest change for the given entity or
            the earliest known stream position if the entitiy is unknown.
        """
        return self._entity_to_key.get(entity, self._earliest_known_stream_pos)<|MERGE_RESOLUTION|>--- conflicted
+++ resolved
@@ -223,23 +223,15 @@
             self.metrics.inc_misses()
             return True
 
-<<<<<<< HEAD
-    def get_all_entities_changed(self, stream_pos: int) -> AllEntitiesChangedResult:
-        """Returns all entities that have had new things since the given
-        position. If the position is too old it will return None.
-
-        Returns a class indicating if we have the requested data cached, and if
-        so includes the entities in the order they were changed.
-=======
         self.metrics.inc_hits()
         return stream_pos < self._cache.peekitem()[0]
 
-    def get_all_entities_changed(self, stream_pos: int) -> Optional[List[EntityType]]:
+    def get_all_entities_changed(self, stream_pos: int) -> AllEntitiesChangedResult:
         """
         Returns all entities that have had changes after the given position.
 
-        If the stream change cache does not go far enough back, i.e. the position
-        is too old, it will return None.
+        If the stream change cache does not go far enough back, i.e. the
+        position is too old, it will return None.
 
         Returns the entities in the order that they were changed.
 
@@ -247,23 +239,15 @@
             stream_pos: The stream position to check for changes after.
 
         Return:
-            Entities which have changed after the given stream position.
-
-            None if the given stream position is at or earlier than the earliest
-            known stream position.
->>>>>>> 6a8310f3
+            A class indicating if we have the requested data cached, and if so
+            includes the entities in the order they were changed.
         """
         assert isinstance(stream_pos, int)
 
-<<<<<<< HEAD
-        if stream_pos < self._earliest_known_stream_pos:
-            return AllEntitiesChangedResult(None)
-=======
         # _cache is not valid at or before the earliest known stream position, so
         # return None to mark that it is unknown if an entity has changed.
         if stream_pos <= self._earliest_known_stream_pos:
-            return None
->>>>>>> 6a8310f3
+            return AllEntitiesChangedResult(None)
 
         changed_entities: List[EntityType] = []
 
