# Copyright 2015, 2016 OpenMarket Ltd
#
# Licensed under the Apache License, Version 2.0 (the "License");
# you may not use this file except in compliance with the License.
# You may obtain a copy of the License at
#
#     http://www.apache.org/licenses/LICENSE-2.0
#
# Unless required by applicable law or agreed to in writing, software
# distributed under the License is distributed on an "AS IS" BASIS,
# WITHOUT WARRANTIES OR CONDITIONS OF ANY KIND, either express or implied.
# See the License for the specific language governing permissions and
# limitations under the License.

import collections
import contextlib
import logging
import typing
from typing import Any, DefaultDict, Iterator, List, Set

from prometheus_client.core import Counter

from twisted.internet import defer

from synapse.api.errors import LimitExceededError
from synapse.config.ratelimiting import FederationRatelimitSettings
from synapse.logging.context import (
    PreserveLoggingContext,
    make_deferred_yieldable,
    run_in_background,
)
from synapse.logging.opentracing import start_active_span
from synapse.metrics import Histogram
from synapse.util import Clock

if typing.TYPE_CHECKING:
    from contextlib import _GeneratorContextManager

logger = logging.getLogger(__name__)


<<<<<<< HEAD
# Track how much the ratelimiter is affecting requests
rate_limit_sleep_counter = Counter("synapse_rate_limit_sleep", "")
rate_limit_reject_counter = Counter("synapse_rate_limit_reject", "")
=======
queue_wait_timer = Histogram(
    "synapse_rate_limit_queue_wait_time_seconds",
    "sec",
    [],
    buckets=(
        0.005,
        0.01,
        0.025,
        0.05,
        0.1,
        0.25,
        0.5,
        0.75,
        1.0,
        2.5,
        5.0,
        10.0,
        20.0,
        "+Inf",
    ),
)
>>>>>>> 8bdf2bd3


class FederationRateLimiter:
    def __init__(self, clock: Clock, config: FederationRatelimitSettings):
        def new_limiter() -> "_PerHostRatelimiter":
            return _PerHostRatelimiter(clock=clock, config=config)

        self.ratelimiters: DefaultDict[
            str, "_PerHostRatelimiter"
        ] = collections.defaultdict(new_limiter)

    def ratelimit(self, host: str) -> "_GeneratorContextManager[defer.Deferred[None]]":
        """Used to ratelimit an incoming request from a given host

        Example usage:

            with rate_limiter.ratelimit(origin) as wait_deferred:
                yield wait_deferred
                # Handle request ...

        Args:
            host (str): Origin of incoming request.

        Returns:
            context manager which returns a deferred.
        """
        return self.ratelimiters[host].ratelimit(host)


class _PerHostRatelimiter:
    def __init__(self, clock: Clock, config: FederationRatelimitSettings):
        """
        Args:
            clock
            config
        """
        self.clock = clock

        self.window_size = config.window_size
        self.sleep_limit = config.sleep_limit
        self.sleep_sec = config.sleep_delay / 1000.0
        self.reject_limit = config.reject_limit
        self.concurrent_requests = config.concurrent

        # request_id objects for requests which have been slept
        self.sleeping_requests: Set[object] = set()

        # map from request_id object to Deferred for requests which are ready
        # for processing but have been queued
        self.ready_request_queue: collections.OrderedDict[
            object, defer.Deferred[None]
        ] = collections.OrderedDict()

        # request id objects for requests which are in progress
        self.current_processing: Set[object] = set()

        # times at which we have recently (within the last window_size ms)
        # received requests.
        self.request_times: List[int] = []

    @contextlib.contextmanager
    def ratelimit(self, host: str) -> "Iterator[defer.Deferred[None]]":
        # `contextlib.contextmanager` takes a generator and turns it into a
        # context manager. The generator should only yield once with a value
        # to be returned by manager.
        # Exceptions will be reraised at the yield.

        self.host = host

        request_id = object()
        ret = self._on_enter(request_id)
        try:
            yield ret
        finally:
            self._on_exit(request_id)

    def _on_enter(self, request_id: object) -> "defer.Deferred[None]":
        time_now = self.clock.time_msec()

        # remove any entries from request_times which aren't within the window
        self.request_times[:] = [
            r for r in self.request_times if time_now - r < self.window_size
        ]

        # reject the request if we already have too many queued up (either
        # sleeping or in the ready queue).
        queue_size = len(self.ready_request_queue) + len(self.sleeping_requests)
        if queue_size > self.reject_limit:
            logger.debug("Ratelimiter(%s): rejecting request", self.host)
            rate_limit_reject_counter.inc()
            raise LimitExceededError(
                retry_after_ms=int(self.window_size / self.sleep_limit)
            )

        self.request_times.append(time_now)

        def queue_request() -> "defer.Deferred[None]":
            if len(self.current_processing) >= self.concurrent_requests:
                queue_defer: defer.Deferred[None] = defer.Deferred()
                self.ready_request_queue[request_id] = queue_defer
                logger.info(
                    "Ratelimiter(%s): queueing request (queue now %i items)",
                    self.host,
                    len(self.ready_request_queue),
                )

                return queue_defer
            else:
                return defer.succeed(None)

        logger.debug(
            "Ratelimit(%s) [%s]: len(self.request_times)=%d",
            self.host,
            id(request_id),
            len(self.request_times),
        )

        if len(self.request_times) > self.sleep_limit:
            logger.debug(
                "Ratelimiter(%s) [%s]: sleeping request for %f sec",
                self.host,
                id(request_id),
                self.sleep_sec,
            )
            rate_limit_sleep_counter.inc()
            ret_defer = run_in_background(self.clock.sleep, self.sleep_sec)

            self.sleeping_requests.add(request_id)

            def on_wait_finished(_: Any) -> "defer.Deferred[None]":
                logger.debug(
                    "Ratelimit(%s) [%s]: Finished sleeping", self.host, id(request_id)
                )
                self.sleeping_requests.discard(request_id)
                queue_defer = queue_request()
                return queue_defer

            ret_defer.addBoth(on_wait_finished)
        else:
            ret_defer = queue_request()

        def on_start(r: object) -> object:
            logger.debug(
                "Ratelimit(%s) [%s]: Processing req", self.host, id(request_id)
            )
            self.current_processing.add(request_id)
            return r

        def on_err(r: object) -> object:
            # XXX: why is this necessary? this is called before we start
            # processing the request so why would the request be in
            # current_processing?
            self.current_processing.discard(request_id)
            return r

        def on_both(r: object) -> object:
            # Ensure that we've properly cleaned up.
            self.sleeping_requests.discard(request_id)
            self.ready_request_queue.pop(request_id, None)
            wait_span_scope.__exit__(None, None, None)
            wait_timer_cm.__exit__(None, None, None)
            return r

        # Tracing
        wait_span_scope = start_active_span("ratelimit wait")
        wait_span_scope.__enter__()
        # Metrics
        wait_timer_cm = queue_wait_timer.time()
        wait_timer_cm.__enter__()

        ret_defer.addCallbacks(on_start, on_err)
        ret_defer.addBoth(on_both)
        return make_deferred_yieldable(ret_defer)

    def _on_exit(self, request_id: object) -> None:
        logger.debug("Ratelimit(%s) [%s]: Processed req", self.host, id(request_id))
        self.current_processing.discard(request_id)
        try:
            # start processing the next item on the queue.
            _, deferred = self.ready_request_queue.popitem(last=False)

            with PreserveLoggingContext():
                deferred.callback(None)
        except KeyError:
            pass<|MERGE_RESOLUTION|>--- conflicted
+++ resolved
@@ -39,11 +39,9 @@
 logger = logging.getLogger(__name__)
 
 
-<<<<<<< HEAD
 # Track how much the ratelimiter is affecting requests
 rate_limit_sleep_counter = Counter("synapse_rate_limit_sleep", "")
 rate_limit_reject_counter = Counter("synapse_rate_limit_reject", "")
-=======
 queue_wait_timer = Histogram(
     "synapse_rate_limit_queue_wait_time_seconds",
     "sec",
@@ -65,7 +63,6 @@
         "+Inf",
     ),
 )
->>>>>>> 8bdf2bd3
 
 
 class FederationRateLimiter:
