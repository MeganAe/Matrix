# Copyright 2015, 2016 OpenMarket Ltd
#
# Licensed under the Apache License, Version 2.0 (the "License");
# you may not use this file except in compliance with the License.
# You may obtain a copy of the License at
#
#     http://www.apache.org/licenses/LICENSE-2.0
#
# Unless required by applicable law or agreed to in writing, software
# distributed under the License is distributed on an "AS IS" BASIS,
# WITHOUT WARRANTIES OR CONDITIONS OF ANY KIND, either express or implied.
# See the License for the specific language governing permissions and
# limitations under the License.

import collections
import contextlib
import logging
import typing
from typing import Any, DefaultDict, Iterator, List, Set

from prometheus_client.core import Counter

from twisted.internet import defer

from synapse.api.errors import LimitExceededError
from synapse.config.ratelimiting import FederationRatelimitSettings
from synapse.logging.context import (
    PreserveLoggingContext,
    make_deferred_yieldable,
    run_in_background,
)
from synapse.logging.opentracing import start_active_span
<<<<<<< HEAD
from synapse.metrics import LaterGauge
=======
from synapse.metrics import Histogram
>>>>>>> 49d04e43
from synapse.util import Clock

if typing.TYPE_CHECKING:
    from contextlib import _GeneratorContextManager

logger = logging.getLogger(__name__)


# Track how much the ratelimiter is affecting requests
rate_limit_sleep_counter = Counter("synapse_rate_limit_sleep", "")
rate_limit_reject_counter = Counter("synapse_rate_limit_reject", "")
<<<<<<< HEAD
=======
queue_wait_timer = Histogram(
    "synapse_rate_limit_queue_wait_time_seconds",
    "sec",
    [],
    buckets=(
        0.005,
        0.01,
        0.025,
        0.05,
        0.1,
        0.25,
        0.5,
        0.75,
        1.0,
        2.5,
        5.0,
        10.0,
        20.0,
        "+Inf",
    ),
)
>>>>>>> 49d04e43


class FederationRateLimiter:
    def __init__(self, clock: Clock, config: FederationRatelimitSettings):
        def new_limiter() -> "_PerHostRatelimiter":
            return _PerHostRatelimiter(clock=clock, config=config)

        self.ratelimiters: DefaultDict[
            str, "_PerHostRatelimiter"
        ] = collections.defaultdict(new_limiter)

        # We track the number of affected hosts per time-period so we can
        # differentiate one really noisy homeserver from a general
        # ratelimit tuning problem across the federation.
        LaterGauge(
            "synapse_rate_limit_sleep_affected_hosts",
            "Number of hosts that had requests put to sleep",
            [],
            lambda: sum(
                ratelimiter.should_sleep() for ratelimiter in self.ratelimiters.values()
            ),
        )
        LaterGauge(
            "synapse_rate_limit_reject_affected_hosts",
            "Number of hosts that had requests rejected",
            [],
            lambda: sum(
                ratelimiter.should_reject()
                for ratelimiter in self.ratelimiters.values()
            ),
        )

    def ratelimit(self, host: str) -> "_GeneratorContextManager[defer.Deferred[None]]":
        """Used to ratelimit an incoming request from a given host

        Example usage:

            with rate_limiter.ratelimit(origin) as wait_deferred:
                yield wait_deferred
                # Handle request ...

        Args:
            host (str): Origin of incoming request.

        Returns:
            context manager which returns a deferred.
        """
        return self.ratelimiters[host].ratelimit(host)


class _PerHostRatelimiter:
    def __init__(self, clock: Clock, config: FederationRatelimitSettings):
        """
        Args:
            clock
            config
        """
        self.clock = clock

        self.window_size = config.window_size
        self.sleep_limit = config.sleep_limit
        self.sleep_sec = config.sleep_delay / 1000.0
        self.reject_limit = config.reject_limit
        self.concurrent_requests = config.concurrent

        # request_id objects for requests which have been slept
        self.sleeping_requests: Set[object] = set()

        # map from request_id object to Deferred for requests which are ready
        # for processing but have been queued
        self.ready_request_queue: collections.OrderedDict[
            object, defer.Deferred[None]
        ] = collections.OrderedDict()

        # request id objects for requests which are in progress
        self.current_processing: Set[object] = set()

        # times at which we have recently (within the last window_size ms)
        # received requests.
        self.request_times: List[int] = []

    @contextlib.contextmanager
    def ratelimit(self, host: str) -> "Iterator[defer.Deferred[None]]":
        # `contextlib.contextmanager` takes a generator and turns it into a
        # context manager. The generator should only yield once with a value
        # to be returned by manager.
        # Exceptions will be reraised at the yield.

        self.host = host

        request_id = object()
        ret = self._on_enter(request_id)
        try:
            yield ret
        finally:
            self._on_exit(request_id)

    def should_reject(self) -> bool:
        """
        Whether to reject the request if we already have too many queued up
        (either sleeping or in the ready queue).
        """
        queue_size = len(self.ready_request_queue) + len(self.sleeping_requests)
        return queue_size > self.reject_limit

    def should_sleep(self) -> bool:
        """
        Whether to sleep the request if we already have too many requests coming
        through within the window.
        """
        return len(self.request_times) > self.sleep_limit

    def _on_enter(self, request_id: object) -> "defer.Deferred[None]":
        time_now = self.clock.time_msec()

        # remove any entries from request_times which aren't within the window
        self.request_times[:] = [
            r for r in self.request_times if time_now - r < self.window_size
        ]

        # reject the request if we already have too many queued up (either
        # sleeping or in the ready queue).
<<<<<<< HEAD
        if self.should_reject():
=======
        queue_size = len(self.ready_request_queue) + len(self.sleeping_requests)
        if queue_size > self.reject_limit:
>>>>>>> 49d04e43
            logger.debug("Ratelimiter(%s): rejecting request", self.host)
            rate_limit_reject_counter.inc()
            raise LimitExceededError(
                retry_after_ms=int(self.window_size / self.sleep_limit)
            )

        self.request_times.append(time_now)

        def queue_request() -> "defer.Deferred[None]":
            if len(self.current_processing) >= self.concurrent_requests:
                queue_defer: defer.Deferred[None] = defer.Deferred()
                self.ready_request_queue[request_id] = queue_defer
                logger.info(
                    "Ratelimiter(%s): queueing request (queue now %i items)",
                    self.host,
                    len(self.ready_request_queue),
                )

                return queue_defer
            else:
                return defer.succeed(None)

        logger.debug(
            "Ratelimit(%s) [%s]: len(self.request_times)=%d",
            self.host,
            id(request_id),
            len(self.request_times),
        )

<<<<<<< HEAD
        if self.should_sleep():
=======
        if len(self.request_times) > self.sleep_limit:
>>>>>>> 49d04e43
            logger.debug(
                "Ratelimiter(%s) [%s]: sleeping request for %f sec",
                self.host,
                id(request_id),
                self.sleep_sec,
            )
            rate_limit_sleep_counter.inc()
            ret_defer = run_in_background(self.clock.sleep, self.sleep_sec)

            self.sleeping_requests.add(request_id)

            def on_wait_finished(_: Any) -> "defer.Deferred[None]":
                logger.debug(
                    "Ratelimit(%s) [%s]: Finished sleeping", self.host, id(request_id)
                )
                self.sleeping_requests.discard(request_id)
                queue_defer = queue_request()
                return queue_defer

            ret_defer.addBoth(on_wait_finished)
        else:
            ret_defer = queue_request()

        def on_start(r: object) -> object:
            logger.debug(
                "Ratelimit(%s) [%s]: Processing req", self.host, id(request_id)
            )
            self.current_processing.add(request_id)
            return r

        def on_err(r: object) -> object:
            # XXX: why is this necessary? this is called before we start
            # processing the request so why would the request be in
            # current_processing?
            self.current_processing.discard(request_id)
            return r

        def on_both(r: object) -> object:
            # Ensure that we've properly cleaned up.
            self.sleeping_requests.discard(request_id)
            self.ready_request_queue.pop(request_id, None)
            wait_span_scope.__exit__(None, None, None)
            wait_timer_cm.__exit__(None, None, None)
            return r

        # Tracing
        wait_span_scope = start_active_span("ratelimit wait")
        wait_span_scope.__enter__()
        # Metrics
        wait_timer_cm = queue_wait_timer.time()
        wait_timer_cm.__enter__()

        ret_defer.addCallbacks(on_start, on_err)
        ret_defer.addBoth(on_both)
        return make_deferred_yieldable(ret_defer)

    def _on_exit(self, request_id: object) -> None:
        logger.debug("Ratelimit(%s) [%s]: Processed req", self.host, id(request_id))
        self.current_processing.discard(request_id)
        try:
            # start processing the next item on the queue.
            _, deferred = self.ready_request_queue.popitem(last=False)

            with PreserveLoggingContext():
                deferred.callback(None)
        except KeyError:
            pass<|MERGE_RESOLUTION|>--- conflicted
+++ resolved
@@ -30,11 +30,7 @@
     run_in_background,
 )
 from synapse.logging.opentracing import start_active_span
-<<<<<<< HEAD
-from synapse.metrics import LaterGauge
-=======
-from synapse.metrics import Histogram
->>>>>>> 49d04e43
+from synapse.metrics import Histogram, LaterGauge
 from synapse.util import Clock
 
 if typing.TYPE_CHECKING:
@@ -46,8 +42,6 @@
 # Track how much the ratelimiter is affecting requests
 rate_limit_sleep_counter = Counter("synapse_rate_limit_sleep", "")
 rate_limit_reject_counter = Counter("synapse_rate_limit_reject", "")
-<<<<<<< HEAD
-=======
 queue_wait_timer = Histogram(
     "synapse_rate_limit_queue_wait_time_seconds",
     "sec",
@@ -69,7 +63,6 @@
         "+Inf",
     ),
 )
->>>>>>> 49d04e43
 
 
 class FederationRateLimiter:
@@ -192,12 +185,7 @@
 
         # reject the request if we already have too many queued up (either
         # sleeping or in the ready queue).
-<<<<<<< HEAD
         if self.should_reject():
-=======
-        queue_size = len(self.ready_request_queue) + len(self.sleeping_requests)
-        if queue_size > self.reject_limit:
->>>>>>> 49d04e43
             logger.debug("Ratelimiter(%s): rejecting request", self.host)
             rate_limit_reject_counter.inc()
             raise LimitExceededError(
@@ -227,11 +215,7 @@
             len(self.request_times),
         )
 
-<<<<<<< HEAD
         if self.should_sleep():
-=======
-        if len(self.request_times) > self.sleep_limit:
->>>>>>> 49d04e43
             logger.debug(
                 "Ratelimiter(%s) [%s]: sleeping request for %f sec",
                 self.host,
