# Copyright 2016 OpenMarket Ltd
#
# Licensed under the Apache License, Version 2.0 (the "License");
# you may not use this file except in compliance with the License.
# You may obtain a copy of the License at
#
#     http://www.apache.org/licenses/LICENSE-2.0
#
# Unless required by applicable law or agreed to in writing, software
# distributed under the License is distributed on an "AS IS" BASIS,
# WITHOUT WARRANTIES OR CONDITIONS OF ANY KIND, either express or implied.
# See the License for the specific language governing permissions and
# limitations under the License.

import logging
from functools import wraps
from types import TracebackType
from typing import Any, Callable, Optional, Type, TypeVar, cast

from prometheus_client import Counter
from typing_extensions import Protocol

from synapse.logging.context import (
    ContextResourceUsage,
    LoggingContext,
    current_context,
)
from synapse.metrics import InFlightGauge
from synapse.util import Clock

logger = logging.getLogger(__name__)

block_counter = Counter("synapse_util_metrics_block_count", "", ["block_name"])

block_timer = Counter("synapse_util_metrics_block_time_seconds", "", ["block_name"])

block_ru_utime = Counter(
    "synapse_util_metrics_block_ru_utime_seconds", "", ["block_name"]
)

block_ru_stime = Counter(
    "synapse_util_metrics_block_ru_stime_seconds", "", ["block_name"]
)

block_db_txn_count = Counter(
    "synapse_util_metrics_block_db_txn_count", "", ["block_name"]
)

# seconds spent waiting for db txns, excluding scheduling time, in this block
block_db_txn_duration = Counter(
    "synapse_util_metrics_block_db_txn_duration_seconds", "", ["block_name"]
)

# seconds spent waiting for a db connection, in this block
block_db_sched_duration = Counter(
    "synapse_util_metrics_block_db_sched_duration_seconds", "", ["block_name"]
)


class InFlightBlockMetrics(Protocol):
    real_time_max: float
    real_time_sum: float


# Tracks the number of blocks currently active
in_flight: InFlightGauge[InFlightBlockMetrics] = InFlightGauge(
    "synapse_util_metrics_block_in_flight",
    "",
    labels=["block_name"],
    sub_metrics=["real_time_max", "real_time_sum"],
)


# This is dynamically created in InFlightGauge.__init__.
class _InFlightMetric(Protocol):
    real_time_max: float
    real_time_sum: float


T = TypeVar("T", bound=Callable[..., Any])


class HasClock(Protocol):
    clock: Clock


def measure_func(name: Optional[str] = None) -> Callable[[T], T]:
    """
    Used to decorate an async function with a `Measure` context manager.

    Usage:

    @measure_func()
    async def foo(...):
        ...

    Which is analogous to:

    async def foo(...):
        with Measure(...):
            ...

    """

    def wrapper(func: T) -> T:
        block_name = func.__name__ if name is None else name

        @wraps(func)
        async def measured_func(self: HasClock, *args: Any, **kwargs: Any) -> Any:
            with Measure(self.clock, block_name):
                r = await func(self, *args, **kwargs)
            return r

        return cast(T, measured_func)

    return wrapper


class Measure:
    __slots__ = [
        "clock",
        "name",
        "_logging_context",
        "start",
    ]

    def __init__(self, clock: Clock, name: str) -> None:
        """
        Args:
            clock: An object with a "time()" method, which returns the current
                time in seconds.
            name: The name of the metric to report.
        """
        self.clock = clock
        self.name = name
        curr_context = current_context()
        if not curr_context:
            logger.warning(
                "Starting metrics collection %r from sentinel context: metrics will be lost",
                name,
            )
            parent_context = None
        else:
            assert isinstance(curr_context, LoggingContext)
            parent_context = curr_context
        self._logging_context = LoggingContext(str(curr_context), parent_context)
        self.start: Optional[float] = None

    def __enter__(self) -> "Measure":
        if self.start is not None:
            raise RuntimeError("Measure() objects cannot be re-used")

        self.start = self.clock.time()
        self._logging_context.__enter__()
        in_flight.register((self.name,), self._update_in_flight)

        logger.debug("Entering block %s", self.name)

        return self

    def __exit__(
        self,
        exc_type: Optional[Type[BaseException]],
        exc_val: Optional[BaseException],
        exc_tb: Optional[TracebackType],
    ) -> None:
        if self.start is None:
            raise RuntimeError("Measure() block exited without being entered")

        logger.debug("Exiting block %s", self.name)

        duration = self.clock.time() - self.start
        usage = self.get_resource_usage()

        in_flight.unregister((self.name,), self._update_in_flight)
        self._logging_context.__exit__(exc_type, exc_val, exc_tb)

        try:
            block_counter.labels(self.name).inc()
            block_timer.labels(self.name).inc(duration)
            block_ru_utime.labels(self.name).inc(usage.ru_utime)
            block_ru_stime.labels(self.name).inc(usage.ru_stime)
            block_db_txn_count.labels(self.name).inc(usage.db_txn_count)
            block_db_txn_duration.labels(self.name).inc(usage.db_txn_duration_sec)
            block_db_sched_duration.labels(self.name).inc(usage.db_sched_duration_sec)
        except ValueError:
            logger.warning("Failed to save metrics! Usage: %s", usage)

    def get_resource_usage(self) -> ContextResourceUsage:
        """Get the resources used within this Measure block

        If the Measure block is still active, returns the resource usage so far.
        """
        return self._logging_context.get_resource_usage()

<<<<<<< HEAD
    def _update_in_flight(self, metrics: InFlightBlockMetrics) -> None:
=======
    def _update_in_flight(self, metrics: _InFlightMetric) -> None:
>>>>>>> d993c3bb
        """Gets called when processing in flight metrics"""
        assert self.start is not None
        duration = self.clock.time() - self.start

        metrics.real_time_max = max(metrics.real_time_max, duration)
        metrics.real_time_sum += duration

        # TODO: Add other in flight metrics.<|MERGE_RESOLUTION|>--- conflicted
+++ resolved
@@ -57,24 +57,19 @@
 )
 
 
-class InFlightBlockMetrics(Protocol):
+# This is dynamically created in InFlightGauge.__init__.
+class _InFlightMetric(Protocol):
     real_time_max: float
     real_time_sum: float
 
 
 # Tracks the number of blocks currently active
-in_flight: InFlightGauge[InFlightBlockMetrics] = InFlightGauge(
+in_flight: InFlightGauge[_InFlightMetric] = InFlightGauge(
     "synapse_util_metrics_block_in_flight",
     "",
     labels=["block_name"],
     sub_metrics=["real_time_max", "real_time_sum"],
 )
-
-
-# This is dynamically created in InFlightGauge.__init__.
-class _InFlightMetric(Protocol):
-    real_time_max: float
-    real_time_sum: float
 
 
 T = TypeVar("T", bound=Callable[..., Any])
@@ -193,11 +188,7 @@
         """
         return self._logging_context.get_resource_usage()
 
-<<<<<<< HEAD
-    def _update_in_flight(self, metrics: InFlightBlockMetrics) -> None:
-=======
     def _update_in_flight(self, metrics: _InFlightMetric) -> None:
->>>>>>> d993c3bb
         """Gets called when processing in flight metrics"""
         assert self.start is not None
         duration = self.clock.time() - self.start
