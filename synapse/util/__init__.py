# -*- coding: utf-8 -*-
# Copyright 2014-2016 OpenMarket Ltd
#
# Licensed under the Apache License, Version 2.0 (the "License");
# you may not use this file except in compliance with the License.
# You may obtain a copy of the License at
#
#     http://www.apache.org/licenses/LICENSE-2.0
#
# Unless required by applicable law or agreed to in writing, software
# distributed under the License is distributed on an "AS IS" BASIS,
# WITHOUT WARRANTIES OR CONDITIONS OF ANY KIND, either express or implied.
# See the License for the specific language governing permissions and
# limitations under the License.

import logging
from itertools import islice

import attr
from twisted.internet import defer, task

from synapse.util.logcontext import PreserveLoggingContext

logger = logging.getLogger(__name__)


def unwrapFirstError(failure):
    # defer.gatherResults and DeferredLists wrap failures.
    failure.trap(defer.FirstError)
    return failure.value.subFailure


@attr.s
class Clock(object):
<<<<<<< HEAD
    """
    A Clock wraps a Twisted reactor and provides utilities on top of it.
    """
=======
    """
    A Clock wraps a Twisted reactor and provides utilities on top of it.

    Args:
        reactor: The Twisted reactor to use.
    """
>>>>>>> 72d2143e
    _reactor = attr.ib()

    @defer.inlineCallbacks
    def sleep(self, seconds):
        d = defer.Deferred()
        with PreserveLoggingContext():
            self._reactor.callLater(seconds, d.callback, seconds)
            res = yield d
        defer.returnValue(res)

    def time(self):
        """Returns the current system time in seconds since epoch."""
        return self._reactor.seconds()

    def time_msec(self):
        """Returns the current system time in miliseconds since epoch."""
        return int(self.time() * 1000)

    def looping_call(self, f, msec):
        """Call a function repeatedly.

         Waits `msec` initially before calling `f` for the first time.

        Args:
            f(function): The function to call repeatedly.
            msec(float): How long to wait between calls in milliseconds.
        """
        call = task.LoopingCall(f)
        call.clock = self._reactor
        call.start(msec / 1000.0, now=False)
        return call

    def call_later(self, delay, callback, *args, **kwargs):
        """Call something later

        Args:
            delay(float): How long to wait in seconds.
            callback(function): Function to call
            *args: Postional arguments to pass to function.
            **kwargs: Key arguments to pass to function.
        """
        def wrapped_callback(*args, **kwargs):
            with PreserveLoggingContext():
                callback(*args, **kwargs)

        with PreserveLoggingContext():
            return self._reactor.callLater(delay, wrapped_callback, *args, **kwargs)

    def cancel_call_later(self, timer, ignore_errs=False):
        try:
            timer.cancel()
        except Exception:
            if not ignore_errs:
                raise


def batch_iter(iterable, size):
    """batch an iterable up into tuples with a maximum size

    Args:
        iterable (iterable): the iterable to slice
        size (int): the maximum batch size

    Returns:
        an iterator over the chunks
    """
    # make sure we can deal with iterables like lists too
    sourceiter = iter(iterable)
    # call islice until it returns an empty tuple
    return iter(lambda: tuple(islice(sourceiter, size)), ())<|MERGE_RESOLUTION|>--- conflicted
+++ resolved
@@ -32,18 +32,12 @@
 
 @attr.s
 class Clock(object):
-<<<<<<< HEAD
-    """
-    A Clock wraps a Twisted reactor and provides utilities on top of it.
-    """
-=======
     """
     A Clock wraps a Twisted reactor and provides utilities on top of it.
 
     Args:
         reactor: The Twisted reactor to use.
     """
->>>>>>> 72d2143e
     _reactor = attr.ib()
 
     @defer.inlineCallbacks
