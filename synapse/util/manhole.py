--- conflicted
+++ resolved
@@ -63,11 +63,7 @@
 -----END RSA PRIVATE KEY-----"""
 
 
-<<<<<<< HEAD
-def manhole(username: str, password: Union[str, bytes], globals: Dict) -> Factory:
-=======
 def manhole(settings, globals):
->>>>>>> aacdce8f
     """Starts a ssh listener with password authentication using
     the given username and password. Clients connecting to the ssh
     listener will find themselves in a colored python shell with
