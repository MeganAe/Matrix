--- conflicted
+++ resolved
@@ -32,11 +32,6 @@
    |synapse/storage/databases/main/cache.py
    |synapse/storage/schema/
 
-<<<<<<< HEAD
-   |tests/app/test_openid_listener.py
-=======
-   |tests/api/test_auth.py
->>>>>>> e301ee61
    |tests/appservice/test_scheduler.py
    |tests/federation/test_federation_catch_up.py
    |tests/federation/test_federation_sender.py
@@ -77,11 +72,10 @@
 [mypy-tests.*]
 disallow_untyped_defs = False
 
-<<<<<<< HEAD
 [mypy-tests.api.*]
-=======
+disallow_untyped_defs = True
+
 [mypy-tests.app.*]
->>>>>>> e301ee61
 disallow_untyped_defs = True
 
 [mypy-tests.config.*]
