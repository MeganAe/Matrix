--- conflicted
+++ resolved
@@ -23,27 +23,6 @@
 # https://docs.python.org/3/library/re.html#re.X
 exclude = (?x)
   ^(
-<<<<<<< HEAD
-   |synapse/_scripts/register_new_matrix_user.py
-   |synapse/_scripts/review_recent_signups.py
-=======
-   |synapse/app/__init__.py
-   |synapse/app/_base.py
-   |synapse/app/admin_cmd.py
-   |synapse/app/appservice.py
-   |synapse/app/client_reader.py
-   |synapse/app/event_creator.py
-   |synapse/app/federation_reader.py
-   |synapse/app/federation_sender.py
-   |synapse/app/frontend_proxy.py
-   |synapse/app/generic_worker.py
-   |synapse/app/homeserver.py
-   |synapse/app/media_repository.py
-   |synapse/app/phone_stats_home.py
-   |synapse/app/pusher.py
-   |synapse/app/synchrotron.py
-   |synapse/app/user_dir.py
->>>>>>> 66c4b774
    |synapse/storage/databases/__init__.py
    |synapse/storage/databases/main/__init__.py
    |synapse/storage/databases/main/account_data.py
