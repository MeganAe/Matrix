[mypy]
namespace_packages = True
plugins = mypy_zope:plugin, scripts-dev/mypy_synapse_plugin.py
follow_imports = normal
check_untyped_defs = True
show_error_codes = True
show_traceback = True
mypy_path = stubs
warn_unreachable = True
warn_unused_ignores = True
local_partial_types = True
no_implicit_optional = True

files =
  docker/,
  scripts-dev/,
  synapse/,
  tests/

# Note: Better exclusion syntax coming in mypy > 0.910
# https://github.com/python/mypy/pull/11329
#
# For now, set the (?x) flag enable "verbose" regexes
# https://docs.python.org/3/library/re.html#re.X
exclude = (?x)
  ^(
   |synapse/storage/databases/__init__.py
   |synapse/storage/databases/main/cache.py
   |synapse/storage/databases/main/devices.py
   |synapse/storage/databases/main/event_federation.py
   |synapse/storage/databases/main/push_rule.py
   |synapse/storage/databases/main/roommember.py
   |synapse/storage/schema/

   |tests/api/test_auth.py
   |tests/api/test_ratelimiting.py
   |tests/app/test_openid_listener.py
   |tests/appservice/test_scheduler.py
   |tests/config/test_cache.py
   |tests/config/test_tls.py
   |tests/crypto/test_keyring.py
   |tests/events/test_presence_router.py
   |tests/events/test_utils.py
   |tests/federation/test_federation_catch_up.py
   |tests/federation/test_federation_sender.py
   |tests/federation/test_federation_server.py
   |tests/federation/transport/test_knocking.py
   |tests/federation/transport/test_server.py
   |tests/handlers/test_typing.py
   |tests/http/federation/test_matrix_federation_agent.py
   |tests/http/federation/test_srv_resolver.py
   |tests/http/test_fedclient.py
   |tests/http/test_proxyagent.py
   |tests/http/test_servlet.py
   |tests/http/test_site.py
   |tests/logging/__init__.py
   |tests/logging/test_terse_json.py
   |tests/module_api/test_api.py
   |tests/push/test_email.py
   |tests/push/test_presentable_names.py
   |tests/push/test_push_rule_evaluator.py
   |tests/rest/client/test_transactions.py
   |tests/rest/media/v1/test_media_storage.py
   |tests/scripts/test_new_matrix_user.py
   |tests/server.py
   |tests/server_notices/test_resource_limits_server_notices.py
   |tests/state/test_v2.py
   |tests/storage/test_base.py
   |tests/storage/test_roommember.py
   |tests/test_metrics.py
   |tests/test_server.py
   |tests/test_state.py
   |tests/test_terms_auth.py
   |tests/util/caches/test_cached_call.py
   |tests/util/caches/test_deferred_cache.py
   |tests/util/caches/test_descriptors.py
   |tests/util/caches/test_response_cache.py
   |tests/util/caches/test_ttlcache.py
   |tests/util/test_async_helpers.py
   |tests/util/test_batching_queue.py
   |tests/util/test_dict_cache.py
   |tests/util/test_expiring_cache.py
   |tests/util/test_file_consumer.py
   |tests/util/test_linearizer.py
   |tests/util/test_logcontext.py
   |tests/util/test_lrucache.py
   |tests/util/test_rwlock.py
   |tests/util/test_wheel_timer.py
   |tests/utils.py
   )$

[mypy-synapse._scripts.*]
disallow_untyped_defs = True

[mypy-synapse.api.*]
disallow_untyped_defs = True

[mypy-synapse.app.*]
disallow_untyped_defs = True

[mypy-synapse.appservice.*]
disallow_untyped_defs = True

[mypy-synapse.config.*]
disallow_untyped_defs = True

[mypy-synapse.crypto.*]
disallow_untyped_defs = True

[mypy-synapse.event_auth]
disallow_untyped_defs = True

[mypy-synapse.events.*]
disallow_untyped_defs = True

[mypy-synapse.federation.*]
disallow_untyped_defs = True

[mypy-synapse.federation.transport.client]
disallow_untyped_defs = False

[mypy-synapse.handlers.*]
disallow_untyped_defs = True

[mypy-synapse.http.server]
disallow_untyped_defs = True

[mypy-synapse.logging.context]
disallow_untyped_defs = True

[mypy-synapse.metrics.*]
disallow_untyped_defs = True

[mypy-synapse.metrics._reactor_metrics]
# This module imports select.epoll. That exists on Linux, but doesn't on macOS.
# See https://github.com/matrix-org/synapse/pull/11771.
warn_unused_ignores = False

[mypy-synapse.module_api.*]
disallow_untyped_defs = True

[mypy-synapse.notifier]
disallow_untyped_defs = True

[mypy-synapse.push.*]
disallow_untyped_defs = True

[mypy-synapse.replication.*]
disallow_untyped_defs = True

[mypy-synapse.rest.*]
disallow_untyped_defs = True

[mypy-synapse.server_notices.*]
disallow_untyped_defs = True

[mypy-synapse.state.*]
disallow_untyped_defs = True

[mypy-synapse.storage.databases.main.account_data]
disallow_untyped_defs = True

[mypy-synapse.storage.databases.main.client_ips]
disallow_untyped_defs = True

[mypy-synapse.storage.databases.main.directory]
disallow_untyped_defs = True

[mypy-synapse.storage.databases.main.e2e_room_keys]
disallow_untyped_defs = True

[mypy-synapse.storage.databases.main.end_to_end_keys]
disallow_untyped_defs = True

[mypy-synapse.storage.databases.main.event_push_actions]
disallow_untyped_defs = True

[mypy-synapse.storage.databases.main.events_bg_updates]
disallow_untyped_defs = True

[mypy-synapse.storage.databases.main.events_worker]
disallow_untyped_defs = True

[mypy-synapse.storage.databases.main.room]
disallow_untyped_defs = True

[mypy-synapse.storage.databases.main.room_batch]
disallow_untyped_defs = True

[mypy-synapse.storage.databases.main.profile]
disallow_untyped_defs = True

[mypy-synapse.storage.databases.main.stats]
disallow_untyped_defs = True

[mypy-synapse.storage.databases.main.state_deltas]
disallow_untyped_defs = True

[mypy-synapse.storage.databases.main.transactions]
disallow_untyped_defs = True

[mypy-synapse.storage.databases.main.user_erasure_store]
disallow_untyped_defs = True

[mypy-synapse.storage.util.*]
disallow_untyped_defs = True

[mypy-synapse.streams.*]
disallow_untyped_defs = True

[mypy-synapse.util.*]
disallow_untyped_defs = True

[mypy-synapse.util.caches.treecache]
disallow_untyped_defs = False

[mypy-tests.handlers.test_user_directory]
disallow_untyped_defs = True

[mypy-tests.storage.test_profile]
disallow_untyped_defs = True

[mypy-tests.storage.test_user_directory]
disallow_untyped_defs = True

[mypy-tests.rest.*]
disallow_untyped_defs = True

[mypy-tests.federation.transport.test_client]
disallow_untyped_defs = True


;; Dependencies without annotations
;; Before ignoring a module, check to see if type stubs are available.
;; The `typeshed` project maintains stubs here:
;;     https://github.com/python/typeshed/tree/master/stubs
;; and for each package `foo` there's a corresponding `types-foo` package on PyPI,
;; which we can pull in as a dev dependency by adding to `pyproject.toml`'s
;; `[tool.poetry.dev-dependencies]` list.

[mypy-authlib.*]
ignore_missing_imports = True

[mypy-canonicaljson]
ignore_missing_imports = True

<<<<<<< HEAD
[mypy-daemonize]
ignore_missing_imports = True

[mypy-h11]
ignore_missing_imports = True

[mypy-hiredis]
ignore_missing_imports = True

[mypy-hyperlink]
=======
[mypy-constantly]
>>>>>>> 96e0cdbc
ignore_missing_imports = True

[mypy-ijson.*]
ignore_missing_imports = True

[mypy-lxml]
ignore_missing_imports = True

[mypy-msgpack]
ignore_missing_imports = True

# Note: WIP stubs available at
# https://github.com/microsoft/python-type-stubs/tree/64934207f523ad6b611e6cfe039d85d7175d7d0d/netaddr
[mypy-netaddr]
ignore_missing_imports = True

[mypy-parameterized.*]
ignore_missing_imports = True

[mypy-pymacaroons.*]
ignore_missing_imports = True

[mypy-pympler.*]
ignore_missing_imports = True

[mypy-rust_python_jaeger_reporter.*]
ignore_missing_imports = True

[mypy-saml2.*]
ignore_missing_imports = True

[mypy-service_identity.*]
ignore_missing_imports = True

[mypy-srvlookup.*]
ignore_missing_imports = True

[mypy-treq.*]
ignore_missing_imports = True

[mypy-incremental.*]
ignore_missing_imports = True<|MERGE_RESOLUTION|>--- conflicted
+++ resolved
@@ -244,22 +244,6 @@
 [mypy-canonicaljson]
 ignore_missing_imports = True
 
-<<<<<<< HEAD
-[mypy-daemonize]
-ignore_missing_imports = True
-
-[mypy-h11]
-ignore_missing_imports = True
-
-[mypy-hiredis]
-ignore_missing_imports = True
-
-[mypy-hyperlink]
-=======
-[mypy-constantly]
->>>>>>> 96e0cdbc
-ignore_missing_imports = True
-
 [mypy-ijson.*]
 ignore_missing_imports = True
 
