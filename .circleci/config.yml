--- conflicted
+++ resolved
@@ -1,68 +1,8 @@
 version: 2
 jobs:
-<<<<<<< HEAD
-  sytestpy2postgresmerged:
+  sytestpy3postgresmerged:
     docker:
       - image: matrixdotorg/sytest-synapse:dinsic
-=======
-  dockerhubuploadrelease:
-    machine: true
-    steps:
-      - checkout
-      - run: docker build -f docker/Dockerfile --label gitsha1=${CIRCLE_SHA1} -t matrixdotorg/synapse:${CIRCLE_TAG} -t matrixdotorg/synapse:${CIRCLE_TAG}-py3 --build-arg PYTHON_VERSION=3.6 .
-      - run: docker login --username $DOCKER_HUB_USERNAME --password $DOCKER_HUB_PASSWORD
-      - run: docker push matrixdotorg/synapse:${CIRCLE_TAG}
-      - run: docker push matrixdotorg/synapse:${CIRCLE_TAG}-py3
-  dockerhubuploadlatest:
-    machine: true
-    steps:
-      - checkout
-      - run: docker build -f docker/Dockerfile --label gitsha1=${CIRCLE_SHA1} -t matrixdotorg/synapse:latest -t matrixdotorg/synapse:latest-py3 --build-arg PYTHON_VERSION=3.6 .
-      - run: docker login --username $DOCKER_HUB_USERNAME --password $DOCKER_HUB_PASSWORD
-      - run: docker push matrixdotorg/synapse:latest
-      - run: docker push matrixdotorg/synapse:latest-py3
-
-  sytestpy3:
-    docker:
-      - image: matrixdotorg/sytest-synapsepy3
-    working_directory: /src
-    steps:
-      - checkout
-      - run: /synapse_sytest.sh
-      - store_artifacts:
-          path: /logs
-          destination: logs
-      - store_test_results:
-          path: /logs
-  sytestpy3postgres:
-    docker:
-      - image: matrixdotorg/sytest-synapsepy3
-    working_directory: /src
-    steps:
-      - checkout
-      - run: POSTGRES=1 /synapse_sytest.sh
-      - store_artifacts:
-          path: /logs
-          destination: logs
-      - store_test_results:
-          path: /logs
-  sytestpy3merged:
-    docker:
-      - image: matrixdotorg/sytest-synapsepy3
-    working_directory: /src
-    steps:
-      - checkout
-      - run: bash .circleci/merge_base_branch.sh
-      - run: /synapse_sytest.sh
-      - store_artifacts:
-          path: /logs
-          destination: logs
-      - store_test_results:
-          path: /logs
-  sytestpy3postgresmerged:
-    docker:
-      - image: matrixdotorg/sytest-synapsepy3
->>>>>>> 09e9a26b
     working_directory: /src
     steps:
       - checkout
@@ -78,36 +18,7 @@
   version: 2
   build:
     jobs:
-<<<<<<< HEAD
-      - sytestpy2postgresmerged:
-          filters:
-            branches:
-              ignore: /develop|master|release-.*/
-=======
-      - sytestpy3:
-          filters:
-            branches:
-              only: /develop|master|release-.*/
-      - sytestpy3postgres:
-          filters:
-            branches:
-              only: /develop|master|release-.*/
-      - sytestpy3merged:
-          filters:
-            branches:
-              ignore: /develop|master|release-.*/
       - sytestpy3postgresmerged:
           filters:
             branches:
-              ignore: /develop|master|release-.*/
-      - dockerhubuploadrelease:
-          filters:
-            tags:
-              only: /v[0-9].[0-9]+.[0-9]+.*/
-            branches:
-              ignore: /.*/
-      - dockerhubuploadlatest:
-          filters:
-            branches:
-              only: master
->>>>>>> 09e9a26b
+              ignore: /develop|master|release-.*/