Erik Johnston <erik at matrix.org>
 * HS core
 * Federation API impl

Mark Haines <mark at matrix.org>
 * HS core
 * Crypto
 * Content repository
 * CS v2 API impl

Kegan Dougal <kegan at matrix.org>
 * HS core
 * CS v1 API impl
 * AS API impl

Paul "LeoNerd" Evans <paul at matrix.org>
 * HS core
 * Presence
 * Typing Notifications
 * Performance metrics and caching layer

Dave Baker <dave at matrix.org>
 * Push notifications
 * Auth CS v2 impl

Matthew Hodgson <matthew at matrix.org>
 * General doc & housekeeping
 * Vertobot/vertobridge matrix<->verto PoC

Emmanuel Rohee <manu at matrix.org>
 * Supporting iOS clients (testability and fallback registration)

Turned to Dust <dwinslow86 at gmail.com>
 * ArchLinux installation instructions

Brabo <brabo at riseup.net>
 * Installation instruction fixes

Ivan Shapovalov <intelfx100 at gmail.com>
 * contrib/systemd: a sample systemd unit file and a logger configuration

Eric Myhre <hash at exultant.us>
 * Fix bug where ``media_store_path`` config option was ignored by v0 content
   repository API.

Muthu Subramanian <muthu.subramanian.karunanidhi at ericsson.com>
 * Add SAML2 support for registration and login.

Steven Hammerton <steven.hammerton at openmarket.com>
 * Add CAS support for registration and login.

Mads Robin Christensen <mads at v42 dot dk>
 * CentOS 7 installation instructions.

Florent Violleau <floviolleau at gmail dot com>
 * Add Raspberry Pi installation instructions and general troubleshooting items

Niklas Riekenbrauck <nikriek at gmail dot.com>
 * Add JWT support for registration and login

Christoph Witzany <christoph at web.crofting.com>
 * Add LDAP support for authentication

Pierre Jaury <pierre at jaury.eu>
* Docker packaging

<<<<<<< HEAD
Werner Sembach <werner.sembach at fau.de>
* Utility scripts to delete communities
=======
Serban Constantin <serban.constantin at gmail dot com>
 * Small bug fix
>>>>>>> 16d97018
<|MERGE_RESOLUTION|>--- conflicted
+++ resolved
@@ -64,10 +64,8 @@
 Pierre Jaury <pierre at jaury.eu>
 * Docker packaging
 
-<<<<<<< HEAD
 Werner Sembach <werner.sembach at fau.de>
 * Utility scripts to delete communities
-=======
+
 Serban Constantin <serban.constantin at gmail dot com>
- * Small bug fix
->>>>>>> 16d97018
+ * Small bug fix