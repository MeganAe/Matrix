--- conflicted
+++ resolved
@@ -48,16 +48,12 @@
 
 [testenv:py36]
 usedevelop=true
-<<<<<<< HEAD
-=======
 commands =
     /usr/bin/find "{toxinidir}" -name '*.pyc' -delete
     coverage run {env:COVERAGE_OPTS:} --source="{toxinidir}/synapse" \
         "{envbindir}/trial" {env:TRIAL_FLAGS:} {posargs:tests/config} \
         {env:TOXSUFFIX:}
     {env:DUMP_COVERAGE_COMMAND:coverage report -m}
->>>>>>> 235b5326
-
 [testenv:packaging]
 deps =
     check-manifest
