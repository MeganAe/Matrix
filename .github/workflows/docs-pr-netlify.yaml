--- conflicted
+++ resolved
@@ -14,11 +14,7 @@
       # There's a 'download artifact' action, but it hasn't been updated for the workflow_run action
       # (https://github.com/actions/download-artifact/issues/60) so instead we get this mess:
       - name: 📥 Download artifact
-<<<<<<< HEAD
-        uses: dawidd6/action-download-artifact@46b4ae883bf0726f5949d025d31cb62c7a5ac70c # v2.24.0
-=======
         uses: dawidd6/action-download-artifact@e6e25ac3a2b93187502a8be1ef9e9603afc34925 # v2.24.2
->>>>>>> c155bab5
         with:
           workflow: docs-pr.yaml
           run_id: ${{ github.event.workflow_run.id }}
