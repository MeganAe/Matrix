--- conflicted
+++ resolved
@@ -27,11 +27,7 @@
     steps:
       - uses: actions/checkout@v3
       - name: Install Rust
-<<<<<<< HEAD
-        uses: dtolnay/rust-toolchain@9cd00a88a73addc8617065438eff914dd08d0955
-=======
         uses: dtolnay/rust-toolchain@e12eda571dc9a5ee5d58eecf4738ec291c66f295
->>>>>>> 9f7d6c6b
         with:
           toolchain: stable
       - uses: Swatinem/rust-cache@v2
@@ -65,11 +61,7 @@
       - uses: actions/checkout@v3
 
       - name: Install Rust
-<<<<<<< HEAD
-        uses: dtolnay/rust-toolchain@9cd00a88a73addc8617065438eff914dd08d0955
-=======
         uses: dtolnay/rust-toolchain@e12eda571dc9a5ee5d58eecf4738ec291c66f295
->>>>>>> 9f7d6c6b
         with:
           toolchain: stable
       - uses: Swatinem/rust-cache@v2
@@ -142,11 +134,7 @@
       - uses: actions/checkout@v3
 
       - name: Install Rust
-<<<<<<< HEAD
-        uses: dtolnay/rust-toolchain@9cd00a88a73addc8617065438eff914dd08d0955
-=======
         uses: dtolnay/rust-toolchain@e12eda571dc9a5ee5d58eecf4738ec291c66f295
->>>>>>> 9f7d6c6b
         with:
           toolchain: stable
       - uses: Swatinem/rust-cache@v2
