name: Tests

on:
  push:
    branches: ["develop", "release-*"]
  pull_request:

concurrency:
  group: ${{ github.workflow }}-${{ github.ref }}
  cancel-in-progress: true

jobs:
  check-sampleconfig:
    runs-on: ubuntu-latest
    steps:
      - uses: actions/checkout@v2
      - uses: actions/setup-python@v2
      - run: pip install .
      - run: scripts-dev/generate_sample_config.sh --check
      - run: scripts-dev/config-lint.sh

  check-schema-delta:
    runs-on: ubuntu-latest
    steps:
      - uses: actions/checkout@v2
      - uses: actions/setup-python@v2
      - run: "pip install 'click==8.1.1' 'GitPython>=3.1.20'"
      - run: scripts-dev/check_schema_delta.py --force-colors

  lint:
    uses: "matrix-org/backend-meta/.github/workflows/python-poetry-ci.yml@v1"
    with:
      typechecking-extras: "all"

  lint-crlf:
    runs-on: ubuntu-latest
    steps:
      - uses: actions/checkout@v2
      - name: Check line endings
        run: scripts-dev/check_line_terminators.sh

  lint-newsfile:
    if: ${{ github.base_ref == 'develop'  || contains(github.base_ref, 'release-') }}
    runs-on: ubuntu-latest
    steps:
      - uses: actions/checkout@v2
        with:
          ref: ${{ github.event.pull_request.head.sha }}
          fetch-depth: 0
      - uses: actions/setup-python@v2
      - run: "pip install 'towncrier>=18.6.0rc1'"
      - run: scripts-dev/check-newsfragment.sh
        env:
          PULL_REQUEST_NUMBER: ${{ github.event.number }}

  lint-pydantic:
    runs-on: ubuntu-latest
    steps:
      - uses: actions/checkout@v2
        with:
          ref: ${{ github.event.pull_request.head.sha }}
          fetch-depth: 0
      - uses: matrix-org/setup-python-poetry@v1
        with:
          extras: "all"
      - run: poetry run scripts-dev/check_pydantic_models.py

  # Dummy step to gate other tests on without repeating the whole list
  linting-done:
    if: ${{ !cancelled() }} # Run this even if prior jobs were skipped
    needs: [lint, lint-crlf, lint-newsfile, lint-pydantic, check-sampleconfig, check-schema-delta]
    runs-on: ubuntu-latest
    steps:
      - run: "true"

  calculate-test-jobs:
    if: ${{ !cancelled() && !failure() }} # Allow previous steps to be skipped, but not fail
    needs: linting-done
    runs-on: ubuntu-latest
    steps:
      - uses: actions/checkout@v2
      - uses: actions/setup-python@v2
      - id: get-matrix
        run: .ci/scripts/calculate_jobs.py
    outputs:
      trial_test_matrix: ${{ steps.get-matrix.outputs.trial_test_matrix }}
      sytest_test_matrix: ${{ steps.get-matrix.outputs.sytest_test_matrix }}

  trial:
    if: ${{ !cancelled() && !failure() }} # Allow previous steps to be skipped, but not fail
    needs: calculate-test-jobs
    runs-on: ubuntu-latest
    strategy:
      matrix:
        job:  ${{ fromJson(needs.calculate-test-jobs.outputs.trial_test_matrix) }}

    steps:
      - uses: actions/checkout@v2
      - run: sudo apt-get -qq install xmlsec1
      - name: Set up PostgreSQL ${{ matrix.job.postgres-version }}
        if: ${{ matrix.job.postgres-version }}
        run: |
          docker run -d -p 5432:5432 \
            -e POSTGRES_PASSWORD=postgres \
            -e POSTGRES_INITDB_ARGS="--lc-collate C --lc-ctype C --encoding UTF8" \
            postgres:${{ matrix.job.postgres-version }}
      - uses: matrix-org/setup-python-poetry@v1
        with:
          python-version: ${{ matrix.job.python-version }}
          extras: ${{ matrix.job.extras }}
      - name: Await PostgreSQL
        if: ${{ matrix.job.postgres-version }}
        timeout-minutes: 2
        run: until pg_isready -h localhost; do sleep 1; done
      - run: poetry run trial --jobs=2 tests
        env:
          SYNAPSE_POSTGRES: ${{ matrix.job.database == 'postgres' || '' }}
          SYNAPSE_POSTGRES_HOST: localhost
          SYNAPSE_POSTGRES_USER: postgres
          SYNAPSE_POSTGRES_PASSWORD: postgres
      - name: Dump logs
        # Logs are most useful when the command fails, always include them.
        if: ${{ always() }}
        # Note: Dumps to workflow logs instead of using actions/upload-artifact
        #       This keeps logs colocated with failing jobs
        #       It also ignores find's exit code; this is a best effort affair
        run: >-
          find _trial_temp -name '*.log'
          -exec echo "::group::{}" \;
          -exec cat {} \;
          -exec echo "::endgroup::" \;
          || true

  trial-olddeps:
    # Note: sqlite only; no postgres
    if: ${{ !cancelled() && !failure() }} # Allow previous steps to be skipped, but not fail
    needs: linting-done
    runs-on: ubuntu-20.04
    steps:
      - uses: actions/checkout@v2
<<<<<<< HEAD
      - name: Install Rust
        uses: actions-rs/toolchain@v1
        with:
            toolchain: stable
            override: true
=======
>>>>>>> b5effc72

      # There aren't wheels for some of the older deps, so we need to install
      # their build dependencies
      - run: |
          sudo apt-get -qq install build-essential libffi-dev python-dev \
          libxml2-dev libxslt-dev xmlsec1 zlib1g-dev libjpeg-dev libwebp-dev

      - uses: actions/setup-python@v4
        with:
          python-version: '3.7'

      # Calculating the old-deps actually takes a bunch of time, so we cache the
<<<<<<< HEAD
      # pyproject.toml / poetry.lock.
      - uses: actions/cache@v3
        id: cache-poetry-old-deps
        name: Cache poetry.lock
        with:
          path: |
            poetry.lock
            pyproject.toml
          key: poetry-old-deps2-${{ hashFiles('pyproject.toml') }}
      - name: Prepare old deps
        if: steps.cache-poetry-old-deps.outputs.cache-hit != 'true'
        run: .ci/scripts/prepare_old_deps.sh

      # We only now install poetry so that `setup-python-poetry` caches the
      # right poetry.lock's dependencies.
      - uses: matrix-org/setup-python-poetry@v1
        with:
=======
      # pyproject.toml / poetry.lock. We need to cache pyproject.toml as
      # otherwise the `poetry install` step will error due to the poetry.lock
      # file being outdated.
      #
      # This caches the output of `Prepare old deps`, which should generate the
      # same `pyproject.toml` and `poetry.lock` for a given `pyproject.toml` input.
      - uses: actions/cache@v3
        id: cache-poetry-old-deps
        name: Cache poetry.lock
        with:
          path: |
            poetry.lock
            pyproject.toml
          key: poetry-old-deps2-${{ hashFiles('pyproject.toml') }}
      - name: Prepare old deps
        if: steps.cache-poetry-old-deps.outputs.cache-hit != 'true'
        run: .ci/scripts/prepare_old_deps.sh

      # We only now install poetry so that `setup-python-poetry` caches the
      # right poetry.lock's dependencies.
      - uses: matrix-org/setup-python-poetry@v1
        with:
>>>>>>> b5effc72
          python-version: '3.7'
          extras: "all test"

      - run: poetry run trial -j 2 tests
      - name: Dump logs
        # Logs are most useful when the command fails, always include them.
        if: ${{ always() }}
        # Note: Dumps to workflow logs instead of using actions/upload-artifact
        #       This keeps logs colocated with failing jobs
        #       It also ignores find's exit code; this is a best effort affair
        run: >-
          find _trial_temp -name '*.log'
          -exec echo "::group::{}" \;
          -exec cat {} \;
          -exec echo "::endgroup::" \;
          || true

  trial-pypy:
    # Very slow; only run if the branch name includes 'pypy'
    # Note: sqlite only; no postgres. Completely untested since poetry move.
    if: ${{ contains(github.ref, 'pypy') && !failure() && !cancelled() }}
    needs: linting-done
    runs-on: ubuntu-latest
    strategy:
      matrix:
        python-version: ["pypy-3.7"]
        extras: ["all"]

    steps:
      - uses: actions/checkout@v2
      # Install libs necessary for PyPy to build binary wheels for dependencies
      - run: sudo apt-get -qq install xmlsec1 libxml2-dev libxslt-dev
      - uses: matrix-org/setup-python-poetry@v1
        with:
          python-version: ${{ matrix.python-version }}
          extras: ${{ matrix.extras }}
      - run: poetry run trial --jobs=2 tests
      - name: Dump logs
        # Logs are most useful when the command fails, always include them.
        if: ${{ always() }}
        # Note: Dumps to workflow logs instead of using actions/upload-artifact
        #       This keeps logs colocated with failing jobs
        #       It also ignores find's exit code; this is a best effort affair
        run: >-
          find _trial_temp -name '*.log'
          -exec echo "::group::{}" \;
          -exec cat {} \;
          -exec echo "::endgroup::" \;
          || true

  sytest:
    if: ${{ !failure() && !cancelled() }}
    needs: calculate-test-jobs
    runs-on: ubuntu-latest
    container:
      image: matrixdotorg/sytest-synapse:${{ matrix.job.sytest-tag }}
      volumes:
        - ${{ github.workspace }}:/src
      env:
        SYTEST_BRANCH: ${{ github.head_ref }}
        POSTGRES: ${{ matrix.job.postgres && 1}}
        MULTI_POSTGRES: ${{ (matrix.job.postgres == 'multi-postgres') && 1}}
        WORKERS: ${{ matrix.job.workers && 1 }}
        BLACKLIST: ${{ matrix.job.workers && 'synapse-blacklist-with-workers' }}
        TOP: ${{ github.workspace }}

    strategy:
      fail-fast: false
      matrix:
        job: ${{ fromJson(needs.calculate-test-jobs.outputs.sytest_test_matrix) }}

    steps:
      - uses: actions/checkout@v2
      - name: Prepare test blacklist
        run: cat sytest-blacklist .ci/worker-blacklist > synapse-blacklist-with-workers
      - name: Install Rust
        uses: actions-rs/toolchain@v1
        with:
            toolchain: stable
            override: true
      - name: Run SyTest
        run: /bootstrap.sh synapse
        working-directory: /src
      - name: Summarise results.tap
        if: ${{ always() }}
        run: /sytest/scripts/tap_to_gha.pl /logs/results.tap
      - name: Upload SyTest logs
        uses: actions/upload-artifact@v2
        if: ${{ always() }}
        with:
          name: Sytest Logs - ${{ job.status }} - (${{ join(matrix.job.*, ', ') }})
          path: |
            /logs/results.tap
            /logs/**/*.log*

  export-data:
    if: ${{ !failure() && !cancelled() }} # Allow previous steps to be skipped, but not fail
    needs: [linting-done, portdb]
    runs-on: ubuntu-latest
    env:
      TOP: ${{ github.workspace }}

    services:
      postgres:
        image: postgres
        ports:
          - 5432:5432
        env:
          POSTGRES_PASSWORD: "postgres"
          POSTGRES_INITDB_ARGS: "--lc-collate C --lc-ctype C --encoding UTF8"
        options: >-
          --health-cmd pg_isready
          --health-interval 10s
          --health-timeout 5s
          --health-retries 5

    steps:
      - uses: actions/checkout@v2
      - run: sudo apt-get -qq install xmlsec1
      - uses: matrix-org/setup-python-poetry@v1
        with:
          extras: "postgres"
      - run: .ci/scripts/test_export_data_command.sh

  portdb:
    if: ${{ !failure() && !cancelled() }} # Allow previous steps to be skipped, but not fail
    needs: linting-done
    runs-on: ubuntu-latest
    env:
      TOP: ${{ github.workspace }}
    strategy:
      matrix:
        include:
          - python-version: "3.7"
            postgres-version: "10"

          - python-version: "3.10"
            postgres-version: "14"

    services:
      postgres:
        image: postgres:${{ matrix.postgres-version }}
        ports:
          - 5432:5432
        env:
          POSTGRES_PASSWORD: "postgres"
          POSTGRES_INITDB_ARGS: "--lc-collate C --lc-ctype C --encoding UTF8"
        options: >-
          --health-cmd pg_isready
          --health-interval 10s
          --health-timeout 5s
          --health-retries 5

    steps:
      - uses: actions/checkout@v2
      - run: sudo apt-get -qq install xmlsec1
      - uses: matrix-org/setup-python-poetry@v1
        with:
          python-version: ${{ matrix.python-version }}
          extras: "postgres"
      - run: .ci/scripts/test_synapse_port_db.sh

  complement:
    if: "${{ !failure() && !cancelled() }}"
    needs: linting-done
    runs-on: ubuntu-latest

    strategy:
      fail-fast: false
      matrix:
        include:
          - arrangement: monolith
            database: SQLite

          - arrangement: monolith
            database: Postgres

          - arrangement: workers
            database: Postgres

    steps:
      - name: Run actions/checkout@v2 for synapse
        uses: actions/checkout@v2
        with:
          path: synapse

      - name: Install latest nightly
        uses: actions-rs/toolchain@v1
        with:
            toolchain: stable
            override: true

      - name: Prepare Complement's Prerequisites
        run: synapse/.ci/scripts/setup_complement_prerequisites.sh

      - run: |
          set -o pipefail
          POSTGRES=${{ (matrix.database == 'Postgres') && 1 || '' }} WORKERS=${{ (matrix.arrangement == 'workers') && 1 || '' }} COMPLEMENT_DIR=`pwd`/complement synapse/scripts-dev/complement.sh -json 2>&1 | synapse/.ci/scripts/gotestfmt
        shell: bash
        name: Run Complement Tests

  # a job which marks all the other jobs as complete, thus allowing PRs to be merged.
  tests-done:
    if: ${{ always() }}
    needs:
      - check-sampleconfig
      - lint
      - lint-crlf
      - lint-newsfile
      - trial
      - trial-olddeps
      - sytest
      - export-data
      - portdb
      - complement
    runs-on: ubuntu-latest
    steps:
      - uses: matrix-org/done-action@v2
        with:
          needs: ${{ toJSON(needs) }}

          # The newsfile lint may be skipped on non PR builds
          skippable:
            lint-newsfile<|MERGE_RESOLUTION|>--- conflicted
+++ resolved
@@ -138,14 +138,12 @@
     runs-on: ubuntu-20.04
     steps:
       - uses: actions/checkout@v2
-<<<<<<< HEAD
+
       - name: Install Rust
         uses: actions-rs/toolchain@v1
         with:
             toolchain: stable
             override: true
-=======
->>>>>>> b5effc72
 
       # There aren't wheels for some of the older deps, so we need to install
       # their build dependencies
@@ -158,25 +156,6 @@
           python-version: '3.7'
 
       # Calculating the old-deps actually takes a bunch of time, so we cache the
-<<<<<<< HEAD
-      # pyproject.toml / poetry.lock.
-      - uses: actions/cache@v3
-        id: cache-poetry-old-deps
-        name: Cache poetry.lock
-        with:
-          path: |
-            poetry.lock
-            pyproject.toml
-          key: poetry-old-deps2-${{ hashFiles('pyproject.toml') }}
-      - name: Prepare old deps
-        if: steps.cache-poetry-old-deps.outputs.cache-hit != 'true'
-        run: .ci/scripts/prepare_old_deps.sh
-
-      # We only now install poetry so that `setup-python-poetry` caches the
-      # right poetry.lock's dependencies.
-      - uses: matrix-org/setup-python-poetry@v1
-        with:
-=======
       # pyproject.toml / poetry.lock. We need to cache pyproject.toml as
       # otherwise the `poetry install` step will error due to the poetry.lock
       # file being outdated.
@@ -199,7 +178,6 @@
       # right poetry.lock's dependencies.
       - uses: matrix-org/setup-python-poetry@v1
         with:
->>>>>>> b5effc72
           python-version: '3.7'
           extras: "all test"
 
