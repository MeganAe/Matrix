--- conflicted
+++ resolved
@@ -374,11 +374,7 @@
         working-directory: complement/dockerfiles
 
       # Run Complement
-<<<<<<< HEAD
-      - run: go test -v -tags synapse_blacklist,msc2403,msc3083 ./tests/...
-=======
-      - run: go test -v -tags synapse_blacklist,msc2403,msc2946 ./tests/...
->>>>>>> 9d1971a5
+      - run: go test -v -tags synapse_blacklist,msc2403 ./tests/...
         env:
           COMPLEMENT_BASE_IMAGE: complement-synapse:latest
         working-directory: complement
