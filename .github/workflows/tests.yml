--- conflicted
+++ resolved
@@ -113,11 +113,7 @@
         # There don't seem to be versioned releases of this action per se: for each rust
         # version there is a branch which gets constantly rebased on top of master.
         # We pin to a specific commit for paranoia's sake.
-<<<<<<< HEAD
-        uses: dtolnay/rust-toolchain@9cd00a88a73addc8617065438eff914dd08d0955
-=======
-        uses: dtolnay/rust-toolchain@e12eda571dc9a5ee5d58eecf4738ec291c66f295
->>>>>>> 9f7d6c6b
+        uses: dtolnay/rust-toolchain@e12eda571dc9a5ee5d58eecf4738ec291c66f295
         with:
             toolchain: 1.58.1
             components: clippy
@@ -139,11 +135,7 @@
         # There don't seem to be versioned releases of this action per se: for each rust
         # version there is a branch which gets constantly rebased on top of master.
         # We pin to a specific commit for paranoia's sake.
-<<<<<<< HEAD
-        uses: dtolnay/rust-toolchain@9cd00a88a73addc8617065438eff914dd08d0955
-=======
-        uses: dtolnay/rust-toolchain@e12eda571dc9a5ee5d58eecf4738ec291c66f295
->>>>>>> 9f7d6c6b
+        uses: dtolnay/rust-toolchain@e12eda571dc9a5ee5d58eecf4738ec291c66f295
         with:
             toolchain: nightly-2022-12-01
             components: clippy
@@ -163,11 +155,7 @@
         # There don't seem to be versioned releases of this action per se: for each rust
         # version there is a branch which gets constantly rebased on top of master.
         # We pin to a specific commit for paranoia's sake.
-<<<<<<< HEAD
-        uses: dtolnay/rust-toolchain@9cd00a88a73addc8617065438eff914dd08d0955
-=======
-        uses: dtolnay/rust-toolchain@e12eda571dc9a5ee5d58eecf4738ec291c66f295
->>>>>>> 9f7d6c6b
+        uses: dtolnay/rust-toolchain@e12eda571dc9a5ee5d58eecf4738ec291c66f295
         with:
           # We use nightly so that it correctly groups together imports
           toolchain: nightly-2022-12-01
@@ -235,11 +223,7 @@
         # There don't seem to be versioned releases of this action per se: for each rust
         # version there is a branch which gets constantly rebased on top of master.
         # We pin to a specific commit for paranoia's sake.
-<<<<<<< HEAD
-        uses: dtolnay/rust-toolchain@9cd00a88a73addc8617065438eff914dd08d0955
-=======
-        uses: dtolnay/rust-toolchain@e12eda571dc9a5ee5d58eecf4738ec291c66f295
->>>>>>> 9f7d6c6b
+        uses: dtolnay/rust-toolchain@e12eda571dc9a5ee5d58eecf4738ec291c66f295
         with:
             toolchain: 1.58.1
       - uses: Swatinem/rust-cache@v2
@@ -284,11 +268,7 @@
         # There don't seem to be versioned releases of this action per se: for each rust
         # version there is a branch which gets constantly rebased on top of master.
         # We pin to a specific commit for paranoia's sake.
-<<<<<<< HEAD
-        uses: dtolnay/rust-toolchain@9cd00a88a73addc8617065438eff914dd08d0955
-=======
-        uses: dtolnay/rust-toolchain@e12eda571dc9a5ee5d58eecf4738ec291c66f295
->>>>>>> 9f7d6c6b
+        uses: dtolnay/rust-toolchain@e12eda571dc9a5ee5d58eecf4738ec291c66f295
         with:
             toolchain: 1.58.1
       - uses: Swatinem/rust-cache@v2
@@ -409,11 +389,7 @@
         # There don't seem to be versioned releases of this action per se: for each rust
         # version there is a branch which gets constantly rebased on top of master.
         # We pin to a specific commit for paranoia's sake.
-<<<<<<< HEAD
-        uses: dtolnay/rust-toolchain@9cd00a88a73addc8617065438eff914dd08d0955
-=======
-        uses: dtolnay/rust-toolchain@e12eda571dc9a5ee5d58eecf4738ec291c66f295
->>>>>>> 9f7d6c6b
+        uses: dtolnay/rust-toolchain@e12eda571dc9a5ee5d58eecf4738ec291c66f295
         with:
             toolchain: 1.58.1
       - uses: Swatinem/rust-cache@v2
@@ -558,11 +534,7 @@
         # There don't seem to be versioned releases of this action per se: for each rust
         # version there is a branch which gets constantly rebased on top of master.
         # We pin to a specific commit for paranoia's sake.
-<<<<<<< HEAD
-        uses: dtolnay/rust-toolchain@9cd00a88a73addc8617065438eff914dd08d0955
-=======
-        uses: dtolnay/rust-toolchain@e12eda571dc9a5ee5d58eecf4738ec291c66f295
->>>>>>> 9f7d6c6b
+        uses: dtolnay/rust-toolchain@e12eda571dc9a5ee5d58eecf4738ec291c66f295
         with:
             toolchain: 1.58.1
       - uses: Swatinem/rust-cache@v2
@@ -593,11 +565,7 @@
         # There don't seem to be versioned releases of this action per se: for each rust
         # version there is a branch which gets constantly rebased on top of master.
         # We pin to a specific commit for paranoia's sake.
-<<<<<<< HEAD
-        uses: dtolnay/rust-toolchain@9cd00a88a73addc8617065438eff914dd08d0955
-=======
-        uses: dtolnay/rust-toolchain@e12eda571dc9a5ee5d58eecf4738ec291c66f295
->>>>>>> 9f7d6c6b
+        uses: dtolnay/rust-toolchain@e12eda571dc9a5ee5d58eecf4738ec291c66f295
         with:
             toolchain: 1.58.1
       - uses: Swatinem/rust-cache@v2
@@ -620,11 +588,7 @@
         # There don't seem to be versioned releases of this action per se: for each rust
         # version there is a branch which gets constantly rebased on top of master.
         # We pin to a specific commit for paranoia's sake.
-<<<<<<< HEAD
-        uses: dtolnay/rust-toolchain@9cd00a88a73addc8617065438eff914dd08d0955
-=======
-        uses: dtolnay/rust-toolchain@e12eda571dc9a5ee5d58eecf4738ec291c66f295
->>>>>>> 9f7d6c6b
+        uses: dtolnay/rust-toolchain@e12eda571dc9a5ee5d58eecf4738ec291c66f295
         with:
             toolchain: nightly-2022-12-01
       - uses: Swatinem/rust-cache@v2
