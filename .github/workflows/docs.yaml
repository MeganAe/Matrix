name: Deploy the documentation

on:
  push:
    branches:
      # For bleeding-edge documentation
      - develop
      # For documentation specific to a release
      - 'release-v*'
      # stable docs
      - master

  workflow_dispatch:

jobs:
  pages:
    name: GitHub Pages
    runs-on: ubuntu-latest
    steps:
      - uses: actions/checkout@v3

      - name: Setup mdbook
        uses: peaceiris/actions-mdbook@adeb05db28a0c0004681db83893d56c0388ea9ea # v1.2.0
        with:
          mdbook-version: '0.4.17'

      - name: Build the documentation
        # mdbook will only create an index.html if we're including docs/README.md in SUMMARY.md.
        # However, we're using docs/README.md for other purposes and need to pick a new page
        # as the default. Let's opt for the welcome page instead.
        run: |
          mdbook build
          cp book/welcome_and_overview.html book/index.html

      # Figure out the target directory.
      #
      # The target directory depends on the name of the branch
      #
      - name: Get the target directory name
        id: vars
        run: |
          # first strip the 'refs/heads/' prefix with some shell foo
          branch="${GITHUB_REF#refs/heads/}"

          case $branch in
              release-*)
                  # strip 'release-' from the name for release branches.
                  branch="${branch#release-}"
                  ;;
              master)
                  # deploy to "latest" for the master branch.
                  branch="latest"
                  ;;
          esac

          # finally, set the 'branch-version' var.
          echo "branch-version=$branch" >> "$GITHUB_OUTPUT"
          
      # Deploy to the target directory.
      - name: Deploy to gh pages
<<<<<<< HEAD
        uses: peaceiris/actions-gh-pages@de7ea6f8efb354206b205ef54722213d99067935 # v3.8.0
=======
        uses: peaceiris/actions-gh-pages@de7ea6f8efb354206b205ef54722213d99067935 # v3.9.0
>>>>>>> cb511454
        with:
          github_token: ${{ secrets.GITHUB_TOKEN }}
          publish_dir: ./book
          destination_dir: ./${{ steps.vars.outputs.branch-version }}<|MERGE_RESOLUTION|>--- conflicted
+++ resolved
@@ -58,11 +58,8 @@
           
       # Deploy to the target directory.
       - name: Deploy to gh pages
-<<<<<<< HEAD
-        uses: peaceiris/actions-gh-pages@de7ea6f8efb354206b205ef54722213d99067935 # v3.8.0
-=======
         uses: peaceiris/actions-gh-pages@de7ea6f8efb354206b205ef54722213d99067935 # v3.9.0
->>>>>>> cb511454
+
         with:
           github_token: ${{ secrets.GITHUB_TOKEN }}
           publish_dir: ./book
