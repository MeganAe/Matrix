--- conflicted
+++ resolved
@@ -18,11 +18,7 @@
       - uses: actions/checkout@v3
 
       - name: Install Rust
-<<<<<<< HEAD
-        uses: dtolnay/rust-toolchain@9cd00a88a73addc8617065438eff914dd08d0955
-=======
         uses: dtolnay/rust-toolchain@e12eda571dc9a5ee5d58eecf4738ec291c66f295
->>>>>>> 9f7d6c6b
         with:
           toolchain: stable
       - uses: Swatinem/rust-cache@v2
@@ -47,11 +43,7 @@
       - run: sudo apt-get -qq install xmlsec1
 
       - name: Install Rust
-<<<<<<< HEAD
-        uses: dtolnay/rust-toolchain@9cd00a88a73addc8617065438eff914dd08d0955
-=======
         uses: dtolnay/rust-toolchain@e12eda571dc9a5ee5d58eecf4738ec291c66f295
->>>>>>> 9f7d6c6b
         with:
           toolchain: stable
       - uses: Swatinem/rust-cache@v2
@@ -90,11 +82,7 @@
       - uses: actions/checkout@v3
 
       - name: Install Rust
-<<<<<<< HEAD
-        uses: dtolnay/rust-toolchain@9cd00a88a73addc8617065438eff914dd08d0955
-=======
         uses: dtolnay/rust-toolchain@e12eda571dc9a5ee5d58eecf4738ec291c66f295
->>>>>>> 9f7d6c6b
         with:
           toolchain: stable
       - uses: Swatinem/rust-cache@v2
