--- conflicted
+++ resolved
@@ -350,15 +350,6 @@
         # We should get emailed about that message
         self._check_for_mail()
 
-<<<<<<< HEAD
-    def _check_for_mail(self) -> Tuple[Sequence, Dict]:
-        """Assert that synapse sent off exactly one email notification.
-
-        Returns:
-            args and kwargs passed to synapse.reactor.send_email._sendmail for
-            that notification.
-        """
-=======
     def test_no_email_sent_after_removed(self):
         # Create a simple room with two users
         room = self.helper.create_room_as(self.user_id, tok=self.access_token)
@@ -396,10 +387,14 @@
         pushers = list(pushers)
         self.assertEqual(len(pushers), 0)
 
-    def _check_for_mail(self):
-        """Check that the user receives an email notification"""
->>>>>>> e3abc0a5
-
+    def _check_for_mail(self) -> Tuple[Sequence, Dict]:
+        """
+        Assert that synapse sent off exactly one email notification.
+
+        Returns:
+            args and kwargs passed to synapse.reactor.send_email._sendmail for
+            that notification.
+        """
         # Get the stream ordering before it gets sent
         pushers = self.get_success(
             self.hs.get_datastore().get_pushers_by({"user_name": self.user_id})
