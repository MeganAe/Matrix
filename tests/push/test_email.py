--- conflicted
+++ resolved
@@ -47,10 +47,6 @@
     hijack_auth = False
 
     def make_homeserver(self, reactor: MemoryReactor, clock: Clock) -> HomeServer:
-<<<<<<< HEAD
-
-=======
->>>>>>> 9f7d6c6b
         config = self.default_config()
         config["email"] = {
             "enable_notifs": True,
