--- conflicted
+++ resolved
@@ -12,11 +12,7 @@
 # See the License for the specific language governing permissions and
 # limitations under the License.
 
-<<<<<<< HEAD
-from typing import Any, Dict, List, Optional, Set, Union, cast
-=======
 from typing import Any, Dict, List, Optional, Union, cast
->>>>>>> 9f7d6c6b
 
 import frozendict
 
@@ -33,11 +29,7 @@
 from synapse.rest.client import login, register, room
 from synapse.server import HomeServer
 from synapse.storage.databases.main.appservice import _make_exclusive_regex
-<<<<<<< HEAD
 from synapse.synapse_rust.push import FilteredPushRules, PushRuleEvaluator, PushRules
-=======
-from synapse.synapse_rust.push import PushRuleEvaluator
->>>>>>> 9f7d6c6b
 from synapse.types import JsonDict, JsonMapping, UserID
 from synapse.util import Clock
 from synapse.util.frozenutils import freeze
@@ -57,28 +49,17 @@
         input = {"foo": {"bar": "abc"}}
         self.assertEqual({"foo.bar": "abc"}, _flatten_dict(input))
 
-<<<<<<< HEAD
-    def test_non_string(self) -> None:
-        """Non-string items are dropped."""
-=======
         # If a field has a dot in it, escape it.
         input = {"m.foo": {"b\\ar": "abc"}}
         self.assertEqual({"m\\.foo.b\\\\ar": "abc"}, _flatten_dict(input))
 
     def test_non_string(self) -> None:
         """String, booleans, ints, nulls and list of those should be kept while other items are dropped."""
->>>>>>> 9f7d6c6b
         input: Dict[str, Any] = {
             "woo": "woo",
             "foo": True,
             "bar": 1,
             "baz": None,
-<<<<<<< HEAD
-            "fuzz": [],
-            "boo": {},
-        }
-        self.assertEqual({"woo": "woo", "foo": "true"}, _flatten_dict(input))
-=======
             "fuzz": ["woo", True, 1, None, [], {}],
             "boo": {},
         }
@@ -92,7 +73,6 @@
             },
             _flatten_dict(input),
         )
->>>>>>> 9f7d6c6b
 
     def test_event(self) -> None:
         """Events can also be flattened."""
@@ -112,15 +92,9 @@
         )
         expected = {
             "content.msgtype": "m.text",
-<<<<<<< HEAD
-            "content.body": "hello world!",
-            "content.format": "org.matrix.custom.html",
-            "content.formatted_body": "<h1>hello world!</h1>",
-=======
             "content.body": "Hello world!",
             "content.format": "org.matrix.custom.html",
             "content.formatted_body": "<h1>Hello world!</h1>",
->>>>>>> 9f7d6c6b
             "room_id": "!test:test",
             "sender": "@alice:test",
             "type": "m.room.message",
@@ -147,10 +121,7 @@
             "room_id": "!test:test",
             "sender": "@alice:test",
             "type": "m.room.message",
-<<<<<<< HEAD
-=======
             "content.org\\.matrix\\.msc1767\\.markup": [],
->>>>>>> 9f7d6c6b
         }
         self.assertEqual(expected, _flatten_dict(event))
 
@@ -162,10 +133,7 @@
             "room_id": "!test:test",
             "sender": "@alice:test",
             "type": "m.room.message",
-<<<<<<< HEAD
-=======
             "content.org\\.matrix\\.msc1767\\.markup": [],
->>>>>>> 9f7d6c6b
         }
         self.assertEqual(expected, _flatten_dict(event))
 
@@ -175,12 +143,6 @@
         self,
         content: JsonMapping,
         *,
-<<<<<<< HEAD
-        has_mentions: bool = False,
-        user_mentions: Optional[Set[str]] = None,
-        room_mention: bool = False,
-=======
->>>>>>> 9f7d6c6b
         related_events: Optional[JsonDict] = None,
     ) -> PushRuleEvaluator:
         event = FrozenEvent(
@@ -199,13 +161,7 @@
         power_levels: Dict[str, Union[int, Dict[str, int]]] = {}
         return PushRuleEvaluator(
             _flatten_dict(event),
-<<<<<<< HEAD
-            has_mentions,
-            user_mentions or set(),
-            room_mention,
-=======
             False,
->>>>>>> 9f7d6c6b
             room_member_count,
             sender_power_level,
             cast(Dict[str, int], power_levels.get("notifications", {})),
@@ -238,53 +194,6 @@
 
         # A display name with spaces should work fine.
         self.assertTrue(evaluator.matches(condition, "@user:test", "foo bar"))
-
-    def test_user_mentions(self) -> None:
-        """Check for user mentions."""
-        condition = {"kind": "org.matrix.msc3952.is_user_mention"}
-
-        # No mentions shouldn't match.
-        evaluator = self._get_evaluator({}, has_mentions=True)
-        self.assertFalse(evaluator.matches(condition, "@user:test", None))
-
-        # An empty set shouldn't match
-        evaluator = self._get_evaluator({}, has_mentions=True, user_mentions=set())
-        self.assertFalse(evaluator.matches(condition, "@user:test", None))
-
-        # The Matrix ID appearing anywhere in the mentions list should match
-        evaluator = self._get_evaluator(
-            {}, has_mentions=True, user_mentions={"@user:test"}
-        )
-        self.assertTrue(evaluator.matches(condition, "@user:test", None))
-
-        evaluator = self._get_evaluator(
-            {}, has_mentions=True, user_mentions={"@another:test", "@user:test"}
-        )
-        self.assertTrue(evaluator.matches(condition, "@user:test", None))
-
-        # Note that invalid data is tested at tests.push.test_bulk_push_rule_evaluator.TestBulkPushRuleEvaluator.test_mentions
-        # since the BulkPushRuleEvaluator is what handles data sanitisation.
-
-    def test_room_mentions(self) -> None:
-        """Check for room mentions."""
-        condition = {"kind": "org.matrix.msc3952.is_room_mention"}
-
-        # No room mention shouldn't match.
-        evaluator = self._get_evaluator({}, has_mentions=True)
-        self.assertFalse(evaluator.matches(condition, None, None))
-
-        # Room mention should match.
-        evaluator = self._get_evaluator({}, has_mentions=True, room_mention=True)
-        self.assertTrue(evaluator.matches(condition, None, None))
-
-        # A room mention and user mention is valid.
-        evaluator = self._get_evaluator(
-            {}, has_mentions=True, user_mentions={"@another:test"}, room_mention=True
-        )
-        self.assertTrue(evaluator.matches(condition, None, None))
-
-        # Note that invalid data is tested at tests.push.test_bulk_push_rule_evaluator.TestBulkPushRuleEvaluator.test_mentions
-        # since the BulkPushRuleEvaluator is what handles data sanitisation.
 
     def _assert_matches(
         self, condition: JsonDict, content: JsonMapping, msg: Optional[str] = None
@@ -1079,8 +988,6 @@
         dm_evaluator = PushRuleEvaluator(
             _flatten_dict(reaction_event),
             False,
-            set(),
-            False,
             2,
             0,
             {},
@@ -1092,20 +999,22 @@
 
         # Reaction to Brad's message, should be an action for Brad
         actions = dm_evaluator.run(
-            FilteredPushRules(PushRules([]), {}, True, True, True, True, True), "@brad:beeper.com", "Brad"
+            FilteredPushRules(PushRules([]), {}, True, True, True, True, True),
+            "@brad:beeper.com",
+            "Brad",
         )
         self.assertTrue("notify" in actions)
 
         # Reaction to Brad's message, should not be an action for Nick
         actions = dm_evaluator.run(
-            FilteredPushRules(PushRules([]), {}, True, True, True, True, True), "@nick:beeper.com", "Nick"
+            FilteredPushRules(PushRules([]), {}, True, True, True, True, True),
+            "@nick:beeper.com",
+            "Nick",
         )
         self.assertEqual(actions, [])
 
         large_room_evaluator = PushRuleEvaluator(
             _flatten_dict(reaction_event),
-            False,
-            set(),
             False,
             30,
             0,
@@ -1118,11 +1027,15 @@
 
         # Large rooms should never have emoji reaction notifications
         actions = large_room_evaluator.run(
-            FilteredPushRules(PushRules([]), {}, True, True, True, True, True), "@brad:beeper.com", "Brad"
+            FilteredPushRules(PushRules([]), {}, True, True, True, True, True),
+            "@brad:beeper.com",
+            "Brad",
         )
         self.assertEqual(actions, [])
         actions = large_room_evaluator.run(
-            FilteredPushRules(PushRules([]), {}, True, True, True, True, True), "@nick:beeper.com", "Nick"
+            FilteredPushRules(PushRules([]), {}, True, True, True, True, True),
+            "@nick:beeper.com",
+            "Nick",
         )
         self.assertEqual(actions, [])
 
@@ -1147,8 +1060,6 @@
         evaluator = PushRuleEvaluator(
             _flatten_dict(event),
             False,
-            set(),
-            False,
             0,
             0,
             {},
