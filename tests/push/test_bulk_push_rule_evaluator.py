--- conflicted
+++ resolved
@@ -72,19 +72,10 @@
             # The room notification level should then default to 50, per the spec, so
             # Alice's notification is allowed.
             (None, True),
-<<<<<<< HEAD
-            # We haven't seen array, object or boolean values in the wild (yet), but
-            # let's check them for paranoia's sake.
-            ([], True),
-            ({}, True),
-            (True, True),
-            (False, True),
-=======
             # We haven't seen `"room": []` or `"room": {}` in the wild (yet), but
             # let's check them for paranoia's sake.
             ([], True),
             ({}, True),
->>>>>>> 510d4b06
         ]
     )
     def test_action_for_event_by_user_handles_noninteger_room_power_levels(
