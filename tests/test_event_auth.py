--- conflicted
+++ resolved
@@ -514,13 +514,12 @@
     )
 
 
-<<<<<<< HEAD
-def _member_event(user_id, membership, sender=None, additional_content=None):
-=======
 def _member_event(
-    user_id: str, membership: str, sender: Optional[str] = None
+    user_id: str,
+    membership: str,
+    sender: Optional[str] = None,
+    additional_content: Optional[dict] = None,
 ) -> EventBase:
->>>>>>> eb3beb8f
     return make_event_from_dict(
         {
             "room_id": TEST_ROOM_ID,
@@ -534,13 +533,8 @@
     )
 
 
-<<<<<<< HEAD
-def _join_event(user_id, additional_content=None):
+def _join_event(user_id: str, additional_content: Optional[dict] = None) -> EventBase:
     return _member_event(user_id, "join", additional_content=additional_content)
-=======
-def _join_event(user_id: str) -> EventBase:
-    return _member_event(user_id, "join")
->>>>>>> eb3beb8f
 
 
 def _power_levels_event(sender: str, content: JsonDict) -> EventBase:
