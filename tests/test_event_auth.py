# Copyright 2018-2022 The Matrix.org Foundation C.I.C.
#
# Licensed under the Apache License, Version 2.0 (the "License");
# you may not use this file except in compliance with the License.
# You may obtain a copy of the License at
#
#     http://www.apache.org/licenses/LICENSE-2.0
#
# Unless required by applicable law or agreed to in writing, software
# distributed under the License is distributed on an "AS IS" BASIS,
# WITHOUT WARRANTIES OR CONDITIONS OF ANY KIND, either express or implied.
# See the License for the specific language governing permissions and
# limitations under the License.

import unittest
from typing import Any, Collection, Dict, Iterable, List, Optional

from parameterized import parameterized

from synapse import event_auth
from synapse.api.constants import EventContentFields
from synapse.api.errors import AuthError, SynapseError
from synapse.api.room_versions import EventFormatVersions, RoomVersion, RoomVersions
from synapse.events import EventBase, make_event_from_dict
from synapse.storage.databases.main.events_worker import EventRedactBehaviour
from synapse.types import JsonDict, get_domain_from_id

from tests.test_utils import get_awaitable_result


class _StubEventSourceStore:
    """A stub implementation of the EventSourceStore"""

    def __init__(self):
        self._store: Dict[str, EventBase] = {}

    def add_event(self, event: EventBase):
        self._store[event.event_id] = event

    def add_events(self, events: Iterable[EventBase]):
        for event in events:
            self._store[event.event_id] = event

    async def get_events(
        self,
        event_ids: Collection[str],
        redact_behaviour: EventRedactBehaviour,
        get_prev_content: bool = False,
        allow_rejected: bool = False,
    ) -> Dict[str, EventBase]:
        assert allow_rejected
        assert not get_prev_content
        assert redact_behaviour == EventRedactBehaviour.as_is
        results = {}
        for e in event_ids:
            if e in self._store:
                results[e] = self._store[e]
        return results


class EventAuthTestCase(unittest.TestCase):
    def test_rejected_auth_events(self):
        """
        Events that refer to rejected events in their auth events are rejected
        """
        creator = "@creator:example.com"
        auth_events = [
            _create_event(RoomVersions.V9, creator),
            _join_event(RoomVersions.V9, creator),
        ]

        event_store = _StubEventSourceStore()
        event_store.add_events(auth_events)

        # creator should be able to send state
        event = _random_state_event(RoomVersions.V9, creator, auth_events)
        get_awaitable_result(
            event_auth.check_state_independent_auth_rules(event_store, event)
        )
        event_auth.check_state_dependent_auth_rules(event, auth_events)

        # ... but a rejected join_rules event should cause it to be rejected
        rejected_join_rules = _join_rules_event(
            RoomVersions.V9,
            creator,
            "public",
        )
        rejected_join_rules.rejected_reason = "stinky"
        auth_events.append(rejected_join_rules)
        event_store.add_event(rejected_join_rules)

        with self.assertRaises(AuthError):
            get_awaitable_result(
                event_auth.check_state_independent_auth_rules(
                    event_store,
                    _random_state_event(RoomVersions.V9, creator),
                )
            )

        # ... even if there is *also* a good join rules
        auth_events.append(_join_rules_event(RoomVersions.V9, creator, "public"))
        event_store.add_event(rejected_join_rules)

        with self.assertRaises(AuthError):
            get_awaitable_result(
                event_auth.check_state_independent_auth_rules(
                    event_store,
                    _random_state_event(RoomVersions.V9, creator),
                )
            )

    def test_create_event_with_prev_events(self):
        """A create event with prev_events should be rejected

        https://spec.matrix.org/v1.3/rooms/v9/#authorization-rules
        1: If type is m.room.create:
            1. If it has any previous events, reject.
        """
        creator = f"@creator:{TEST_DOMAIN}"

        # we make both a good event and a bad event, to check that we are rejecting
        # the bad event for the reason we think we are.
        good_event = make_event_from_dict(
            {
                "room_id": TEST_ROOM_ID,
                "type": "m.room.create",
                "state_key": "",
                "sender": creator,
                "content": {
                    "creator": creator,
                    "room_version": RoomVersions.V9.identifier,
                },
                "auth_events": [],
                "prev_events": [],
            },
            room_version=RoomVersions.V9,
        )
        bad_event = make_event_from_dict(
            {**good_event.get_dict(), "prev_events": ["$fakeevent"]},
            room_version=RoomVersions.V9,
        )

        event_store = _StubEventSourceStore()

        get_awaitable_result(
            event_auth.check_state_independent_auth_rules(event_store, good_event)
        )
        with self.assertRaises(AuthError):
            get_awaitable_result(
                event_auth.check_state_independent_auth_rules(event_store, bad_event)
            )

    def test_duplicate_auth_events(self):
        """Events with duplicate auth_events should be rejected

        https://spec.matrix.org/v1.3/rooms/v9/#authorization-rules
        2. Reject if event has auth_events that:
            1. have duplicate entries for a given type and state_key pair
        """
        creator = "@creator:example.com"

        create_event = _create_event(RoomVersions.V9, creator)
        join_event1 = _join_event(RoomVersions.V9, creator)
        pl_event = _power_levels_event(
            RoomVersions.V9,
            creator,
            {"state_default": 30, "users": {"creator": 100}},
        )

        # create a second join event, so that we can make a duplicate
        join_event2 = _join_event(RoomVersions.V9, creator)

        event_store = _StubEventSourceStore()
        event_store.add_events([create_event, join_event1, join_event2, pl_event])

        good_event = _random_state_event(
            RoomVersions.V9, creator, [create_event, join_event2, pl_event]
        )
        bad_event = _random_state_event(
            RoomVersions.V9, creator, [create_event, join_event1, join_event2, pl_event]
        )
        # a variation: two instances of the *same* event
        bad_event2 = _random_state_event(
            RoomVersions.V9, creator, [create_event, join_event2, join_event2, pl_event]
        )

        get_awaitable_result(
            event_auth.check_state_independent_auth_rules(event_store, good_event)
        )
        with self.assertRaises(AuthError):
            get_awaitable_result(
                event_auth.check_state_independent_auth_rules(event_store, bad_event)
            )
        with self.assertRaises(AuthError):
            get_awaitable_result(
                event_auth.check_state_independent_auth_rules(event_store, bad_event2)
            )

    def test_unexpected_auth_events(self):
        """Events with excess auth_events should be rejected

        https://spec.matrix.org/v1.3/rooms/v9/#authorization-rules
        2. Reject if event has auth_events that:
           2. have entries whose type and state_key don’t match those specified by the
              auth events selection algorithm described in the server specification.
        """
        creator = "@creator:example.com"

        create_event = _create_event(RoomVersions.V9, creator)
        join_event = _join_event(RoomVersions.V9, creator)
        pl_event = _power_levels_event(
            RoomVersions.V9,
            creator,
            {"state_default": 30, "users": {"creator": 100}},
        )
        join_rules_event = _join_rules_event(RoomVersions.V9, creator, "public")

        event_store = _StubEventSourceStore()
        event_store.add_events([create_event, join_event, pl_event, join_rules_event])

        good_event = _random_state_event(
            RoomVersions.V9, creator, [create_event, join_event, pl_event]
        )
        # join rules should *not* be included in the auth events.
        bad_event = _random_state_event(
            RoomVersions.V9,
            creator,
            [create_event, join_event, pl_event, join_rules_event],
        )

        get_awaitable_result(
            event_auth.check_state_independent_auth_rules(event_store, good_event)
        )
        with self.assertRaises(AuthError):
            get_awaitable_result(
                event_auth.check_state_independent_auth_rules(event_store, bad_event)
            )

    def test_random_users_cannot_send_state_before_first_pl(self):
        """
        Check that, before the first PL lands, the creator is the only user
        that can send a state event.
        """
        creator = "@creator:example.com"
        joiner = "@joiner:example.com"
        auth_events = [
            _create_event(RoomVersions.V1, creator),
            _join_event(RoomVersions.V1, creator),
            _join_event(RoomVersions.V1, joiner),
        ]

        # creator should be able to send state
        event_auth.check_state_dependent_auth_rules(
            _random_state_event(RoomVersions.V1, creator),
            auth_events,
        )

        # joiner should not be able to send state
        self.assertRaises(
            AuthError,
            event_auth.check_state_dependent_auth_rules,
            _random_state_event(RoomVersions.V1, joiner),
            auth_events,
        )

    def test_state_default_level(self):
        """
        Check that users above the state_default level can send state and
        those below cannot
        """
        creator = "@creator:example.com"
        pleb = "@joiner:example.com"
        king = "@joiner2:example.com"

        auth_events = [
            _create_event(RoomVersions.V1, creator),
            _join_event(RoomVersions.V1, creator),
            _power_levels_event(
                RoomVersions.V1,
                creator,
                {"state_default": "30", "users": {pleb: "29", king: "30"}},
            ),
            _join_event(RoomVersions.V1, pleb),
            _join_event(RoomVersions.V1, king),
        ]

        # pleb should not be able to send state
        self.assertRaises(
            AuthError,
            event_auth.check_state_dependent_auth_rules,
            _random_state_event(RoomVersions.V1, pleb),
            auth_events,
        ),

        # king should be able to send state
        event_auth.check_state_dependent_auth_rules(
            _random_state_event(RoomVersions.V1, king),
            auth_events,
        )

    def test_alias_event(self):
        """Alias events have special behavior up through room version 6."""
        creator = "@creator:example.com"
        other = "@other:example.com"
        auth_events = [
            _create_event(RoomVersions.V1, creator),
            _join_event(RoomVersions.V1, creator),
        ]

        # creator should be able to send aliases
        event_auth.check_state_dependent_auth_rules(
            _alias_event(RoomVersions.V1, creator),
            auth_events,
        )

        # Reject an event with no state key.
        with self.assertRaises(AuthError):
            event_auth.check_state_dependent_auth_rules(
                _alias_event(RoomVersions.V1, creator, state_key=""),
                auth_events,
            )

        # If the domain of the sender does not match the state key, reject.
        with self.assertRaises(AuthError):
            event_auth.check_state_dependent_auth_rules(
                _alias_event(RoomVersions.V1, creator, state_key="test.com"),
                auth_events,
            )

        # Note that the member does *not* need to be in the room.
        event_auth.check_state_dependent_auth_rules(
            _alias_event(RoomVersions.V1, other),
            auth_events,
        )

    def test_msc2432_alias_event(self):
        """After MSC2432, alias events have no special behavior."""
        creator = "@creator:example.com"
        other = "@other:example.com"
        auth_events = [
            _create_event(RoomVersions.V6, creator),
            _join_event(RoomVersions.V6, creator),
        ]

        # creator should be able to send aliases
        event_auth.check_state_dependent_auth_rules(
            _alias_event(RoomVersions.V6, creator),
            auth_events,
        )

        # No particular checks are done on the state key.
        event_auth.check_state_dependent_auth_rules(
            _alias_event(RoomVersions.V6, creator, state_key=""),
            auth_events,
        )
        event_auth.check_state_dependent_auth_rules(
            _alias_event(RoomVersions.V6, creator, state_key="test.com"),
            auth_events,
        )

        # Per standard auth rules, the member must be in the room.
        with self.assertRaises(AuthError):
            event_auth.check_state_dependent_auth_rules(
                _alias_event(RoomVersions.V6, other),
                auth_events,
            )

    @parameterized.expand([(RoomVersions.V1, True), (RoomVersions.V6, False)])
    def test_notifications(self, room_version: RoomVersion, allow_modification: bool):
        """
        Notifications power levels get checked due to MSC2209.
        """
        creator = "@creator:example.com"
        pleb = "@joiner:example.com"

        auth_events = [
            _create_event(room_version, creator),
            _join_event(room_version, creator),
            _power_levels_event(
                room_version, creator, {"state_default": "30", "users": {pleb: "30"}}
            ),
            _join_event(room_version, pleb),
        ]

        pl_event = _power_levels_event(
            room_version, pleb, {"notifications": {"room": 100}}
        )

        # on room V1, pleb should be able to modify the notifications power level.
        if allow_modification:
            event_auth.check_state_dependent_auth_rules(pl_event, auth_events)

        else:
            # But an MSC2209 room rejects this change.
            with self.assertRaises(AuthError):
                event_auth.check_state_dependent_auth_rules(pl_event, auth_events)

    def test_join_rules_public(self):
        """
        Test joining a public room.
        """
        creator = "@creator:example.com"
        pleb = "@joiner:example.com"

        auth_events = {
            ("m.room.create", ""): _create_event(RoomVersions.V6, creator),
            ("m.room.member", creator): _join_event(RoomVersions.V6, creator),
            ("m.room.join_rules", ""): _join_rules_event(
                RoomVersions.V6, creator, "public"
            ),
        }

        # Check join.
        event_auth.check_state_dependent_auth_rules(
            _join_event(RoomVersions.V6, pleb),
            auth_events.values(),
        )

        # A user cannot be force-joined to a room.
        with self.assertRaises(AuthError):
            event_auth.check_state_dependent_auth_rules(
                _member_event(RoomVersions.V6, pleb, "join", sender=creator),
                auth_events.values(),
            )

        # Banned should be rejected.
        auth_events[("m.room.member", pleb)] = _member_event(
            RoomVersions.V6, pleb, "ban"
        )
        with self.assertRaises(AuthError):
            event_auth.check_state_dependent_auth_rules(
                _join_event(RoomVersions.V6, pleb),
                auth_events.values(),
            )

        # A user who left can re-join.
        auth_events[("m.room.member", pleb)] = _member_event(
            RoomVersions.V6, pleb, "leave"
        )
        event_auth.check_state_dependent_auth_rules(
            _join_event(RoomVersions.V6, pleb),
            auth_events.values(),
        )

        # A user can send a join if they're in the room.
        auth_events[("m.room.member", pleb)] = _member_event(
            RoomVersions.V6, pleb, "join"
        )
        event_auth.check_state_dependent_auth_rules(
            _join_event(RoomVersions.V6, pleb),
            auth_events.values(),
        )

        # A user can accept an invite.
        auth_events[("m.room.member", pleb)] = _member_event(
            RoomVersions.V6, pleb, "invite", sender=creator
        )
        event_auth.check_state_dependent_auth_rules(
            _join_event(RoomVersions.V6, pleb),
            auth_events.values(),
        )

    def test_join_rules_invite(self):
        """
        Test joining an invite only room.
        """
        creator = "@creator:example.com"
        pleb = "@joiner:example.com"

        auth_events = {
            ("m.room.create", ""): _create_event(RoomVersions.V6, creator),
            ("m.room.member", creator): _join_event(RoomVersions.V6, creator),
            ("m.room.join_rules", ""): _join_rules_event(
                RoomVersions.V6, creator, "invite"
            ),
        }

        # A join without an invite is rejected.
        with self.assertRaises(AuthError):
            event_auth.check_state_dependent_auth_rules(
                _join_event(RoomVersions.V6, pleb),
                auth_events.values(),
            )

        # A user cannot be force-joined to a room.
        with self.assertRaises(AuthError):
            event_auth.check_state_dependent_auth_rules(
                _member_event(RoomVersions.V6, pleb, "join", sender=creator),
                auth_events.values(),
            )

        # Banned should be rejected.
        auth_events[("m.room.member", pleb)] = _member_event(
            RoomVersions.V6, pleb, "ban"
        )
        with self.assertRaises(AuthError):
            event_auth.check_state_dependent_auth_rules(
                _join_event(RoomVersions.V6, pleb),
                auth_events.values(),
            )

        # A user who left cannot re-join.
        auth_events[("m.room.member", pleb)] = _member_event(
            RoomVersions.V6, pleb, "leave"
        )
        with self.assertRaises(AuthError):
            event_auth.check_state_dependent_auth_rules(
                _join_event(RoomVersions.V6, pleb),
                auth_events.values(),
            )

        # A user can send a join if they're in the room.
        auth_events[("m.room.member", pleb)] = _member_event(
            RoomVersions.V6, pleb, "join"
        )
        event_auth.check_state_dependent_auth_rules(
            _join_event(RoomVersions.V6, pleb),
            auth_events.values(),
        )

        # A user can accept an invite.
        auth_events[("m.room.member", pleb)] = _member_event(
            RoomVersions.V6, pleb, "invite", sender=creator
        )
        event_auth.check_state_dependent_auth_rules(
            _join_event(RoomVersions.V6, pleb),
            auth_events.values(),
        )

    def test_join_rules_restricted_old_room(self) -> None:
        """Old room versions should reject joins to restricted rooms"""
        creator = "@creator:example.com"
        pleb = "@joiner:example.com"

        auth_events = {
            ("m.room.create", ""): _create_event(RoomVersions.V6, creator),
            ("m.room.member", creator): _join_event(RoomVersions.V6, creator),
            ("m.room.power_levels", ""): _power_levels_event(
                RoomVersions.V6, creator, {"invite": 0}
            ),
            ("m.room.join_rules", ""): _join_rules_event(
                RoomVersions.V6, creator, "restricted"
            ),
        }

        with self.assertRaises(AuthError):
            event_auth.check_state_dependent_auth_rules(
                _join_event(RoomVersions.V6, pleb),
                auth_events.values(),
            )

    def test_join_rules_msc3083_restricted(self) -> None:
        """
        Test joining a restricted room from MSC3083.

        This is similar to the public test, but has some additional checks on
        signatures.

        The checks which care about signatures fake them by simply adding an
        object of the proper form, not generating valid signatures.
        """
        creator = "@creator:example.com"
        pleb = "@joiner:example.com"

        auth_events = {
            ("m.room.create", ""): _create_event(RoomVersions.V8, creator),
            ("m.room.member", creator): _join_event(RoomVersions.V8, creator),
            ("m.room.power_levels", ""): _power_levels_event(
                RoomVersions.V8, creator, {"invite": 0}
            ),
            ("m.room.join_rules", ""): _join_rules_event(
                RoomVersions.V8, creator, "restricted"
            ),
        }

        # A properly formatted join event should work.
        authorised_join_event = _join_event(
            RoomVersions.V8,
            pleb,
            additional_content={
                EventContentFields.AUTHORISING_USER: "@creator:example.com"
            },
        )
        event_auth.check_state_dependent_auth_rules(
            authorised_join_event,
            auth_events.values(),
        )

        # A join issued by a specific user works (i.e. the power level checks
        # are done properly).
        pl_auth_events = auth_events.copy()
        pl_auth_events[("m.room.power_levels", "")] = _power_levels_event(
            RoomVersions.V8,
            creator,
            {"invite": 100, "users": {"@inviter:foo.test": 150}},
        )
        pl_auth_events[("m.room.member", "@inviter:foo.test")] = _join_event(
            RoomVersions.V8, "@inviter:foo.test"
        )
        event_auth.check_state_dependent_auth_rules(
            _join_event(
                RoomVersions.V8,
                pleb,
                additional_content={
                    EventContentFields.AUTHORISING_USER: "@inviter:foo.test"
                },
            ),
            pl_auth_events.values(),
        )

        # A join which is missing an authorised server is rejected.
        with self.assertRaises(AuthError):
            event_auth.check_state_dependent_auth_rules(
                _join_event(RoomVersions.V8, pleb),
                auth_events.values(),
            )

        # An join authorised by a user who is not in the room is rejected.
        pl_auth_events = auth_events.copy()
        pl_auth_events[("m.room.power_levels", "")] = _power_levels_event(
            RoomVersions.V8,
            creator,
            {"invite": 100, "users": {"@other:example.com": 150}},
        )
        with self.assertRaises(AuthError):
            event_auth.check_state_dependent_auth_rules(
                _join_event(
                    RoomVersions.V8,
                    pleb,
                    additional_content={
                        EventContentFields.AUTHORISING_USER: "@other:example.com"
                    },
                ),
                auth_events.values(),
            )

        # A user cannot be force-joined to a room. (This uses an event which
        # *would* be valid, but is sent be a different user.)
        with self.assertRaises(AuthError):
            event_auth.check_state_dependent_auth_rules(
                _member_event(
                    RoomVersions.V8,
                    pleb,
                    "join",
                    sender=creator,
                    additional_content={
                        EventContentFields.AUTHORISING_USER: "@inviter:foo.test"
                    },
                ),
                auth_events.values(),
            )

        # Banned should be rejected.
        auth_events[("m.room.member", pleb)] = _member_event(
            RoomVersions.V8, pleb, "ban"
        )
        with self.assertRaises(AuthError):
            event_auth.check_state_dependent_auth_rules(
                authorised_join_event,
                auth_events.values(),
            )

        # A user who left can re-join.
        auth_events[("m.room.member", pleb)] = _member_event(
            RoomVersions.V8, pleb, "leave"
        )
        event_auth.check_state_dependent_auth_rules(
            authorised_join_event,
            auth_events.values(),
        )

        # A user can send a join if they're in the room. (This doesn't need to
        # be authorised since the user is already joined.)
        auth_events[("m.room.member", pleb)] = _member_event(
            RoomVersions.V8, pleb, "join"
        )
        event_auth.check_state_dependent_auth_rules(
            _join_event(RoomVersions.V8, pleb),
            auth_events.values(),
        )

        # A user can accept an invite. (This doesn't need to be authorised since
        # the user was invited.)
        auth_events[("m.room.member", pleb)] = _member_event(
            RoomVersions.V8, pleb, "invite", sender=creator
        )
        event_auth.check_state_dependent_auth_rules(
            _join_event(RoomVersions.V8, pleb),
            auth_events.values(),
        )

    def test_room_v10_rejects_string_power_levels(self) -> None:
        pl_event_content = {"users_default": "42"}
        pl_event = make_event_from_dict(
            {
                "room_id": TEST_ROOM_ID,
                **_maybe_get_event_id_dict_for_room_version(RoomVersions.V10),
                "type": "m.room.power_levels",
                "sender": "@test:test.com",
                "state_key": "",
                "content": pl_event_content,
                "signatures": {"test.com": {"ed25519:0": "some9signature"}},
            },
            room_version=RoomVersions.V10,
        )

        pl_event2_content = {"events": {"m.room.name": "42", "m.room.power_levels": 42}}
        pl_event2 = make_event_from_dict(
            {
                "room_id": TEST_ROOM_ID,
                **_maybe_get_event_id_dict_for_room_version(RoomVersions.V10),
                "type": "m.room.power_levels",
                "sender": "@test:test.com",
                "state_key": "",
                "content": pl_event2_content,
                "signatures": {"test.com": {"ed25519:0": "some9signature"}},
            },
            room_version=RoomVersions.V10,
        )

        with self.assertRaises(SynapseError):
            event_auth._check_power_levels(
                pl_event.room_version, pl_event, {("fake_type", "fake_key"): pl_event2}
            )

        with self.assertRaises(SynapseError):
            event_auth._check_power_levels(
                pl_event.room_version, pl_event2, {("fake_type", "fake_key"): pl_event}
            )

    def test_room_v10_rejects_other_non_integer_power_levels(self) -> None:
        """We should reject PLs that are non-integer, non-string JSON values.

        test_room_v10_rejects_string_power_levels above handles the string case.
        """

        def create_event(pl_event_content: Dict[str, Any]) -> EventBase:
            return make_event_from_dict(
                {
                    "room_id": TEST_ROOM_ID,
                    **_maybe_get_event_id_dict_for_room_version(RoomVersions.V10),
                    "type": "m.room.power_levels",
                    "sender": "@test:test.com",
                    "state_key": "",
                    "content": pl_event_content,
                    "signatures": {"test.com": {"ed25519:0": "some9signature"}},
                },
                room_version=RoomVersions.V10,
            )

        contents: Iterable[Dict[str, Any]] = [
            {"notifications": {"room": None}},
            {"users": {"@alice:wonderland": []}},
            {"users_default": {}},
<<<<<<< HEAD
            {"ban": False},
            {"users": {"@george:boole.me.uk": True}},
=======
>>>>>>> 510d4b06
        ]
        for content in contents:
            event = create_event(content)
            with self.assertRaises(SynapseError):
                event_auth._check_power_levels(event.room_version, event, {})


# helpers for making events
TEST_DOMAIN = "example.com"
TEST_ROOM_ID = f"!test_room:{TEST_DOMAIN}"


def _create_event(
    room_version: RoomVersion,
    user_id: str,
) -> EventBase:
    return make_event_from_dict(
        {
            "room_id": TEST_ROOM_ID,
            **_maybe_get_event_id_dict_for_room_version(room_version),
            "type": "m.room.create",
            "state_key": "",
            "sender": user_id,
            "content": {"creator": user_id},
            "auth_events": [],
        },
        room_version=room_version,
    )


def _member_event(
    room_version: RoomVersion,
    user_id: str,
    membership: str,
    sender: Optional[str] = None,
    additional_content: Optional[dict] = None,
) -> EventBase:
    return make_event_from_dict(
        {
            "room_id": TEST_ROOM_ID,
            **_maybe_get_event_id_dict_for_room_version(room_version),
            "type": "m.room.member",
            "sender": sender or user_id,
            "state_key": user_id,
            "content": {"membership": membership, **(additional_content or {})},
            "auth_events": [],
            "prev_events": [],
        },
        room_version=room_version,
    )


def _join_event(
    room_version: RoomVersion,
    user_id: str,
    additional_content: Optional[dict] = None,
) -> EventBase:
    return _member_event(
        room_version,
        user_id,
        "join",
        additional_content=additional_content,
    )


def _power_levels_event(
    room_version: RoomVersion,
    sender: str,
    content: JsonDict,
) -> EventBase:
    return make_event_from_dict(
        {
            "room_id": TEST_ROOM_ID,
            **_maybe_get_event_id_dict_for_room_version(room_version),
            "type": "m.room.power_levels",
            "sender": sender,
            "state_key": "",
            "content": content,
        },
        room_version=room_version,
    )


def _alias_event(room_version: RoomVersion, sender: str, **kwargs) -> EventBase:
    data = {
        "room_id": TEST_ROOM_ID,
        **_maybe_get_event_id_dict_for_room_version(room_version),
        "type": "m.room.aliases",
        "sender": sender,
        "state_key": get_domain_from_id(sender),
        "content": {"aliases": []},
    }
    data.update(**kwargs)
    return make_event_from_dict(data, room_version=room_version)


def _build_auth_dict_for_room_version(
    room_version: RoomVersion, auth_events: Iterable[EventBase]
) -> List:
    if room_version.event_format == EventFormatVersions.ROOM_V1_V2:
        return [(e.event_id, "not_used") for e in auth_events]
    else:
        return [e.event_id for e in auth_events]


def _random_state_event(
    room_version: RoomVersion,
    sender: str,
    auth_events: Optional[Iterable[EventBase]] = None,
) -> EventBase:
    if auth_events is None:
        auth_events = []
    return make_event_from_dict(
        {
            "room_id": TEST_ROOM_ID,
            **_maybe_get_event_id_dict_for_room_version(room_version),
            "type": "test.state",
            "sender": sender,
            "state_key": "",
            "content": {"membership": "join"},
            "auth_events": _build_auth_dict_for_room_version(room_version, auth_events),
        },
        room_version=room_version,
    )


def _join_rules_event(
    room_version: RoomVersion, sender: str, join_rule: str
) -> EventBase:
    return make_event_from_dict(
        {
            "room_id": TEST_ROOM_ID,
            **_maybe_get_event_id_dict_for_room_version(room_version),
            "type": "m.room.join_rules",
            "sender": sender,
            "state_key": "",
            "content": {
                "join_rule": join_rule,
            },
        },
        room_version=room_version,
    )


event_count = 0


def _maybe_get_event_id_dict_for_room_version(room_version: RoomVersion) -> dict:
    """If this room version needs it, generate an event id"""
    if room_version.event_format != EventFormatVersions.ROOM_V1_V2:
        return {}

    global event_count
    c = event_count
    event_count += 1
    return {"event_id": "!%i:example.com" % (c,)}<|MERGE_RESOLUTION|>--- conflicted
+++ resolved
@@ -752,11 +752,6 @@
             {"notifications": {"room": None}},
             {"users": {"@alice:wonderland": []}},
             {"users_default": {}},
-<<<<<<< HEAD
-            {"ban": False},
-            {"users": {"@george:boole.me.uk": True}},
-=======
->>>>>>> 510d4b06
         ]
         for content in contents:
             event = create_event(content)
