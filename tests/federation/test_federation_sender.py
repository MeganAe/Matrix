# Copyright 2019 New Vector Ltd
#
# Licensed under the Apache License, Version 2.0 (the "License");
# you may not use this file except in compliance with the License.
# You may obtain a copy of the License at
#
#     http://www.apache.org/licenses/LICENSE-2.0
#
# Unless required by applicable law or agreed to in writing, software
# distributed under the License is distributed on an "AS IS" BASIS,
# WITHOUT WARRANTIES OR CONDITIONS OF ANY KIND, either express or implied.
# See the License for the specific language governing permissions and
# limitations under the License.
from typing import Callable, FrozenSet, List, Optional, Set
from unittest.mock import Mock

from signedjson import key, sign
from signedjson.types import BaseKey, SigningKey

from twisted.internet import defer
from twisted.test.proto_helpers import MemoryReactor

from synapse.api.constants import EduTypes, RoomEncryptionAlgorithms
from synapse.federation.units import Transaction
<<<<<<< HEAD
=======
from synapse.handlers.device import DeviceHandler
>>>>>>> 9f7d6c6b
from synapse.rest import admin
from synapse.rest.client import login
from synapse.server import HomeServer
from synapse.types import JsonDict, ReadReceipt
from synapse.util import Clock

from tests.test_utils import make_awaitable
from tests.unittest import HomeserverTestCase


class FederationSenderReceiptsTestCases(HomeserverTestCase):
    """
    Test federation sending to update receipts.

    By default for test cases federation sending is disabled. This Test class has it
    re-enabled for the main process.
    """

    def make_homeserver(self, reactor: MemoryReactor, clock: Clock) -> HomeServer:
<<<<<<< HEAD
=======
        self.federation_transport_client = Mock(spec=["send_transaction"])
>>>>>>> 9f7d6c6b
        hs = self.setup_test_homeserver(
            federation_transport_client=self.federation_transport_client,
        )

        hs.get_storage_controllers().state.get_current_hosts_in_room = Mock(  # type: ignore[assignment]
            return_value=make_awaitable({"test", "host2"})
        )

        hs.get_storage_controllers().state.get_current_hosts_in_room_or_partial_state_approximation = (  # type: ignore[assignment]
            hs.get_storage_controllers().state.get_current_hosts_in_room
        )

        return hs

    def default_config(self) -> JsonDict:
        config = super().default_config()
        config["federation_sender_instances"] = None
        return config

    def test_send_receipts(self) -> None:
<<<<<<< HEAD
        mock_send_transaction = (
            self.hs.get_federation_transport_client().send_transaction
        )
=======
        mock_send_transaction = self.federation_transport_client.send_transaction
>>>>>>> 9f7d6c6b
        mock_send_transaction.return_value = make_awaitable({})

        sender = self.hs.get_federation_sender()
        receipt = ReadReceipt(
            "room_id",
            "m.read",
            "user_id",
            ["event_id"],
            thread_id=None,
            data={"ts": 1234},
        )
        self.successResultOf(defer.ensureDeferred(sender.send_read_receipt(receipt)))

        self.pump()

        # expect a call to send_transaction
        mock_send_transaction.assert_called_once()
        json_cb = mock_send_transaction.call_args[0][1]
        data = json_cb()
        self.assertEqual(
            data["edus"],
            [
                {
                    "edu_type": EduTypes.RECEIPT,
                    "content": {
                        "room_id": {
                            "m.read": {
                                "user_id": {
                                    "event_ids": ["event_id"],
                                    "data": {"ts": 1234},
                                }
                            }
                        }
                    },
                }
            ],
        )

    def test_send_receipts_thread(self) -> None:
<<<<<<< HEAD
        mock_send_transaction = (
            self.hs.get_federation_transport_client().send_transaction
        )
=======
        mock_send_transaction = self.federation_transport_client.send_transaction
>>>>>>> 9f7d6c6b
        mock_send_transaction.return_value = make_awaitable({})

        # Create receipts for:
        #
        # * The same room / user on multiple threads.
        # * A different user in the same room.
        sender = self.hs.get_federation_sender()
        for user, thread in (
            ("alice", None),
            ("alice", "thread"),
            ("bob", None),
            ("bob", "diff-thread"),
        ):
            receipt = ReadReceipt(
                "room_id",
                "m.read",
                user,
                ["event_id"],
                thread_id=thread,
                data={"ts": 1234},
            )
            self.successResultOf(
                defer.ensureDeferred(sender.send_read_receipt(receipt))
            )

        self.pump()

        # expect a call to send_transaction with two EDUs to separate threads.
        mock_send_transaction.assert_called_once()
        json_cb = mock_send_transaction.call_args[0][1]
        data = json_cb()
        # Note that the ordering of the EDUs doesn't matter.
        self.assertCountEqual(
            data["edus"],
            [
                {
                    "edu_type": EduTypes.RECEIPT,
                    "content": {
                        "room_id": {
                            "m.read": {
                                "alice": {
                                    "event_ids": ["event_id"],
                                    "data": {"ts": 1234, "thread_id": "thread"},
                                },
                                "bob": {
                                    "event_ids": ["event_id"],
                                    "data": {"ts": 1234, "thread_id": "diff-thread"},
                                },
                            }
                        }
                    },
                },
                {
                    "edu_type": EduTypes.RECEIPT,
                    "content": {
                        "room_id": {
                            "m.read": {
                                "alice": {
                                    "event_ids": ["event_id"],
                                    "data": {"ts": 1234},
                                },
                                "bob": {
                                    "event_ids": ["event_id"],
                                    "data": {"ts": 1234},
                                },
                            }
                        }
                    },
                },
            ],
        )

    def test_send_receipts_with_backoff(self) -> None:
        """Send two receipts in quick succession; the second should be flushed, but
        only after 20ms"""
        mock_send_transaction = self.federation_transport_client.send_transaction
        mock_send_transaction.return_value = make_awaitable({})

        sender = self.hs.get_federation_sender()
        receipt = ReadReceipt(
            "room_id",
            "m.read",
            "user_id",
            ["event_id"],
            thread_id=None,
            data={"ts": 1234},
        )
        self.successResultOf(defer.ensureDeferred(sender.send_read_receipt(receipt)))

        self.pump()

        # expect a call to send_transaction
        mock_send_transaction.assert_called_once()
        json_cb = mock_send_transaction.call_args[0][1]
        data = json_cb()
        self.assertEqual(
            data["edus"],
            [
                {
                    "edu_type": EduTypes.RECEIPT,
                    "content": {
                        "room_id": {
                            "m.read": {
                                "user_id": {
                                    "event_ids": ["event_id"],
                                    "data": {"ts": 1234},
                                }
                            }
                        }
                    },
                }
            ],
        )
        mock_send_transaction.reset_mock()

        # send the second RR
        receipt = ReadReceipt(
            "room_id",
            "m.read",
            "user_id",
            ["other_id"],
            thread_id=None,
            data={"ts": 1234},
        )
        self.successResultOf(defer.ensureDeferred(sender.send_read_receipt(receipt)))
        self.pump()
        mock_send_transaction.assert_not_called()

        self.reactor.advance(19)
        mock_send_transaction.assert_not_called()

        self.reactor.advance(10)
        mock_send_transaction.assert_called_once()
        json_cb = mock_send_transaction.call_args[0][1]
        data = json_cb()
        self.assertEqual(
            data["edus"],
            [
                {
                    "edu_type": EduTypes.RECEIPT,
                    "content": {
                        "room_id": {
                            "m.read": {
                                "user_id": {
                                    "event_ids": ["other_id"],
                                    "data": {"ts": 1234},
                                }
                            }
                        }
                    },
                }
            ],
        )


class FederationSenderDevicesTestCases(HomeserverTestCase):
    """
    Test federation sending to update devices.

    By default for test cases federation sending is disabled. This Test class has it
    re-enabled for the main process.
    """

    servlets = [
        admin.register_servlets,
        login.register_servlets,
    ]

    def make_homeserver(self, reactor: MemoryReactor, clock: Clock) -> HomeServer:
<<<<<<< HEAD
=======
        self.federation_transport_client = Mock(
            spec=["send_transaction", "query_user_devices"]
        )
>>>>>>> 9f7d6c6b
        return self.setup_test_homeserver(
            federation_transport_client=self.federation_transport_client,
        )

    def default_config(self) -> JsonDict:
        c = super().default_config()
        # Enable federation sending on the main process.
        c["federation_sender_instances"] = None
        return c

    def prepare(self, reactor: MemoryReactor, clock: Clock, hs: HomeServer) -> None:
        test_room_id = "!room:host1"

        # stub out `get_rooms_for_user` and `get_current_hosts_in_room` so that the
        # server thinks the user shares a room with `@user2:host2`
        def get_rooms_for_user(user_id: str) -> "defer.Deferred[FrozenSet[str]]":
            return defer.succeed(frozenset({test_room_id}))

        hs.get_datastores().main.get_rooms_for_user = get_rooms_for_user  # type: ignore[assignment]

        async def get_current_hosts_in_room(room_id: str) -> Set[str]:
            if room_id == test_room_id:
                return {"host2"}
            else:
                # TODO: We should fail the test when we encounter an unxpected room ID.
                # We can't just use `self.fail(...)` here because the app code is greedy
                # with `Exception` and will catch it before the test can see it.
                return set()
<<<<<<< HEAD

        hs.get_datastores().main.get_current_hosts_in_room = get_current_hosts_in_room  # type: ignore[assignment]

        # whenever send_transaction is called, record the edu data
        self.edus: List[JsonDict] = []
        self.hs.get_federation_transport_client().send_transaction.side_effect = (
=======

        hs.get_datastores().main.get_current_hosts_in_room = get_current_hosts_in_room  # type: ignore[assignment]

        device_handler = hs.get_device_handler()
        assert isinstance(device_handler, DeviceHandler)
        self.device_handler = device_handler

        # whenever send_transaction is called, record the edu data
        self.edus: List[JsonDict] = []
        self.federation_transport_client.send_transaction.side_effect = (
>>>>>>> 9f7d6c6b
            self.record_transaction
        )

    def record_transaction(
        self, txn: Transaction, json_cb: Optional[Callable[[], JsonDict]] = None
    ) -> "defer.Deferred[JsonDict]":
        assert json_cb is not None
        data = json_cb()
        self.edus.extend(data["edus"])
        return defer.succeed({})

    def test_send_device_updates(self) -> None:
        """Basic case: each device update should result in an EDU"""
        # create a device
        u1 = self.register_user("user", "pass")
        self.login(u1, "pass", device_id="D1")

        # expect one edu
        self.assertEqual(len(self.edus), 1)
        stream_id = self.check_device_update_edu(self.edus.pop(0), u1, "D1", None)

        # We queue up device list updates to be sent over federation, so we
        # advance to clear the queue.
        self.reactor.advance(1)

        # a second call should produce no new device EDUs
        self.hs.get_federation_sender().send_device_messages("host2")
        self.assertEqual(self.edus, [])

        # a second device
        self.login("user", "pass", device_id="D2")

        self.assertEqual(len(self.edus), 1)
        self.check_device_update_edu(self.edus.pop(0), u1, "D2", stream_id)

    def test_dont_send_device_updates_for_remote_users(self) -> None:
        """Check that we don't send device updates for remote users"""

        # Send the server a device list EDU for the other user, this will cause
        # it to try and resync the device lists.
        self.federation_transport_client.query_user_devices.return_value = (
            make_awaitable(
                {
                    "stream_id": "1",
                    "user_id": "@user2:host2",
                    "devices": [{"device_id": "D1"}],
                }
            )
        )

        self.get_success(
            self.device_handler.device_list_updater.incoming_device_list_update(
                "host2",
                {
                    "user_id": "@user2:host2",
                    "device_id": "D1",
                    "stream_id": "1",
                    "prev_ids": [],
                },
            )
        )

        self.reactor.advance(1)

        # We shouldn't see an EDU for that update
        self.assertEqual(self.edus, [])

        # Check that we did successfully process the inbound EDU (otherwise this
        # test would pass if we failed to process the EDU)
        devices = self.get_success(
            self.hs.get_datastores().main.get_cached_devices_for_user("@user2:host2")
        )
        self.assertIn("D1", devices)

    def test_upload_signatures(self) -> None:
        """Uploading signatures on some devices should produce updates for that user"""

        e2e_handler = self.hs.get_e2e_keys_handler()

        # register two devices
        u1 = self.register_user("user", "pass")
        self.login(u1, "pass", device_id="D1")
        self.login(u1, "pass", device_id="D2")

        # expect two edus
        self.assertEqual(len(self.edus), 2)
        stream_id: Optional[int] = None
        stream_id = self.check_device_update_edu(self.edus.pop(0), u1, "D1", stream_id)
        stream_id = self.check_device_update_edu(self.edus.pop(0), u1, "D2", stream_id)

        # upload signing keys for each device
        device1_signing_key = self.generate_and_upload_device_signing_key(u1, "D1")
        device2_signing_key = self.generate_and_upload_device_signing_key(u1, "D2")

        # We queue up device list updates to be sent over federation, so we
        # advance to clear the queue.
        self.reactor.advance(1)

        # expect two more edus
        self.assertEqual(len(self.edus), 2)
        stream_id = self.check_device_update_edu(self.edus.pop(0), u1, "D1", stream_id)
        stream_id = self.check_device_update_edu(self.edus.pop(0), u1, "D2", stream_id)

        # upload master key and self-signing key
        master_signing_key = generate_self_id_key()
        master_key = {
            "user_id": u1,
            "usage": ["master"],
            "keys": {key_id(master_signing_key): encode_pubkey(master_signing_key)},
        }

        # private key: HvQBbU+hc2Zr+JP1sE0XwBe1pfZZEYtJNPJLZJtS+F8
        selfsigning_signing_key = generate_self_id_key()
        selfsigning_key = {
            "user_id": u1,
            "usage": ["self_signing"],
            "keys": {
                key_id(selfsigning_signing_key): encode_pubkey(selfsigning_signing_key)
            },
        }
        sign.sign_json(selfsigning_key, u1, master_signing_key)

        cross_signing_keys = {
            "master_key": master_key,
            "self_signing_key": selfsigning_key,
        }

        self.get_success(
            e2e_handler.upload_signing_keys_for_user(u1, cross_signing_keys)
        )

        # We queue up device list updates to be sent over federation, so we
        # advance to clear the queue.
        self.reactor.advance(1)

        # expect signing key update edu
        self.assertEqual(len(self.edus), 2)
        self.assertEqual(self.edus.pop(0)["edu_type"], EduTypes.SIGNING_KEY_UPDATE)
        self.assertEqual(
            self.edus.pop(0)["edu_type"], EduTypes.UNSTABLE_SIGNING_KEY_UPDATE
        )

        # sign the devices
        d1_json = build_device_dict(u1, "D1", device1_signing_key)
        sign.sign_json(d1_json, u1, selfsigning_signing_key)
        d2_json = build_device_dict(u1, "D2", device2_signing_key)
        sign.sign_json(d2_json, u1, selfsigning_signing_key)

        ret = self.get_success(
            e2e_handler.upload_signatures_for_device_keys(
                u1,
                {u1: {"D1": d1_json, "D2": d2_json}},
            )
        )
        self.assertEqual(ret["failures"], {})

        # We queue up device list updates to be sent over federation, so we
        # advance to clear the queue.
        self.reactor.advance(1)

        # expect two edus, in one or two transactions. We don't know what order the
        # devices will be updated.
        self.assertEqual(len(self.edus), 2)
        stream_id = None  # FIXME: there is a discontinuity in the stream IDs: see #7142
        for edu in self.edus:
            self.assertEqual(edu["edu_type"], EduTypes.DEVICE_LIST_UPDATE)
            c = edu["content"]
            if stream_id is not None:
                self.assertEqual(c["prev_id"], [stream_id])  # type: ignore[unreachable]
                self.assertGreaterEqual(c["stream_id"], stream_id)
            stream_id = c["stream_id"]
        devices = {edu["content"]["device_id"] for edu in self.edus}
        self.assertEqual({"D1", "D2"}, devices)

    def test_delete_devices(self) -> None:
        """If devices are deleted, that should result in EDUs too"""

        # create devices
        u1 = self.register_user("user", "pass")
        self.login("user", "pass", device_id="D1")
        self.login("user", "pass", device_id="D2")
        self.login("user", "pass", device_id="D3")

        # We queue up device list updates to be sent over federation, so we
        # advance to clear the queue.
        self.reactor.advance(1)

        # expect three edus
        self.assertEqual(len(self.edus), 3)
        stream_id = self.check_device_update_edu(self.edus.pop(0), u1, "D1", None)
        stream_id = self.check_device_update_edu(self.edus.pop(0), u1, "D2", stream_id)
        stream_id = self.check_device_update_edu(self.edus.pop(0), u1, "D3", stream_id)

        # delete them again
        self.get_success(self.device_handler.delete_devices(u1, ["D1", "D2", "D3"]))

        # We queue up device list updates to be sent over federation, so we
        # advance to clear the queue.
        self.reactor.advance(1)

        # expect three edus, in an unknown order
        self.assertEqual(len(self.edus), 3)
        for edu in self.edus:
            self.assertEqual(edu["edu_type"], EduTypes.DEVICE_LIST_UPDATE)
            c = edu["content"]
            self.assertGreaterEqual(
                c.items(),
                {"user_id": u1, "prev_id": [stream_id], "deleted": True}.items(),
            )
            self.assertGreaterEqual(c["stream_id"], stream_id)
            stream_id = c["stream_id"]
        devices = {edu["content"]["device_id"] for edu in self.edus}
        self.assertEqual({"D1", "D2", "D3"}, devices)

    def test_unreachable_server(self) -> None:
        """If the destination server is unreachable, all the updates should get sent on
        recovery
        """
        mock_send_txn = self.federation_transport_client.send_transaction
        mock_send_txn.side_effect = lambda t, cb: defer.fail(AssertionError("fail"))

        # create devices
        u1 = self.register_user("user", "pass")
        self.login("user", "pass", device_id="D1")
        self.login("user", "pass", device_id="D2")
        self.login("user", "pass", device_id="D3")

        # delete them again
        self.get_success(self.device_handler.delete_devices(u1, ["D1", "D2", "D3"]))

        # We queue up device list updates to be sent over federation, so we
        # advance to clear the queue.
        self.reactor.advance(1)

        self.assertGreaterEqual(mock_send_txn.call_count, 4)

        # recover the server
        mock_send_txn.side_effect = self.record_transaction
        self.hs.get_federation_sender().send_device_messages("host2")

        # We queue up device list updates to be sent over federation, so we
        # advance to clear the queue.
        self.reactor.advance(1)

        # for each device, there should be a single update
        self.assertEqual(len(self.edus), 3)
        stream_id: Optional[int] = None
        for edu in self.edus:
            self.assertEqual(edu["edu_type"], EduTypes.DEVICE_LIST_UPDATE)
            c = edu["content"]
            self.assertEqual(c["prev_id"], [stream_id] if stream_id is not None else [])
            if stream_id is not None:
                self.assertGreaterEqual(c["stream_id"], stream_id)
            stream_id = c["stream_id"]
        devices = {edu["content"]["device_id"] for edu in self.edus}
        self.assertEqual({"D1", "D2", "D3"}, devices)

    def test_prune_outbound_device_pokes1(self) -> None:
        """If a destination is unreachable, and the updates are pruned, we should get
        a single update.

        This case tests the behaviour when the server has never been reachable.
        """
        mock_send_txn = self.federation_transport_client.send_transaction
        mock_send_txn.side_effect = lambda t, cb: defer.fail(AssertionError("fail"))

        # create devices
        u1 = self.register_user("user", "pass")
        self.login("user", "pass", device_id="D1")
        self.login("user", "pass", device_id="D2")
        self.login("user", "pass", device_id="D3")

        # delete them again
        self.get_success(self.device_handler.delete_devices(u1, ["D1", "D2", "D3"]))

        # We queue up device list updates to be sent over federation, so we
        # advance to clear the queue.
        self.reactor.advance(1)

        self.assertGreaterEqual(mock_send_txn.call_count, 4)

        # run the prune job
        self.reactor.advance(10)
        self.get_success(
            self.hs.get_datastores().main._prune_old_outbound_device_pokes(prune_age=1)
        )

        # recover the server
        mock_send_txn.side_effect = self.record_transaction
        self.hs.get_federation_sender().send_device_messages("host2")

        # We queue up device list updates to be sent over federation, so we
        # advance to clear the queue.
        self.reactor.advance(1)

        # there should be a single update for this user.
        self.assertEqual(len(self.edus), 1)
        edu = self.edus.pop(0)
        self.assertEqual(edu["edu_type"], EduTypes.DEVICE_LIST_UPDATE)
        c = edu["content"]

        # synapse uses an empty prev_id list to indicate "needs a full resync".
        self.assertEqual(c["prev_id"], [])

    def test_prune_outbound_device_pokes2(self) -> None:
        """If a destination is unreachable, and the updates are pruned, we should get
        a single update.

        This case tests the behaviour when the server was reachable, but then goes
        offline.
        """

        # create first device
        u1 = self.register_user("user", "pass")
        self.login("user", "pass", device_id="D1")

        # expect the update EDU
        self.assertEqual(len(self.edus), 1)
        self.check_device_update_edu(self.edus.pop(0), u1, "D1", None)

        # now the server goes offline
        mock_send_txn = self.federation_transport_client.send_transaction
        mock_send_txn.side_effect = lambda t, cb: defer.fail(AssertionError("fail"))

        self.login("user", "pass", device_id="D2")
        self.login("user", "pass", device_id="D3")

        # We queue up device list updates to be sent over federation, so we
        # advance to clear the queue.
        self.reactor.advance(1)

        # delete them again
        self.get_success(self.device_handler.delete_devices(u1, ["D1", "D2", "D3"]))

        self.assertGreaterEqual(mock_send_txn.call_count, 3)

        # run the prune job
        self.reactor.advance(10)
        self.get_success(
            self.hs.get_datastores().main._prune_old_outbound_device_pokes(prune_age=1)
        )

        # recover the server
        mock_send_txn.side_effect = self.record_transaction
        self.hs.get_federation_sender().send_device_messages("host2")

        # We queue up device list updates to be sent over federation, so we
        # advance to clear the queue.
        self.reactor.advance(1)

        # ... and we should get a single update for this user.
        self.assertEqual(len(self.edus), 1)
        edu = self.edus.pop(0)
        self.assertEqual(edu["edu_type"], EduTypes.DEVICE_LIST_UPDATE)
        c = edu["content"]

        # synapse uses an empty prev_id list to indicate "needs a full resync".
        self.assertEqual(c["prev_id"], [])

    def check_device_update_edu(
        self,
        edu: JsonDict,
        user_id: str,
        device_id: str,
        prev_stream_id: Optional[int],
    ) -> int:
        """Check that the given EDU is an update for the given device
        Returns the stream_id.
        """
        self.assertEqual(edu["edu_type"], EduTypes.DEVICE_LIST_UPDATE)
        content = edu["content"]

        expected = {
            "user_id": user_id,
            "device_id": device_id,
            "prev_id": [prev_stream_id] if prev_stream_id is not None else [],
        }

        self.assertLessEqual(expected.items(), content.items())
        if prev_stream_id is not None:
            self.assertGreaterEqual(content["stream_id"], prev_stream_id)
        return content["stream_id"]

    def check_signing_key_update_txn(
        self,
        txn: JsonDict,
    ) -> None:
        """Check that the txn has an EDU with a signing key update."""
        edus = txn["edus"]
        self.assertEqual(len(edus), 2)

    def generate_and_upload_device_signing_key(
        self, user_id: str, device_id: str
    ) -> SigningKey:
        """Generate a signing keypair for the given device, and upload it"""
        sk = key.generate_signing_key(device_id)

        device_dict = build_device_dict(user_id, device_id, sk)

        self.get_success(
            self.hs.get_e2e_keys_handler().upload_keys_for_user(
                user_id,
                device_id,
                {"device_keys": device_dict},
            )
        )
        return sk


def generate_self_id_key() -> SigningKey:
    """generate a signing key whose version is its public key

    ... as used by the cross-signing-keys.
    """
    k = key.generate_signing_key("x")
    k.version = encode_pubkey(k)
    return k


def key_id(k: BaseKey) -> str:
    return "%s:%s" % (k.alg, k.version)


def encode_pubkey(sk: SigningKey) -> str:
    """Encode the public key corresponding to the given signing key as base64"""
    return key.encode_verify_key_base64(key.get_verify_key(sk))


def build_device_dict(user_id: str, device_id: str, sk: SigningKey) -> JsonDict:
    """Build a dict representing the given device"""
    return {
        "user_id": user_id,
        "device_id": device_id,
        "algorithms": [
            "m.olm.curve25519-aes-sha2",
            RoomEncryptionAlgorithms.MEGOLM_V1_AES_SHA2,
        ],
        "keys": {
            "curve25519:" + device_id: "curve25519+key",
            key_id(sk): encode_pubkey(sk),
        },
    }<|MERGE_RESOLUTION|>--- conflicted
+++ resolved
@@ -22,10 +22,7 @@
 
 from synapse.api.constants import EduTypes, RoomEncryptionAlgorithms
 from synapse.federation.units import Transaction
-<<<<<<< HEAD
-=======
 from synapse.handlers.device import DeviceHandler
->>>>>>> 9f7d6c6b
 from synapse.rest import admin
 from synapse.rest.client import login
 from synapse.server import HomeServer
@@ -45,10 +42,7 @@
     """
 
     def make_homeserver(self, reactor: MemoryReactor, clock: Clock) -> HomeServer:
-<<<<<<< HEAD
-=======
         self.federation_transport_client = Mock(spec=["send_transaction"])
->>>>>>> 9f7d6c6b
         hs = self.setup_test_homeserver(
             federation_transport_client=self.federation_transport_client,
         )
@@ -69,13 +63,7 @@
         return config
 
     def test_send_receipts(self) -> None:
-<<<<<<< HEAD
-        mock_send_transaction = (
-            self.hs.get_federation_transport_client().send_transaction
-        )
-=======
         mock_send_transaction = self.federation_transport_client.send_transaction
->>>>>>> 9f7d6c6b
         mock_send_transaction.return_value = make_awaitable({})
 
         sender = self.hs.get_federation_sender()
@@ -115,13 +103,7 @@
         )
 
     def test_send_receipts_thread(self) -> None:
-<<<<<<< HEAD
-        mock_send_transaction = (
-            self.hs.get_federation_transport_client().send_transaction
-        )
-=======
         mock_send_transaction = self.federation_transport_client.send_transaction
->>>>>>> 9f7d6c6b
         mock_send_transaction.return_value = make_awaitable({})
 
         # Create receipts for:
@@ -291,12 +273,9 @@
     ]
 
     def make_homeserver(self, reactor: MemoryReactor, clock: Clock) -> HomeServer:
-<<<<<<< HEAD
-=======
         self.federation_transport_client = Mock(
             spec=["send_transaction", "query_user_devices"]
         )
->>>>>>> 9f7d6c6b
         return self.setup_test_homeserver(
             federation_transport_client=self.federation_transport_client,
         )
@@ -325,14 +304,6 @@
                 # We can't just use `self.fail(...)` here because the app code is greedy
                 # with `Exception` and will catch it before the test can see it.
                 return set()
-<<<<<<< HEAD
-
-        hs.get_datastores().main.get_current_hosts_in_room = get_current_hosts_in_room  # type: ignore[assignment]
-
-        # whenever send_transaction is called, record the edu data
-        self.edus: List[JsonDict] = []
-        self.hs.get_federation_transport_client().send_transaction.side_effect = (
-=======
 
         hs.get_datastores().main.get_current_hosts_in_room = get_current_hosts_in_room  # type: ignore[assignment]
 
@@ -343,7 +314,6 @@
         # whenever send_transaction is called, record the edu data
         self.edus: List[JsonDict] = []
         self.federation_transport_client.send_transaction.side_effect = (
->>>>>>> 9f7d6c6b
             self.record_transaction
         )
 
