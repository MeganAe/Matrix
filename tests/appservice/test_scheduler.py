--- conflicted
+++ resolved
@@ -11,11 +11,7 @@
 # WITHOUT WARRANTIES OR CONDITIONS OF ANY KIND, either express or implied.
 # See the License for the specific language governing permissions and
 # limitations under the License.
-<<<<<<< HEAD
-from typing import TYPE_CHECKING, List, Optional, Sequence, Tuple, cast
-=======
 from typing import List, Optional, Sequence, Tuple, cast
->>>>>>> 9f7d6c6b
 from unittest.mock import Mock
 
 from typing_extensions import TypeAlias
