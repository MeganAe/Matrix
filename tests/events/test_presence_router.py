--- conflicted
+++ resolved
@@ -31,15 +31,11 @@
 
 from tests.handlers.test_sync import generate_sync_config
 from tests.test_utils import simple_async_mock
-<<<<<<< HEAD
-from tests.unittest import FederatingHomeserverTestCase, override_config
-=======
 from tests.unittest import (
     FederatingHomeserverTestCase,
     HomeserverTestCase,
     override_config,
 )
->>>>>>> 9f7d6c6b
 
 
 @attr.s
@@ -476,11 +472,7 @@
 
 
 def send_presence_update(
-<<<<<<< HEAD
-    testcase: FederatingHomeserverTestCase,
-=======
     testcase: HomeserverTestCase,
->>>>>>> 9f7d6c6b
     user_id: str,
     access_token: str,
     presence_state: str,
@@ -501,11 +493,7 @@
 
 
 def sync_presence(
-<<<<<<< HEAD
-    testcase: FederatingHomeserverTestCase,
-=======
     testcase: HomeserverTestCase,
->>>>>>> 9f7d6c6b
     user_id: str,
     since_token: Optional[StreamToken] = None,
 ) -> Tuple[List[UserPresenceState], StreamToken]:
