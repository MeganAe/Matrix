# Copyright 2019 The Matrix.org Foundation C.I.C.
#
# Licensed under the Apache License, Version 2.0 (the "License");
# you may not use this file except in compliance with the License.
# You may obtain a copy of the License at
#
#     http://www.apache.org/licenses/LICENSE-2.0
#
# Unless required by applicable law or agreed to in writing, software
# distributed under the License is distributed on an "AS IS" BASIS,
# WITHOUT WARRANTIES OR CONDITIONS OF ANY KIND, either express or implied.
# See the License for the specific language governing permissions and
# limitations under the License.
from typing import Tuple

from twisted.internet.protocol import Protocol
from twisted.test.proto_helpers import AccumulatingProtocol, MemoryReactorClock

from synapse.logging import RemoteHandler

from tests.logging import LoggerCleanupMixin
from tests.server import FakeTransport, get_clock
from tests.unittest import TestCase
from tests.utils import checked_cast


def connect_logging_client(
    reactor: MemoryReactorClock, client_id: int
) -> Tuple[Protocol, AccumulatingProtocol]:
    # This is essentially tests.server.connect_client, but disabling autoflush on
    # the client transport. This is necessary to avoid an infinite loop due to
    # sending of data via the logging transport causing additional logs to be
    # written.
    factory = reactor.tcpClients.pop(client_id)[2]
    client = factory.buildProtocol(None)
    server = AccumulatingProtocol()
    server.makeConnection(FakeTransport(client, reactor))
    client.makeConnection(FakeTransport(server, reactor, autoflush=False))

    return client, server


class RemoteHandlerTestCase(LoggerCleanupMixin, TestCase):
    def setUp(self) -> None:
        self.reactor, _ = get_clock()

    def test_log_output(self) -> None:
        """
        The remote handler delivers logs over TCP.
        """
        handler = RemoteHandler("127.0.0.1", 9000, _reactor=self.reactor)
        logger = self.get_logger(handler)

        logger.info("Hello there, %s!", "wally")

        # Trigger the connection
        client, server = connect_logging_client(self.reactor, 0)

        # Trigger data being sent
<<<<<<< HEAD
        assert isinstance(client.transport, FakeTransport)
        client.transport.flush()
=======
        client_transport = checked_cast(FakeTransport, client.transport)
        client_transport.flush()
>>>>>>> 9f7d6c6b

        # One log message, with a single trailing newline
        logs = server.data.decode("utf8").splitlines()
        self.assertEqual(len(logs), 1)
        self.assertEqual(server.data.count(b"\n"), 1)

        # Ensure the data passed through properly.
        self.assertEqual(logs[0], "Hello there, wally!")

    def test_log_backpressure_debug(self) -> None:
        """
        When backpressure is hit, DEBUG logs will be shed.
        """
        handler = RemoteHandler(
            "127.0.0.1", 9000, maximum_buffer=10, _reactor=self.reactor
        )
        logger = self.get_logger(handler)

        # Send some debug messages
        for i in range(0, 3):
            logger.debug("debug %s" % (i,))

        # Send a bunch of useful messages
        for i in range(0, 7):
            logger.info("info %s" % (i,))

        # The last debug message pushes it past the maximum buffer
        logger.debug("too much debug")

        # Allow the reconnection
        client, server = connect_logging_client(self.reactor, 0)
<<<<<<< HEAD
        assert isinstance(client.transport, FakeTransport)
        client.transport.flush()
=======
        client_transport = checked_cast(FakeTransport, client.transport)
        client_transport.flush()
>>>>>>> 9f7d6c6b

        # Only the 7 infos made it through, the debugs were elided
        logs = server.data.splitlines()
        self.assertEqual(len(logs), 7)
        self.assertNotIn(b"debug", server.data)

    def test_log_backpressure_info(self) -> None:
        """
        When backpressure is hit, DEBUG and INFO logs will be shed.
        """
        handler = RemoteHandler(
            "127.0.0.1", 9000, maximum_buffer=10, _reactor=self.reactor
        )
        logger = self.get_logger(handler)

        # Send some debug messages
        for i in range(0, 3):
            logger.debug("debug %s" % (i,))

        # Send a bunch of useful messages
        for i in range(0, 10):
            logger.warning("warn %s" % (i,))

        # Send a bunch of info messages
        for i in range(0, 3):
            logger.info("info %s" % (i,))

        # The last debug message pushes it past the maximum buffer
        logger.debug("too much debug")

        # Allow the reconnection
        client, server = connect_logging_client(self.reactor, 0)
<<<<<<< HEAD
        assert isinstance(client.transport, FakeTransport)
        client.transport.flush()
=======
        client_transport = checked_cast(FakeTransport, client.transport)
        client_transport.flush()
>>>>>>> 9f7d6c6b

        # The 10 warnings made it through, the debugs and infos were elided
        logs = server.data.splitlines()
        self.assertEqual(len(logs), 10)
        self.assertNotIn(b"debug", server.data)
        self.assertNotIn(b"info", server.data)

    def test_log_backpressure_cut_middle(self) -> None:
        """
        When backpressure is hit, and no more DEBUG and INFOs cannot be culled,
        it will cut the middle messages out.
        """
        handler = RemoteHandler(
            "127.0.0.1", 9000, maximum_buffer=10, _reactor=self.reactor
        )
        logger = self.get_logger(handler)

        # Send a bunch of useful messages
        for i in range(0, 20):
            logger.warning("warn %s" % (i,))

        # Allow the reconnection
        client, server = connect_logging_client(self.reactor, 0)
<<<<<<< HEAD
        assert isinstance(client.transport, FakeTransport)
        client.transport.flush()
=======
        client_transport = checked_cast(FakeTransport, client.transport)
        client_transport.flush()
>>>>>>> 9f7d6c6b

        # The first five and last five warnings made it through, the debugs and
        # infos were elided
        logs = server.data.decode("utf8").splitlines()
        self.assertEqual(
            ["warn %s" % (i,) for i in range(5)]
            + ["warn %s" % (i,) for i in range(15, 20)],
            logs,
        )

    def test_cancel_connection(self) -> None:
        """
        Gracefully handle the connection being cancelled.
        """
        handler = RemoteHandler(
            "127.0.0.1", 9000, maximum_buffer=10, _reactor=self.reactor
        )
        logger = self.get_logger(handler)

        # Send a message.
        logger.info("Hello there, %s!", "wally")

        # Do not accept the connection and shutdown. This causes the pending
        # connection to be cancelled (and should not raise any exceptions).
        handler.close()<|MERGE_RESOLUTION|>--- conflicted
+++ resolved
@@ -57,13 +57,8 @@
         client, server = connect_logging_client(self.reactor, 0)
 
         # Trigger data being sent
-<<<<<<< HEAD
-        assert isinstance(client.transport, FakeTransport)
-        client.transport.flush()
-=======
         client_transport = checked_cast(FakeTransport, client.transport)
         client_transport.flush()
->>>>>>> 9f7d6c6b
 
         # One log message, with a single trailing newline
         logs = server.data.decode("utf8").splitlines()
@@ -95,13 +90,8 @@
 
         # Allow the reconnection
         client, server = connect_logging_client(self.reactor, 0)
-<<<<<<< HEAD
-        assert isinstance(client.transport, FakeTransport)
-        client.transport.flush()
-=======
         client_transport = checked_cast(FakeTransport, client.transport)
         client_transport.flush()
->>>>>>> 9f7d6c6b
 
         # Only the 7 infos made it through, the debugs were elided
         logs = server.data.splitlines()
@@ -134,13 +124,8 @@
 
         # Allow the reconnection
         client, server = connect_logging_client(self.reactor, 0)
-<<<<<<< HEAD
-        assert isinstance(client.transport, FakeTransport)
-        client.transport.flush()
-=======
         client_transport = checked_cast(FakeTransport, client.transport)
         client_transport.flush()
->>>>>>> 9f7d6c6b
 
         # The 10 warnings made it through, the debugs and infos were elided
         logs = server.data.splitlines()
@@ -164,13 +149,8 @@
 
         # Allow the reconnection
         client, server = connect_logging_client(self.reactor, 0)
-<<<<<<< HEAD
-        assert isinstance(client.transport, FakeTransport)
-        client.transport.flush()
-=======
         client_transport = checked_cast(FakeTransport, client.transport)
         client_transport.flush()
->>>>>>> 9f7d6c6b
 
         # The first five and last five warnings made it through, the debugs and
         # infos were elided
