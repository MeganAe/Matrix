#  Copyright 2021 The Matrix.org Foundation C.I.C.
#
#  Licensed under the Apache License, Version 2.0 (the "License");
#  you may not use this file except in compliance with the License.
#  You may obtain a copy of the License at
#
#      http://www.apache.org/licenses/LICENSE-2.0
#
#  Unless required by applicable law or agreed to in writing, software
#  distributed under the License is distributed on an "AS IS" BASIS,
#  WITHOUT WARRANTIES OR CONDITIONS OF ANY KIND, either express or implied.
#  See the License for the specific language governing permissions and
#  limitations under the License.
from typing import Any, Iterable, Optional, Tuple
from unittest import mock

from synapse.api.constants import (
    EventContentFields,
    EventTypes,
    HistoryVisibility,
    JoinRules,
    Membership,
    RestrictedJoinRuleTypes,
    RoomTypes,
)
from synapse.api.errors import AuthError, SynapseError
from synapse.api.room_versions import RoomVersions
from synapse.events import make_event_from_dict
from synapse.handlers.space_summary import _child_events_comparison_key, _RoomEntry
from synapse.rest import admin
from synapse.rest.client.v1 import login, room
from synapse.server import HomeServer
from synapse.types import JsonDict, UserID

from tests import unittest


def _create_event(room_id: str, order: Optional[Any] = None):
    result = mock.Mock()
    result.room_id = room_id
    result.content = {}
    if order is not None:
        result.content["order"] = order
    return result


def _order(*events):
    return sorted(events, key=_child_events_comparison_key)


class TestSpaceSummarySort(unittest.TestCase):
    def test_no_order_last(self):
        """An event with no ordering is placed behind those with an ordering."""
        ev1 = _create_event("!abc:test")
        ev2 = _create_event("!xyz:test", "xyz")

        self.assertEqual([ev2, ev1], _order(ev1, ev2))

    def test_order(self):
        """The ordering should be used."""
        ev1 = _create_event("!abc:test", "xyz")
        ev2 = _create_event("!xyz:test", "abc")

        self.assertEqual([ev2, ev1], _order(ev1, ev2))

    def test_order_room_id(self):
        """Room ID is a tie-breaker for ordering."""
        ev1 = _create_event("!abc:test", "abc")
        ev2 = _create_event("!xyz:test", "abc")

        self.assertEqual([ev1, ev2], _order(ev1, ev2))

    def test_invalid_ordering_type(self):
        """Invalid orderings are considered the same as missing."""
        ev1 = _create_event("!abc:test", 1)
        ev2 = _create_event("!xyz:test", "xyz")

        self.assertEqual([ev2, ev1], _order(ev1, ev2))

        ev1 = _create_event("!abc:test", {})
        self.assertEqual([ev2, ev1], _order(ev1, ev2))

        ev1 = _create_event("!abc:test", [])
        self.assertEqual([ev2, ev1], _order(ev1, ev2))

        ev1 = _create_event("!abc:test", True)
        self.assertEqual([ev2, ev1], _order(ev1, ev2))

    def test_invalid_ordering_value(self):
        """Invalid orderings are considered the same as missing."""
        ev1 = _create_event("!abc:test", "foo\n")
        ev2 = _create_event("!xyz:test", "xyz")

        self.assertEqual([ev2, ev1], _order(ev1, ev2))

        ev1 = _create_event("!abc:test", "a" * 51)
        self.assertEqual([ev2, ev1], _order(ev1, ev2))


class SpaceSummaryTestCase(unittest.HomeserverTestCase):
    servlets = [
        admin.register_servlets_for_client_rest_resource,
        room.register_servlets,
        login.register_servlets,
    ]

    def prepare(self, reactor, clock, hs: HomeServer):
        self.hs = hs
        self.handler = self.hs.get_space_summary_handler()

        # Create a user.
        self.user = self.register_user("user", "pass")
        self.token = self.login("user", "pass")

        # Create a space and a child room.
        self.space = self.helper.create_room_as(
            self.user,
            tok=self.token,
            extra_content={
                "creation_content": {EventContentFields.ROOM_TYPE: RoomTypes.SPACE}
            },
        )
        self.room = self.helper.create_room_as(self.user, tok=self.token)
        self._add_child(self.space, self.room, self.token)

    def _add_child(
        self, space_id: str, room_id: str, token: str, order: Optional[str] = None
    ) -> None:
        """Add a child room to a space."""
        content = {"via": [self.hs.hostname]}
        if order is not None:
            content["order"] = order
        self.helper.send_state(
            space_id,
            event_type=EventTypes.SpaceChild,
            body=content,
            tok=token,
            state_key=room_id,
        )

    def _assert_rooms(
        self, result: JsonDict, rooms_and_children: Iterable[Tuple[str, Iterable[str]]]
    ) -> None:
        """
        Assert that the expected room IDs and events are in the response.

        Args:
            result: The result from the API call.
            rooms_and_children: An iterable of tuples where each tuple is:
                The expected room ID.
                The expected IDs of any children rooms.
        """
        room_ids = []
        children_ids = []
        for room_id, children in rooms_and_children:
            room_ids.append(room_id)
            if children:
                children_ids.extend([(room_id, child_id) for child_id in children])
        self.assertCountEqual(
            [room.get("room_id") for room in result["rooms"]], room_ids
        )
        self.assertCountEqual(
            [
                (event.get("room_id"), event.get("state_key"))
                for event in result["events"]
            ],
            children_ids,
        )

<<<<<<< HEAD
    def _assert_hierarchy(
        self, result: JsonDict, rooms_and_children: Iterable[Tuple[str, Iterable[str]]]
    ) -> None:
        """
        Assert that the expected room IDs are in the response.

        Args:
            result: The result from the API call.
            rooms_and_children: An iterable of tuples where each tuple is:
                The expected room ID.
                The expected IDs of any children rooms.
        """
        result_room_ids = []
        result_children_ids = []
        for result_room in result["rooms"]:
            result_room_ids.append(result_room["room_id"])
            result_children_ids.append(
                [
                    (cs["room_id"], cs["state_key"])
                    for cs in result_room.get("children_state")
                ]
            )

        room_ids = []
        children_ids = []
        for room_id, children in rooms_and_children:
            room_ids.append(room_id)
            children_ids.append([(room_id, child_id) for child_id in children])

        # Note that order matters.
        self.assertEqual(result_room_ids, room_ids)
        self.assertEqual(result_children_ids, children_ids)
=======
    def _poke_fed_invite(self, room_id: str, from_user: str) -> None:
        """
        Creates a invite (as if received over federation) for the room from the
        given hostname.

        Args:
            room_id: The room ID to issue an invite for.
            fed_hostname: The user to invite from.
        """
        # Poke an invite over federation into the database.
        fed_handler = self.hs.get_federation_handler()
        fed_hostname = UserID.from_string(from_user).domain
        event = make_event_from_dict(
            {
                "room_id": room_id,
                "event_id": "!abcd:" + fed_hostname,
                "type": EventTypes.Member,
                "sender": from_user,
                "state_key": self.user,
                "content": {"membership": Membership.INVITE},
                "prev_events": [],
                "auth_events": [],
                "depth": 1,
                "origin_server_ts": 1234,
            }
        )
        self.get_success(
            fed_handler.on_invite_request(fed_hostname, event, RoomVersions.V6)
        )
>>>>>>> 691593bf

    def test_simple_space(self):
        """Test a simple space with a single room."""
        result = self.get_success(self.handler.get_space_summary(self.user, self.space))
        # The result should have the space and the room in it, along with a link
        # from space -> room.
        expected = [(self.space, [self.room]), (self.room, ())]
        self._assert_rooms(result, expected)

        result = self.get_success(
            self.handler.get_room_hierarchy(self.user, self.space)
        )
        self._assert_hierarchy(result, expected)

    def test_visibility(self):
        """A user not in a space cannot inspect it."""
        user2 = self.register_user("user2", "pass")
        token2 = self.login("user2", "pass")

        # The user cannot see the space.
        self.get_failure(self.handler.get_space_summary(user2, self.space), AuthError)
        self.get_failure(self.handler.get_room_hierarchy(user2, self.space), AuthError)

        # If the space is made world-readable it should return a result.
        self.helper.send_state(
            self.space,
            event_type=EventTypes.RoomHistoryVisibility,
            body={"history_visibility": HistoryVisibility.WORLD_READABLE},
            tok=self.token,
        )
        result = self.get_success(self.handler.get_space_summary(user2, self.space))
        expected = [(self.space, [self.room]), (self.room, ())]
        self._assert_rooms(result, expected)

        result = self.get_success(self.handler.get_room_hierarchy(user2, self.space))
        self._assert_hierarchy(result, expected)

        # Make it not world-readable again and confirm it results in an error.
        self.helper.send_state(
            self.space,
            event_type=EventTypes.RoomHistoryVisibility,
            body={"history_visibility": HistoryVisibility.JOINED},
            tok=self.token,
        )
        self.get_failure(self.handler.get_space_summary(user2, self.space), AuthError)
        self.get_failure(self.handler.get_room_hierarchy(user2, self.space), AuthError)

        # Join the space and results should be returned.
        self.helper.join(self.space, user2, tok=token2)
        result = self.get_success(self.handler.get_space_summary(user2, self.space))
        self._assert_rooms(result, expected)

        result = self.get_success(self.handler.get_room_hierarchy(user2, self.space))
        self._assert_hierarchy(result, expected)

    def _create_room_with_join_rule(
        self, join_rule: str, room_version: Optional[str] = None, **extra_content
    ) -> str:
        """Create a room with the given join rule and add it to the space."""
        room_id = self.helper.create_room_as(
            self.user,
            room_version=room_version,
            tok=self.token,
            extra_content={
                "initial_state": [
                    {
                        "type": EventTypes.JoinRules,
                        "state_key": "",
                        "content": {
                            "join_rule": join_rule,
                            **extra_content,
                        },
                    }
                ]
            },
        )
        self._add_child(self.space, room_id, self.token)
        return room_id

    def test_filtering(self):
        """
        Rooms should be properly filtered to only include rooms the user has access to.
        """
        user2 = self.register_user("user2", "pass")
        token2 = self.login("user2", "pass")

        # Create a few rooms which will have different properties.
        public_room = self._create_room_with_join_rule(JoinRules.PUBLIC)
        knock_room = self._create_room_with_join_rule(
            JoinRules.KNOCK, room_version=RoomVersions.V7.identifier
        )
        not_invited_room = self._create_room_with_join_rule(JoinRules.INVITE)
        invited_room = self._create_room_with_join_rule(JoinRules.INVITE)
        self.helper.invite(invited_room, targ=user2, tok=self.token)
        restricted_room = self._create_room_with_join_rule(
            JoinRules.RESTRICTED,
            room_version=RoomVersions.V8.identifier,
            allow=[],
        )
        restricted_accessible_room = self._create_room_with_join_rule(
            JoinRules.RESTRICTED,
            room_version=RoomVersions.V8.identifier,
            allow=[
                {
                    "type": RestrictedJoinRuleTypes.ROOM_MEMBERSHIP,
                    "room_id": self.space,
                    "via": [self.hs.hostname],
                }
            ],
        )
        world_readable_room = self._create_room_with_join_rule(JoinRules.INVITE)
        self.helper.send_state(
            world_readable_room,
            event_type=EventTypes.RoomHistoryVisibility,
            body={"history_visibility": HistoryVisibility.WORLD_READABLE},
            tok=self.token,
        )
        joined_room = self._create_room_with_join_rule(JoinRules.INVITE)
        self.helper.invite(joined_room, targ=user2, tok=self.token)
        self.helper.join(joined_room, user2, tok=token2)

        # Join the space.
        self.helper.join(self.space, user2, tok=token2)
        result = self.get_success(self.handler.get_space_summary(user2, self.space))
        expected = [
            (
                self.space,
                [
                    self.room,
                    public_room,
                    knock_room,
                    not_invited_room,
                    invited_room,
                    restricted_room,
                    restricted_accessible_room,
                    world_readable_room,
                    joined_room,
                ],
            ),
            (self.room, ()),
            (public_room, ()),
            (knock_room, ()),
            (invited_room, ()),
            (restricted_accessible_room, ()),
            (world_readable_room, ()),
            (joined_room, ()),
        ]
        self._assert_rooms(result, expected)

        result = self.get_success(self.handler.get_room_hierarchy(user2, self.space))
        self._assert_hierarchy(result, expected)

    def test_complex_space(self):
        """
        Create a "complex" space to see how it handles things like loops and subspaces.
        """
        # Create an inaccessible room.
        user2 = self.register_user("user2", "pass")
        token2 = self.login("user2", "pass")
        room2 = self.helper.create_room_as(user2, is_public=False, tok=token2)
        # This is a bit odd as "user" is adding a room they don't know about, but
        # it works for the tests.
        self._add_child(self.space, room2, self.token)

        # Create a subspace under the space with an additional room in it.
        subspace = self.helper.create_room_as(
            self.user,
            tok=self.token,
            extra_content={
                "creation_content": {EventContentFields.ROOM_TYPE: RoomTypes.SPACE}
            },
        )
        subroom = self.helper.create_room_as(self.user, tok=self.token)
        self._add_child(self.space, subspace, token=self.token)
        self._add_child(subspace, subroom, token=self.token)
        # Also add the two rooms from the space into this subspace (causing loops).
        self._add_child(subspace, self.room, token=self.token)
        self._add_child(subspace, room2, self.token)

        result = self.get_success(self.handler.get_space_summary(self.user, self.space))

        # The result should include each room a single time and each link.
        expected = [
            (self.space, [self.room, room2, subspace]),
            (self.room, ()),
            (subspace, [subroom, self.room, room2]),
            (subroom, ()),
        ]
        self._assert_rooms(result, expected)

        result = self.get_success(
            self.handler.get_room_hierarchy(self.user, self.space)
        )
        self._assert_hierarchy(result, expected)

    def test_pagination(self):
        """Test simple pagination works."""
        room_ids = []
        for i in range(1, 10):
            room = self.helper.create_room_as(self.user, tok=self.token)
            self._add_child(self.space, room, self.token, order=str(i))
            room_ids.append(room)
        # The room created initially doesn't have an order, so comes last.
        room_ids.append(self.room)

        result = self.get_success(
            self.handler.get_room_hierarchy(self.user, self.space, limit=7)
        )
        # The result should have the space and all of the links, plus some of the
        # rooms and a pagination token.
        expected = [(self.space, room_ids)] + [
            (room_id, ()) for room_id in room_ids[:6]
        ]
        self._assert_hierarchy(result, expected)
        self.assertIn("next_token", result)

        # Check the next page.
        result = self.get_success(
            self.handler.get_room_hierarchy(
                self.user, self.space, limit=5, from_token=result["next_token"]
            )
        )
        # The result should have the space and the room in it, along with a link
        # from space -> room.
        expected = [(room_id, ()) for room_id in room_ids[6:]]
        self._assert_hierarchy(result, expected)
        self.assertNotIn("next_token", result)

    def test_invalid_pagination_token(self):
        """"""
        room_ids = []
        for i in range(1, 10):
            room = self.helper.create_room_as(self.user, tok=self.token)
            self._add_child(self.space, room, self.token, order=str(i))
            room_ids.append(room)
        # The room created initially doesn't have an order, so comes last.
        room_ids.append(self.room)

        result = self.get_success(
            self.handler.get_room_hierarchy(self.user, self.space, limit=7)
        )
        self.assertIn("next_token", result)

        # Changing the room ID, suggested-only, or max-depth causes an error.
        self.get_failure(
            self.handler.get_room_hierarchy(
                self.user, self.room, from_token=result["next_token"]
            ),
            SynapseError,
        )
        self.get_failure(
            self.handler.get_room_hierarchy(
                self.user,
                self.space,
                suggested_only=True,
                from_token=result["next_token"],
            ),
            SynapseError,
        )
        self.get_failure(
            self.handler.get_room_hierarchy(
                self.user, self.space, max_depth=0, from_token=result["next_token"]
            ),
            SynapseError,
        )

        # An invalid token is ignored.
        self.get_failure(
            self.handler.get_room_hierarchy(self.user, self.space, from_token="foo"),
            SynapseError,
        )

    def test_max_depth(self):
        """Create a deep tree to test the max depth against."""
        spaces = [self.space]
        rooms = [self.room]
        for _ in range(5):
            spaces.append(
                self.helper.create_room_as(
                    self.user,
                    tok=self.token,
                    extra_content={
                        "creation_content": {
                            EventContentFields.ROOM_TYPE: RoomTypes.SPACE
                        }
                    },
                )
            )
            self._add_child(spaces[-2], spaces[-1], self.token)
            rooms.append(self.helper.create_room_as(self.user, tok=self.token))
            self._add_child(spaces[-1], rooms[-1], self.token)

        # Test just the space itself.
        result = self.get_success(
            self.handler.get_room_hierarchy(self.user, self.space, max_depth=0)
        )
        expected = [(spaces[0], [rooms[0], spaces[1]])]
        self._assert_hierarchy(result, expected)

        # A single additional layer.
        result = self.get_success(
            self.handler.get_room_hierarchy(self.user, self.space, max_depth=1)
        )
        expected += [
            (rooms[0], ()),
            (spaces[1], [rooms[1], spaces[2]]),
        ]
        self._assert_hierarchy(result, expected)

        # A few layers.
        result = self.get_success(
            self.handler.get_room_hierarchy(self.user, self.space, max_depth=3)
        )
        expected += [
            (rooms[1], ()),
            (spaces[2], [rooms[2], spaces[3]]),
            (rooms[2], ()),
            (spaces[3], [rooms[3], spaces[4]]),
        ]
        self._assert_hierarchy(result, expected)

    def test_fed_complex(self):
        """
        Return data over federation and ensure that it is handled properly.
        """
        fed_hostname = self.hs.hostname + "2"
        subspace = "#subspace:" + fed_hostname
        subroom = "#subroom:" + fed_hostname

        async def summarize_remote_room(
            _self, room, suggested_only, max_children, exclude_rooms
        ):
            # Return some good data, and some bad data:
            #
            # * Event *back* to the root room.
            # * Unrelated events / rooms
            # * Multiple levels of events (in a not-useful order, e.g. grandchild
            #   events before child events).

            # Note that these entries are brief, but should contain enough info.
            return [
                _RoomEntry(
                    subspace,
                    {
                        "room_id": subspace,
                        "world_readable": True,
                        "room_type": RoomTypes.SPACE,
                    },
                    [
                        {
                            "room_id": subspace,
                            "state_key": subroom,
                            "content": {"via": [fed_hostname]},
                        }
                    ],
                ),
                _RoomEntry(
                    subroom,
                    {
                        "room_id": subroom,
                        "world_readable": True,
                    },
                ),
            ]

        # Add a room to the space which is on another server.
        self._add_child(self.space, subspace, self.token)

        with mock.patch(
            "synapse.handlers.space_summary.SpaceSummaryHandler._summarize_remote_room",
            new=summarize_remote_room,
        ):
            result = self.get_success(
                self.handler.get_space_summary(self.user, self.space)
            )

        expected = [
            (self.space, [self.room, subspace]),
            (self.room, ()),
            (subspace, [subroom]),
            (subroom, ()),
        ]
        self._assert_rooms(result, expected)

    def test_fed_filtering(self):
        """
        Rooms returned over federation should be properly filtered to only include
        rooms the user has access to.
        """
        fed_hostname = self.hs.hostname + "2"
        subspace = "#subspace:" + fed_hostname

        # Create a few rooms which will have different properties.
        public_room = "#public:" + fed_hostname
        knock_room = "#knock:" + fed_hostname
        not_invited_room = "#not_invited:" + fed_hostname
        invited_room = "#invited:" + fed_hostname
        restricted_room = "#restricted:" + fed_hostname
        restricted_accessible_room = "#restricted_accessible:" + fed_hostname
        world_readable_room = "#world_readable:" + fed_hostname
        joined_room = self.helper.create_room_as(self.user, tok=self.token)

        # Poke an invite over federation into the database.
        self._poke_fed_invite(invited_room, "@remote:" + fed_hostname)

        async def summarize_remote_room(
            _self, room, suggested_only, max_children, exclude_rooms
        ):
            # Note that these entries are brief, but should contain enough info.
            rooms = [
                _RoomEntry(
                    public_room,
                    {
                        "room_id": public_room,
                        "world_readable": False,
                        "join_rules": JoinRules.PUBLIC,
                    },
                ),
                _RoomEntry(
                    knock_room,
                    {
                        "room_id": knock_room,
                        "world_readable": False,
                        "join_rules": JoinRules.KNOCK,
                    },
                ),
                _RoomEntry(
                    not_invited_room,
                    {
                        "room_id": not_invited_room,
                        "world_readable": False,
                        "join_rules": JoinRules.INVITE,
                    },
                ),
                _RoomEntry(
                    invited_room,
                    {
                        "room_id": invited_room,
                        "world_readable": False,
                        "join_rules": JoinRules.INVITE,
                    },
                ),
                _RoomEntry(
                    restricted_room,
                    {
                        "room_id": restricted_room,
                        "world_readable": False,
                        "join_rules": JoinRules.RESTRICTED,
                        "allowed_spaces": [],
                    },
                ),
                _RoomEntry(
                    restricted_accessible_room,
                    {
                        "room_id": restricted_accessible_room,
                        "world_readable": False,
                        "join_rules": JoinRules.RESTRICTED,
                        "allowed_spaces": [self.room],
                    },
                ),
                _RoomEntry(
                    world_readable_room,
                    {
                        "room_id": world_readable_room,
                        "world_readable": True,
                        "join_rules": JoinRules.INVITE,
                    },
                ),
                _RoomEntry(
                    joined_room,
                    {
                        "room_id": joined_room,
                        "world_readable": False,
                        "join_rules": JoinRules.INVITE,
                    },
                ),
            ]

            # Also include the subspace.
            rooms.insert(
                0,
                _RoomEntry(
                    subspace,
                    {
                        "room_id": subspace,
                        "world_readable": True,
                    },
                    # Place each room in the sub-space.
                    [
                        {
                            "room_id": subspace,
                            "state_key": room.room_id,
                            "content": {"via": [fed_hostname]},
                        }
                        for room in rooms
                    ],
                ),
            )
            return rooms

        # Add a room to the space which is on another server.
        self._add_child(self.space, subspace, self.token)

        with mock.patch(
            "synapse.handlers.space_summary.SpaceSummaryHandler._summarize_remote_room",
            new=summarize_remote_room,
        ):
            result = self.get_success(
                self.handler.get_space_summary(self.user, self.space)
            )

        expected = [
            (self.space, [self.room, subspace]),
            (self.room, ()),
            (
                subspace,
<<<<<<< HEAD
                [
                    public_room,
                    knock_room,
                    not_invited_room,
                    invited_room,
                    restricted_room,
                    restricted_accessible_room,
                    world_readable_room,
                    joined_room,
                ],
            ),
            (public_room, ()),
            (knock_room, ()),
            (invited_room, ()),
            (restricted_accessible_room, ()),
            (world_readable_room, ()),
            (joined_room, ()),
        ]
        self._assert_rooms(result, expected)
=======
                public_room,
                knock_room,
                invited_room,
                restricted_accessible_room,
                world_readable_room,
                joined_room,
            ],
        )
        self._assert_events(
            result,
            [
                (self.space, self.room),
                (self.space, subspace),
                (subspace, public_room),
                (subspace, knock_room),
                (subspace, not_invited_room),
                (subspace, invited_room),
                (subspace, restricted_room),
                (subspace, restricted_accessible_room),
                (subspace, world_readable_room),
                (subspace, joined_room),
            ],
        )

    def test_fed_invited(self):
        """
        A room which the user was invited to should be included in the response.

        This differs from test_fed_filtering in that the room itself is being
        queried over federation, instead of it being included as a sub-room of
        a space in the response.
        """
        fed_hostname = self.hs.hostname + "2"
        fed_room = "#subroom:" + fed_hostname

        # Poke an invite over federation into the database.
        self._poke_fed_invite(fed_room, "@remote:" + fed_hostname)

        async def summarize_remote_room(
            _self, room, suggested_only, max_children, exclude_rooms
        ):
            return [
                _RoomEntry(
                    fed_room,
                    {
                        "room_id": fed_room,
                        "world_readable": False,
                        "join_rules": JoinRules.INVITE,
                    },
                ),
            ]

        # Add a room to the space which is on another server.
        self._add_child(self.space, fed_room, self.token)

        with mock.patch(
            "synapse.handlers.space_summary.SpaceSummaryHandler._summarize_remote_room",
            new=summarize_remote_room,
        ):
            result = self.get_success(
                self.handler.get_space_summary(self.user, self.space)
            )

        self._assert_rooms(
            result,
            [
                self.space,
                self.room,
                fed_room,
            ],
        )
        self._assert_events(
            result,
            [
                (self.space, self.room),
                (self.space, fed_room),
            ],
        )
>>>>>>> 691593bf
<|MERGE_RESOLUTION|>--- conflicted
+++ resolved
@@ -167,7 +167,6 @@
             children_ids,
         )
 
-<<<<<<< HEAD
     def _assert_hierarchy(
         self, result: JsonDict, rooms_and_children: Iterable[Tuple[str, Iterable[str]]]
     ) -> None:
@@ -200,7 +199,7 @@
         # Note that order matters.
         self.assertEqual(result_room_ids, room_ids)
         self.assertEqual(result_children_ids, children_ids)
-=======
+
     def _poke_fed_invite(self, room_id: str, from_user: str) -> None:
         """
         Creates a invite (as if received over federation) for the room from the
@@ -230,7 +229,6 @@
         self.get_success(
             fed_handler.on_invite_request(fed_hostname, event, RoomVersions.V6)
         )
->>>>>>> 691593bf
 
     def test_simple_space(self):
         """Test a simple space with a single room."""
@@ -747,7 +745,6 @@
             (self.room, ()),
             (
                 subspace,
-<<<<<<< HEAD
                 [
                     public_room,
                     knock_room,
@@ -767,30 +764,6 @@
             (joined_room, ()),
         ]
         self._assert_rooms(result, expected)
-=======
-                public_room,
-                knock_room,
-                invited_room,
-                restricted_accessible_room,
-                world_readable_room,
-                joined_room,
-            ],
-        )
-        self._assert_events(
-            result,
-            [
-                (self.space, self.room),
-                (self.space, subspace),
-                (subspace, public_room),
-                (subspace, knock_room),
-                (subspace, not_invited_room),
-                (subspace, invited_room),
-                (subspace, restricted_room),
-                (subspace, restricted_accessible_room),
-                (subspace, world_readable_room),
-                (subspace, joined_room),
-            ],
-        )
 
     def test_fed_invited(self):
         """
@@ -831,19 +804,9 @@
                 self.handler.get_space_summary(self.user, self.space)
             )
 
-        self._assert_rooms(
-            result,
-            [
-                self.space,
-                self.room,
-                fed_room,
-            ],
-        )
-        self._assert_events(
-            result,
-            [
-                (self.space, self.room),
-                (self.space, fed_room),
-            ],
-        )
->>>>>>> 691593bf
+        expected = [
+            (self.space, [self.room, fed_room]),
+            (self.room, ()),
+            (fed_room, ()),
+        ]
+        self._assert_rooms(result, expected)