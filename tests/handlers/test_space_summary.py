--- conflicted
+++ resolved
@@ -662,61 +662,6 @@
         ):
             # Note that these entries are brief, but should contain enough info.
             rooms = [
-<<<<<<< HEAD
-                {
-                    "room_id": public_room,
-                    "world_readable": False,
-                    "join_rules": JoinRules.PUBLIC,
-                },
-                {
-                    "room_id": knock_room,
-                    "world_readable": False,
-                    "join_rules": JoinRules.KNOCK,
-                },
-                {
-                    "room_id": not_invited_room,
-                    "world_readable": False,
-                    "join_rules": JoinRules.INVITE,
-                },
-                {
-                    "room_id": invited_room,
-                    "world_readable": False,
-                    "join_rules": JoinRules.INVITE,
-                },
-                {
-                    "room_id": restricted_room,
-                    "world_readable": False,
-                    "join_rules": JoinRules.MSC3083_RESTRICTED,
-                    "allowed_room_ids": [],
-                },
-                {
-                    "room_id": restricted_accessible_room,
-                    "world_readable": False,
-                    "join_rules": JoinRules.MSC3083_RESTRICTED,
-                    "allowed_room_ids": [self.room],
-                },
-                {
-                    "room_id": world_readable_room,
-                    "world_readable": True,
-                    "join_rules": JoinRules.INVITE,
-                },
-                {
-                    "room_id": joined_room,
-                    "world_readable": False,
-                    "join_rules": JoinRules.INVITE,
-                },
-            ]
-
-            # Place each room in the sub-space.
-            event_content = {"via": [fed_hostname]}
-            events = [
-                {
-                    "room_id": subspace,
-                    "state_key": room["room_id"],
-                    "content": event_content,
-                }
-                for room in rooms
-=======
                 _RoomEntry(
                     public_room,
                     {
@@ -783,7 +728,6 @@
                         "join_rules": JoinRules.INVITE,
                     },
                 ),
->>>>>>> 98a3355d
             ]
 
             # Also include the subspace.
