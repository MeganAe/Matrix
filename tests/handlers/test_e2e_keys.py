--- conflicted
+++ resolved
@@ -101,13 +101,9 @@
         # Error when replacing string key with dict
         self.get_failure(
             self.handler.upload_keys_for_user(
-<<<<<<< HEAD
-                local_user, device_id, {"one_time_keys": {"alg1:k1": {"key": "key"}}},
-=======
                 local_user,
                 device_id,
                 {"one_time_keys": {"alg1:k1": {"key": "key"}}},
->>>>>>> 53f1c4da
             ),
             SynapseError,
         )
