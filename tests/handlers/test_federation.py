# Copyright 2019 The Matrix.org Foundation C.I.C.
#
# Licensed under the Apache License, Version 2.0 (the "License");
# you may not use this file except in compliance with the License.
# You may obtain a copy of the License at
#
#     http://www.apache.org/licenses/LICENSE-2.0
#
# Unless required by applicable law or agreed to in writing, software
# distributed under the License is distributed on an "AS IS" BASIS,
# WITHOUT WARRANTIES OR CONDITIONS OF ANY KIND, either express or implied.
# See the License for the specific language governing permissions and
# limitations under the License.
import logging
from typing import Collection, Optional, cast
from unittest import TestCase
from unittest.mock import Mock, patch

from twisted.internet.defer import Deferred
from twisted.test.proto_helpers import MemoryReactor

from synapse.api.constants import EventTypes
from synapse.api.errors import (
    AuthError,
    Codes,
    LimitExceededError,
    NotFoundError,
    SynapseError,
)
from synapse.api.room_versions import RoomVersions
from synapse.events import EventBase, make_event_from_dict
from synapse.federation.federation_base import event_from_pdu_json
from synapse.federation.federation_client import SendJoinResult
from synapse.logging.context import LoggingContext, run_in_background
from synapse.rest import admin
from synapse.rest.client import login, room
from synapse.server import HomeServer
from synapse.storage.databases.main.events_worker import EventCacheEntry
from synapse.util import Clock
from synapse.util.stringutils import random_string

from tests import unittest
from tests.test_utils import event_injection, make_awaitable

logger = logging.getLogger(__name__)


def generate_fake_event_id() -> str:
    return "$fake_" + random_string(43)


class FederationTestCase(unittest.FederatingHomeserverTestCase):
    servlets = [
        admin.register_servlets,
        login.register_servlets,
        room.register_servlets,
    ]

    def make_homeserver(self, reactor: MemoryReactor, clock: Clock) -> HomeServer:
        hs = self.setup_test_homeserver(federation_http_client=None)
        self.handler = hs.get_federation_handler()
        self.store = hs.get_datastores().main
        return hs

    def test_exchange_revoked_invite(self) -> None:
        user_id = self.register_user("kermit", "test")
        tok = self.login("kermit", "test")

        room_id = self.helper.create_room_as(room_creator=user_id, tok=tok)

        # Send a 3PID invite event with an empty body so it's considered as a revoked one.
        invite_token = "sometoken"
        self.helper.send_state(
            room_id=room_id,
            event_type=EventTypes.ThirdPartyInvite,
            state_key=invite_token,
            body={},
            tok=tok,
        )

        d = self.handler.on_exchange_third_party_invite_request(
            event_dict={
                "type": EventTypes.Member,
                "room_id": room_id,
                "sender": user_id,
                "state_key": "@someone:example.org",
                "content": {
                    "membership": "invite",
                    "third_party_invite": {
                        "display_name": "alice",
                        "signed": {
                            "mxid": "@alice:localhost",
                            "token": invite_token,
                            "signatures": {
                                "magic.forest": {
                                    "ed25519:3": "fQpGIW1Snz+pwLZu6sTy2aHy/DYWWTspTJRPyNp0PKkymfIsNffysMl6ObMMFdIJhk6g6pwlIqZ54rxo8SLmAg"
                                }
                            },
                        },
                    },
                },
            },
        )

        failure = self.get_failure(d, AuthError).value

        self.assertEqual(failure.code, 403, failure)
        self.assertEqual(failure.errcode, Codes.FORBIDDEN, failure)
        self.assertEqual(failure.msg, "You are not invited to this room.")

    def test_rejected_message_event_state(self) -> None:
        """
        Check that we store the state group correctly for rejected non-state events.

        Regression test for #6289.
        """
        OTHER_SERVER = "otherserver"
        OTHER_USER = "@otheruser:" + OTHER_SERVER

        # create the room
        user_id = self.register_user("kermit", "test")
        tok = self.login("kermit", "test")
        room_id = self.helper.create_room_as(room_creator=user_id, tok=tok)
        room_version = self.get_success(self.store.get_room_version(room_id))

        # pretend that another server has joined
        join_event = self._build_and_send_join_event(OTHER_SERVER, OTHER_USER, room_id)

        # check the state group
        sg = self.get_success(
            self.store._get_state_group_for_event(join_event.event_id)
        )

        # build and send an event which will be rejected
        ev = event_from_pdu_json(
            {
                "type": EventTypes.Message,
                "content": {},
                "room_id": room_id,
                "sender": "@yetanotheruser:" + OTHER_SERVER,
                "depth": cast(int, join_event["depth"]) + 1,
                "prev_events": [join_event.event_id],
                "auth_events": [],
                "origin_server_ts": self.clock.time_msec(),
            },
            room_version,
        )

        with LoggingContext("send_rejected"):
            d = run_in_background(
                self.hs.get_federation_event_handler().on_receive_pdu, OTHER_SERVER, ev
            )
        self.get_success(d)

        # that should have been rejected
        e = self.get_success(self.store.get_event(ev.event_id, allow_rejected=True))
        self.assertIsNotNone(e.rejected_reason)

        # ... and the state group should be the same as before
        sg2 = self.get_success(self.store._get_state_group_for_event(ev.event_id))

        self.assertEqual(sg, sg2)

    def test_rejected_state_event_state(self) -> None:
        """
        Check that we store the state group correctly for rejected state events.

        Regression test for #6289.
        """
        OTHER_SERVER = "otherserver"
        OTHER_USER = "@otheruser:" + OTHER_SERVER

        # create the room
        user_id = self.register_user("kermit", "test")
        tok = self.login("kermit", "test")
        room_id = self.helper.create_room_as(room_creator=user_id, tok=tok)
        room_version = self.get_success(self.store.get_room_version(room_id))

        # pretend that another server has joined
        join_event = self._build_and_send_join_event(OTHER_SERVER, OTHER_USER, room_id)

        # check the state group
        sg = self.get_success(
            self.store._get_state_group_for_event(join_event.event_id)
        )

        # build and send an event which will be rejected
        ev = event_from_pdu_json(
            {
                "type": "org.matrix.test",
                "state_key": "test_key",
                "content": {},
                "room_id": room_id,
                "sender": "@yetanotheruser:" + OTHER_SERVER,
                "depth": cast(int, join_event["depth"]) + 1,
                "prev_events": [join_event.event_id],
                "auth_events": [],
                "origin_server_ts": self.clock.time_msec(),
            },
            room_version,
        )

        with LoggingContext("send_rejected"):
            d = run_in_background(
                self.hs.get_federation_event_handler().on_receive_pdu, OTHER_SERVER, ev
            )
        self.get_success(d)

        # that should have been rejected
        e = self.get_success(self.store.get_event(ev.event_id, allow_rejected=True))
        self.assertIsNotNone(e.rejected_reason)

        # ... and the state group should be the same as before
        sg2 = self.get_success(self.store._get_state_group_for_event(ev.event_id))

        self.assertEqual(sg, sg2)

    def test_backfill_with_many_backward_extremities(self) -> None:
        """
        Check that we can backfill with many backward extremities.
        The goal is to make sure that when we only use a portion
        of backwards extremities(the magic number is more than 5),
        no errors are thrown.

        Regression test, see #11027
        """
        # create the room
        user_id = self.register_user("kermit", "test")
        tok = self.login("kermit", "test")

        room_id = self.helper.create_room_as(room_creator=user_id, tok=tok)
        room_version = self.get_success(self.store.get_room_version(room_id))

        # we need a user on the remote server to be a member, so that we can send
        # extremity-causing events.
        remote_server_user_id = f"@user:{self.OTHER_SERVER_NAME}"
        self.get_success(
            event_injection.inject_member_event(
                self.hs, room_id, remote_server_user_id, "join"
            )
        )

        send_result = self.helper.send(room_id, "first message", tok=tok)
        ev1 = self.get_success(
            self.store.get_event(send_result["event_id"], allow_none=False)
        )
        current_state = self.get_success(
            self.store.get_events_as_list(
                (
                    self.get_success(self.store.get_partial_current_state_ids(room_id))
                ).values()
            )
        )

        # Create "many" backward extremities. The magic number we're trying to
        # create more than is 5 which corresponds to the number of backward
        # extremities we slice off in `_maybe_backfill_inner`
        federation_event_handler = self.hs.get_federation_event_handler()
        auth_events = [
            ev
            for ev in current_state
            if (ev.type, ev.state_key)
            in {("m.room.create", ""), ("m.room.member", remote_server_user_id)}
        ]
        for _ in range(0, 8):
            event = make_event_from_dict(
                self.add_hashes_and_signatures_from_other_server(
                    {
                        "origin_server_ts": 1,
                        "type": "m.room.message",
                        "content": {
                            "msgtype": "m.text",
                            "body": "message connected to fake event",
                        },
                        "room_id": room_id,
                        "sender": remote_server_user_id,
                        "prev_events": [
                            ev1.event_id,
                            # We're creating an backward extremity each time thanks
                            # to this fake event
                            generate_fake_event_id(),
                        ],
                        "auth_events": [ev.event_id for ev in auth_events],
                        "depth": ev1.depth + 1,
                    },
                    room_version,
                ),
                room_version,
            )

            # we poke this directly into _process_received_pdu, to avoid the
            # federation handler wanting to backfill the fake event.
            state_handler = self.hs.get_state_handler()
            context = self.get_success(
                state_handler.compute_event_context(
                    event,
                    state_ids_before_event={
                        (e.type, e.state_key): e.event_id for e in current_state
                    },
                    partial_state=False,
                )
            )
            self.get_success(
                federation_event_handler._process_received_pdu(
                    self.OTHER_SERVER_NAME,
                    event,
                    context,
                )
            )

        # we should now have 8 backwards extremities.
        backwards_extremities = self.get_success(
            self.store.db_pool.simple_select_list(
                "event_backward_extremities",
                keyvalues={"room_id": room_id},
                retcols=["event_id"],
            )
        )
        self.assertEqual(len(backwards_extremities), 8)

        current_depth = 1
        limit = 100
        with LoggingContext("receive_pdu"):
            # Make sure backfill still works
            d = run_in_background(
                self.hs.get_federation_handler().maybe_backfill,
                room_id,
                current_depth,
                limit,
            )
        self.get_success(d)

    def test_backfill_ignores_known_events(self) -> None:
        """
        Tests that events that we already know about are ignored when backfilling.
        """
        # Set up users
        user_id = self.register_user("kermit", "test")
        tok = self.login("kermit", "test")

        other_server = "otherserver"
        other_user = "@otheruser:" + other_server

        # Create a room to backfill events into
        room_id = self.helper.create_room_as(room_creator=user_id, tok=tok)
        room_version = self.get_success(self.store.get_room_version(room_id))

        # Build an event to backfill
        event = event_from_pdu_json(
            {
                "type": EventTypes.Message,
                "content": {"body": "hello world", "msgtype": "m.text"},
                "room_id": room_id,
                "sender": other_user,
                "depth": 32,
                "prev_events": [],
                "auth_events": [],
                "origin_server_ts": self.clock.time_msec(),
            },
            room_version,
        )

        # Ensure the event is not already in the DB
        self.get_failure(
            self.store.get_event(event.event_id),
            NotFoundError,
        )

        # Backfill the event and check that it has entered the DB.

        # We mock out the FederationClient.backfill method, to pretend that a remote
        # server has returned our fake event.
        federation_client_backfill_mock = Mock(return_value=make_awaitable([event]))
        self.hs.get_federation_client().backfill = federation_client_backfill_mock  # type: ignore[assignment]

        # We also mock the persist method with a side effect of itself. This allows us
        # to track when it has been called while preserving its function.
        persist_events_and_notify_mock = Mock(
            side_effect=self.hs.get_federation_event_handler().persist_events_and_notify
        )
        self.hs.get_federation_event_handler().persist_events_and_notify = (  # type: ignore[assignment]
            persist_events_and_notify_mock
        )

        # Small side-tangent. We populate the event cache with the event, even though
        # it is not yet in the DB. This is an invalid scenario that can currently occur
        # due to not properly invalidating the event cache.
        # See https://github.com/matrix-org/synapse/issues/13476.
        #
        # As a result, backfill should not rely on the event cache to check whether
        # we already have an event in the DB.
        # TODO: Remove this bit when the event cache is properly invalidated.
        cache_entry = EventCacheEntry(
            event=event,
            redacted_event=None,
        )
        self.store._get_event_cache.set_local((event.event_id,), cache_entry)

        # We now call FederationEventHandler.backfill (a separate method) to trigger
        # a backfill request. It should receive the fake event.
        self.get_success(
            self.hs.get_federation_event_handler().backfill(
                other_user,
                room_id,
                limit=10,
                extremities=[],
            )
        )

        # Check that our fake event was persisted.
        persist_events_and_notify_mock.assert_called_once()
        persist_events_and_notify_mock.reset_mock()

        # Now we repeat the backfill, having the homeserver receive the fake event
        # again.
        self.get_success(
            self.hs.get_federation_event_handler().backfill(
                other_user,
                room_id,
                limit=10,
                extremities=[],
            ),
        )

        # This time, we expect no event persistence to have occurred, as we already
        # have this event.
        persist_events_and_notify_mock.assert_not_called()

    @unittest.override_config(
        {"rc_invites": {"per_user": {"per_second": 0.5, "burst_count": 3}}}
    )
    def test_invite_by_user_ratelimit(self) -> None:
        """Tests that invites from federation to a particular user are
        actually rate-limited.
        """
        other_server = "otherserver"
        other_user = "@otheruser:" + other_server

        # create the room
        user_id = self.register_user("kermit", "test")
        tok = self.login("kermit", "test")

        def create_invite() -> EventBase:
            room_id = self.helper.create_room_as(room_creator=user_id, tok=tok)
            room_version = self.get_success(self.store.get_room_version(room_id))
            return event_from_pdu_json(
                {
                    "type": EventTypes.Member,
                    "content": {"membership": "invite"},
                    "room_id": room_id,
                    "sender": other_user,
                    "state_key": "@user:test",
                    "depth": 32,
                    "prev_events": [],
                    "auth_events": [],
                    "origin_server_ts": self.clock.time_msec(),
                },
                room_version,
            )

        for _ in range(3):
            event = create_invite()
            self.get_success(
                self.handler.on_invite_request(
                    other_server,
                    event,
                    event.room_version,
                )
            )

        event = create_invite()
        self.get_failure(
            self.handler.on_invite_request(
                other_server,
                event,
                event.room_version,
            ),
            exc=LimitExceededError,
        )

    def _build_and_send_join_event(
        self, other_server: str, other_user: str, room_id: str
    ) -> EventBase:
        join_event = self.get_success(
            self.handler.on_make_join_request(other_server, room_id, other_user)
        )
        # the auth code requires that a signature exists, but doesn't check that
        # signature... go figure.
        join_event.signatures[other_server] = {"x": "y"}
        with LoggingContext("send_join"):
            d = run_in_background(
                self.hs.get_federation_event_handler().on_send_membership_event,
                other_server,
                join_event,
            )
        self.get_success(d)

        # sanity-check: the room should show that the new user is a member
        r = self.get_success(self.store.get_partial_current_state_ids(room_id))
        self.assertEqual(r[(EventTypes.Member, other_user)], join_event.event_id)

        return join_event


class EventFromPduTestCase(TestCase):
    def test_valid_json(self) -> None:
        """Valid JSON should be turned into an event."""
        ev = event_from_pdu_json(
            {
                "type": EventTypes.Message,
                "content": {"bool": True, "null": None, "int": 1, "str": "foobar"},
                "room_id": "!room:test",
                "sender": "@user:test",
                "depth": 1,
                "prev_events": [],
                "auth_events": [],
                "origin_server_ts": 1234,
            },
            RoomVersions.V6,
        )

        self.assertIsInstance(ev, EventBase)

    def test_invalid_numbers(self) -> None:
        """Invalid values for an integer should be rejected, all floats should be rejected."""
        for value in [
            -(2**53),
            2**53,
            1.0,
            float("inf"),
            float("-inf"),
            float("nan"),
        ]:
            with self.assertRaises(SynapseError):
                event_from_pdu_json(
                    {
                        "type": EventTypes.Message,
                        "content": {"foo": value},
                        "room_id": "!room:test",
                        "sender": "@user:test",
                        "depth": 1,
                        "prev_events": [],
                        "auth_events": [],
                        "origin_server_ts": 1234,
                    },
                    RoomVersions.V6,
                )

    def test_invalid_nested(self) -> None:
        """List and dictionaries are recursively searched."""
        with self.assertRaises(SynapseError):
            event_from_pdu_json(
                {
                    "type": EventTypes.Message,
                    "content": {"foo": [{"bar": 2**56}]},
                    "room_id": "!room:test",
                    "sender": "@user:test",
                    "depth": 1,
                    "prev_events": [],
                    "auth_events": [],
                    "origin_server_ts": 1234,
                },
                RoomVersions.V6,
            )


class PartialJoinTestCase(unittest.FederatingHomeserverTestCase):
    def test_failed_partial_join_is_clean(self) -> None:
        """
        Tests that, when failing to partial-join a room, we don't get stuck with
        a partial-state flag on a room.
        """

        fed_handler = self.hs.get_federation_handler()
        fed_client = fed_handler.federation_client

        room_id = "!room:example.com"

        EVENT_CREATE = make_event_from_dict(
            {
                "room_id": room_id,
                "type": "m.room.create",
                "sender": "@kristina:example.com",
                "state_key": "",
                "depth": 0,
                "content": {"creator": "@kristina:example.com", "room_version": "10"},
                "auth_events": [],
                "origin_server_ts": 1,
            },
            room_version=RoomVersions.V10,
        )
        EVENT_CREATOR_MEMBERSHIP = make_event_from_dict(
            {
                "room_id": room_id,
                "type": "m.room.member",
                "sender": "@kristina:example.com",
                "state_key": "@kristina:example.com",
                "content": {"membership": "join"},
                "depth": 1,
                "prev_events": [EVENT_CREATE.event_id],
                "auth_events": [EVENT_CREATE.event_id],
                "origin_server_ts": 1,
            },
            room_version=RoomVersions.V10,
        )
        EVENT_INVITATION_MEMBERSHIP = make_event_from_dict(
            {
                "room_id": room_id,
                "type": "m.room.member",
                "sender": "@kristina:example.com",
                "state_key": "@alice:test",
                "content": {"membership": "invite"},
                "depth": 2,
                "prev_events": [EVENT_CREATOR_MEMBERSHIP.event_id],
                "auth_events": [
                    EVENT_CREATE.event_id,
                    EVENT_CREATOR_MEMBERSHIP.event_id,
                ],
                "origin_server_ts": 1,
            },
            room_version=RoomVersions.V10,
        )
        membership_event = make_event_from_dict(
            {
                "room_id": room_id,
                "type": "m.room.member",
                "sender": "@alice:test",
                "state_key": "@alice:test",
                "content": {"membership": "join"},
                "prev_events": [EVENT_INVITATION_MEMBERSHIP.event_id],
            },
            RoomVersions.V10,
        )
        mock_make_membership_event = Mock(
            return_value=make_awaitable(
                (
                    "example.com",
                    membership_event,
                    RoomVersions.V10,
                )
            )
        )
        mock_send_join = Mock(
            return_value=make_awaitable(
                SendJoinResult(
                    membership_event,
                    "example.com",
                    state=[
                        EVENT_CREATE,
                        EVENT_CREATOR_MEMBERSHIP,
                        EVENT_INVITATION_MEMBERSHIP,
                    ],
                    auth_chain=[
                        EVENT_CREATE,
                        EVENT_CREATOR_MEMBERSHIP,
                        EVENT_INVITATION_MEMBERSHIP,
                    ],
                    partial_state=True,
                    servers_in_room={"example.com"},
                )
            )
        )

        with patch.object(
            fed_client, "make_membership_event", mock_make_membership_event
        ), patch.object(fed_client, "send_join", mock_send_join):
            # Join and check that our join event is rejected
            # (The join event is rejected because it doesn't have any signatures)
            join_exc = self.get_failure(
                fed_handler.do_invite_join(["example.com"], room_id, "@alice:test", {}),
                SynapseError,
            )
        self.assertIn("Join event was rejected", str(join_exc))

        store = self.hs.get_datastores().main

        # Check that we don't have a left-over partial_state entry.
        self.assertFalse(
            self.get_success(store.is_partial_state_room(room_id)),
            f"Stale partial-stated room flag left over for {room_id} after a"
            f" failed do_invite_join!",
        )

    def test_duplicate_partial_state_room_syncs(self) -> None:
        """
        Tests that concurrent partial state syncs are not started for the same room.
        """
        is_partial_state = True
        end_sync: "Deferred[None]" = Deferred()

        async def is_partial_state_room(room_id: str) -> bool:
            return is_partial_state

        async def sync_partial_state_room(
            initial_destination: Optional[str],
            other_destinations: Collection[str],
            room_id: str,
        ) -> None:
            nonlocal end_sync
            try:
                await end_sync
            finally:
                end_sync = Deferred()

        mock_is_partial_state_room = Mock(side_effect=is_partial_state_room)
        mock_sync_partial_state_room = Mock(side_effect=sync_partial_state_room)

        fed_handler = self.hs.get_federation_handler()
        store = self.hs.get_datastores().main

        with patch.object(
            fed_handler, "_sync_partial_state_room", mock_sync_partial_state_room
        ), patch.object(store, "is_partial_state_room", mock_is_partial_state_room):
            # Start the partial state sync.
<<<<<<< HEAD
            fed_handler._start_partial_state_room_sync("hs1", ["hs2"], "room_id")
=======
            fed_handler._start_partial_state_room_sync("hs1", {"hs2"}, "room_id")
>>>>>>> 9f7d6c6b
            self.assertEqual(mock_sync_partial_state_room.call_count, 1)

            # Try to start another partial state sync.
            # Nothing should happen.
<<<<<<< HEAD
            fed_handler._start_partial_state_room_sync("hs3", ["hs2"], "room_id")
=======
            fed_handler._start_partial_state_room_sync("hs3", {"hs2"}, "room_id")
>>>>>>> 9f7d6c6b
            self.assertEqual(mock_sync_partial_state_room.call_count, 1)

            # End the partial state sync
            is_partial_state = False
            end_sync.callback(None)

            # The partial state sync should not be restarted.
            self.assertEqual(mock_sync_partial_state_room.call_count, 1)

            # The next attempt to start the partial state sync should work.
            is_partial_state = True
<<<<<<< HEAD
            fed_handler._start_partial_state_room_sync("hs3", ["hs2"], "room_id")
=======
            fed_handler._start_partial_state_room_sync("hs3", {"hs2"}, "room_id")
>>>>>>> 9f7d6c6b
            self.assertEqual(mock_sync_partial_state_room.call_count, 2)

    def test_partial_state_room_sync_restart(self) -> None:
        """
        Tests that partial state syncs are restarted when a second partial state sync
        was deduplicated and the first partial state sync fails.
        """
        is_partial_state = True
        end_sync: "Deferred[None]" = Deferred()

        async def is_partial_state_room(room_id: str) -> bool:
            return is_partial_state

        async def sync_partial_state_room(
            initial_destination: Optional[str],
            other_destinations: Collection[str],
            room_id: str,
        ) -> None:
            nonlocal end_sync
            try:
                await end_sync
            finally:
                end_sync = Deferred()

        mock_is_partial_state_room = Mock(side_effect=is_partial_state_room)
        mock_sync_partial_state_room = Mock(side_effect=sync_partial_state_room)

        fed_handler = self.hs.get_federation_handler()
        store = self.hs.get_datastores().main

        with patch.object(
            fed_handler, "_sync_partial_state_room", mock_sync_partial_state_room
        ), patch.object(store, "is_partial_state_room", mock_is_partial_state_room):
            # Start the partial state sync.
<<<<<<< HEAD
            fed_handler._start_partial_state_room_sync("hs1", ["hs2"], "room_id")
=======
            fed_handler._start_partial_state_room_sync("hs1", {"hs2"}, "room_id")
>>>>>>> 9f7d6c6b
            self.assertEqual(mock_sync_partial_state_room.call_count, 1)

            # Fail the partial state sync.
            # The partial state sync should not be restarted.
            end_sync.errback(Exception("Failed to request /state_ids"))
            self.assertEqual(mock_sync_partial_state_room.call_count, 1)

            # Start the partial state sync again.
<<<<<<< HEAD
            fed_handler._start_partial_state_room_sync("hs1", ["hs2"], "room_id")
            self.assertEqual(mock_sync_partial_state_room.call_count, 2)

            # Deduplicate another partial state sync.
            fed_handler._start_partial_state_room_sync("hs3", ["hs2"], "room_id")
=======
            fed_handler._start_partial_state_room_sync("hs1", {"hs2"}, "room_id")
            self.assertEqual(mock_sync_partial_state_room.call_count, 2)

            # Deduplicate another partial state sync.
            fed_handler._start_partial_state_room_sync("hs3", {"hs2"}, "room_id")
>>>>>>> 9f7d6c6b
            self.assertEqual(mock_sync_partial_state_room.call_count, 2)

            # Fail the partial state sync.
            # It should restart with the latest parameters.
            end_sync.errback(Exception("Failed to request /state_ids"))
            self.assertEqual(mock_sync_partial_state_room.call_count, 3)
            mock_sync_partial_state_room.assert_called_with(
                initial_destination="hs3",
<<<<<<< HEAD
                other_destinations=["hs2"],
=======
                other_destinations={"hs2"},
>>>>>>> 9f7d6c6b
                room_id="room_id",
            )<|MERGE_RESOLUTION|>--- conflicted
+++ resolved
@@ -712,20 +712,12 @@
             fed_handler, "_sync_partial_state_room", mock_sync_partial_state_room
         ), patch.object(store, "is_partial_state_room", mock_is_partial_state_room):
             # Start the partial state sync.
-<<<<<<< HEAD
-            fed_handler._start_partial_state_room_sync("hs1", ["hs2"], "room_id")
-=======
             fed_handler._start_partial_state_room_sync("hs1", {"hs2"}, "room_id")
->>>>>>> 9f7d6c6b
             self.assertEqual(mock_sync_partial_state_room.call_count, 1)
 
             # Try to start another partial state sync.
             # Nothing should happen.
-<<<<<<< HEAD
-            fed_handler._start_partial_state_room_sync("hs3", ["hs2"], "room_id")
-=======
             fed_handler._start_partial_state_room_sync("hs3", {"hs2"}, "room_id")
->>>>>>> 9f7d6c6b
             self.assertEqual(mock_sync_partial_state_room.call_count, 1)
 
             # End the partial state sync
@@ -737,11 +729,7 @@
 
             # The next attempt to start the partial state sync should work.
             is_partial_state = True
-<<<<<<< HEAD
-            fed_handler._start_partial_state_room_sync("hs3", ["hs2"], "room_id")
-=======
             fed_handler._start_partial_state_room_sync("hs3", {"hs2"}, "room_id")
->>>>>>> 9f7d6c6b
             self.assertEqual(mock_sync_partial_state_room.call_count, 2)
 
     def test_partial_state_room_sync_restart(self) -> None:
@@ -776,11 +764,7 @@
             fed_handler, "_sync_partial_state_room", mock_sync_partial_state_room
         ), patch.object(store, "is_partial_state_room", mock_is_partial_state_room):
             # Start the partial state sync.
-<<<<<<< HEAD
-            fed_handler._start_partial_state_room_sync("hs1", ["hs2"], "room_id")
-=======
             fed_handler._start_partial_state_room_sync("hs1", {"hs2"}, "room_id")
->>>>>>> 9f7d6c6b
             self.assertEqual(mock_sync_partial_state_room.call_count, 1)
 
             # Fail the partial state sync.
@@ -789,19 +773,11 @@
             self.assertEqual(mock_sync_partial_state_room.call_count, 1)
 
             # Start the partial state sync again.
-<<<<<<< HEAD
-            fed_handler._start_partial_state_room_sync("hs1", ["hs2"], "room_id")
-            self.assertEqual(mock_sync_partial_state_room.call_count, 2)
-
-            # Deduplicate another partial state sync.
-            fed_handler._start_partial_state_room_sync("hs3", ["hs2"], "room_id")
-=======
             fed_handler._start_partial_state_room_sync("hs1", {"hs2"}, "room_id")
             self.assertEqual(mock_sync_partial_state_room.call_count, 2)
 
             # Deduplicate another partial state sync.
             fed_handler._start_partial_state_room_sync("hs3", {"hs2"}, "room_id")
->>>>>>> 9f7d6c6b
             self.assertEqual(mock_sync_partial_state_room.call_count, 2)
 
             # Fail the partial state sync.
@@ -810,10 +786,6 @@
             self.assertEqual(mock_sync_partial_state_room.call_count, 3)
             mock_sync_partial_state_room.assert_called_with(
                 initial_destination="hs3",
-<<<<<<< HEAD
-                other_destinations=["hs2"],
-=======
                 other_destinations={"hs2"},
->>>>>>> 9f7d6c6b
                 room_id="room_id",
             )