# Copyright 2015, 2016 OpenMarket Ltd
#
# Licensed under the Apache License, Version 2.0 (the "License");
# you may not use this file except in compliance with the License.
# You may obtain a copy of the License at
#
#     http://www.apache.org/licenses/LICENSE-2.0
#
# Unless required by applicable law or agreed to in writing, software
# distributed under the License is distributed on an "AS IS" BASIS,
# WITHOUT WARRANTIES OR CONDITIONS OF ANY KIND, either express or implied.
# See the License for the specific language governing permissions and
# limitations under the License.

from typing import Any, Collection, List, Optional, Tuple
from unittest.mock import Mock

from twisted.test.proto_helpers import MemoryReactor

from synapse.api.auth import Auth
from synapse.api.constants import UserTypes
from synapse.api.errors import (
    CodeMessageException,
    Codes,
    ResourceLimitError,
    SynapseError,
)
from synapse.module_api import ModuleApi
from synapse.server import HomeServer
from synapse.spam_checker_api import RegistrationBehaviour
from synapse.types import (
    JsonDict,
    Requester,
    RoomAlias,
    RoomID,
    UserID,
    create_requester,
)
from synapse.util import Clock

from tests.test_utils import make_awaitable
from tests.unittest import override_config
from tests.utils import mock_getRawHeaders

from .. import unittest


class TestSpamChecker:
    def __init__(self, config: None, api: ModuleApi):
        api.register_spam_checker_callbacks(
            check_registration_for_spam=self.check_registration_for_spam,
        )

    @staticmethod
    def parse_config(config: JsonDict) -> None:
        return None

    async def check_registration_for_spam(
        self,
        email_threepid: Optional[dict],
        username: Optional[str],
        request_info: Collection[Tuple[str, str]],
        auth_provider_id: Optional[str],
    ) -> RegistrationBehaviour:
        pass


class DenyAll(TestSpamChecker):
    async def check_registration_for_spam(
        self,
        email_threepid: Optional[dict],
        username: Optional[str],
        request_info: Collection[Tuple[str, str]],
        auth_provider_id: Optional[str],
    ) -> RegistrationBehaviour:
        return RegistrationBehaviour.DENY


class BanAll(TestSpamChecker):
    async def check_registration_for_spam(
        self,
        email_threepid: Optional[dict],
        username: Optional[str],
        request_info: Collection[Tuple[str, str]],
        auth_provider_id: Optional[str],
    ) -> RegistrationBehaviour:
        return RegistrationBehaviour.SHADOW_BAN


class BanBadIdPUser(TestSpamChecker):
    async def check_registration_for_spam(
        self,
        email_threepid: Optional[dict],
        username: Optional[str],
        request_info: Collection[Tuple[str, str]],
        auth_provider_id: Optional[str] = None,
    ) -> RegistrationBehaviour:
        # Reject any user coming from CAS and whose username contains profanity
        if auth_provider_id == "cas" and username and "flimflob" in username:
            return RegistrationBehaviour.DENY
        return RegistrationBehaviour.ALLOW


class TestLegacyRegistrationSpamChecker:
    def __init__(self, config: None, api: ModuleApi):
        pass

    async def check_registration_for_spam(
        self,
        email_threepid: Optional[dict],
        username: Optional[str],
        request_info: Collection[Tuple[str, str]],
    ) -> RegistrationBehaviour:
        pass


class LegacyAllowAll(TestLegacyRegistrationSpamChecker):
    async def check_registration_for_spam(
        self,
        email_threepid: Optional[dict],
        username: Optional[str],
        request_info: Collection[Tuple[str, str]],
    ) -> RegistrationBehaviour:
        return RegistrationBehaviour.ALLOW


class LegacyDenyAll(TestLegacyRegistrationSpamChecker):
    async def check_registration_for_spam(
        self,
        email_threepid: Optional[dict],
        username: Optional[str],
        request_info: Collection[Tuple[str, str]],
    ) -> RegistrationBehaviour:
        return RegistrationBehaviour.DENY


class RegistrationTestCase(unittest.HomeserverTestCase):
    """Tests the RegistrationHandler."""

<<<<<<< HEAD
    def make_homeserver(self, reactor, clock):
        reactor.advance(1)

=======
    def make_homeserver(self, reactor: MemoryReactor, clock: Clock) -> HomeServer:
>>>>>>> b6955673
        hs_config = self.default_config()

        # some of the tests rely on us having a user consent version
        hs_config.setdefault("user_consent", {}).update(
            {
                "version": "test_consent_version",
                "template_dir": ".",
            }
        )
        hs_config["max_mau_value"] = 50
        hs_config["limit_usage_by_mau"] = True

        # Don't attempt to reach out over federation.
        self.mock_federation_client = Mock()
        self.mock_federation_client.make_query.side_effect = CodeMessageException(
            500, ""
        )

        hs = self.setup_test_homeserver(
            config=hs_config, federation_client=self.mock_federation_client
        )

        return hs

    def prepare(self, reactor: MemoryReactor, clock: Clock, hs: HomeServer) -> None:
        self.handler = self.hs.get_registration_handler()
        self.store = self.hs.get_datastores().main
        self.lots_of_users = 100
        self.small_number_of_users = 1

        self.requester = create_requester("@requester:test")

    def test_user_is_created_and_logged_in_if_doesnt_exist(self) -> None:
        frank = UserID.from_string("@frank:test")
        user_id = frank.to_string()
        requester = create_requester(user_id)
        result_user_id, result_token = self.get_success(
            self.get_or_create_user(requester, frank.localpart, "Frankie")
        )
        self.assertEqual(result_user_id, user_id)
        self.assertIsInstance(result_token, str)
        self.assertGreater(len(result_token), 20)

    def test_if_user_exists(self) -> None:
        store = self.hs.get_datastores().main
        frank = UserID.from_string("@frank:test")
        self.get_success(
            store.register_user(user_id=frank.to_string(), password_hash=None)
        )
        local_part = frank.localpart
        user_id = frank.to_string()
        requester = create_requester(user_id)
        result_user_id, result_token = self.get_success(
            self.get_or_create_user(requester, local_part, None)
        )
        self.assertEqual(result_user_id, user_id)
        self.assertTrue(result_token is not None)

    @override_config({"limit_usage_by_mau": False})
    def test_mau_limits_when_disabled(self) -> None:
        # Ensure does not throw exception
        self.get_success(self.get_or_create_user(self.requester, "a", "display_name"))

    @override_config({"limit_usage_by_mau": True})
    def test_get_or_create_user_mau_not_blocked(self) -> None:
        self.store.count_monthly_users = Mock(
            return_value=make_awaitable(self.hs.config.server.max_mau_value - 1)
        )
        # Ensure does not throw exception
        self.get_success(self.get_or_create_user(self.requester, "c", "User"))

    @override_config({"limit_usage_by_mau": True})
    def test_get_or_create_user_mau_blocked(self) -> None:
        self.store.get_monthly_active_count = Mock(
            return_value=make_awaitable(self.lots_of_users)
        )
        self.get_failure(
            self.get_or_create_user(self.requester, "b", "display_name"),
            ResourceLimitError,
        )

        self.store.get_monthly_active_count = Mock(
            return_value=make_awaitable(self.hs.config.server.max_mau_value)
        )
        self.get_failure(
            self.get_or_create_user(self.requester, "b", "display_name"),
            ResourceLimitError,
        )

    @override_config({"limit_usage_by_mau": True})
    def test_register_mau_blocked(self) -> None:
        self.store.get_monthly_active_count = Mock(
            return_value=make_awaitable(self.lots_of_users)
        )
        self.get_failure(
            self.handler.register_user(localpart="local_part"), ResourceLimitError
        )

        self.store.get_monthly_active_count = Mock(
            return_value=make_awaitable(self.hs.config.server.max_mau_value)
        )
        self.get_failure(
            self.handler.register_user(localpart="local_part"), ResourceLimitError
        )

    @override_config(
        {"auto_join_rooms": ["#room:test"], "auto_join_rooms_for_guests": False}
    )
    def test_auto_join_rooms_for_guests(self) -> None:
        user_id = self.get_success(
            self.handler.register_user(localpart="jeff", make_guest=True),
        )
        rooms = self.get_success(self.store.get_rooms_for_user(user_id))
        self.assertEqual(len(rooms), 0)

    @override_config({"auto_join_rooms": ["#room:test"]})
    def test_auto_create_auto_join_rooms(self) -> None:
        room_alias_str = "#room:test"
        user_id = self.get_success(self.handler.register_user(localpart="jeff"))
        rooms = self.get_success(self.store.get_rooms_for_user(user_id))
        directory_handler = self.hs.get_directory_handler()
        room_alias = RoomAlias.from_string(room_alias_str)
        room_id = self.get_success(directory_handler.get_association(room_alias))

        self.assertTrue(room_id["room_id"] in rooms)
        self.assertEqual(len(rooms), 1)

    @override_config({"auto_join_rooms": []})
    def test_auto_create_auto_join_rooms_with_no_rooms(self) -> None:
        frank = UserID.from_string("@frank:test")
        user_id = self.get_success(self.handler.register_user(frank.localpart))
        self.assertEqual(user_id, frank.to_string())
        rooms = self.get_success(self.store.get_rooms_for_user(user_id))
        self.assertEqual(len(rooms), 0)

    @override_config({"auto_join_rooms": ["#room:another"]})
    def test_auto_create_auto_join_where_room_is_another_domain(self) -> None:
        frank = UserID.from_string("@frank:test")
        user_id = self.get_success(self.handler.register_user(frank.localpart))
        self.assertEqual(user_id, frank.to_string())
        rooms = self.get_success(self.store.get_rooms_for_user(user_id))
        self.assertEqual(len(rooms), 0)

    @override_config(
        {"auto_join_rooms": ["#room:test"], "autocreate_auto_join_rooms": False}
    )
    def test_auto_create_auto_join_where_auto_create_is_false(self) -> None:
        user_id = self.get_success(self.handler.register_user(localpart="jeff"))
        rooms = self.get_success(self.store.get_rooms_for_user(user_id))
        self.assertEqual(len(rooms), 0)

    @override_config({"auto_join_rooms": ["#room:test"]})
    def test_auto_create_auto_join_rooms_when_user_is_not_a_real_user(self) -> None:
        room_alias_str = "#room:test"
        self.store.is_real_user = Mock(return_value=make_awaitable(False))
        user_id = self.get_success(self.handler.register_user(localpart="support"))
        rooms = self.get_success(self.store.get_rooms_for_user(user_id))
        self.assertEqual(len(rooms), 0)
        directory_handler = self.hs.get_directory_handler()
        room_alias = RoomAlias.from_string(room_alias_str)
        self.get_failure(directory_handler.get_association(room_alias), SynapseError)

    @override_config({"auto_join_rooms": ["#room:test"]})
    def test_auto_create_auto_join_rooms_when_user_is_the_first_real_user(self) -> None:
        room_alias_str = "#room:test"

        self.store.count_real_users = Mock(return_value=make_awaitable(1))
        self.store.is_real_user = Mock(return_value=make_awaitable(True))
        user_id = self.get_success(self.handler.register_user(localpart="real"))
        rooms = self.get_success(self.store.get_rooms_for_user(user_id))
        directory_handler = self.hs.get_directory_handler()
        room_alias = RoomAlias.from_string(room_alias_str)
        room_id = self.get_success(directory_handler.get_association(room_alias))

        self.assertTrue(room_id["room_id"] in rooms)
        self.assertEqual(len(rooms), 1)

    @override_config({"auto_join_rooms": ["#room:test"]})
    def test_auto_create_auto_join_rooms_when_user_is_not_the_first_real_user(
        self,
    ) -> None:
        self.store.count_real_users = Mock(return_value=make_awaitable(2))
        self.store.is_real_user = Mock(return_value=make_awaitable(True))
        user_id = self.get_success(self.handler.register_user(localpart="real"))
        rooms = self.get_success(self.store.get_rooms_for_user(user_id))
        self.assertEqual(len(rooms), 0)

    @override_config(
        {
            "auto_join_rooms": ["#room:test"],
            "autocreate_auto_join_rooms_federated": False,
        }
    )
    def test_auto_create_auto_join_rooms_federated(self) -> None:
        """
        Auto-created rooms that are private require an invite to go to the user
        (instead of directly joining it).
        """
        room_alias_str = "#room:test"
        user_id = self.get_success(self.handler.register_user(localpart="jeff"))

        # Ensure the room was created.
        directory_handler = self.hs.get_directory_handler()
        room_alias = RoomAlias.from_string(room_alias_str)
        room_id = self.get_success(directory_handler.get_association(room_alias))

        # Ensure the room is properly not federated.
        room = self.get_success(self.store.get_room_with_stats(room_id["room_id"]))
        self.assertFalse(room["federatable"])
        self.assertFalse(room["public"])
        self.assertEqual(room["join_rules"], "public")
        self.assertIsNone(room["guest_access"])

        # The user should be in the room.
        rooms = self.get_success(self.store.get_rooms_for_user(user_id))
        self.assertIn(room_id["room_id"], rooms)

    @override_config(
        {"auto_join_rooms": ["#room:test"], "auto_join_mxid_localpart": "support"}
    )
    def test_auto_join_mxid_localpart(self) -> None:
        """
        Ensure the user still needs up in the room created by a different user.
        """
        # Ensure the support user exists.
        inviter = "@support:test"

        room_alias_str = "#room:test"
        user_id = self.get_success(self.handler.register_user(localpart="jeff"))

        # Ensure the room was created.
        directory_handler = self.hs.get_directory_handler()
        room_alias = RoomAlias.from_string(room_alias_str)
        room_id = self.get_success(directory_handler.get_association(room_alias))

        # Ensure the room is properly a public room.
        room = self.get_success(self.store.get_room_with_stats(room_id["room_id"]))
        self.assertEqual(room["join_rules"], "public")

        # Both users should be in the room.
        rooms = self.get_success(self.store.get_rooms_for_user(inviter))
        self.assertIn(room_id["room_id"], rooms)
        rooms = self.get_success(self.store.get_rooms_for_user(user_id))
        self.assertIn(room_id["room_id"], rooms)

        # Register a second user, which should also end up in the room.
        user_id = self.get_success(self.handler.register_user(localpart="bob"))
        rooms = self.get_success(self.store.get_rooms_for_user(user_id))
        self.assertIn(room_id["room_id"], rooms)

    @override_config(
        {
            "auto_join_rooms": ["#room:test"],
            "autocreate_auto_join_room_preset": "private_chat",
            "auto_join_mxid_localpart": "support",
        }
    )
    def test_auto_create_auto_join_room_preset(self) -> None:
        """
        Auto-created rooms that are private require an invite to go to the user
        (instead of directly joining it).
        """
        # Ensure the support user exists.
        inviter = "@support:test"

        room_alias_str = "#room:test"
        user_id = self.get_success(self.handler.register_user(localpart="jeff"))

        # Ensure the room was created.
        directory_handler = self.hs.get_directory_handler()
        room_alias = RoomAlias.from_string(room_alias_str)
        room_id = self.get_success(directory_handler.get_association(room_alias))

        # Ensure the room is properly a private room.
        room = self.get_success(self.store.get_room_with_stats(room_id["room_id"]))
        self.assertFalse(room["public"])
        self.assertEqual(room["join_rules"], "invite")
        self.assertEqual(room["guest_access"], "can_join")

        # Both users should be in the room.
        rooms = self.get_success(self.store.get_rooms_for_user(inviter))
        self.assertIn(room_id["room_id"], rooms)
        rooms = self.get_success(self.store.get_rooms_for_user(user_id))
        self.assertIn(room_id["room_id"], rooms)

        # Register a second user, which should also end up in the room.
        user_id = self.get_success(self.handler.register_user(localpart="bob"))
        rooms = self.get_success(self.store.get_rooms_for_user(user_id))
        self.assertIn(room_id["room_id"], rooms)

    @override_config(
        {
            "auto_join_rooms": ["#room:test"],
            "autocreate_auto_join_room_preset": "private_chat",
            "auto_join_mxid_localpart": "support",
        }
    )
    def test_auto_create_auto_join_room_preset_guest(self) -> None:
        """
        Auto-created rooms that are private require an invite to go to the user
        (instead of directly joining it).

        This should also work for guests.
        """
        inviter = "@support:test"

        room_alias_str = "#room:test"
        user_id = self.get_success(
            self.handler.register_user(localpart="jeff", make_guest=True)
        )

        # Ensure the room was created.
        directory_handler = self.hs.get_directory_handler()
        room_alias = RoomAlias.from_string(room_alias_str)
        room_id = self.get_success(directory_handler.get_association(room_alias))

        # Ensure the room is properly a private room.
        room = self.get_success(self.store.get_room_with_stats(room_id["room_id"]))
        self.assertFalse(room["public"])
        self.assertEqual(room["join_rules"], "invite")
        self.assertEqual(room["guest_access"], "can_join")

        # Both users should be in the room.
        rooms = self.get_success(self.store.get_rooms_for_user(inviter))
        self.assertIn(room_id["room_id"], rooms)
        rooms = self.get_success(self.store.get_rooms_for_user(user_id))
        self.assertIn(room_id["room_id"], rooms)

    @override_config(
        {
            "auto_join_rooms": ["#room:test"],
            "autocreate_auto_join_room_preset": "private_chat",
            "auto_join_mxid_localpart": "support",
        }
    )
    def test_auto_create_auto_join_room_preset_invalid_permissions(self) -> None:
        """
        Auto-created rooms that are private require an invite, check that
        registration doesn't completely break if the inviter doesn't have proper
        permissions.
        """
        inviter = "@support:test"

        # Register an initial user to create the room and such (essentially this
        # is a subset of test_auto_create_auto_join_room_preset).
        room_alias_str = "#room:test"
        user_id = self.get_success(self.handler.register_user(localpart="jeff"))

        # Ensure the room was created.
        directory_handler = self.hs.get_directory_handler()
        room_alias = RoomAlias.from_string(room_alias_str)
        room_id = self.get_success(directory_handler.get_association(room_alias))

        # Ensure the room exists.
        self.get_success(self.store.get_room_with_stats(room_id["room_id"]))

        # Both users should be in the room.
        rooms = self.get_success(self.store.get_rooms_for_user(inviter))
        self.assertIn(room_id["room_id"], rooms)
        rooms = self.get_success(self.store.get_rooms_for_user(user_id))
        self.assertIn(room_id["room_id"], rooms)

        # Lower the permissions of the inviter.
        event_creation_handler = self.hs.get_event_creation_handler()
        requester = create_requester(inviter)
        event, context = self.get_success(
            event_creation_handler.create_event(
                requester,
                {
                    "type": "m.room.power_levels",
                    "state_key": "",
                    "room_id": room_id["room_id"],
                    "content": {"invite": 100, "users": {inviter: 0}},
                    "sender": inviter,
                },
            )
        )
        self.get_success(
            event_creation_handler.handle_new_client_event(
                requester, events_and_context=[(event, context)]
            )
        )

        # Register a second user, which won't be be in the room (or even have an invite)
        # since the inviter no longer has the proper permissions.
        user_id = self.get_success(self.handler.register_user(localpart="bob"))

        # This user should not be in any rooms.
        rooms = self.get_success(self.store.get_rooms_for_user(user_id))
        invited_rooms = self.get_success(
            self.store.get_invited_rooms_for_local_user(user_id)
        )
        self.assertEqual(rooms, set())
        self.assertEqual(invited_rooms, [])

    @override_config(
        {
            "user_consent": {
                "block_events_error": "Error",
                "require_at_registration": True,
            },
            "form_secret": "53cr3t",
            "public_baseurl": "http://test",
            "auto_join_rooms": ["#room:test"],
        },
    )
    def test_auto_create_auto_join_where_no_consent(self) -> None:
        """Test to ensure that the first user is not auto-joined to a room if
        they have not given general consent.
        """

        # Given:-
        #    * a user must give consent,
        #    * they have not given that consent
        #    * The server is configured to auto-join to a room
        # (and autocreate if necessary)

        # When:-
        #   * the user is registered
        user_id = self.get_success(self.handler.register_user(localpart="jeff"))

        # Then:-
        #   * Ensure that they have not been joined to the room
        rooms = self.get_success(self.store.get_rooms_for_user(user_id))
        self.assertEqual(len(rooms), 0)

        # The user provides consent; ensure they are now in the rooms.
        self.get_success(self.handler.post_consent_actions(user_id))
        rooms = self.get_success(self.store.get_rooms_for_user(user_id))
        self.assertEqual(len(rooms), 1)

    def test_register_support_user(self) -> None:
        user_id = self.get_success(
            self.handler.register_user(localpart="user", user_type=UserTypes.SUPPORT)
        )
        d = self.store.is_support_user(user_id)
        self.assertTrue(self.get_success(d))

    def test_register_not_support_user(self) -> None:
        user_id = self.get_success(self.handler.register_user(localpart="user"))
        d = self.store.is_support_user(user_id)
        self.assertFalse(self.get_success(d))

    def test_invalid_user_id_length(self) -> None:
        invalid_user_id = "x" * 256
        self.get_failure(
            self.handler.register_user(localpart=invalid_user_id), SynapseError
        )

    @override_config(
        {
            "modules": [
                {
                    "module": TestSpamChecker.__module__ + ".DenyAll",
                }
            ]
        }
    )
    def test_spam_checker_deny(self) -> None:
        """A spam checker can deny registration, which results in an error."""
        self.get_failure(self.handler.register_user(localpart="user"), SynapseError)

    @override_config(
        {
            "spam_checker": [
                {
                    "module": TestSpamChecker.__module__ + ".LegacyAllowAll",
                }
            ]
        }
    )
    def test_spam_checker_legacy_allow(self) -> None:
        """Tests that a legacy spam checker implementing the legacy 3-arg version of the
        check_registration_for_spam callback is correctly called.

        In this test and the following one we test both success and failure to make sure
        any failure comes from the spam checker (and not something else failing in the
        call stack) and any success comes from the spam checker (and not because a
        misconfiguration prevented it from being loaded).
        """
        self.get_success(self.handler.register_user(localpart="user"))

    @override_config(
        {
            "spam_checker": [
                {
                    "module": TestSpamChecker.__module__ + ".LegacyDenyAll",
                }
            ]
        }
    )
    def test_spam_checker_legacy_deny(self) -> None:
        """Tests that a legacy spam checker implementing the legacy 3-arg version of the
        check_registration_for_spam callback is correctly called.

        In this test and the previous one we test both success and failure to make sure
        any failure comes from the spam checker (and not something else failing in the
        call stack) and any success comes from the spam checker (and not because a
        misconfiguration prevented it from being loaded).
        """
        self.get_failure(self.handler.register_user(localpart="user"), SynapseError)

    @override_config(
        {
            "modules": [
                {
                    "module": TestSpamChecker.__module__ + ".BanAll",
                }
            ]
        }
    )
    def test_spam_checker_shadow_ban(self) -> None:
        """A spam checker can choose to shadow-ban a user, which allows registration to succeed."""
        user_id = self.get_success(self.handler.register_user(localpart="user"))

        # Get an access token.
        token = "testtok"
        self.get_success(
            self.store.add_access_token_to_user(
                user_id=user_id, token=token, device_id=None, valid_until_ms=None
            )
        )

        # Ensure the user was marked as shadow-banned.
        request = Mock(args={})
        request.args[b"access_token"] = [token.encode("ascii")]
        request.requestHeaders.getRawHeaders = mock_getRawHeaders()
        auth = Auth(self.hs)
        requester = self.get_success(auth.get_user_by_req(request))

        self.assertTrue(requester.shadow_banned)

    @override_config(
        {
            "modules": [
                {
                    "module": TestSpamChecker.__module__ + ".BanBadIdPUser",
                }
            ]
        }
    )
    def test_spam_checker_receives_sso_type(self) -> None:
        """Test rejecting registration based on SSO type"""
        f = self.get_failure(
            self.handler.register_user(localpart="bobflimflob", auth_provider_id="cas"),
            SynapseError,
        )
        exception = f.value

        # We return 429 from the spam checker for denied registrations
        self.assertIsInstance(exception, SynapseError)
        self.assertEqual(exception.code, 429)

        # Check the same username can register using SAML
        self.get_success(
            self.handler.register_user(localpart="bobflimflob", auth_provider_id="saml")
        )

    async def get_or_create_user(
        self,
        requester: Requester,
        localpart: str,
        displayname: Optional[str],
        password_hash: Optional[str] = None,
    ) -> Tuple[str, str]:
        """Creates a new user if the user does not exist,
        else revokes all previous access tokens and generates a new one.

        XXX: this used to be in the main codebase, but was only used by this file,
        so got moved here. TODO: get rid of it, probably

        Args:
            localpart : The local part of the user ID to register. If None,
              one will be randomly generated.
        Returns:
            A tuple of (user_id, access_token).
        """
        if localpart is None:
            raise SynapseError(400, "Request must include user id")
        await self.hs.get_auth_blocking().check_auth_blocking()
        need_register = True

        try:
            await self.handler.check_username(localpart)
        except SynapseError as e:
            if e.errcode == Codes.USER_IN_USE:
                need_register = False
            else:
                raise

        user = UserID(localpart, self.hs.hostname)
        user_id = user.to_string()
        token = self.hs.get_auth_handler().generate_access_token(user)

        if need_register:
            await self.handler.register_with_store(
                user_id=user_id,
                password_hash=password_hash,
                create_profile_with_displayname=user.localpart,
            )
        else:
            await self.hs.get_auth_handler().delete_access_tokens_for_user(user_id)

        await self.store.add_access_token_to_user(
            user_id=user_id, token=token, device_id=None, valid_until_ms=None
        )

        if displayname is not None:
            # logger.info("setting user display name: %s -> %s", user_id, displayname)
            await self.hs.get_profile_handler().set_displayname(
                user, requester, displayname, by_admin=True
            )

        return user_id, token


class RemoteAutoJoinTestCase(unittest.HomeserverTestCase):
    """Tests auto-join on remote rooms."""

    def make_homeserver(self, reactor: MemoryReactor, clock: Clock) -> HomeServer:
        self.room_id = "!roomid:remotetest"

        async def update_membership(*args: Any, **kwargs: Any) -> None:
            pass

        async def lookup_room_alias(
            *args: Any, **kwargs: Any
        ) -> Tuple[RoomID, List[str]]:
            return RoomID.from_string(self.room_id), ["remotetest"]

        self.room_member_handler = Mock(spec=["update_membership", "lookup_room_alias"])
        self.room_member_handler.update_membership.side_effect = update_membership
        self.room_member_handler.lookup_room_alias.side_effect = lookup_room_alias

        hs = self.setup_test_homeserver(room_member_handler=self.room_member_handler)
        return hs

    def prepare(self, reactor: MemoryReactor, clock: Clock, hs: HomeServer) -> None:
        self.handler = self.hs.get_registration_handler()
        self.store = self.hs.get_datastores().main

    @override_config({"auto_join_rooms": ["#room:remotetest"]})
    def test_auto_create_auto_join_remote_room(self) -> None:
        """Tests that we don't attempt to create remote rooms, and that we don't attempt
        to invite ourselves to rooms we're not in."""

        # Register a first user; this should call _create_and_join_rooms
        self.get_success(self.handler.register_user(localpart="jeff"))

        _, kwargs = self.room_member_handler.update_membership.call_args

        self.assertEqual(kwargs["room_id"], self.room_id)
        self.assertEqual(kwargs["action"], "join")
        self.assertEqual(kwargs["remote_room_hosts"], ["remotetest"])

        # Register a second user; this should call _join_rooms
        self.get_success(self.handler.register_user(localpart="jeff2"))

        _, kwargs = self.room_member_handler.update_membership.call_args

        self.assertEqual(kwargs["room_id"], self.room_id)
        self.assertEqual(kwargs["action"], "join")
        self.assertEqual(kwargs["remote_room_hosts"], ["remotetest"])<|MERGE_RESOLUTION|>--- conflicted
+++ resolved
@@ -137,13 +137,8 @@
 class RegistrationTestCase(unittest.HomeserverTestCase):
     """Tests the RegistrationHandler."""
 
-<<<<<<< HEAD
-    def make_homeserver(self, reactor, clock):
+    def make_homeserver(self, reactor: MemoryReactor, clock: Clock) -> HomeServer:
         reactor.advance(1)
-
-=======
-    def make_homeserver(self, reactor: MemoryReactor, clock: Clock) -> HomeServer:
->>>>>>> b6955673
         hs_config = self.default_config()
 
         # some of the tests rely on us having a user consent version
