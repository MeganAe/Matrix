# Copyright 2015, 2016 OpenMarket Ltd
#
# Licensed under the Apache License, Version 2.0 (the "License");
# you may not use this file except in compliance with the License.
# You may obtain a copy of the License at
#
#     http://www.apache.org/licenses/LICENSE-2.0
#
# Unless required by applicable law or agreed to in writing, software
# distributed under the License is distributed on an "AS IS" BASIS,
# WITHOUT WARRANTIES OR CONDITIONS OF ANY KIND, either express or implied.
# See the License for the specific language governing permissions and
# limitations under the License.
from unittest.mock import Mock

import pymacaroons

from synapse.api.errors import AuthError, ResourceLimitError

from tests import unittest
from tests.test_utils import make_awaitable


class AuthTestCase(unittest.HomeserverTestCase):
    def prepare(self, reactor, clock, hs):
        self.auth_handler = hs.get_auth_handler()
        self.macaroon_generator = hs.get_macaroon_generator()

        # MAU tests
        # AuthBlocking reads from the hs' config on initialization. We need to
        # modify its config instead of the hs'
        self.auth_blocking = hs.get_auth()._auth_blocking
        self.auth_blocking._max_mau_value = 50

        self.small_number_of_users = 1
        self.large_number_of_users = 100

    def test_macaroon_caveats(self):
<<<<<<< HEAD
        self.hs.clock.now = 5000

        token = self.macaroon_generator.generate_guest_access_token("a_user")
=======
        token = self.macaroon_generator.generate_access_token("a_user")
>>>>>>> fe604a02
        macaroon = pymacaroons.Macaroon.deserialize(token)

        def verify_gen(caveat):
            return caveat == "gen = 1"

        def verify_user(caveat):
            return caveat == "user_id = a_user"

        def verify_type(caveat):
            return caveat == "type = access"

        def verify_nonce(caveat):
            return caveat.startswith("nonce =")

        def verify_guest(caveat):
            return caveat == "guest = true"

        v = pymacaroons.Verifier()
        v.satisfy_general(verify_gen)
        v.satisfy_general(verify_user)
        v.satisfy_general(verify_type)
        v.satisfy_general(verify_nonce)
        v.satisfy_general(verify_guest)
        v.verify(macaroon, self.hs.config.macaroon_secret_key)

    def test_short_term_login_token_gives_user_id(self):
        token = self.macaroon_generator.generate_short_term_login_token(
            "a_user", "", 5000
        )
        res = self.get_success(self.auth_handler.validate_short_term_login_token(token))
        self.assertEqual("a_user", res.user_id)
        self.assertEqual("", res.auth_provider_id)

        # when we advance the clock, the token should be rejected
        self.reactor.advance(6)
        self.get_failure(
            self.auth_handler.validate_short_term_login_token(token),
            AuthError,
        )

    def test_short_term_login_token_gives_auth_provider(self):
        token = self.macaroon_generator.generate_short_term_login_token(
            "a_user", auth_provider_id="my_idp"
        )
        res = self.get_success(self.auth_handler.validate_short_term_login_token(token))
        self.assertEqual("a_user", res.user_id)
        self.assertEqual("my_idp", res.auth_provider_id)

    def test_short_term_login_token_cannot_replace_user_id(self):
        token = self.macaroon_generator.generate_short_term_login_token(
            "a_user", "", 5000
        )
        macaroon = pymacaroons.Macaroon.deserialize(token)

        res = self.get_success(
            self.auth_handler.validate_short_term_login_token(macaroon.serialize())
        )
        self.assertEqual("a_user", res.user_id)

        # add another "user_id" caveat, which might allow us to override the
        # user_id.
        macaroon.add_first_party_caveat("user_id = b_user")

        self.get_failure(
            self.auth_handler.validate_short_term_login_token(macaroon.serialize()),
            AuthError,
        )

    def test_mau_limits_disabled(self):
        self.auth_blocking._limit_usage_by_mau = False
        # Ensure does not throw exception
        self.get_success(
            self.auth_handler.get_access_token_for_user_id(
                "user_a", device_id=None, valid_until_ms=None
            )
        )

        self.get_success(
            self.auth_handler.validate_short_term_login_token(
                self._get_macaroon().serialize()
            )
        )

    def test_mau_limits_exceeded_large(self):
        self.auth_blocking._limit_usage_by_mau = True
        self.hs.get_datastore().get_monthly_active_count = Mock(
            return_value=make_awaitable(self.large_number_of_users)
        )

        self.get_failure(
            self.auth_handler.get_access_token_for_user_id(
                "user_a", device_id=None, valid_until_ms=None
            ),
            ResourceLimitError,
        )

        self.hs.get_datastore().get_monthly_active_count = Mock(
            return_value=make_awaitable(self.large_number_of_users)
        )
        self.get_failure(
            self.auth_handler.validate_short_term_login_token(
                self._get_macaroon().serialize()
            ),
            ResourceLimitError,
        )

    def test_mau_limits_parity(self):
        # Ensure we're not at the unix epoch.
        self.reactor.advance(1)
        self.auth_blocking._limit_usage_by_mau = True

        # Set the server to be at the edge of too many users.
        self.hs.get_datastore().get_monthly_active_count = Mock(
            return_value=make_awaitable(self.auth_blocking._max_mau_value)
        )

        # If not in monthly active cohort
        self.get_failure(
            self.auth_handler.get_access_token_for_user_id(
                "user_a", device_id=None, valid_until_ms=None
            ),
            ResourceLimitError,
        )
        self.get_failure(
            self.auth_handler.validate_short_term_login_token(
                self._get_macaroon().serialize()
            ),
            ResourceLimitError,
        )

        # If in monthly active cohort
        self.hs.get_datastore().user_last_seen_monthly_active = Mock(
            return_value=make_awaitable(self.clock.time_msec())
        )
        self.get_success(
            self.auth_handler.get_access_token_for_user_id(
                "user_a", device_id=None, valid_until_ms=None
            )
        )
        self.get_success(
            self.auth_handler.validate_short_term_login_token(
                self._get_macaroon().serialize()
            )
        )

    def test_mau_limits_not_exceeded(self):
        self.auth_blocking._limit_usage_by_mau = True

        self.hs.get_datastore().get_monthly_active_count = Mock(
            return_value=make_awaitable(self.small_number_of_users)
        )
        # Ensure does not raise exception
        self.get_success(
            self.auth_handler.get_access_token_for_user_id(
                "user_a", device_id=None, valid_until_ms=None
            )
        )

        self.hs.get_datastore().get_monthly_active_count = Mock(
            return_value=make_awaitable(self.small_number_of_users)
        )
        self.get_success(
            self.auth_handler.validate_short_term_login_token(
                self._get_macaroon().serialize()
            )
        )

    def _get_macaroon(self):
        token = self.macaroon_generator.generate_short_term_login_token(
            "user_a", "", 5000
        )
        return pymacaroons.Macaroon.deserialize(token)<|MERGE_RESOLUTION|>--- conflicted
+++ resolved
@@ -36,13 +36,9 @@
         self.large_number_of_users = 100
 
     def test_macaroon_caveats(self):
-<<<<<<< HEAD
         self.hs.clock.now = 5000
 
         token = self.macaroon_generator.generate_guest_access_token("a_user")
-=======
-        token = self.macaroon_generator.generate_access_token("a_user")
->>>>>>> fe604a02
         macaroon = pymacaroons.Macaroon.deserialize(token)
 
         def verify_gen(caveat):
