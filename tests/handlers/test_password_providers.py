--- conflicted
+++ resolved
@@ -23,13 +23,8 @@
 from synapse.api.constants import LoginType
 from synapse.handlers.auth import load_legacy_password_auth_providers
 from synapse.module_api import ModuleApi
-<<<<<<< HEAD
-from synapse.rest.client import devices, login, register
+from synapse.rest.client import devices, login, logout, register
 from synapse.types import JsonDict, UserID
-=======
-from synapse.rest.client import devices, login, logout
-from synapse.types import JsonDict
->>>>>>> f8cf02b2
 
 from tests import unittest
 from tests.server import FakeChannel
@@ -161,11 +156,8 @@
         synapse.rest.admin.register_servlets,
         login.register_servlets,
         devices.register_servlets,
-<<<<<<< HEAD
+        logout.register_servlets,
         register.register_servlets,
-=======
-        logout.register_servlets,
->>>>>>> f8cf02b2
     ]
 
     def setUp(self):
@@ -730,7 +722,31 @@
         channel = self._send_password_login("localuser", "localpass")
         self.assertEqual(channel.code, 400, channel.result)
 
-<<<<<<< HEAD
+    def test_on_logged_out(self):
+        """Tests that the on_logged_out callback is called when the user logs out."""
+        self.register_user("rin", "password")
+        tok = self.login("rin", "password")
+
+        self.called = False
+
+        async def on_logged_out(user_id, device_id, access_token):
+            self.called = True
+
+        on_logged_out = Mock(side_effect=on_logged_out)
+        self.hs.get_password_auth_provider().on_logged_out_callbacks.append(
+            on_logged_out
+        )
+
+        channel = self.make_request(
+            "POST",
+            "/_matrix/client/v3/logout",
+            {},
+            access_token=tok,
+        )
+        self.assertEqual(channel.code, 200)
+        on_logged_out.assert_called_once()
+        self.assertTrue(self.called)
+
     def test_username(self):
         """Tests that the get_username_for_registration callback can define the username
         of a user when registering.
@@ -803,32 +819,6 @@
         password_auth_provider.get_username_for_registration_callbacks.append(m)
 
         return m
-=======
-    def test_on_logged_out(self):
-        """Tests that the on_logged_out callback is called when the user logs out."""
-        self.register_user("rin", "password")
-        tok = self.login("rin", "password")
-
-        self.called = False
-
-        async def on_logged_out(user_id, device_id, access_token):
-            self.called = True
-
-        on_logged_out = Mock(side_effect=on_logged_out)
-        self.hs.get_password_auth_provider().on_logged_out_callbacks.append(
-            on_logged_out
-        )
-
-        channel = self.make_request(
-            "POST",
-            "/_matrix/client/v3/logout",
-            {},
-            access_token=tok,
-        )
-        self.assertEqual(channel.code, 200)
-        on_logged_out.assert_called_once()
-        self.assertTrue(self.called)
->>>>>>> f8cf02b2
 
     def _get_login_flows(self) -> JsonDict:
         channel = self.make_request("GET", "/_matrix/client/r0/login")
