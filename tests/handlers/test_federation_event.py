--- conflicted
+++ resolved
@@ -237,7 +237,228 @@
         if prev_exists_as_outlier:
             self.mock_federation_transport_client.get_event.assert_not_called()
 
-<<<<<<< HEAD
+    def test_process_pulled_event_records_failed_backfill_attempts(
+        self,
+    ) -> None:
+        """
+        Test to make sure that failed backfill attempts for an event are
+        recorded in the `event_failed_pull_attempts` table.
+
+        In this test, we pretend we are processing a "pulled" event via
+        backfill. The pulled event has a fake `prev_event` which our server has
+        obviously never seen before so it attempts to request the state at that
+        `prev_event` which expectedly fails because it's a fake event. Because
+        the server can't fetch the state at the missing `prev_event`, the
+        "pulled" event fails the history check and is fails to process.
+
+        We check that we correctly record the number of failed pull attempts
+        of the pulled event and as a sanity check, that the "pulled" event isn't
+        persisted.
+        """
+        OTHER_USER = f"@user:{self.OTHER_SERVER_NAME}"
+        main_store = self.hs.get_datastores().main
+
+        # Create the room
+        user_id = self.register_user("kermit", "test")
+        tok = self.login("kermit", "test")
+        room_id = self.helper.create_room_as(room_creator=user_id, tok=tok)
+        room_version = self.get_success(main_store.get_room_version(room_id))
+
+        # We expect an outbound request to /state_ids, so stub that out
+        self.mock_federation_transport_client.get_room_state_ids.return_value = make_awaitable(
+            {
+                # Mimic the other server not knowing about the state at all.
+                # We want to cause Synapse to throw an error (`Unable to get
+                # missing prev_event $fake_prev_event`) and fail to backfill
+                # the pulled event.
+                "pdu_ids": [],
+                "auth_chain_ids": [],
+            }
+        )
+        # We also expect an outbound request to /state
+        self.mock_federation_transport_client.get_room_state.return_value = make_awaitable(
+            StateRequestResponse(
+                # Mimic the other server not knowing about the state at all.
+                # We want to cause Synapse to throw an error (`Unable to get
+                # missing prev_event $fake_prev_event`) and fail to backfill
+                # the pulled event.
+                auth_events=[],
+                state=[],
+            )
+        )
+
+        pulled_event = make_event_from_dict(
+            self.add_hashes_and_signatures_from_other_server(
+                {
+                    "type": "test_regular_type",
+                    "room_id": room_id,
+                    "sender": OTHER_USER,
+                    "prev_events": [
+                        # The fake prev event will make the pulled event fail
+                        # the history check (`Unable to get missing prev_event
+                        # $fake_prev_event`)
+                        "$fake_prev_event"
+                    ],
+                    "auth_events": [],
+                    "origin_server_ts": 1,
+                    "depth": 12,
+                    "content": {"body": "pulled"},
+                }
+            ),
+            room_version,
+        )
+
+        # The function under test: try to process the pulled event
+        with LoggingContext("test"):
+            self.get_success(
+                self.hs.get_federation_event_handler()._process_pulled_event(
+                    self.OTHER_SERVER_NAME, pulled_event, backfilled=True
+                )
+            )
+
+        # Make sure our failed pull attempt was recorded
+        backfill_num_attempts = self.get_success(
+            main_store.db_pool.simple_select_one_onecol(
+                table="event_failed_pull_attempts",
+                keyvalues={"event_id": pulled_event.event_id},
+                retcol="num_attempts",
+            )
+        )
+        self.assertEqual(backfill_num_attempts, 1)
+
+        # The function under test: try to process the pulled event again
+        with LoggingContext("test"):
+            self.get_success(
+                self.hs.get_federation_event_handler()._process_pulled_event(
+                    self.OTHER_SERVER_NAME, pulled_event, backfilled=True
+                )
+            )
+
+        # Make sure our second failed pull attempt was recorded (`num_attempts` was incremented)
+        backfill_num_attempts = self.get_success(
+            main_store.db_pool.simple_select_one_onecol(
+                table="event_failed_pull_attempts",
+                keyvalues={"event_id": pulled_event.event_id},
+                retcol="num_attempts",
+            )
+        )
+        self.assertEqual(backfill_num_attempts, 2)
+
+        # And as a sanity check, make sure the event was not persisted through all of this.
+        persisted = self.get_success(
+            main_store.get_event(pulled_event.event_id, allow_none=True)
+        )
+        self.assertIsNone(
+            persisted,
+            "pulled event that fails the history check should not be persisted at all",
+        )
+
+    def test_process_pulled_event_clears_backfill_attempts_after_being_successfully_persisted(
+        self,
+    ) -> None:
+        """
+        Test to make sure that failed pull attempts
+        (`event_failed_pull_attempts` table) for an event are cleared after the
+        event is successfully persisted.
+
+        In this test, we pretend we are processing a "pulled" event via
+        backfill. The pulled event succesfully processes and the backward
+        extremeties are updated along with clearing out any failed pull attempts
+        for those old extremities.
+
+        We check that we correctly cleared failed pull attempts of the
+        pulled event.
+        """
+        OTHER_USER = f"@user:{self.OTHER_SERVER_NAME}"
+        main_store = self.hs.get_datastores().main
+
+        # Create the room
+        user_id = self.register_user("kermit", "test")
+        tok = self.login("kermit", "test")
+        room_id = self.helper.create_room_as(room_creator=user_id, tok=tok)
+        room_version = self.get_success(main_store.get_room_version(room_id))
+
+        # allow the remote user to send state events
+        self.helper.send_state(
+            room_id,
+            "m.room.power_levels",
+            {"events_default": 0, "state_default": 0},
+            tok=tok,
+        )
+
+        # add the remote user to the room
+        member_event = self.get_success(
+            event_injection.inject_member_event(self.hs, room_id, OTHER_USER, "join")
+        )
+
+        initial_state_map = self.get_success(
+            main_store.get_partial_current_state_ids(room_id)
+        )
+
+        auth_event_ids = [
+            initial_state_map[("m.room.create", "")],
+            initial_state_map[("m.room.power_levels", "")],
+            member_event.event_id,
+        ]
+
+        pulled_event = make_event_from_dict(
+            self.add_hashes_and_signatures_from_other_server(
+                {
+                    "type": "test_regular_type",
+                    "room_id": room_id,
+                    "sender": OTHER_USER,
+                    "prev_events": [member_event.event_id],
+                    "auth_events": auth_event_ids,
+                    "origin_server_ts": 1,
+                    "depth": 12,
+                    "content": {"body": "pulled"},
+                }
+            ),
+            room_version,
+        )
+
+        # Fake the "pulled" event failing to backfill once so we can test
+        # if it's cleared out later on.
+        self.get_success(
+            main_store.record_event_failed_pull_attempt(
+                pulled_event.room_id, pulled_event.event_id, "fake cause"
+            )
+        )
+        # Make sure we have a failed pull attempt recorded for the pulled event
+        backfill_num_attempts = self.get_success(
+            main_store.db_pool.simple_select_one_onecol(
+                table="event_failed_pull_attempts",
+                keyvalues={"event_id": pulled_event.event_id},
+                retcol="num_attempts",
+            )
+        )
+        self.assertEqual(backfill_num_attempts, 1)
+
+        # The function under test: try to process the pulled event
+        with LoggingContext("test"):
+            self.get_success(
+                self.hs.get_federation_event_handler()._process_pulled_event(
+                    self.OTHER_SERVER_NAME, pulled_event, backfilled=True
+                )
+            )
+
+        # Make sure the failed pull attempts for the pulled event are cleared
+        backfill_num_attempts = self.get_success(
+            main_store.db_pool.simple_select_one_onecol(
+                table="event_failed_pull_attempts",
+                keyvalues={"event_id": pulled_event.event_id},
+                retcol="num_attempts",
+                allow_none=True,
+            )
+        )
+        self.assertIsNone(backfill_num_attempts)
+
+        # And as a sanity check, make sure the "pulled" event was persisted.
+        persisted = self.get_success(
+            main_store.get_event(pulled_event.event_id, allow_none=True)
+        )
+        self.assertIsNotNone(persisted, "pulled event was not persisted at all")
+
     def test_process_pulled_event_with_rejected_missing_state(self) -> None:
         """Ensure that we correctly handle pulled events with missing state containing a
         rejected state event
@@ -358,79 +579,10 @@
                     "origin_server_ts": next_timestamp,
                     "depth": next_depth,
                     "content": power_levels_event.content,
-=======
-    def test_process_pulled_event_records_failed_backfill_attempts(
-        self,
-    ) -> None:
-        """
-        Test to make sure that failed backfill attempts for an event are
-        recorded in the `event_failed_pull_attempts` table.
-
-        In this test, we pretend we are processing a "pulled" event via
-        backfill. The pulled event has a fake `prev_event` which our server has
-        obviously never seen before so it attempts to request the state at that
-        `prev_event` which expectedly fails because it's a fake event. Because
-        the server can't fetch the state at the missing `prev_event`, the
-        "pulled" event fails the history check and is fails to process.
-
-        We check that we correctly record the number of failed pull attempts
-        of the pulled event and as a sanity check, that the "pulled" event isn't
-        persisted.
-        """
-        OTHER_USER = f"@user:{self.OTHER_SERVER_NAME}"
-        main_store = self.hs.get_datastores().main
-
-        # Create the room
-        user_id = self.register_user("kermit", "test")
-        tok = self.login("kermit", "test")
-        room_id = self.helper.create_room_as(room_creator=user_id, tok=tok)
-        room_version = self.get_success(main_store.get_room_version(room_id))
-
-        # We expect an outbound request to /state_ids, so stub that out
-        self.mock_federation_transport_client.get_room_state_ids.return_value = make_awaitable(
-            {
-                # Mimic the other server not knowing about the state at all.
-                # We want to cause Synapse to throw an error (`Unable to get
-                # missing prev_event $fake_prev_event`) and fail to backfill
-                # the pulled event.
-                "pdu_ids": [],
-                "auth_chain_ids": [],
-            }
-        )
-        # We also expect an outbound request to /state
-        self.mock_federation_transport_client.get_room_state.return_value = make_awaitable(
-            StateRequestResponse(
-                # Mimic the other server not knowing about the state at all.
-                # We want to cause Synapse to throw an error (`Unable to get
-                # missing prev_event $fake_prev_event`) and fail to backfill
-                # the pulled event.
-                auth_events=[],
-                state=[],
-            )
-        )
-
-        pulled_event = make_event_from_dict(
-            self.add_hashes_and_signatures_from_other_server(
-                {
-                    "type": "test_regular_type",
-                    "room_id": room_id,
-                    "sender": OTHER_USER,
-                    "prev_events": [
-                        # The fake prev event will make the pulled event fail
-                        # the history check (`Unable to get missing prev_event
-                        # $fake_prev_event`)
-                        "$fake_prev_event"
-                    ],
-                    "auth_events": [],
-                    "origin_server_ts": 1,
-                    "depth": 12,
-                    "content": {"body": "pulled"},
->>>>>>> 918c74bf
                 }
             ),
             room_version,
         )
-<<<<<<< HEAD
         next_depth += 1
         next_timestamp += 100
 
@@ -605,118 +757,10 @@
                     "origin_server_ts": next_timestamp,
                     "depth": next_depth,
                     "content": {"msgtype": "m.text", "body": "bar"},
-=======
-
-        # The function under test: try to process the pulled event
-        with LoggingContext("test"):
-            self.get_success(
-                self.hs.get_federation_event_handler()._process_pulled_event(
-                    self.OTHER_SERVER_NAME, pulled_event, backfilled=True
-                )
-            )
-
-        # Make sure our failed pull attempt was recorded
-        backfill_num_attempts = self.get_success(
-            main_store.db_pool.simple_select_one_onecol(
-                table="event_failed_pull_attempts",
-                keyvalues={"event_id": pulled_event.event_id},
-                retcol="num_attempts",
-            )
-        )
-        self.assertEqual(backfill_num_attempts, 1)
-
-        # The function under test: try to process the pulled event again
-        with LoggingContext("test"):
-            self.get_success(
-                self.hs.get_federation_event_handler()._process_pulled_event(
-                    self.OTHER_SERVER_NAME, pulled_event, backfilled=True
-                )
-            )
-
-        # Make sure our second failed pull attempt was recorded (`num_attempts` was incremented)
-        backfill_num_attempts = self.get_success(
-            main_store.db_pool.simple_select_one_onecol(
-                table="event_failed_pull_attempts",
-                keyvalues={"event_id": pulled_event.event_id},
-                retcol="num_attempts",
-            )
-        )
-        self.assertEqual(backfill_num_attempts, 2)
-
-        # And as a sanity check, make sure the event was not persisted through all of this.
-        persisted = self.get_success(
-            main_store.get_event(pulled_event.event_id, allow_none=True)
-        )
-        self.assertIsNone(
-            persisted,
-            "pulled event that fails the history check should not be persisted at all",
-        )
-
-    def test_process_pulled_event_clears_backfill_attempts_after_being_successfully_persisted(
-        self,
-    ) -> None:
-        """
-        Test to make sure that failed pull attempts
-        (`event_failed_pull_attempts` table) for an event are cleared after the
-        event is successfully persisted.
-
-        In this test, we pretend we are processing a "pulled" event via
-        backfill. The pulled event succesfully processes and the backward
-        extremeties are updated along with clearing out any failed pull attempts
-        for those old extremities.
-
-        We check that we correctly cleared failed pull attempts of the
-        pulled event.
-        """
-        OTHER_USER = f"@user:{self.OTHER_SERVER_NAME}"
-        main_store = self.hs.get_datastores().main
-
-        # Create the room
-        user_id = self.register_user("kermit", "test")
-        tok = self.login("kermit", "test")
-        room_id = self.helper.create_room_as(room_creator=user_id, tok=tok)
-        room_version = self.get_success(main_store.get_room_version(room_id))
-
-        # allow the remote user to send state events
-        self.helper.send_state(
-            room_id,
-            "m.room.power_levels",
-            {"events_default": 0, "state_default": 0},
-            tok=tok,
-        )
-
-        # add the remote user to the room
-        member_event = self.get_success(
-            event_injection.inject_member_event(self.hs, room_id, OTHER_USER, "join")
-        )
-
-        initial_state_map = self.get_success(
-            main_store.get_partial_current_state_ids(room_id)
-        )
-
-        auth_event_ids = [
-            initial_state_map[("m.room.create", "")],
-            initial_state_map[("m.room.power_levels", "")],
-            member_event.event_id,
-        ]
-
-        pulled_event = make_event_from_dict(
-            self.add_hashes_and_signatures_from_other_server(
-                {
-                    "type": "test_regular_type",
-                    "room_id": room_id,
-                    "sender": OTHER_USER,
-                    "prev_events": [member_event.event_id],
-                    "auth_events": auth_event_ids,
-                    "origin_server_ts": 1,
-                    "depth": 12,
-                    "content": {"body": "pulled"},
->>>>>>> 918c74bf
                 }
             ),
             room_version,
         )
-<<<<<<< HEAD
         next_depth += 1
         next_timestamp += 100
 
@@ -803,48 +847,4 @@
                 new_state_map[("m.room.member", bert_user_id)],
                 bert_member_event.event_id,
                 "Rejected kick event unexpectedly became part of room state.",
-            )
-=======
-
-        # Fake the "pulled" event failing to backfill once so we can test
-        # if it's cleared out later on.
-        self.get_success(
-            main_store.record_event_failed_pull_attempt(
-                pulled_event.room_id, pulled_event.event_id, "fake cause"
-            )
-        )
-        # Make sure we have a failed pull attempt recorded for the pulled event
-        backfill_num_attempts = self.get_success(
-            main_store.db_pool.simple_select_one_onecol(
-                table="event_failed_pull_attempts",
-                keyvalues={"event_id": pulled_event.event_id},
-                retcol="num_attempts",
-            )
-        )
-        self.assertEqual(backfill_num_attempts, 1)
-
-        # The function under test: try to process the pulled event
-        with LoggingContext("test"):
-            self.get_success(
-                self.hs.get_federation_event_handler()._process_pulled_event(
-                    self.OTHER_SERVER_NAME, pulled_event, backfilled=True
-                )
-            )
-
-        # Make sure the failed pull attempts for the pulled event are cleared
-        backfill_num_attempts = self.get_success(
-            main_store.db_pool.simple_select_one_onecol(
-                table="event_failed_pull_attempts",
-                keyvalues={"event_id": pulled_event.event_id},
-                retcol="num_attempts",
-                allow_none=True,
-            )
-        )
-        self.assertIsNone(backfill_num_attempts)
-
-        # And as a sanity check, make sure the "pulled" event was persisted.
-        persisted = self.get_success(
-            main_store.get_event(pulled_event.event_id, allow_none=True)
-        )
-        self.assertIsNotNone(persisted, "pulled event was not persisted at all")
->>>>>>> 918c74bf
+            )