--- conflicted
+++ resolved
@@ -88,13 +88,7 @@
             ignore_backoff=True,
         )
 
-<<<<<<< HEAD
     def test_incoming_fed_query(self):
-=======
-    def test_delete_alias_not_allowed(self):
-        """Removing an alias should be denied if a user does not have the proper permissions."""
-        room_id = "!8765qwer:test"
->>>>>>> 43f87405
         self.get_success(
             self.store.create_room_alias_association(
                 self.your_room, "!8765asdf:test", ["test"]
@@ -156,7 +150,6 @@
             synapse.api.errors.AuthError,
         )
 
-<<<<<<< HEAD
     def test_delete_alias_creator(self):
         """An alias creator can delete their own alias."""
         # Create an alias from a different user.
@@ -166,15 +159,6 @@
         result = self.get_success(
             self.handler.delete_association(
                 create_requester(self.test_user), self.room_alias
-=======
-    def test_delete_alias(self):
-        """Removing an alias should work when a user does has the proper permissions."""
-        room_id = "!8765qwer:test"
-        user_id = "@user:test"
-        self.get_success(
-            self.store.create_room_alias_association(
-                self.my_room, room_id, ["test"], user_id
->>>>>>> 43f87405
             )
         )
         self.assertEquals(self.room_id, result)
