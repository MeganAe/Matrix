--- conflicted
+++ resolved
@@ -41,14 +41,10 @@
     """
     root_logger = logging.getLogger()
 
-<<<<<<< HEAD
-    log_format = "%(asctime)s - %(name)s - %(lineno)d - %(levelname)s - %(request)s - %(message)s"
-=======
     log_format = (
         "%(asctime)s - %(name)s - %(lineno)d - "
         "%(levelname)s - %(request)s - %(message)s"
     )
->>>>>>> b36c8257
 
     handler = ToTwistedHandler()
     formatter = logging.Formatter(log_format)
