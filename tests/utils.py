--- conflicted
+++ resolved
@@ -163,10 +163,8 @@
     config.admin_contact = None
     config.rc_messages_per_second = 10000
     config.rc_message_burst_count = 10000
-<<<<<<< HEAD
     config.register_mxid_from_3pid = None
     config.shadow_server = None
-=======
     config.rc_registration.per_second = 10000
     config.rc_registration.burst_count = 10000
     config.rc_login_address.per_second = 10000
@@ -175,7 +173,6 @@
     config.rc_login_account.burst_count = 10000
     config.rc_login_failed_attempts.per_second = 10000
     config.rc_login_failed_attempts.burst_count = 10000
->>>>>>> 3959858e
     config.saml2_enabled = False
     config.public_baseurl = None
     config.default_identity_server = None
