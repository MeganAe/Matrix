--- conflicted
+++ resolved
@@ -57,10 +57,8 @@
         config.worker_app = None
         config.email_enable_notifs = False
         config.block_non_admin_invites = False
-<<<<<<< HEAD
-        config.max_upload_size = 100
+        config.max_upload_size = 20000
         config.url_blacklist = []
-=======
         config.federation_domain_whitelist = None
         config.federation_rc_reject_limit = 10
         config.federation_rc_sleep_limit = 10
@@ -73,7 +71,6 @@
         # disable user directory updates, because they get done in the
         # background, which upsets the test runner.
         config.update_user_directory = False
->>>>>>> 14ca6786
 
     config.use_frozen_dicts = True
     config.ldap_enabled = False
@@ -364,170 +361,6 @@
         return d
 
 
-<<<<<<< HEAD
-class SQLiteMemoryDbPool(ConnectionPool, object):
-    def __init__(self):
-        super(SQLiteMemoryDbPool, self).__init__(
-            "sqlite3", ":memory:",
-            cp_min=1,
-            cp_max=1,
-        )
-
-        self.config = Mock()
-        self.config.password_providers = []
-        self.config.database_config = {"name": "sqlite3"}
-
-    def prepare(self):
-        engine = self.create_engine()
-        return self.runWithConnection(
-            lambda conn: prepare_database(conn, engine, self.config))
-
-    def get_db_conn(self):
-        conn = self.connect()
-        engine = self.create_engine()
-        prepare_database(conn, engine, self.config)
-        return conn
-
-    def create_engine(self):
-        return create_engine(self.config.database_config)
-
-
-class MemoryDataStore(object):
-
-    Room = namedtuple(
-        "Room",
-        ["room_id", "is_public", "creator"]
-    )
-
-    def __init__(self):
-        self.tokens_to_users = {}
-        self.paths_to_content = {}
-
-        self.members = {}
-        self.rooms = {}
-
-        self.current_state = {}
-        self.events = []
-
-    class Snapshot(namedtuple("Snapshot", "room_id user_id membership_state")):
-        def fill_out_prev_events(self, event):
-            pass
-
-    def snapshot_room(self, room_id, user_id, state_type=None, state_key=None):
-        return self.Snapshot(
-            room_id, user_id, self.get_room_member(user_id, room_id)
-        )
-
-    def register(self, user_id, token, password_hash):
-        if user_id in self.tokens_to_users.values():
-            raise StoreError(400, "User in use.")
-        self.tokens_to_users[token] = user_id
-
-    def get_user_by_access_token(self, token):
-        try:
-            return {
-                "name": self.tokens_to_users[token],
-            }
-        except Exception:
-            raise StoreError(400, "User does not exist.")
-
-    def get_room(self, room_id):
-        try:
-            return self.rooms[room_id]
-        except Exception:
-            return None
-
-    def store_room(self, room_id, room_creator_user_id, is_public):
-        if room_id in self.rooms:
-            raise StoreError(409, "Conflicting room!")
-
-        room = MemoryDataStore.Room(
-            room_id=room_id,
-            is_public=is_public,
-            creator=room_creator_user_id
-        )
-        self.rooms[room_id] = room
-
-    def get_room_member(self, user_id, room_id):
-        return self.members.get(room_id, {}).get(user_id)
-
-    def get_room_members(self, room_id, membership=None):
-        if membership:
-            return [
-                v for k, v in self.members.get(room_id, {}).items()
-                if v.membership == membership
-            ]
-        else:
-            return self.members.get(room_id, {}).values()
-
-    def get_rooms_for_user_where_membership_is(self, user_id, membership_list):
-        return [
-            m[user_id] for m in self.members.values()
-            if user_id in m and m[user_id].membership in membership_list
-        ]
-
-    def get_room_events_stream(self, user_id=None, from_key=None, to_key=None,
-                               limit=0, with_feedback=False):
-        return ([], from_key)  # TODO
-
-    def get_joined_hosts_for_room(self, room_id):
-        return defer.succeed([])
-
-    def persist_event(self, event):
-        if event.type == EventTypes.Member:
-            room_id = event.room_id
-            user = event.state_key
-            self.members.setdefault(room_id, {})[user] = event
-
-        if hasattr(event, "state_key"):
-            key = (event.room_id, event.type, event.state_key)
-            self.current_state[key] = event
-
-        self.events.append(event)
-
-    def get_current_state(self, room_id, event_type=None, state_key=""):
-        if event_type:
-            key = (room_id, event_type, state_key)
-            if self.current_state.get(key):
-                return [self.current_state.get(key)]
-            return None
-        else:
-            return [
-                e for e in self.current_state
-                if e[0] == room_id
-            ]
-
-    def set_presence_state(self, user_localpart, state):
-        return defer.succeed({"state": 0})
-
-    def get_presence_list(self, user_localpart, accepted):
-        return []
-
-    def get_room_events_max_id(self):
-        return "s0"  # TODO (erikj)
-
-    def get_send_event_level(self, room_id):
-        return defer.succeed(0)
-
-    def get_power_level(self, room_id, user_id):
-        return defer.succeed(0)
-
-    def get_add_state_level(self, room_id):
-        return defer.succeed(0)
-
-    def get_room_join_rule(self, room_id):
-        # TODO (erikj): This should be configurable
-        return defer.succeed("invite")
-
-    def get_ops_levels(self, room_id):
-        return defer.succeed((5, 5, 5))
-
-    def insert_client_ip(self, user, access_token, ip, user_agent):
-        return defer.succeed(None)
-
-
-=======
->>>>>>> 14ca6786
 def _format_call(args, kwargs):
     return ", ".join(
         ["%r" % (a) for a in args] +
