# -*- coding: utf-8 -*-
# Copyright 2014-2016 OpenMarket Ltd
#
# Licensed under the Apache License, Version 2.0 (the "License");
# you may not use this file except in compliance with the License.
# You may obtain a copy of the License at
#
#     http://www.apache.org/licenses/LICENSE-2.0
#
# Unless required by applicable law or agreed to in writing, software
# distributed under the License is distributed on an "AS IS" BASIS,
# WITHOUT WARRANTIES OR CONDITIONS OF ANY KIND, either express or implied.
# See the License for the specific language governing permissions and
# limitations under the License.

import atexit
import hashlib
import os
import time
import uuid
import warnings
from inspect import getcallargs

from mock import Mock, patch
from six.moves.urllib import parse as urlparse

from twisted.internet import defer, reactor

from synapse.api.constants import EventTypes, RoomVersions
from synapse.api.errors import CodeMessageException, cs_error
from synapse.config.server import ServerConfig
from synapse.federation.transport import server as federation_server
from synapse.http.server import HttpServer
from synapse.server import HomeServer
from synapse.storage import DataStore
from synapse.storage.engines import PostgresEngine, create_engine
from synapse.storage.prepare_database import (
    _get_or_create_schema_state,
    _setup_new_database,
    prepare_database,
)
from synapse.util.logcontext import LoggingContext
from synapse.util.ratelimitutils import FederationRateLimiter

# set this to True to run the tests against postgres instead of sqlite.
USE_POSTGRES_FOR_TESTS = os.environ.get("SYNAPSE_POSTGRES", False)
LEAVE_DB = os.environ.get("SYNAPSE_LEAVE_DB", False)
POSTGRES_USER = os.environ.get("SYNAPSE_POSTGRES_USER", None)
POSTGRES_HOST = os.environ.get("SYNAPSE_POSTGRES_HOST", None)
POSTGRES_PASSWORD = os.environ.get("SYNAPSE_POSTGRES_PASSWORD", None)
POSTGRES_BASE_DB = "_synapse_unit_tests_base_%s" % (os.getpid(),)


def setupdb():

    # If we're using PostgreSQL, set up the db once
    if USE_POSTGRES_FOR_TESTS:
        pgconfig = {
            "name": "psycopg2",
            "args": {
                "database": POSTGRES_BASE_DB,
                "user": POSTGRES_USER,
                "host": POSTGRES_HOST,
                "password": POSTGRES_PASSWORD,
                "cp_min": 1,
                "cp_max": 5,
            },
        }
        config = Mock()
        config.password_providers = []
        config.database_config = pgconfig
        db_engine = create_engine(pgconfig)
        db_conn = db_engine.module.connect(
            user=POSTGRES_USER, host=POSTGRES_HOST, password=POSTGRES_PASSWORD
        )
        db_conn.autocommit = True
        cur = db_conn.cursor()
        cur.execute("DROP DATABASE IF EXISTS %s;" % (POSTGRES_BASE_DB,))
        cur.execute("CREATE DATABASE %s;" % (POSTGRES_BASE_DB,))
        cur.close()
        db_conn.close()

        # Set up in the db
        db_conn = db_engine.module.connect(
            database=POSTGRES_BASE_DB,
            user=POSTGRES_USER,
            host=POSTGRES_HOST,
            password=POSTGRES_PASSWORD,
        )
        cur = db_conn.cursor()
        _get_or_create_schema_state(cur, db_engine)
        _setup_new_database(cur, db_engine)
        db_conn.commit()
        cur.close()
        db_conn.close()

        def _cleanup():
            db_conn = db_engine.module.connect(
                user=POSTGRES_USER, host=POSTGRES_HOST, password=POSTGRES_PASSWORD
            )
            db_conn.autocommit = True
            cur = db_conn.cursor()
            cur.execute("DROP DATABASE IF EXISTS %s;" % (POSTGRES_BASE_DB,))
            cur.close()
            db_conn.close()

        atexit.register(_cleanup)


def default_config(name):
    """
    Create a reasonable test config.
    """
    config = Mock()
    config.signing_key = [MockKey()]
    config.event_cache_size = 1
    config.enable_registration = True
    config.enable_registration_captcha = False
    config.macaroon_secret_key = "not even a little secret"
    config.expire_access_token = False
    config.server_name = name
    config.trusted_third_party_id_servers = []
    config.room_invite_state_types = []
    config.password_providers = []
    config.worker_replication_url = ""
    config.worker_app = None
    config.email_enable_notifs = False
    config.block_non_admin_invites = False
    config.federation_domain_whitelist = None
    config.federation_rc_reject_limit = 10
    config.federation_rc_sleep_limit = 10
    config.federation_rc_sleep_delay = 100
    config.federation_rc_concurrent = 10
    config.filter_timeline_limit = 5000
    config.user_directory_search_all_users = False
    config.replicate_user_profiles_to = []
    config.user_consent_server_notice_content = None
    config.block_events_without_consent_error = None
    config.user_consent_at_registration = False
    config.user_consent_policy_name = "Privacy Policy"
    config.media_storage_providers = []
    config.autocreate_auto_join_rooms = True
    config.auto_join_rooms = []
    config.limit_usage_by_mau = False
    config.hs_disabled = False
    config.hs_disabled_message = ""
    config.hs_disabled_limit_type = ""
    config.max_mau_value = 50
    config.mau_trial_days = 0
    config.mau_stats_only = False
    config.mau_limits_reserved_threepids = []
    config.admin_contact = None
    config.rc_messages_per_second = 10000
    config.rc_message_burst_count = 10000
<<<<<<< HEAD
    config.register_mxid_from_3pid = None
    config.shadow_server = None
=======
    config.rc_registration_request_burst_count = 3.0
    config.rc_registration_requests_per_second = 0.17
    config.saml2_enabled = False
    config.public_baseurl = None
    config.default_identity_server = None
    config.key_refresh_interval = 24 * 60 * 60 * 1000
    config.old_signing_keys = {}
    config.tls_fingerprints = []
>>>>>>> b0fa3f6f

    config.use_frozen_dicts = False

    # we need a sane default_room_version, otherwise attempts to create rooms will
    # fail.
    config.default_room_version = "1"

    # disable user directory updates, because they get done in the
    # background, which upsets the test runner.
    config.update_user_directory = False

    def is_threepid_reserved(threepid):
        return ServerConfig.is_threepid_reserved(
            config.mau_limits_reserved_threepids, threepid
        )

    config.is_threepid_reserved.side_effect = is_threepid_reserved

    return config


class TestHomeServer(HomeServer):
    DATASTORE_CLASS = DataStore


@defer.inlineCallbacks
def setup_test_homeserver(
    cleanup_func,
    name="test",
    datastore=None,
    config=None,
    reactor=None,
    homeserverToUse=TestHomeServer,
    **kargs
):
    """
    Setup a homeserver suitable for running tests against.  Keyword arguments
    are passed to the Homeserver constructor.

    If no datastore is supplied, one is created and given to the homeserver.

    Args:
        cleanup_func : The function used to register a cleanup routine for
                       after the test.

    Calling this method directly is deprecated: you should instead derive from
    HomeserverTestCase.
    """
    if reactor is None:
        from twisted.internet import reactor

    if config is None:
        config = default_config(name)

    config.ldap_enabled = False

    if "clock" not in kargs:
        kargs["clock"] = MockClock()

    if USE_POSTGRES_FOR_TESTS:
        test_db = "synapse_test_%s" % uuid.uuid4().hex

        config.database_config = {
            "name": "psycopg2",
            "args": {
                "database": test_db,
                "host": POSTGRES_HOST,
                "password": POSTGRES_PASSWORD,
                "user": POSTGRES_USER,
                "cp_min": 1,
                "cp_max": 5,
            },
        }
    else:
        config.database_config = {
            "name": "sqlite3",
            "args": {"database": ":memory:", "cp_min": 1, "cp_max": 1},
        }

    db_engine = create_engine(config.database_config)

    # Create the database before we actually try and connect to it, based off
    # the template database we generate in setupdb()
    if datastore is None and isinstance(db_engine, PostgresEngine):
        db_conn = db_engine.module.connect(
            database=POSTGRES_BASE_DB,
            user=POSTGRES_USER,
            host=POSTGRES_HOST,
            password=POSTGRES_PASSWORD,
        )
        db_conn.autocommit = True
        cur = db_conn.cursor()
        cur.execute("DROP DATABASE IF EXISTS %s;" % (test_db,))
        cur.execute(
            "CREATE DATABASE %s WITH TEMPLATE %s;" % (test_db, POSTGRES_BASE_DB)
        )
        cur.close()
        db_conn.close()

    # we need to configure the connection pool to run the on_new_connection
    # function, so that we can test code that uses custom sqlite functions
    # (like rank).
    config.database_config["args"]["cp_openfun"] = db_engine.on_new_connection

    if datastore is None:
        hs = homeserverToUse(
            name,
            config=config,
            db_config=config.database_config,
            version_string="Synapse/tests",
            database_engine=db_engine,
            room_list_handler=object(),
            tls_server_context_factory=Mock(),
            tls_client_options_factory=Mock(),
            reactor=reactor,
            **kargs
        )

        # Prepare the DB on SQLite -- PostgreSQL is a copy of an already up to
        # date db
        if not isinstance(db_engine, PostgresEngine):
            db_conn = hs.get_db_conn()
            yield prepare_database(db_conn, db_engine, config)
            db_conn.commit()
            db_conn.close()

        else:
            # We need to do cleanup on PostgreSQL
            def cleanup():
                import psycopg2

                # Close all the db pools
                hs.get_db_pool().close()

                dropped = False

                # Drop the test database
                db_conn = db_engine.module.connect(
                    database=POSTGRES_BASE_DB,
                    user=POSTGRES_USER,
                    host=POSTGRES_HOST,
                    password=POSTGRES_PASSWORD,
                )
                db_conn.autocommit = True
                cur = db_conn.cursor()

                # Try a few times to drop the DB. Some things may hold on to the
                # database for a few more seconds due to flakiness, preventing
                # us from dropping it when the test is over. If we can't drop
                # it, warn and move on.
                for x in range(5):
                    try:
                        cur.execute("DROP DATABASE IF EXISTS %s;" % (test_db,))
                        db_conn.commit()
                        dropped = True
                    except psycopg2.OperationalError as e:
                        warnings.warn(
                            "Couldn't drop old db: " + str(e), category=UserWarning
                        )
                        time.sleep(0.5)

                cur.close()
                db_conn.close()

                if not dropped:
                    warnings.warn("Failed to drop old DB.", category=UserWarning)

            if not LEAVE_DB:
                # Register the cleanup hook
                cleanup_func(cleanup)

        hs.setup()
        if homeserverToUse.__name__ == "TestHomeServer":
            hs.setup_master()
    else:
        hs = homeserverToUse(
            name,
            db_pool=None,
            datastore=datastore,
            config=config,
            version_string="Synapse/tests",
            database_engine=db_engine,
            room_list_handler=object(),
            tls_server_context_factory=Mock(),
            tls_client_options_factory=Mock(),
            reactor=reactor,
            **kargs
        )

    # bcrypt is far too slow to be doing in unit tests
    # Need to let the HS build an auth handler and then mess with it
    # because AuthHandler's constructor requires the HS, so we can't make one
    # beforehand and pass it in to the HS's constructor (chicken / egg)
    hs.get_auth_handler().hash = lambda p: hashlib.md5(p.encode('utf8')).hexdigest()
    hs.get_auth_handler().validate_hash = (
        lambda p, h: hashlib.md5(p.encode('utf8')).hexdigest() == h
    )

    fed = kargs.get("resource_for_federation", None)
    if fed:
        register_federation_servlets(hs, fed)

    defer.returnValue(hs)


def register_federation_servlets(hs, resource):
    federation_server.register_servlets(
        hs,
        resource=resource,
        authenticator=federation_server.Authenticator(hs),
        ratelimiter=FederationRateLimiter(
            hs.get_clock(),
            window_size=hs.config.federation_rc_window_size,
            sleep_limit=hs.config.federation_rc_sleep_limit,
            sleep_msec=hs.config.federation_rc_sleep_delay,
            reject_limit=hs.config.federation_rc_reject_limit,
            concurrent_requests=hs.config.federation_rc_concurrent,
        ),
    )


def get_mock_call_args(pattern_func, mock_func):
    """ Return the arguments the mock function was called with interpreted
    by the pattern functions argument list.
    """
    invoked_args, invoked_kargs = mock_func.call_args
    return getcallargs(pattern_func, *invoked_args, **invoked_kargs)


def mock_getRawHeaders(headers=None):
    headers = headers if headers is not None else {}

    def getRawHeaders(name, default=None):
        return headers.get(name, default)

    return getRawHeaders


# This is a mock /resource/ not an entire server
class MockHttpResource(HttpServer):
    def __init__(self, prefix=""):
        self.callbacks = []  # 3-tuple of method/pattern/function
        self.prefix = prefix

    def trigger_get(self, path):
        return self.trigger(b"GET", path, None)

    @patch('twisted.web.http.Request')
    @defer.inlineCallbacks
    def trigger(
        self, http_method, path, content, mock_request, federation_auth_origin=None
    ):
        """ Fire an HTTP event.

        Args:
            http_method : The HTTP method
            path : The HTTP path
            content : The HTTP body
            mock_request : Mocked request to pass to the event so it can get
                           content.
            federation_auth_origin (bytes|None): domain to authenticate as, for federation
        Returns:
            A tuple of (code, response)
        Raises:
            KeyError If no event is found which will handle the path.
        """
        path = self.prefix + path

        # annoyingly we return a twisted http request which has chained calls
        # to get at the http content, hence mock it here.
        mock_content = Mock()
        config = {'read.return_value': content}
        mock_content.configure_mock(**config)
        mock_request.content = mock_content

        mock_request.method = http_method.encode('ascii')
        mock_request.uri = path.encode('ascii')

        mock_request.getClientIP.return_value = "-"

        headers = {}
        if federation_auth_origin is not None:
            headers[b"Authorization"] = [
                b"X-Matrix origin=%s,key=,sig=" % (federation_auth_origin,)
            ]
        mock_request.requestHeaders.getRawHeaders = mock_getRawHeaders(headers)

        # return the right path if the event requires it
        mock_request.path = path

        # add in query params to the right place
        try:
            mock_request.args = urlparse.parse_qs(path.split('?')[1])
            mock_request.path = path.split('?')[0]
            path = mock_request.path
        except Exception:
            pass

        if isinstance(path, bytes):
            path = path.decode('utf8')

        for (method, pattern, func) in self.callbacks:
            if http_method != method:
                continue

            matcher = pattern.match(path)
            if matcher:
                try:
                    args = [urlparse.unquote(u) for u in matcher.groups()]

                    (code, response) = yield func(mock_request, *args)
                    defer.returnValue((code, response))
                except CodeMessageException as e:
                    defer.returnValue((e.code, cs_error(e.msg, code=e.errcode)))

        raise KeyError("No event can handle %s" % path)

    def register_paths(self, method, path_patterns, callback):
        for path_pattern in path_patterns:
            self.callbacks.append((method, path_pattern, callback))


class MockKey(object):
    alg = "mock_alg"
    version = "mock_version"
    signature = b"\x9a\x87$"

    @property
    def verify_key(self):
        return self

    def sign(self, message):
        return self

    def verify(self, message, sig):
        assert sig == b"\x9a\x87$"

    def encode(self):
        return b"<fake_encoded_key>"


class MockClock(object):
    now = 1000

    def __init__(self):
        # list of lists of [absolute_time, callback, expired] in no particular
        # order
        self.timers = []
        self.loopers = []

    def time(self):
        return self.now

    def time_msec(self):
        return self.time() * 1000

    def call_later(self, delay, callback, *args, **kwargs):
        current_context = LoggingContext.current_context()

        def wrapped_callback():
            LoggingContext.thread_local.current_context = current_context
            callback(*args, **kwargs)

        t = [self.now + delay, wrapped_callback, False]
        self.timers.append(t)

        return t

    def looping_call(self, function, interval):
        self.loopers.append([function, interval / 1000.0, self.now])

    def cancel_call_later(self, timer, ignore_errs=False):
        if timer[2]:
            if not ignore_errs:
                raise Exception("Cannot cancel an expired timer")

        timer[2] = True
        self.timers = [t for t in self.timers if t != timer]

    # For unit testing
    def advance_time(self, secs):
        self.now += secs

        timers = self.timers
        self.timers = []

        for t in timers:
            time, callback, expired = t

            if expired:
                raise Exception("Timer already expired")

            if self.now >= time:
                t[2] = True
                callback()
            else:
                self.timers.append(t)

        for looped in self.loopers:
            func, interval, last = looped
            if last + interval < self.now:
                func()
                looped[2] = self.now

    def advance_time_msec(self, ms):
        self.advance_time(ms / 1000.0)

    def time_bound_deferred(self, d, *args, **kwargs):
        # We don't bother timing things out for now.
        return d


def _format_call(args, kwargs):
    return ", ".join(
        ["%r" % (a) for a in args] + ["%s=%r" % (k, v) for k, v in kwargs.items()]
    )


class DeferredMockCallable(object):
    """A callable instance that stores a set of pending call expectations and
    return values for them. It allows a unit test to assert that the given set
    of function calls are eventually made, by awaiting on them to be called.
    """

    def __init__(self):
        self.expectations = []
        self.calls = []

    def __call__(self, *args, **kwargs):
        self.calls.append((args, kwargs))

        if not self.expectations:
            raise ValueError(
                "%r has no pending calls to handle call(%s)"
                % (self, _format_call(args, kwargs))
            )

        for (call, result, d) in self.expectations:
            if args == call[1] and kwargs == call[2]:
                d.callback(None)
                return result

        failure = AssertionError(
            "Was not expecting call(%s)" % (_format_call(args, kwargs))
        )

        for _, _, d in self.expectations:
            try:
                d.errback(failure)
            except Exception:
                pass

        raise failure

    def expect_call_and_return(self, call, result):
        self.expectations.append((call, result, defer.Deferred()))

    @defer.inlineCallbacks
    def await_calls(self, timeout=1000):
        deferred = defer.DeferredList(
            [d for _, _, d in self.expectations], fireOnOneErrback=True
        )

        timer = reactor.callLater(
            timeout / 1000,
            deferred.errback,
            AssertionError(
                "%d pending calls left: %s"
                % (
                    len([e for e in self.expectations if not e[2].called]),
                    [e for e in self.expectations if not e[2].called],
                )
            ),
        )

        yield deferred

        timer.cancel()

        self.calls = []

    def assert_had_no_calls(self):
        if self.calls:
            calls = self.calls
            self.calls = []

            raise AssertionError(
                "Expected not to received any calls, got:\n"
                + "\n".join(["call(%s)" % _format_call(c[0], c[1]) for c in calls])
            )


@defer.inlineCallbacks
def create_room(hs, room_id, creator_id):
    """Creates and persist a creation event for the given room

    Args:
        hs
        room_id (str)
        creator_id (str)
    """

    store = hs.get_datastore()
    event_builder_factory = hs.get_event_builder_factory()
    event_creation_handler = hs.get_event_creation_handler()

    builder = event_builder_factory.new(
        RoomVersions.V1,
        {
            "type": EventTypes.Create,
            "state_key": "",
            "sender": creator_id,
            "room_id": room_id,
            "content": {},
        },
    )

    event, context = yield event_creation_handler.create_new_client_event(builder)

    yield store.persist_event(event, context)<|MERGE_RESOLUTION|>--- conflicted
+++ resolved
@@ -152,10 +152,8 @@
     config.admin_contact = None
     config.rc_messages_per_second = 10000
     config.rc_message_burst_count = 10000
-<<<<<<< HEAD
     config.register_mxid_from_3pid = None
     config.shadow_server = None
-=======
     config.rc_registration_request_burst_count = 3.0
     config.rc_registration_requests_per_second = 0.17
     config.saml2_enabled = False
@@ -164,7 +162,6 @@
     config.key_refresh_interval = 24 * 60 * 60 * 1000
     config.old_signing_keys = {}
     config.tls_fingerprints = []
->>>>>>> b0fa3f6f
 
     config.use_frozen_dicts = False
 
