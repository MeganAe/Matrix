# -*- coding: utf-8 -*-
# Copyright 2014-2016 OpenMarket Ltd
#
# Licensed under the Apache License, Version 2.0 (the "License");
# you may not use this file except in compliance with the License.
# You may obtain a copy of the License at
#
#     http://www.apache.org/licenses/LICENSE-2.0
#
# Unless required by applicable law or agreed to in writing, software
# distributed under the License is distributed on an "AS IS" BASIS,
# WITHOUT WARRANTIES OR CONDITIONS OF ANY KIND, either express or implied.
# See the License for the specific language governing permissions and
# limitations under the License.

import atexit
import hashlib
import os
import time
import uuid
import warnings
from inspect import getcallargs

from mock import Mock, patch
from six.moves.urllib import parse as urlparse

from twisted.internet import defer, reactor

from synapse.api.constants import EventTypes
from synapse.api.errors import CodeMessageException, cs_error
from synapse.config.server import ServerConfig
from synapse.federation.transport import server
from synapse.http.server import HttpServer
from synapse.server import HomeServer
from synapse.storage import DataStore
from synapse.storage.engines import PostgresEngine, create_engine
from synapse.storage.prepare_database import (
    _get_or_create_schema_state,
    _setup_new_database,
    prepare_database,
)
from synapse.util.logcontext import LoggingContext
from synapse.util.ratelimitutils import FederationRateLimiter

# set this to True to run the tests against postgres instead of sqlite.
USE_POSTGRES_FOR_TESTS = os.environ.get("SYNAPSE_POSTGRES", False)
LEAVE_DB = os.environ.get("SYNAPSE_LEAVE_DB", False)
POSTGRES_USER = os.environ.get("SYNAPSE_POSTGRES_USER", "postgres")
POSTGRES_BASE_DB = "_synapse_unit_tests_base_%s" % (os.getpid(),)


def setupdb():

    # If we're using PostgreSQL, set up the db once
    if USE_POSTGRES_FOR_TESTS:
        pgconfig = {
            "name": "psycopg2",
            "args": {
                "database": POSTGRES_BASE_DB,
                "user": POSTGRES_USER,
                "cp_min": 1,
                "cp_max": 5,
            },
        }
        config = Mock()
        config.password_providers = []
        config.database_config = pgconfig
        db_engine = create_engine(pgconfig)
        db_conn = db_engine.module.connect(user=POSTGRES_USER)
        db_conn.autocommit = True
        cur = db_conn.cursor()
        cur.execute("DROP DATABASE IF EXISTS %s;" % (POSTGRES_BASE_DB,))
        cur.execute("CREATE DATABASE %s;" % (POSTGRES_BASE_DB,))
        cur.close()
        db_conn.close()

        # Set up in the db
        db_conn = db_engine.module.connect(
            database=POSTGRES_BASE_DB, user=POSTGRES_USER
        )
        cur = db_conn.cursor()
        _get_or_create_schema_state(cur, db_engine)
        _setup_new_database(cur, db_engine)
        db_conn.commit()
        cur.close()
        db_conn.close()

        def _cleanup():
            db_conn = db_engine.module.connect(user=POSTGRES_USER)
            db_conn.autocommit = True
            cur = db_conn.cursor()
            cur.execute("DROP DATABASE IF EXISTS %s;" % (POSTGRES_BASE_DB,))
            cur.close()
            db_conn.close()

        atexit.register(_cleanup)


def default_config(name):
    """
    Create a reasonable test config.
    """
    config = Mock()
    config.signing_key = [MockKey()]
    config.event_cache_size = 1
    config.enable_registration = True
    config.macaroon_secret_key = "not even a little secret"
    config.expire_access_token = False
    config.server_name = name
    config.trusted_third_party_id_servers = []
    config.room_invite_state_types = []
    config.password_providers = []
    config.worker_replication_url = ""
    config.worker_app = None
    config.email_enable_notifs = False
    config.block_non_admin_invites = False
    config.federation_domain_whitelist = None
    config.federation_rc_reject_limit = 10
    config.federation_rc_sleep_limit = 10
    config.federation_rc_sleep_delay = 100
    config.federation_rc_concurrent = 10
    config.filter_timeline_limit = 5000
    config.user_directory_search_all_users = False
    config.user_consent_server_notice_content = None
    config.block_events_without_consent_error = None
    config.user_consent_at_registration = False
    config.user_consent_policy_name = "Privacy Policy"
    config.media_storage_providers = []
    config.autocreate_auto_join_rooms = True
    config.auto_join_rooms = []
    config.limit_usage_by_mau = False
    config.hs_disabled = False
    config.hs_disabled_message = ""
    config.hs_disabled_limit_type = ""
    config.max_mau_value = 50
    config.mau_trial_days = 0
    config.mau_stats_only = False
    config.mau_limits_reserved_threepids = []
    config.admin_contact = None
    config.rc_messages_per_second = 10000
    config.rc_message_burst_count = 10000
<<<<<<< HEAD
=======
    config.saml2_enabled = False

>>>>>>> f208f608
    config.use_frozen_dicts = False

    # we need a sane default_room_version, otherwise attempts to create rooms will
    # fail.
    config.default_room_version = "1"

    # disable user directory updates, because they get done in the
    # background, which upsets the test runner.
    config.update_user_directory = False

    def is_threepid_reserved(threepid):
        return ServerConfig.is_threepid_reserved(config, threepid)

    config.is_threepid_reserved.side_effect = is_threepid_reserved

    return config


class TestHomeServer(HomeServer):
    DATASTORE_CLASS = DataStore


@defer.inlineCallbacks
def setup_test_homeserver(
    cleanup_func,
    name="test",
    datastore=None,
    config=None,
    reactor=None,
    homeserverToUse=TestHomeServer,
    **kargs
):
    """
    Setup a homeserver suitable for running tests against.  Keyword arguments
    are passed to the Homeserver constructor.

    If no datastore is supplied, one is created and given to the homeserver.

    Args:
        cleanup_func : The function used to register a cleanup routine for
                       after the test.
    """
    if reactor is None:
        from twisted.internet import reactor

    if config is None:
        config = default_config(name)

    config.ldap_enabled = False

    if "clock" not in kargs:
        kargs["clock"] = MockClock()

    if USE_POSTGRES_FOR_TESTS:
        test_db = "synapse_test_%s" % uuid.uuid4().hex

        config.database_config = {
            "name": "psycopg2",
            "args": {"database": test_db, "cp_min": 1, "cp_max": 5},
        }
    else:
        config.database_config = {
            "name": "sqlite3",
            "args": {"database": ":memory:", "cp_min": 1, "cp_max": 1},
        }

    db_engine = create_engine(config.database_config)

    # Create the database before we actually try and connect to it, based off
    # the template database we generate in setupdb()
    if datastore is None and isinstance(db_engine, PostgresEngine):
        db_conn = db_engine.module.connect(
            database=POSTGRES_BASE_DB, user=POSTGRES_USER
        )
        db_conn.autocommit = True
        cur = db_conn.cursor()
        cur.execute("DROP DATABASE IF EXISTS %s;" % (test_db,))
        cur.execute(
            "CREATE DATABASE %s WITH TEMPLATE %s;" % (test_db, POSTGRES_BASE_DB)
        )
        cur.close()
        db_conn.close()

    # we need to configure the connection pool to run the on_new_connection
    # function, so that we can test code that uses custom sqlite functions
    # (like rank).
    config.database_config["args"]["cp_openfun"] = db_engine.on_new_connection

    if datastore is None:
        hs = homeserverToUse(
            name,
            config=config,
            db_config=config.database_config,
            version_string="Synapse/tests",
            database_engine=db_engine,
            room_list_handler=object(),
            tls_server_context_factory=Mock(),
            tls_client_options_factory=Mock(),
            reactor=reactor,
            **kargs
        )

        # Prepare the DB on SQLite -- PostgreSQL is a copy of an already up to
        # date db
        if not isinstance(db_engine, PostgresEngine):
            db_conn = hs.get_db_conn()
            yield prepare_database(db_conn, db_engine, config)
            db_conn.commit()
            db_conn.close()

        else:
            # We need to do cleanup on PostgreSQL
            def cleanup():
                import psycopg2

                # Close all the db pools
                hs.get_db_pool().close()

                dropped = False

                # Drop the test database
                db_conn = db_engine.module.connect(
                    database=POSTGRES_BASE_DB, user=POSTGRES_USER
                )
                db_conn.autocommit = True
                cur = db_conn.cursor()

                # Try a few times to drop the DB. Some things may hold on to the
                # database for a few more seconds due to flakiness, preventing
                # us from dropping it when the test is over. If we can't drop
                # it, warn and move on.
                for x in range(5):
                    try:
                        cur.execute("DROP DATABASE IF EXISTS %s;" % (test_db,))
                        db_conn.commit()
                        dropped = True
                    except psycopg2.OperationalError as e:
                        warnings.warn(
                            "Couldn't drop old db: " + str(e), category=UserWarning
                        )
                        time.sleep(0.5)

                cur.close()
                db_conn.close()

                if not dropped:
                    warnings.warn("Failed to drop old DB.", category=UserWarning)

            if not LEAVE_DB:
                # Register the cleanup hook
                cleanup_func(cleanup)

        hs.setup()
    else:
        hs = homeserverToUse(
            name,
            db_pool=None,
            datastore=datastore,
            config=config,
            version_string="Synapse/tests",
            database_engine=db_engine,
            room_list_handler=object(),
            tls_server_context_factory=Mock(),
            tls_client_options_factory=Mock(),
            reactor=reactor,
            **kargs
        )

    # bcrypt is far too slow to be doing in unit tests
    # Need to let the HS build an auth handler and then mess with it
    # because AuthHandler's constructor requires the HS, so we can't make one
    # beforehand and pass it in to the HS's constructor (chicken / egg)
    hs.get_auth_handler().hash = lambda p: hashlib.md5(p.encode('utf8')).hexdigest()
    hs.get_auth_handler().validate_hash = (
        lambda p, h: hashlib.md5(p.encode('utf8')).hexdigest() == h
    )

    fed = kargs.get("resource_for_federation", None)
    if fed:
        server.register_servlets(
            hs,
            resource=fed,
            authenticator=server.Authenticator(hs),
            ratelimiter=FederationRateLimiter(
                hs.get_clock(),
                window_size=hs.config.federation_rc_window_size,
                sleep_limit=hs.config.federation_rc_sleep_limit,
                sleep_msec=hs.config.federation_rc_sleep_delay,
                reject_limit=hs.config.federation_rc_reject_limit,
                concurrent_requests=hs.config.federation_rc_concurrent,
            ),
        )

    defer.returnValue(hs)


def get_mock_call_args(pattern_func, mock_func):
    """ Return the arguments the mock function was called with interpreted
    by the pattern functions argument list.
    """
    invoked_args, invoked_kargs = mock_func.call_args
    return getcallargs(pattern_func, *invoked_args, **invoked_kargs)


def mock_getRawHeaders(headers=None):
    headers = headers if headers is not None else {}

    def getRawHeaders(name, default=None):
        return headers.get(name, default)

    return getRawHeaders


# This is a mock /resource/ not an entire server
class MockHttpResource(HttpServer):
    def __init__(self, prefix=""):
        self.callbacks = []  # 3-tuple of method/pattern/function
        self.prefix = prefix

    def trigger_get(self, path):
        return self.trigger(b"GET", path, None)

    @patch('twisted.web.http.Request')
    @defer.inlineCallbacks
    def trigger(
        self, http_method, path, content, mock_request, federation_auth_origin=None
    ):
        """ Fire an HTTP event.

        Args:
            http_method : The HTTP method
            path : The HTTP path
            content : The HTTP body
            mock_request : Mocked request to pass to the event so it can get
                           content.
            federation_auth_origin (bytes|None): domain to authenticate as, for federation
        Returns:
            A tuple of (code, response)
        Raises:
            KeyError If no event is found which will handle the path.
        """
        path = self.prefix + path

        # annoyingly we return a twisted http request which has chained calls
        # to get at the http content, hence mock it here.
        mock_content = Mock()
        config = {'read.return_value': content}
        mock_content.configure_mock(**config)
        mock_request.content = mock_content

        mock_request.method = http_method.encode('ascii')
        mock_request.uri = path.encode('ascii')

        mock_request.getClientIP.return_value = "-"

        headers = {}
        if federation_auth_origin is not None:
            headers[b"Authorization"] = [
                b"X-Matrix origin=%s,key=,sig=" % (federation_auth_origin,)
            ]
        mock_request.requestHeaders.getRawHeaders = mock_getRawHeaders(headers)

        # return the right path if the event requires it
        mock_request.path = path

        # add in query params to the right place
        try:
            mock_request.args = urlparse.parse_qs(path.split('?')[1])
            mock_request.path = path.split('?')[0]
            path = mock_request.path
        except Exception:
            pass

        if isinstance(path, bytes):
            path = path.decode('utf8')

        for (method, pattern, func) in self.callbacks:
            if http_method != method:
                continue

            matcher = pattern.match(path)
            if matcher:
                try:
                    args = [urlparse.unquote(u) for u in matcher.groups()]

                    (code, response) = yield func(mock_request, *args)
                    defer.returnValue((code, response))
                except CodeMessageException as e:
                    defer.returnValue((e.code, cs_error(e.msg, code=e.errcode)))

        raise KeyError("No event can handle %s" % path)

    def register_paths(self, method, path_patterns, callback):
        for path_pattern in path_patterns:
            self.callbacks.append((method, path_pattern, callback))


class MockKey(object):
    alg = "mock_alg"
    version = "mock_version"
    signature = b"\x9a\x87$"

    @property
    def verify_key(self):
        return self

    def sign(self, message):
        return self

    def verify(self, message, sig):
        assert sig == b"\x9a\x87$"


class MockClock(object):
    now = 1000

    def __init__(self):
        # list of lists of [absolute_time, callback, expired] in no particular
        # order
        self.timers = []
        self.loopers = []

    def time(self):
        return self.now

    def time_msec(self):
        return self.time() * 1000

    def call_later(self, delay, callback, *args, **kwargs):
        current_context = LoggingContext.current_context()

        def wrapped_callback():
            LoggingContext.thread_local.current_context = current_context
            callback(*args, **kwargs)

        t = [self.now + delay, wrapped_callback, False]
        self.timers.append(t)

        return t

    def looping_call(self, function, interval):
        self.loopers.append([function, interval / 1000., self.now])

    def cancel_call_later(self, timer, ignore_errs=False):
        if timer[2]:
            if not ignore_errs:
                raise Exception("Cannot cancel an expired timer")

        timer[2] = True
        self.timers = [t for t in self.timers if t != timer]

    # For unit testing
    def advance_time(self, secs):
        self.now += secs

        timers = self.timers
        self.timers = []

        for t in timers:
            time, callback, expired = t

            if expired:
                raise Exception("Timer already expired")

            if self.now >= time:
                t[2] = True
                callback()
            else:
                self.timers.append(t)

        for looped in self.loopers:
            func, interval, last = looped
            if last + interval < self.now:
                func()
                looped[2] = self.now

    def advance_time_msec(self, ms):
        self.advance_time(ms / 1000.)

    def time_bound_deferred(self, d, *args, **kwargs):
        # We don't bother timing things out for now.
        return d


def _format_call(args, kwargs):
    return ", ".join(
        ["%r" % (a) for a in args] + ["%s=%r" % (k, v) for k, v in kwargs.items()]
    )


class DeferredMockCallable(object):
    """A callable instance that stores a set of pending call expectations and
    return values for them. It allows a unit test to assert that the given set
    of function calls are eventually made, by awaiting on them to be called.
    """

    def __init__(self):
        self.expectations = []
        self.calls = []

    def __call__(self, *args, **kwargs):
        self.calls.append((args, kwargs))

        if not self.expectations:
            raise ValueError(
                "%r has no pending calls to handle call(%s)"
                % (self, _format_call(args, kwargs))
            )

        for (call, result, d) in self.expectations:
            if args == call[1] and kwargs == call[2]:
                d.callback(None)
                return result

        failure = AssertionError(
            "Was not expecting call(%s)" % (_format_call(args, kwargs))
        )

        for _, _, d in self.expectations:
            try:
                d.errback(failure)
            except Exception:
                pass

        raise failure

    def expect_call_and_return(self, call, result):
        self.expectations.append((call, result, defer.Deferred()))

    @defer.inlineCallbacks
    def await_calls(self, timeout=1000):
        deferred = defer.DeferredList(
            [d for _, _, d in self.expectations], fireOnOneErrback=True
        )

        timer = reactor.callLater(
            timeout / 1000,
            deferred.errback,
            AssertionError(
                "%d pending calls left: %s"
                % (
                    len([e for e in self.expectations if not e[2].called]),
                    [e for e in self.expectations if not e[2].called],
                )
            ),
        )

        yield deferred

        timer.cancel()

        self.calls = []

    def assert_had_no_calls(self):
        if self.calls:
            calls = self.calls
            self.calls = []

            raise AssertionError(
                "Expected not to received any calls, got:\n"
                + "\n".join(["call(%s)" % _format_call(c[0], c[1]) for c in calls])
            )


@defer.inlineCallbacks
def create_room(hs, room_id, creator_id):
    """Creates and persist a creation event for the given room

    Args:
        hs
        room_id (str)
        creator_id (str)
    """

    store = hs.get_datastore()
    event_builder_factory = hs.get_event_builder_factory()
    event_creation_handler = hs.get_event_creation_handler()

    builder = event_builder_factory.new(
        {
            "type": EventTypes.Create,
            "state_key": "",
            "sender": creator_id,
            "room_id": room_id,
            "content": {},
        }
    )

    event, context = yield event_creation_handler.create_new_client_event(builder)

    yield store.persist_event(event, context)<|MERGE_RESOLUTION|>--- conflicted
+++ resolved
@@ -139,11 +139,7 @@
     config.admin_contact = None
     config.rc_messages_per_second = 10000
     config.rc_message_burst_count = 10000
-<<<<<<< HEAD
-=======
     config.saml2_enabled = False
-
->>>>>>> f208f608
     config.use_frozen_dicts = False
 
     # we need a sane default_room_version, otherwise attempts to create rooms will
