--- conflicted
+++ resolved
@@ -134,13 +134,6 @@
         "email_enable_notifs": False,
         "block_non_admin_invites": False,
         "federation_domain_whitelist": None,
-<<<<<<< HEAD
-        "federation_rc_reject_limit": 10,
-        "federation_rc_sleep_limit": 10,
-        "federation_rc_sleep_delay": 100,
-        "federation_rc_concurrent": 10,
-=======
->>>>>>> f89f688a
         "filter_timeline_limit": 5000,
         "user_directory_search_all_users": False,
         "user_consent_server_notice_content": None,
@@ -159,15 +152,12 @@
         "mau_stats_only": False,
         "mau_limits_reserved_threepids": [],
         "admin_contact": None,
-<<<<<<< HEAD
-=======
         "rc_federation": {
             "reject_limit": 10,
             "sleep_limit": 10,
             "sleep_delay": 10,
             "concurrent": 10,
         },
->>>>>>> f89f688a
         "rc_message": {"per_second": 10000, "burst_count": 10000},
         "rc_registration": {"per_second": 10000, "burst_count": 10000},
         "rc_login": {
