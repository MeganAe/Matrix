--- conflicted
+++ resolved
@@ -129,21 +129,13 @@
         self.assertEqual(found_user.user_id.to_string(), user_id)
         self.assertIdentical(found_user.is_admin, True)
 
-<<<<<<< HEAD
-    def test_can_set_displayname(self):
-=======
     def test_can_set_displayname(self) -> None:
->>>>>>> 9f7d6c6b
         localpart = "alice_wants_a_new_displayname"
         user_id = self.register_user(
             localpart, "1234", displayname="Alice", admin=False
         )
         found_userinfo = self.get_success(self.module_api.get_userinfo_by_id(user_id))
-<<<<<<< HEAD
-
-=======
         assert found_userinfo is not None
->>>>>>> 9f7d6c6b
         self.get_success(
             self.module_api.set_displayname(
                 found_userinfo.user_id, "Bob", deactivation=False
@@ -155,11 +147,7 @@
 
         self.assertEqual(found_profile.display_name, "Bob")
 
-<<<<<<< HEAD
-    def test_get_userinfo_by_id(self):
-=======
     def test_get_userinfo_by_id(self) -> None:
->>>>>>> 9f7d6c6b
         user_id = self.register_user("alice", "1234")
         found_user = self.get_success(self.module_api.get_userinfo_by_id(user_id))
         assert found_user is not None
