# Copyright 2015 - 2016 OpenMarket Ltd
#
# Licensed under the Apache License, Version 2.0 (the "License");
# you may not use this file except in compliance with the License.
# You may obtain a copy of the License at
#
#     http://www.apache.org/licenses/LICENSE-2.0
#
# Unless required by applicable law or agreed to in writing, software
# distributed under the License is distributed on an "AS IS" BASIS,
# WITHOUT WARRANTIES OR CONDITIONS OF ANY KIND, either express or implied.
# See the License for the specific language governing permissions and
# limitations under the License.

from unittest.mock import Mock

import pymacaroons

from synapse.api.auth import Auth
from synapse.api.constants import UserTypes
from synapse.api.errors import (
    AuthError,
    Codes,
    InvalidClientTokenError,
    MissingClientTokenError,
    ResourceLimitError,
)
from synapse.appservice import ApplicationService
from synapse.storage.databases.main.registration import TokenLookupResult
from synapse.types import Requester

from tests import unittest
from tests.test_utils import simple_async_mock
from tests.unittest import override_config
from tests.utils import mock_getRawHeaders


class AuthTestCase(unittest.HomeserverTestCase):
    def prepare(self, reactor, clock, hs):
        self.store = Mock()

        hs.get_datastore = Mock(return_value=self.store)
        hs.get_auth_handler().store = self.store
        self.auth = Auth(hs)

        # AuthBlocking reads from the hs' config on initialization. We need to
        # modify its config instead of the hs'
        self.auth_blocking = self.auth._auth_blocking

        self.test_user = "@foo:bar"
        self.test_token = b"_test_token_"

        # this is overridden for the appservice tests
        self.store.get_app_service_by_token = Mock(return_value=None)

        self.store.insert_client_ip = simple_async_mock(None)
        self.store.is_support_user = simple_async_mock(False)

    def test_get_user_by_req_user_valid_token(self):
        user_info = TokenLookupResult(
            user_id=self.test_user, token_id=5, device_id="device"
        )
        self.store.get_user_by_access_token = simple_async_mock(user_info)
        self.store.mark_access_token_as_used = simple_async_mock(None)

        request = Mock(args={})
        request.args[b"access_token"] = [self.test_token]
        request.requestHeaders.getRawHeaders = mock_getRawHeaders()
        requester = self.get_success(self.auth.get_user_by_req(request))
        self.assertEquals(requester.user.to_string(), self.test_user)

    def test_get_user_by_req_user_bad_token(self):
        self.store.get_user_by_access_token = simple_async_mock(None)

        request = Mock(args={})
        request.args[b"access_token"] = [self.test_token]
        request.requestHeaders.getRawHeaders = mock_getRawHeaders()
        f = self.get_failure(
            self.auth.get_user_by_req(request), InvalidClientTokenError
        ).value
        self.assertEqual(f.code, 401)
        self.assertEqual(f.errcode, "M_UNKNOWN_TOKEN")

    def test_get_user_by_req_user_missing_token(self):
        user_info = TokenLookupResult(user_id=self.test_user, token_id=5)
        self.store.get_user_by_access_token = simple_async_mock(user_info)

        request = Mock(args={})
        request.requestHeaders.getRawHeaders = mock_getRawHeaders()
        f = self.get_failure(
            self.auth.get_user_by_req(request), MissingClientTokenError
        ).value
        self.assertEqual(f.code, 401)
        self.assertEqual(f.errcode, "M_MISSING_TOKEN")

    def test_get_user_by_req_appservice_valid_token(self):
        app_service = Mock(
            token="foobar", url="a_url", sender=self.test_user, ip_range_whitelist=None
        )
        self.store.get_app_service_by_token = Mock(return_value=app_service)
        self.store.get_user_by_access_token = simple_async_mock(None)

        request = Mock(args={})
        request.getClientIP.return_value = "127.0.0.1"
        request.args[b"access_token"] = [self.test_token]
        request.requestHeaders.getRawHeaders = mock_getRawHeaders()
        requester = self.get_success(self.auth.get_user_by_req(request))
        self.assertEquals(requester.user.to_string(), self.test_user)

    def test_get_user_by_req_appservice_valid_token_good_ip(self):
        from netaddr import IPSet

        app_service = Mock(
            token="foobar",
            url="a_url",
            sender=self.test_user,
            ip_range_whitelist=IPSet(["192.168/16"]),
        )
        self.store.get_app_service_by_token = Mock(return_value=app_service)
        self.store.get_user_by_access_token = simple_async_mock(None)

        request = Mock(args={})
        request.getClientIP.return_value = "192.168.10.10"
        request.args[b"access_token"] = [self.test_token]
        request.requestHeaders.getRawHeaders = mock_getRawHeaders()
        requester = self.get_success(self.auth.get_user_by_req(request))
        self.assertEquals(requester.user.to_string(), self.test_user)

    def test_get_user_by_req_appservice_valid_token_bad_ip(self):
        from netaddr import IPSet

        app_service = Mock(
            token="foobar",
            url="a_url",
            sender=self.test_user,
            ip_range_whitelist=IPSet(["192.168/16"]),
        )
        self.store.get_app_service_by_token = Mock(return_value=app_service)
        self.store.get_user_by_access_token = simple_async_mock(None)

        request = Mock(args={})
        request.getClientIP.return_value = "131.111.8.42"
        request.args[b"access_token"] = [self.test_token]
        request.requestHeaders.getRawHeaders = mock_getRawHeaders()
        f = self.get_failure(
            self.auth.get_user_by_req(request), InvalidClientTokenError
        ).value
        self.assertEqual(f.code, 401)
        self.assertEqual(f.errcode, "M_UNKNOWN_TOKEN")

    def test_get_user_by_req_appservice_bad_token(self):
        self.store.get_app_service_by_token = Mock(return_value=None)
        self.store.get_user_by_access_token = simple_async_mock(None)

        request = Mock(args={})
        request.args[b"access_token"] = [self.test_token]
        request.requestHeaders.getRawHeaders = mock_getRawHeaders()
        f = self.get_failure(
            self.auth.get_user_by_req(request), InvalidClientTokenError
        ).value
        self.assertEqual(f.code, 401)
        self.assertEqual(f.errcode, "M_UNKNOWN_TOKEN")

    def test_get_user_by_req_appservice_missing_token(self):
        app_service = Mock(token="foobar", url="a_url", sender=self.test_user)
        self.store.get_app_service_by_token = Mock(return_value=app_service)
        self.store.get_user_by_access_token = simple_async_mock(None)

        request = Mock(args={})
        request.requestHeaders.getRawHeaders = mock_getRawHeaders()
        f = self.get_failure(
            self.auth.get_user_by_req(request), MissingClientTokenError
        ).value
        self.assertEqual(f.code, 401)
        self.assertEqual(f.errcode, "M_MISSING_TOKEN")

    def test_get_user_by_req_appservice_valid_token_valid_user_id(self):
        masquerading_user_id = b"@doppelganger:matrix.org"
        app_service = Mock(
            token="foobar", url="a_url", sender=self.test_user, ip_range_whitelist=None
        )
        app_service.is_interested_in_user = Mock(return_value=True)
        self.store.get_app_service_by_token = Mock(return_value=app_service)
        # This just needs to return a truth-y value.
        self.store.get_user_by_id = simple_async_mock({"is_guest": False})
        self.store.get_user_by_access_token = simple_async_mock(None)

        request = Mock(args={})
        request.getClientIP.return_value = "127.0.0.1"
        request.args[b"access_token"] = [self.test_token]
        request.args[b"user_id"] = [masquerading_user_id]
        request.requestHeaders.getRawHeaders = mock_getRawHeaders()
        requester = self.get_success(self.auth.get_user_by_req(request))
        self.assertEquals(
            requester.user.to_string(), masquerading_user_id.decode("utf8")
        )

    def test_get_user_by_req_appservice_valid_token_bad_user_id(self):
        masquerading_user_id = b"@doppelganger:matrix.org"
        app_service = Mock(
            token="foobar", url="a_url", sender=self.test_user, ip_range_whitelist=None
        )
        app_service.is_interested_in_user = Mock(return_value=False)
        self.store.get_app_service_by_token = Mock(return_value=app_service)
        self.store.get_user_by_access_token = simple_async_mock(None)

        request = Mock(args={})
        request.getClientIP.return_value = "127.0.0.1"
        request.args[b"access_token"] = [self.test_token]
        request.args[b"user_id"] = [masquerading_user_id]
        request.requestHeaders.getRawHeaders = mock_getRawHeaders()
        self.get_failure(self.auth.get_user_by_req(request), AuthError)

<<<<<<< HEAD
    def test_get_user_by_req__puppeted_token__not_tracking_puppeted_mau(self):
        self.store.get_user_by_access_token = simple_async_mock(
            TokenLookupResult(
                user_id="@baldrick:matrix.org",
                device_id="device",
                token_owner="@admin:matrix.org",
            )
        )
        self.store.insert_client_ip = simple_async_mock(None)
        request = Mock(args={})
        request.getClientIP.return_value = "127.0.0.1"
        request.args[b"access_token"] = [self.test_token]
        request.requestHeaders.getRawHeaders = mock_getRawHeaders()
        self.get_success(self.auth.get_user_by_req(request))
        self.store.insert_client_ip.assert_called_once()

    def test_get_user_by_req__puppeted_token__tracking_puppeted_mau(self):
        self.auth._mau_track_puppeted_users = True
        self.store.get_user_by_access_token = simple_async_mock(
            TokenLookupResult(
                user_id="@baldrick:matrix.org",
                device_id="device",
                token_owner="@admin:matrix.org",
            )
        )
        self.store.insert_client_ip = simple_async_mock(None)
        request = Mock(args={})
        request.getClientIP.return_value = "127.0.0.1"
        request.args[b"access_token"] = [self.test_token]
        request.requestHeaders.getRawHeaders = mock_getRawHeaders()
        self.get_success(self.auth.get_user_by_req(request))
        self.assertEquals(self.store.insert_client_ip.call_count, 2)
=======
    @override_config({"experimental_features": {"msc3202_device_masquerading": True}})
    def test_get_user_by_req_appservice_valid_token_valid_device_id(self):
        """
        Tests that when an application service passes the device_id URL parameter
        with the ID of a valid device for the user in question,
        the requester instance tracks that device ID.
        """
        masquerading_user_id = b"@doppelganger:matrix.org"
        masquerading_device_id = b"DOPPELDEVICE"
        app_service = Mock(
            token="foobar", url="a_url", sender=self.test_user, ip_range_whitelist=None
        )
        app_service.is_interested_in_user = Mock(return_value=True)
        self.store.get_app_service_by_token = Mock(return_value=app_service)
        # This just needs to return a truth-y value.
        self.store.get_user_by_id = simple_async_mock({"is_guest": False})
        self.store.get_user_by_access_token = simple_async_mock(None)
        # This also needs to just return a truth-y value
        self.store.get_device = simple_async_mock({"hidden": False})

        request = Mock(args={})
        request.getClientIP.return_value = "127.0.0.1"
        request.args[b"access_token"] = [self.test_token]
        request.args[b"user_id"] = [masquerading_user_id]
        request.args[b"org.matrix.msc3202.device_id"] = [masquerading_device_id]
        request.requestHeaders.getRawHeaders = mock_getRawHeaders()
        requester = self.get_success(self.auth.get_user_by_req(request))
        self.assertEquals(
            requester.user.to_string(), masquerading_user_id.decode("utf8")
        )
        self.assertEquals(requester.device_id, masquerading_device_id.decode("utf8"))

    @override_config({"experimental_features": {"msc3202_device_masquerading": True}})
    def test_get_user_by_req_appservice_valid_token_invalid_device_id(self):
        """
        Tests that when an application service passes the device_id URL parameter
        with an ID that is not a valid device ID for the user in question,
        the request fails with the appropriate error code.
        """
        masquerading_user_id = b"@doppelganger:matrix.org"
        masquerading_device_id = b"NOT_A_REAL_DEVICE_ID"
        app_service = Mock(
            token="foobar", url="a_url", sender=self.test_user, ip_range_whitelist=None
        )
        app_service.is_interested_in_user = Mock(return_value=True)
        self.store.get_app_service_by_token = Mock(return_value=app_service)
        # This just needs to return a truth-y value.
        self.store.get_user_by_id = simple_async_mock({"is_guest": False})
        self.store.get_user_by_access_token = simple_async_mock(None)
        # This also needs to just return a falsey value
        self.store.get_device = simple_async_mock(None)

        request = Mock(args={})
        request.getClientIP.return_value = "127.0.0.1"
        request.args[b"access_token"] = [self.test_token]
        request.args[b"user_id"] = [masquerading_user_id]
        request.args[b"org.matrix.msc3202.device_id"] = [masquerading_device_id]
        request.requestHeaders.getRawHeaders = mock_getRawHeaders()

        failure = self.get_failure(self.auth.get_user_by_req(request), AuthError)
        self.assertEquals(failure.value.code, 400)
        self.assertEquals(failure.value.errcode, Codes.EXCLUSIVE)
>>>>>>> 87da3737

    def test_get_user_from_macaroon(self):
        self.store.get_user_by_access_token = simple_async_mock(
            TokenLookupResult(user_id="@baldrick:matrix.org", device_id="device")
        )

        user_id = "@baldrick:matrix.org"
        macaroon = pymacaroons.Macaroon(
            location=self.hs.config.server.server_name,
            identifier="key",
            key=self.hs.config.key.macaroon_secret_key,
        )
        macaroon.add_first_party_caveat("gen = 1")
        macaroon.add_first_party_caveat("type = access")
        macaroon.add_first_party_caveat("user_id = %s" % (user_id,))
        user_info = self.get_success(
            self.auth.get_user_by_access_token(macaroon.serialize())
        )
        self.assertEqual(user_id, user_info.user_id)

        # TODO: device_id should come from the macaroon, but currently comes
        # from the db.
        self.assertEqual(user_info.device_id, "device")

    def test_get_guest_user_from_macaroon(self):
        self.store.get_user_by_id = simple_async_mock({"is_guest": True})
        self.store.get_user_by_access_token = simple_async_mock(None)

        user_id = "@baldrick:matrix.org"
        macaroon = pymacaroons.Macaroon(
            location=self.hs.config.server.server_name,
            identifier="key",
            key=self.hs.config.key.macaroon_secret_key,
        )
        macaroon.add_first_party_caveat("gen = 1")
        macaroon.add_first_party_caveat("type = access")
        macaroon.add_first_party_caveat("user_id = %s" % (user_id,))
        macaroon.add_first_party_caveat("guest = true")
        serialized = macaroon.serialize()

        user_info = self.get_success(self.auth.get_user_by_access_token(serialized))
        self.assertEqual(user_id, user_info.user_id)
        self.assertTrue(user_info.is_guest)
        self.store.get_user_by_id.assert_called_with(user_id)

    def test_blocking_mau(self):
        self.auth_blocking._limit_usage_by_mau = False
        self.auth_blocking._max_mau_value = 50
        lots_of_users = 100
        small_number_of_users = 1

        # Ensure no error thrown
        self.get_success(self.auth.check_auth_blocking())

        self.auth_blocking._limit_usage_by_mau = True

        self.store.get_monthly_active_count = simple_async_mock(lots_of_users)

        e = self.get_failure(self.auth.check_auth_blocking(), ResourceLimitError)
        self.assertEquals(e.value.admin_contact, self.hs.config.server.admin_contact)
        self.assertEquals(e.value.errcode, Codes.RESOURCE_LIMIT_EXCEEDED)
        self.assertEquals(e.value.code, 403)

        # Ensure does not throw an error
        self.store.get_monthly_active_count = simple_async_mock(small_number_of_users)
        self.get_success(self.auth.check_auth_blocking())

    def test_blocking_mau__depending_on_user_type(self):
        self.auth_blocking._max_mau_value = 50
        self.auth_blocking._limit_usage_by_mau = True

        self.store.get_monthly_active_count = simple_async_mock(100)
        # Support users allowed
        self.get_success(self.auth.check_auth_blocking(user_type=UserTypes.SUPPORT))
        self.store.get_monthly_active_count = simple_async_mock(100)
        # Bots not allowed
        self.get_failure(
            self.auth.check_auth_blocking(user_type=UserTypes.BOT), ResourceLimitError
        )
        self.store.get_monthly_active_count = simple_async_mock(100)
        # Real users not allowed
        self.get_failure(self.auth.check_auth_blocking(), ResourceLimitError)

    def test_blocking_mau__appservice_requester_allowed_when_not_tracking_ips(self):
        self.auth_blocking._max_mau_value = 50
        self.auth_blocking._limit_usage_by_mau = True
        self.auth_blocking._track_appservice_user_ips = False

        self.store.get_monthly_active_count = simple_async_mock(100)
        self.store.user_last_seen_monthly_active = simple_async_mock()
        self.store.is_trial_user = simple_async_mock()

        appservice = ApplicationService(
            "abcd",
            self.hs.config.server.server_name,
            id="1234",
            namespaces={
                "users": [{"regex": "@_appservice.*:sender", "exclusive": True}]
            },
            sender="@appservice:sender",
        )
        requester = Requester(
            user="@appservice:server",
            access_token_id=None,
            device_id="FOOBAR",
            is_guest=False,
            shadow_banned=False,
            app_service=appservice,
            authenticated_entity="@appservice:server",
        )
        self.get_success(self.auth.check_auth_blocking(requester=requester))

    def test_blocking_mau__appservice_requester_disallowed_when_tracking_ips(self):
        self.auth_blocking._max_mau_value = 50
        self.auth_blocking._limit_usage_by_mau = True
        self.auth_blocking._track_appservice_user_ips = True

        self.store.get_monthly_active_count = simple_async_mock(100)
        self.store.user_last_seen_monthly_active = simple_async_mock()
        self.store.is_trial_user = simple_async_mock()

        appservice = ApplicationService(
            "abcd",
            self.hs.config.server.server_name,
            id="1234",
            namespaces={
                "users": [{"regex": "@_appservice.*:sender", "exclusive": True}]
            },
            sender="@appservice:sender",
        )
        requester = Requester(
            user="@appservice:server",
            access_token_id=None,
            device_id="FOOBAR",
            is_guest=False,
            shadow_banned=False,
            app_service=appservice,
            authenticated_entity="@appservice:server",
        )
        self.get_failure(
            self.auth.check_auth_blocking(requester=requester), ResourceLimitError
        )

    def test_reserved_threepid(self):
        self.auth_blocking._limit_usage_by_mau = True
        self.auth_blocking._max_mau_value = 1
        self.store.get_monthly_active_count = simple_async_mock(2)
        threepid = {"medium": "email", "address": "reserved@server.com"}
        unknown_threepid = {"medium": "email", "address": "unreserved@server.com"}
        self.auth_blocking._mau_limits_reserved_threepids = [threepid]

        self.get_failure(self.auth.check_auth_blocking(), ResourceLimitError)

        self.get_failure(
            self.auth.check_auth_blocking(threepid=unknown_threepid), ResourceLimitError
        )

        self.get_success(self.auth.check_auth_blocking(threepid=threepid))

    def test_hs_disabled(self):
        self.auth_blocking._hs_disabled = True
        self.auth_blocking._hs_disabled_message = "Reason for being disabled"
        e = self.get_failure(self.auth.check_auth_blocking(), ResourceLimitError)
        self.assertEquals(e.value.admin_contact, self.hs.config.server.admin_contact)
        self.assertEquals(e.value.errcode, Codes.RESOURCE_LIMIT_EXCEEDED)
        self.assertEquals(e.value.code, 403)

    def test_hs_disabled_no_server_notices_user(self):
        """Check that 'hs_disabled_message' works correctly when there is no
        server_notices user.
        """
        # this should be the default, but we had a bug where the test was doing the wrong
        # thing, so let's make it explicit
        self.auth_blocking._server_notices_mxid = None

        self.auth_blocking._hs_disabled = True
        self.auth_blocking._hs_disabled_message = "Reason for being disabled"
        e = self.get_failure(self.auth.check_auth_blocking(), ResourceLimitError)
        self.assertEquals(e.value.admin_contact, self.hs.config.server.admin_contact)
        self.assertEquals(e.value.errcode, Codes.RESOURCE_LIMIT_EXCEEDED)
        self.assertEquals(e.value.code, 403)

    def test_server_notices_mxid_special_cased(self):
        self.auth_blocking._hs_disabled = True
        user = "@user:server"
        self.auth_blocking._server_notices_mxid = user
        self.auth_blocking._hs_disabled_message = "Reason for being disabled"
        self.get_success(self.auth.check_auth_blocking(user))<|MERGE_RESOLUTION|>--- conflicted
+++ resolved
@@ -211,40 +211,6 @@
         request.requestHeaders.getRawHeaders = mock_getRawHeaders()
         self.get_failure(self.auth.get_user_by_req(request), AuthError)
 
-<<<<<<< HEAD
-    def test_get_user_by_req__puppeted_token__not_tracking_puppeted_mau(self):
-        self.store.get_user_by_access_token = simple_async_mock(
-            TokenLookupResult(
-                user_id="@baldrick:matrix.org",
-                device_id="device",
-                token_owner="@admin:matrix.org",
-            )
-        )
-        self.store.insert_client_ip = simple_async_mock(None)
-        request = Mock(args={})
-        request.getClientIP.return_value = "127.0.0.1"
-        request.args[b"access_token"] = [self.test_token]
-        request.requestHeaders.getRawHeaders = mock_getRawHeaders()
-        self.get_success(self.auth.get_user_by_req(request))
-        self.store.insert_client_ip.assert_called_once()
-
-    def test_get_user_by_req__puppeted_token__tracking_puppeted_mau(self):
-        self.auth._mau_track_puppeted_users = True
-        self.store.get_user_by_access_token = simple_async_mock(
-            TokenLookupResult(
-                user_id="@baldrick:matrix.org",
-                device_id="device",
-                token_owner="@admin:matrix.org",
-            )
-        )
-        self.store.insert_client_ip = simple_async_mock(None)
-        request = Mock(args={})
-        request.getClientIP.return_value = "127.0.0.1"
-        request.args[b"access_token"] = [self.test_token]
-        request.requestHeaders.getRawHeaders = mock_getRawHeaders()
-        self.get_success(self.auth.get_user_by_req(request))
-        self.assertEquals(self.store.insert_client_ip.call_count, 2)
-=======
     @override_config({"experimental_features": {"msc3202_device_masquerading": True}})
     def test_get_user_by_req_appservice_valid_token_valid_device_id(self):
         """
@@ -307,7 +273,39 @@
         failure = self.get_failure(self.auth.get_user_by_req(request), AuthError)
         self.assertEquals(failure.value.code, 400)
         self.assertEquals(failure.value.errcode, Codes.EXCLUSIVE)
->>>>>>> 87da3737
+
+    def test_get_user_by_req__puppeted_token__not_tracking_puppeted_mau(self):
+        self.store.get_user_by_access_token = simple_async_mock(
+            TokenLookupResult(
+                user_id="@baldrick:matrix.org",
+                device_id="device",
+                token_owner="@admin:matrix.org",
+            )
+        )
+        self.store.insert_client_ip = simple_async_mock(None)
+        request = Mock(args={})
+        request.getClientIP.return_value = "127.0.0.1"
+        request.args[b"access_token"] = [self.test_token]
+        request.requestHeaders.getRawHeaders = mock_getRawHeaders()
+        self.get_success(self.auth.get_user_by_req(request))
+        self.store.insert_client_ip.assert_called_once()
+
+    def test_get_user_by_req__puppeted_token__tracking_puppeted_mau(self):
+        self.auth._mau_track_puppeted_users = True
+        self.store.get_user_by_access_token = simple_async_mock(
+            TokenLookupResult(
+                user_id="@baldrick:matrix.org",
+                device_id="device",
+                token_owner="@admin:matrix.org",
+            )
+        )
+        self.store.insert_client_ip = simple_async_mock(None)
+        request = Mock(args={})
+        request.getClientIP.return_value = "127.0.0.1"
+        request.args[b"access_token"] = [self.test_token]
+        request.requestHeaders.getRawHeaders = mock_getRawHeaders()
+        self.get_success(self.auth.get_user_by_req(request))
+        self.assertEquals(self.store.insert_client_ip.call_count, 2)
 
     def test_get_user_from_macaroon(self):
         self.store.get_user_by_access_token = simple_async_mock(
