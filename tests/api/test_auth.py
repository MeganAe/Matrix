--- conflicted
+++ resolved
@@ -293,26 +293,16 @@
 
         def get_user(tok):
             if token != tok:
-<<<<<<< HEAD
-                return None
-            return {
-                "name": USER_ID,
-                "is_guest": False,
-                "shadow_banned": False,
-                "token_id": 1234,
-                "device_id": "DEVICE",
-            }
-=======
                 return defer.succeed(None)
             return defer.succeed(
                 {
                     "name": USER_ID,
                     "is_guest": False,
+                    "shadow_banned": False,
                     "token_id": 1234,
                     "device_id": "DEVICE",
                 }
             )
->>>>>>> a0f574f3
 
         self.store.get_user_by_access_token = get_user
         self.store.get_user_by_id = Mock(
