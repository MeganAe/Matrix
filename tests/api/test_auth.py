# -*- coding: utf-8 -*-
# Copyright 2015 - 2016 OpenMarket Ltd
#
# Licensed under the Apache License, Version 2.0 (the "License");
# you may not use this file except in compliance with the License.
# You may obtain a copy of the License at
#
#     http://www.apache.org/licenses/LICENSE-2.0
#
# Unless required by applicable law or agreed to in writing, software
# distributed under the License is distributed on an "AS IS" BASIS,
# WITHOUT WARRANTIES OR CONDITIONS OF ANY KIND, either express or implied.
# See the License for the specific language governing permissions and
# limitations under the License.

from mock import Mock

import pymacaroons

from synapse.api.auth import Auth
from synapse.api.constants import UserTypes
from synapse.api.errors import (
    AuthError,
    Codes,
    InvalidClientCredentialsError,
    InvalidClientTokenError,
    MissingClientTokenError,
    ResourceLimitError,
)
from synapse.storage.databases.main.registration import TokenLookupResult
from synapse.types import UserID

from tests import unittest
from tests.test_utils import simple_async_mock
from tests.utils import mock_getRawHeaders


class AuthTestCase(unittest.HomeserverTestCase):
    def prepare(self, reactor, clock, hs):
        self.store = Mock()

        hs.get_datastore = Mock(return_value=self.store)
        hs.get_auth_handler().store = self.store
        self.auth = Auth(hs)

        # AuthBlocking reads from the hs' config on initialization. We need to
        # modify its config instead of the hs'
        self.auth_blocking = self.auth._auth_blocking

        self.test_user = "@foo:bar"
        self.test_token = b"_test_token_"

        # this is overridden for the appservice tests
        self.store.get_app_service_by_token = Mock(return_value=None)

        self.store.insert_client_ip = simple_async_mock(None)
        self.store.is_support_user = simple_async_mock(False)

    def test_get_user_by_req_user_valid_token(self):
        user_info = TokenLookupResult(
            user_id=self.test_user, token_id=5, device_id="device"
        )
        self.store.get_user_by_access_token = simple_async_mock(user_info)

        request = Mock(args={})
        request.args[b"access_token"] = [self.test_token]
        request.requestHeaders.getRawHeaders = mock_getRawHeaders()
        requester = self.get_success(self.auth.get_user_by_req(request))
        self.assertEquals(requester.user.to_string(), self.test_user)

    def test_get_user_by_req_user_bad_token(self):
        self.store.get_user_by_access_token = simple_async_mock(None)

        request = Mock(args={})
        request.args[b"access_token"] = [self.test_token]
        request.requestHeaders.getRawHeaders = mock_getRawHeaders()
        f = self.get_failure(
            self.auth.get_user_by_req(request), InvalidClientTokenError
        ).value
        self.assertEqual(f.code, 401)
        self.assertEqual(f.errcode, "M_UNKNOWN_TOKEN")

    def test_get_user_by_req_user_missing_token(self):
        user_info = TokenLookupResult(user_id=self.test_user, token_id=5)
        self.store.get_user_by_access_token = simple_async_mock(user_info)

        request = Mock(args={})
        request.requestHeaders.getRawHeaders = mock_getRawHeaders()
        f = self.get_failure(
            self.auth.get_user_by_req(request), MissingClientTokenError
        ).value
        self.assertEqual(f.code, 401)
        self.assertEqual(f.errcode, "M_MISSING_TOKEN")

    def test_get_user_by_req_appservice_valid_token(self):
        app_service = Mock(
            token="foobar", url="a_url", sender=self.test_user, ip_range_whitelist=None
        )
        self.store.get_app_service_by_token = Mock(return_value=app_service)
        self.store.get_user_by_access_token = simple_async_mock(None)

        request = Mock(args={})
        request.getClientIP.return_value = "127.0.0.1"
        request.args[b"access_token"] = [self.test_token]
        request.requestHeaders.getRawHeaders = mock_getRawHeaders()
        requester = self.get_success(self.auth.get_user_by_req(request))
        self.assertEquals(requester.user.to_string(), self.test_user)

    def test_get_user_by_req_appservice_valid_token_good_ip(self):
        from netaddr import IPSet

        app_service = Mock(
            token="foobar",
            url="a_url",
            sender=self.test_user,
            ip_range_whitelist=IPSet(["192.168/16"]),
        )
        self.store.get_app_service_by_token = Mock(return_value=app_service)
        self.store.get_user_by_access_token = simple_async_mock(None)

        request = Mock(args={})
        request.getClientIP.return_value = "192.168.10.10"
        request.args[b"access_token"] = [self.test_token]
        request.requestHeaders.getRawHeaders = mock_getRawHeaders()
        requester = self.get_success(self.auth.get_user_by_req(request))
        self.assertEquals(requester.user.to_string(), self.test_user)

    def test_get_user_by_req_appservice_valid_token_bad_ip(self):
        from netaddr import IPSet

        app_service = Mock(
            token="foobar",
            url="a_url",
            sender=self.test_user,
            ip_range_whitelist=IPSet(["192.168/16"]),
        )
        self.store.get_app_service_by_token = Mock(return_value=app_service)
        self.store.get_user_by_access_token = simple_async_mock(None)

        request = Mock(args={})
        request.getClientIP.return_value = "131.111.8.42"
        request.args[b"access_token"] = [self.test_token]
        request.requestHeaders.getRawHeaders = mock_getRawHeaders()
        f = self.get_failure(
            self.auth.get_user_by_req(request), InvalidClientTokenError
        ).value
        self.assertEqual(f.code, 401)
        self.assertEqual(f.errcode, "M_UNKNOWN_TOKEN")

    def test_get_user_by_req_appservice_bad_token(self):
        self.store.get_app_service_by_token = Mock(return_value=None)
        self.store.get_user_by_access_token = simple_async_mock(None)

        request = Mock(args={})
        request.args[b"access_token"] = [self.test_token]
        request.requestHeaders.getRawHeaders = mock_getRawHeaders()
        f = self.get_failure(
            self.auth.get_user_by_req(request), InvalidClientTokenError
        ).value
        self.assertEqual(f.code, 401)
        self.assertEqual(f.errcode, "M_UNKNOWN_TOKEN")

    def test_get_user_by_req_appservice_missing_token(self):
        app_service = Mock(token="foobar", url="a_url", sender=self.test_user)
        self.store.get_app_service_by_token = Mock(return_value=app_service)
        self.store.get_user_by_access_token = simple_async_mock(None)

        request = Mock(args={})
        request.requestHeaders.getRawHeaders = mock_getRawHeaders()
        f = self.get_failure(
            self.auth.get_user_by_req(request), MissingClientTokenError
        ).value
        self.assertEqual(f.code, 401)
        self.assertEqual(f.errcode, "M_MISSING_TOKEN")

    def test_get_user_by_req_appservice_valid_token_valid_user_id(self):
        masquerading_user_id = b"@doppelganger:matrix.org"
        app_service = Mock(
            token="foobar", url="a_url", sender=self.test_user, ip_range_whitelist=None
        )
        app_service.is_interested_in_user = Mock(return_value=True)
        self.store.get_app_service_by_token = Mock(return_value=app_service)
        # This just needs to return a truth-y value.
        self.store.get_user_by_id = simple_async_mock({"is_guest": False})
        self.store.get_user_by_access_token = simple_async_mock(None)

        request = Mock(args={})
        request.getClientIP.return_value = "127.0.0.1"
        request.args[b"access_token"] = [self.test_token]
        request.args[b"user_id"] = [masquerading_user_id]
        request.requestHeaders.getRawHeaders = mock_getRawHeaders()
        requester = self.get_success(self.auth.get_user_by_req(request))
        self.assertEquals(
            requester.user.to_string(), masquerading_user_id.decode("utf8")
        )

    def test_get_user_by_req_appservice_valid_token_bad_user_id(self):
        masquerading_user_id = b"@doppelganger:matrix.org"
        app_service = Mock(
            token="foobar", url="a_url", sender=self.test_user, ip_range_whitelist=None
        )
        app_service.is_interested_in_user = Mock(return_value=False)
        self.store.get_app_service_by_token = Mock(return_value=app_service)
        self.store.get_user_by_access_token = simple_async_mock(None)

        request = Mock(args={})
        request.getClientIP.return_value = "127.0.0.1"
        request.args[b"access_token"] = [self.test_token]
        request.args[b"user_id"] = [masquerading_user_id]
        request.requestHeaders.getRawHeaders = mock_getRawHeaders()
        self.get_failure(self.auth.get_user_by_req(request), AuthError)

    def test_get_user_from_macaroon(self):
        self.store.get_user_by_access_token = simple_async_mock(
            TokenLookupResult(user_id="@baldrick:matrix.org", device_id="device")
        )

        user_id = "@baldrick:matrix.org"
        macaroon = pymacaroons.Macaroon(
            location=self.hs.config.server_name,
            identifier="key",
            key=self.hs.config.macaroon_secret_key,
        )
        macaroon.add_first_party_caveat("gen = 1")
        macaroon.add_first_party_caveat("type = access")
        macaroon.add_first_party_caveat("user_id = %s" % (user_id,))
        user_info = self.get_success(
            self.auth.get_user_by_access_token(macaroon.serialize())
        )
        self.assertEqual(user_id, user_info.user_id)

        # TODO: device_id should come from the macaroon, but currently comes
        # from the db.
        self.assertEqual(user_info.device_id, "device")

    def test_get_guest_user_from_macaroon(self):
        self.store.get_user_by_id = simple_async_mock({"is_guest": True})
        self.store.get_user_by_access_token = simple_async_mock(None)

        user_id = "@baldrick:matrix.org"
        macaroon = pymacaroons.Macaroon(
            location=self.hs.config.server_name,
            identifier="key",
            key=self.hs.config.macaroon_secret_key,
        )
        macaroon.add_first_party_caveat("gen = 1")
        macaroon.add_first_party_caveat("type = access")
        macaroon.add_first_party_caveat("user_id = %s" % (user_id,))
        macaroon.add_first_party_caveat("guest = true")
        serialized = macaroon.serialize()

        user_info = self.get_success(self.auth.get_user_by_access_token(serialized))
        self.assertEqual(user_id, user_info.user_id)
        self.assertTrue(user_info.is_guest)
        self.store.get_user_by_id.assert_called_with(user_id)

    def test_cannot_use_regular_token_as_guest(self):
        USER_ID = "@percy:matrix.org"
        self.store.add_access_token_to_user = simple_async_mock(None)
        self.store.get_device = simple_async_mock(None)

        token = self.get_success(
            self.hs.get_auth_handler().get_access_token_for_user_id(
                USER_ID, "DEVICE", valid_until_ms=None
            )
        )
        self.store.add_access_token_to_user.assert_called_with(
            user_id=USER_ID,
            token=token,
            device_id="DEVICE",
            valid_until_ms=None,
            puppets_user_id=None,
        )

        async def get_user(tok):
            if token != tok:
<<<<<<< HEAD
                return defer.succeed(None)
            return defer.succeed(
                TokenLookupResult(
                    user_id=USER_ID,
                    is_guest=False,
                    token_id=1234,
                    device_id="DEVICE",
                )
=======
                return None
            return TokenLookupResult(
                user_id=USER_ID, is_guest=False, token_id=1234, device_id="DEVICE",
>>>>>>> 5636e597
            )

        self.store.get_user_by_access_token = get_user
        self.store.get_user_by_id = simple_async_mock({"is_guest": False})

        # check the token works
        request = Mock(args={})
        request.args[b"access_token"] = [token.encode("ascii")]
        request.requestHeaders.getRawHeaders = mock_getRawHeaders()
        requester = self.get_success(
            self.auth.get_user_by_req(request, allow_guest=True)
        )
        self.assertEqual(UserID.from_string(USER_ID), requester.user)
        self.assertFalse(requester.is_guest)

        # add an is_guest caveat
        mac = pymacaroons.Macaroon.deserialize(token)
        mac.add_first_party_caveat("guest = true")
        guest_tok = mac.serialize()

        # the token should *not* work now
        request = Mock(args={})
        request.args[b"access_token"] = [guest_tok.encode("ascii")]
        request.requestHeaders.getRawHeaders = mock_getRawHeaders()

        cm = self.get_failure(
            self.auth.get_user_by_req(request, allow_guest=True),
            InvalidClientCredentialsError,
        )

        self.assertEqual(401, cm.value.code)
        self.assertEqual("Guest access token used for regular user", cm.value.msg)

        self.store.get_user_by_id.assert_called_with(USER_ID)

    def test_blocking_mau(self):
        self.auth_blocking._limit_usage_by_mau = False
        self.auth_blocking._max_mau_value = 50
        lots_of_users = 100
        small_number_of_users = 1

        # Ensure no error thrown
        self.get_success(self.auth.check_auth_blocking())

        self.auth_blocking._limit_usage_by_mau = True

        self.store.get_monthly_active_count = simple_async_mock(lots_of_users)

        e = self.get_failure(self.auth.check_auth_blocking(), ResourceLimitError)
        self.assertEquals(e.value.admin_contact, self.hs.config.admin_contact)
        self.assertEquals(e.value.errcode, Codes.RESOURCE_LIMIT_EXCEEDED)
        self.assertEquals(e.value.code, 403)

        # Ensure does not throw an error
        self.store.get_monthly_active_count = simple_async_mock(small_number_of_users)
        self.get_success(self.auth.check_auth_blocking())

    def test_blocking_mau__depending_on_user_type(self):
        self.auth_blocking._max_mau_value = 50
        self.auth_blocking._limit_usage_by_mau = True

        self.store.get_monthly_active_count = simple_async_mock(100)
        # Support users allowed
        self.get_success(self.auth.check_auth_blocking(user_type=UserTypes.SUPPORT))
        self.store.get_monthly_active_count = simple_async_mock(100)
        # Bots not allowed
        self.get_failure(
            self.auth.check_auth_blocking(user_type=UserTypes.BOT), ResourceLimitError
        )
        self.store.get_monthly_active_count = simple_async_mock(100)
        # Real users not allowed
        self.get_failure(self.auth.check_auth_blocking(), ResourceLimitError)

    def test_reserved_threepid(self):
        self.auth_blocking._limit_usage_by_mau = True
        self.auth_blocking._max_mau_value = 1
        self.store.get_monthly_active_count = simple_async_mock(2)
        threepid = {"medium": "email", "address": "reserved@server.com"}
        unknown_threepid = {"medium": "email", "address": "unreserved@server.com"}
        self.auth_blocking._mau_limits_reserved_threepids = [threepid]

        self.get_failure(self.auth.check_auth_blocking(), ResourceLimitError)

        self.get_failure(
            self.auth.check_auth_blocking(threepid=unknown_threepid), ResourceLimitError
        )

        self.get_success(self.auth.check_auth_blocking(threepid=threepid))

    def test_hs_disabled(self):
        self.auth_blocking._hs_disabled = True
        self.auth_blocking._hs_disabled_message = "Reason for being disabled"
        e = self.get_failure(self.auth.check_auth_blocking(), ResourceLimitError)
        self.assertEquals(e.value.admin_contact, self.hs.config.admin_contact)
        self.assertEquals(e.value.errcode, Codes.RESOURCE_LIMIT_EXCEEDED)
        self.assertEquals(e.value.code, 403)

    def test_hs_disabled_no_server_notices_user(self):
        """Check that 'hs_disabled_message' works correctly when there is no
        server_notices user.
        """
        # this should be the default, but we had a bug where the test was doing the wrong
        # thing, so let's make it explicit
        self.auth_blocking._server_notices_mxid = None

        self.auth_blocking._hs_disabled = True
        self.auth_blocking._hs_disabled_message = "Reason for being disabled"
        e = self.get_failure(self.auth.check_auth_blocking(), ResourceLimitError)
        self.assertEquals(e.value.admin_contact, self.hs.config.admin_contact)
        self.assertEquals(e.value.errcode, Codes.RESOURCE_LIMIT_EXCEEDED)
        self.assertEquals(e.value.code, 403)

    def test_server_notices_mxid_special_cased(self):
        self.auth_blocking._hs_disabled = True
        user = "@user:server"
        self.auth_blocking._server_notices_mxid = user
        self.auth_blocking._hs_disabled_message = "Reason for being disabled"
        self.get_success(self.auth.check_auth_blocking(user))<|MERGE_RESOLUTION|>--- conflicted
+++ resolved
@@ -274,20 +274,12 @@
 
         async def get_user(tok):
             if token != tok:
-<<<<<<< HEAD
-                return defer.succeed(None)
-            return defer.succeed(
-                TokenLookupResult(
-                    user_id=USER_ID,
-                    is_guest=False,
-                    token_id=1234,
-                    device_id="DEVICE",
-                )
-=======
                 return None
             return TokenLookupResult(
-                user_id=USER_ID, is_guest=False, token_id=1234, device_id="DEVICE",
->>>>>>> 5636e597
+                user_id=USER_ID,
+                is_guest=False,
+                token_id=1234,
+                device_id="DEVICE",
             )
 
         self.store.get_user_by_access_token = get_user
