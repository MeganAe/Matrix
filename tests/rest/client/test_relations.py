--- conflicted
+++ resolved
@@ -205,7 +205,6 @@
             channel.json_body.get("next_batch"), str, channel.json_body
         )
 
-<<<<<<< HEAD
         # Request the relations again, but with a different direction.
         channel = self.make_request(
             "GET",
@@ -224,7 +223,8 @@
                 "type": "m.reaction",
             },
             channel.json_body["chunk"][0],
-=======
+        )
+
     def _stream_token_to_relation_token(self, token: str) -> str:
         """Convert a StreamToken into a legacy token (RelationPaginationToken)."""
         room_key = self.get_success(StreamToken.from_string(self.store, token)).room_key
@@ -232,7 +232,6 @@
             RelationPaginationToken(
                 topological=room_key.topological, stream=room_key.stream
             ).to_string(self.store)
->>>>>>> df36945f
         )
 
     def test_repeated_paginate_relations(self):
