# Copyright 2019 New Vector Ltd
# Copyright 2021 The Matrix.org Foundation C.I.C.
#
# Licensed under the Apache License, Version 2.0 (the "License");
# you may not use this file except in compliance with the License.
# You may obtain a copy of the License at
#
#     http://www.apache.org/licenses/LICENSE-2.0
#
# Unless required by applicable law or agreed to in writing, software
# distributed under the License is distributed on an "AS IS" BASIS,
# WITHOUT WARRANTIES OR CONDITIONS OF ANY KIND, either express or implied.
# See the License for the specific language governing permissions and
# limitations under the License.

import urllib.parse
from typing import Any, Callable, Dict, List, Optional, Tuple
from unittest.mock import patch

from twisted.test.proto_helpers import MemoryReactor

from synapse.api.constants import AccountDataTypes, EventTypes, RelationTypes
from synapse.rest import admin
from synapse.rest.client import login, register, relations, room, sync
from synapse.server import HomeServer
from synapse.types import JsonDict
from synapse.util import Clock

from tests import unittest
from tests.server import FakeChannel
from tests.test_utils import make_awaitable
from tests.test_utils.event_injection import inject_event


class BaseRelationsTestCase(unittest.HomeserverTestCase):
    servlets = [
        relations.register_servlets,
        room.register_servlets,
        sync.register_servlets,
        login.register_servlets,
        register.register_servlets,
        admin.register_servlets_for_client_rest_resource,
    ]
    hijack_auth = False

    def default_config(self) -> Dict[str, Any]:
        # We need to enable msc1849 support for aggregations
        config = super().default_config()

        # We enable frozen dicts as relations/edits change event contents, so we
        # want to test that we don't modify the events in the caches.
        config["use_frozen_dicts"] = True

        return config

    def prepare(self, reactor: MemoryReactor, clock: Clock, hs: HomeServer) -> None:
        self.store = hs.get_datastores().main

        self.user_id, self.user_token = self._create_user("alice")
        self.user2_id, self.user2_token = self._create_user("bob")

        self.room = self.helper.create_room_as(self.user_id, tok=self.user_token)
        self.helper.join(self.room, user=self.user2_id, tok=self.user2_token)
        res = self.helper.send(self.room, body="Hi!", tok=self.user_token)
        self.parent_id = res["event_id"]

    def _create_user(self, localpart: str) -> Tuple[str, str]:
        user_id = self.register_user(localpart, "abc123")
        access_token = self.login(localpart, "abc123")

        return user_id, access_token

    def _send_relation(
        self,
        relation_type: str,
        event_type: str,
        key: Optional[str] = None,
        content: Optional[dict] = None,
        access_token: Optional[str] = None,
        parent_id: Optional[str] = None,
        expected_response_code: int = 200,
    ) -> FakeChannel:
        """Helper function to send a relation pointing at `self.parent_id`

        Args:
            relation_type: One of `RelationTypes`
            event_type: The type of the event to create
            key: The aggregation key used for m.annotation relation type.
            content: The content of the created event. Will be modified to configure
                the m.relates_to key based on the other provided parameters.
            access_token: The access token used to send the relation, defaults
                to `self.user_token`
            parent_id: The event_id this relation relates to. If None, then self.parent_id

        Returns:
            FakeChannel
        """
        if not access_token:
            access_token = self.user_token

        original_id = parent_id if parent_id else self.parent_id

        if content is None:
            content = {}
        content["m.relates_to"] = {
            "event_id": original_id,
            "rel_type": relation_type,
        }
        if key is not None:
            content["m.relates_to"]["key"] = key

        channel = self.make_request(
            "POST",
            f"/_matrix/client/v3/rooms/{self.room}/send/{event_type}",
            content,
            access_token=access_token,
        )
        self.assertEqual(expected_response_code, channel.code, channel.json_body)
        return channel

    def _get_related_events(self) -> List[str]:
        """
        Requests /relations on the parent ID and returns a list of event IDs.
        """
        # Request the relations of the event.
        channel = self.make_request(
            "GET",
            f"/_matrix/client/v1/rooms/{self.room}/relations/{self.parent_id}",
            access_token=self.user_token,
        )
        self.assertEquals(200, channel.code, channel.json_body)
        return [ev["event_id"] for ev in channel.json_body["chunk"]]

    def _get_bundled_aggregations(self) -> JsonDict:
        """
        Requests /event on the parent ID and returns the m.relations field (from unsigned), if it exists.
        """
        # Fetch the bundled aggregations of the event.
        channel = self.make_request(
            "GET",
            f"/_matrix/client/v3/rooms/{self.room}/event/{self.parent_id}",
            access_token=self.user_token,
        )
        self.assertEquals(200, channel.code, channel.json_body)
        return channel.json_body["unsigned"].get("m.relations", {})

    def _find_event_in_chunk(self, events: List[JsonDict]) -> JsonDict:
        """
        Find the parent event in a chunk of events and assert that it has the proper bundled aggregations.
        """
        for event in events:
            if event["event_id"] == self.parent_id:
                return event

        raise AssertionError(f"Event {self.parent_id} not found in chunk")


class RelationsTestCase(BaseRelationsTestCase):
    def test_send_relation(self) -> None:
        """Tests that sending a relation works."""
        channel = self._send_relation(RelationTypes.ANNOTATION, "m.reaction", key="👍")
        event_id = channel.json_body["event_id"]

        channel = self.make_request(
            "GET",
            f"/rooms/{self.room}/event/{event_id}",
            access_token=self.user_token,
        )
        self.assertEqual(200, channel.code, channel.json_body)

        self.assert_dict(
            {
                "type": "m.reaction",
                "sender": self.user_id,
                "content": {
                    "m.relates_to": {
                        "event_id": self.parent_id,
                        "key": "👍",
                        "rel_type": RelationTypes.ANNOTATION,
                    }
                },
            },
            channel.json_body,
        )

    def test_deny_invalid_event(self) -> None:
        """Test that we deny relations on non-existant events"""
        self._send_relation(
            RelationTypes.ANNOTATION,
            EventTypes.Message,
            parent_id="foo",
            content={"body": "foo", "msgtype": "m.text"},
            expected_response_code=400,
        )

        # Unless that event is referenced from another event!
        self.get_success(
            self.hs.get_datastores().main.db_pool.simple_insert(
                table="event_relations",
                values={
                    "event_id": "bar",
                    "relates_to_id": "foo",
                    "relation_type": RelationTypes.THREAD,
                },
                desc="test_deny_invalid_event",
            )
        )
        self._send_relation(
            RelationTypes.THREAD,
            EventTypes.Message,
            parent_id="foo",
            content={"body": "foo", "msgtype": "m.text"},
        )

    def test_deny_invalid_room(self) -> None:
        """Test that we deny relations on non-existant events"""
        # Create another room and send a message in it.
        room2 = self.helper.create_room_as(self.user_id, tok=self.user_token)
        res = self.helper.send(room2, body="Hi!", tok=self.user_token)
        parent_id = res["event_id"]

        # Attempt to send an annotation to that event.
        self._send_relation(
            RelationTypes.ANNOTATION,
            "m.reaction",
            parent_id=parent_id,
            key="A",
            expected_response_code=400,
        )

    def test_deny_double_react(self) -> None:
        """Test that we deny relations on membership events"""
        self._send_relation(RelationTypes.ANNOTATION, "m.reaction", key="a")
        self._send_relation(
            RelationTypes.ANNOTATION, "m.reaction", "a", expected_response_code=400
        )

    def test_deny_forked_thread(self) -> None:
        """It is invalid to start a thread off a thread."""
        channel = self._send_relation(
            RelationTypes.THREAD,
            "m.room.message",
            content={"msgtype": "m.text", "body": "foo"},
            parent_id=self.parent_id,
        )
        parent_id = channel.json_body["event_id"]

        self._send_relation(
            RelationTypes.THREAD,
            "m.room.message",
            content={"msgtype": "m.text", "body": "foo"},
            parent_id=parent_id,
            expected_response_code=400,
        )

    def test_ignore_invalid_room(self) -> None:
        """Test that we ignore invalid relations over federation."""
        # Create another room and send a message in it.
        room2 = self.helper.create_room_as(self.user_id, tok=self.user_token)
        res = self.helper.send(room2, body="Hi!", tok=self.user_token)
        parent_id = res["event_id"]

        # Disable the validation to pretend this came over federation.
        with patch(
            "synapse.handlers.message.EventCreationHandler._validate_event_relation",
            new=lambda self, event: make_awaitable(None),
        ):
            # Generate a various relations from a different room.
            self.get_success(
                inject_event(
                    self.hs,
                    room_id=self.room,
                    type="m.reaction",
                    sender=self.user_id,
                    content={
                        "m.relates_to": {
                            "rel_type": RelationTypes.ANNOTATION,
                            "event_id": parent_id,
                            "key": "A",
                        }
                    },
                )
            )

            self.get_success(
                inject_event(
                    self.hs,
                    room_id=self.room,
                    type="m.room.message",
                    sender=self.user_id,
                    content={
                        "body": "foo",
                        "msgtype": "m.text",
                        "m.relates_to": {
                            "rel_type": RelationTypes.REFERENCE,
                            "event_id": parent_id,
                        },
                    },
                )
            )

            self.get_success(
                inject_event(
                    self.hs,
                    room_id=self.room,
                    type="m.room.message",
                    sender=self.user_id,
                    content={
                        "body": "foo",
                        "msgtype": "m.text",
                        "m.relates_to": {
                            "rel_type": RelationTypes.THREAD,
                            "event_id": parent_id,
                        },
                    },
                )
            )

            self.get_success(
                inject_event(
                    self.hs,
                    room_id=self.room,
                    type="m.room.message",
                    sender=self.user_id,
                    content={
                        "body": "foo",
                        "msgtype": "m.text",
                        "new_content": {
                            "body": "new content",
                            "msgtype": "m.text",
                        },
                        "m.relates_to": {
                            "rel_type": RelationTypes.REPLACE,
                            "event_id": parent_id,
                        },
                    },
                )
            )

        # They should be ignored when fetching relations.
        channel = self.make_request(
            "GET",
            f"/_matrix/client/v1/rooms/{room2}/relations/{parent_id}",
            access_token=self.user_token,
        )
        self.assertEqual(200, channel.code, channel.json_body)
        self.assertEqual(channel.json_body["chunk"], [])

        # And for bundled aggregations.
        channel = self.make_request(
            "GET",
            f"/rooms/{room2}/event/{parent_id}",
            access_token=self.user_token,
        )
        self.assertEqual(200, channel.code, channel.json_body)
        self.assertNotIn("m.relations", channel.json_body["unsigned"])

    def test_edit(self) -> None:
        """Test that a simple edit works."""

        new_body = {"msgtype": "m.text", "body": "I've been edited!"}
        channel = self._send_relation(
            RelationTypes.REPLACE,
            "m.room.message",
            content={"msgtype": "m.text", "body": "foo", "m.new_content": new_body},
        )
        edit_event_id = channel.json_body["event_id"]

        def assert_bundle(event_json: JsonDict) -> None:
            """Assert the expected values of the bundled aggregations."""
            relations_dict = event_json["unsigned"].get("m.relations")
            self.assertIn(RelationTypes.REPLACE, relations_dict)

            m_replace_dict = relations_dict[RelationTypes.REPLACE]
            for key in ["event_id", "sender", "origin_server_ts"]:
                self.assertIn(key, m_replace_dict)

            self.assert_dict(
                {"event_id": edit_event_id, "sender": self.user_id}, m_replace_dict
            )

        # /event should return the *original* event
        channel = self.make_request(
            "GET",
            f"/rooms/{self.room}/event/{self.parent_id}",
            access_token=self.user_token,
        )
        self.assertEqual(200, channel.code, channel.json_body)
        self.assertEqual(
            channel.json_body["content"], {"body": "Hi!", "msgtype": "m.text"}
        )
        assert_bundle(channel.json_body)

        # Request the room messages.
        channel = self.make_request(
            "GET",
            f"/rooms/{self.room}/messages?dir=b",
            access_token=self.user_token,
        )
        self.assertEqual(200, channel.code, channel.json_body)
        assert_bundle(self._find_event_in_chunk(channel.json_body["chunk"]))

        # Request the room context.
        # /context should return the edited event.
        channel = self.make_request(
            "GET",
            f"/rooms/{self.room}/context/{self.parent_id}",
            access_token=self.user_token,
        )
        self.assertEqual(200, channel.code, channel.json_body)
        assert_bundle(channel.json_body["event"])
        self.assertEqual(channel.json_body["event"]["content"], new_body)

        # Request sync, but limit the timeline so it becomes limited (and includes
        # bundled aggregations).
        filter = urllib.parse.quote_plus(b'{"room": {"timeline": {"limit": 2}}}')
        channel = self.make_request(
            "GET", f"/sync?filter={filter}", access_token=self.user_token
        )
        self.assertEqual(200, channel.code, channel.json_body)
        room_timeline = channel.json_body["rooms"]["join"][self.room]["timeline"]
        self.assertTrue(room_timeline["limited"])
        assert_bundle(self._find_event_in_chunk(room_timeline["events"]))

        # Request search.
        channel = self.make_request(
            "POST",
            "/search",
            # Search term matches the parent message.
            content={"search_categories": {"room_events": {"search_term": "Hi"}}},
            access_token=self.user_token,
        )
        self.assertEqual(200, channel.code, channel.json_body)
        chunk = [
            result["result"]
            for result in channel.json_body["search_categories"]["room_events"][
                "results"
            ]
        ]
        assert_bundle(self._find_event_in_chunk(chunk))

    def test_multi_edit(self) -> None:
        """Test that multiple edits, including attempts by people who
        shouldn't be allowed, are correctly handled.
        """

        self._send_relation(
            RelationTypes.REPLACE,
            "m.room.message",
            content={
                "msgtype": "m.text",
                "body": "Wibble",
                "m.new_content": {"msgtype": "m.text", "body": "First edit"},
            },
        )

        new_body = {"msgtype": "m.text", "body": "I've been edited!"}
        channel = self._send_relation(
            RelationTypes.REPLACE,
            "m.room.message",
            content={"msgtype": "m.text", "body": "foo", "m.new_content": new_body},
        )
        edit_event_id = channel.json_body["event_id"]

        self._send_relation(
            RelationTypes.REPLACE,
            "m.room.message.WRONG_TYPE",
            content={
                "msgtype": "m.text",
                "body": "Wibble",
                "m.new_content": {"msgtype": "m.text", "body": "Edit, but wrong type"},
            },
        )

        channel = self.make_request(
            "GET",
            f"/rooms/{self.room}/context/{self.parent_id}",
            access_token=self.user_token,
        )
        self.assertEqual(200, channel.code, channel.json_body)

        self.assertEqual(channel.json_body["event"]["content"], new_body)

        relations_dict = channel.json_body["event"]["unsigned"].get("m.relations")
        self.assertIn(RelationTypes.REPLACE, relations_dict)

        m_replace_dict = relations_dict[RelationTypes.REPLACE]
        for key in ["event_id", "sender", "origin_server_ts"]:
            self.assertIn(key, m_replace_dict)

        self.assert_dict(
            {"event_id": edit_event_id, "sender": self.user_id}, m_replace_dict
        )

    def test_edit_reply(self) -> None:
        """Test that editing a reply works."""

        # Create a reply to edit.
        original_body = {"msgtype": "m.text", "body": "A reply!"}
        channel = self._send_relation(
            RelationTypes.REFERENCE, "m.room.message", content=original_body
        )
        reply = channel.json_body["event_id"]

        new_body = {"msgtype": "m.text", "body": "I've been edited!"}
        channel = self._send_relation(
            RelationTypes.REPLACE,
            "m.room.message",
            content={"msgtype": "m.text", "body": "foo", "m.new_content": new_body},
            parent_id=reply,
        )
        edit_event_id = channel.json_body["event_id"]

        # /event returns the original event
        channel = self.make_request(
            "GET",
            f"/rooms/{self.room}/event/{reply}",
            access_token=self.user_token,
        )
        self.assertEqual(200, channel.code, channel.json_body)
        event_result = channel.json_body
        self.assertDictContainsSubset(original_body, event_result["content"])

        # also check /context, which returns the *edited* event
        channel = self.make_request(
            "GET",
            f"/rooms/{self.room}/context/{reply}",
            access_token=self.user_token,
        )
        self.assertEqual(200, channel.code, channel.json_body)
        context_result = channel.json_body["event"]

        # check that the relations are correct for both APIs
        for result_event_dict, desc in (
            (event_result, "/event"),
            (context_result, "/context"),
        ):
            # The reference metadata should still be intact.
            self.assertDictContainsSubset(
                {
                    "m.relates_to": {
                        "event_id": self.parent_id,
                        "rel_type": "m.reference",
                    }
                },
                result_event_dict["content"],
                desc,
            )

            # We expect that the edit relation appears in the unsigned relations
            # section.
            relations_dict = result_event_dict["unsigned"].get("m.relations")
            self.assertIn(RelationTypes.REPLACE, relations_dict, desc)

            m_replace_dict = relations_dict[RelationTypes.REPLACE]
            for key in ["event_id", "sender", "origin_server_ts"]:
                self.assertIn(key, m_replace_dict, desc)

            self.assert_dict(
                {"event_id": edit_event_id, "sender": self.user_id}, m_replace_dict
            )

    def test_edit_edit(self) -> None:
        """Test that an edit cannot be edited."""
        new_body = {"msgtype": "m.text", "body": "Initial edit"}
        channel = self._send_relation(
            RelationTypes.REPLACE,
            "m.room.message",
            content={
                "msgtype": "m.text",
                "body": "Wibble",
                "m.new_content": new_body,
            },
        )
        edit_event_id = channel.json_body["event_id"]

        # Edit the edit event.
        self._send_relation(
            RelationTypes.REPLACE,
            "m.room.message",
            content={
                "msgtype": "m.text",
                "body": "foo",
                "m.new_content": {"msgtype": "m.text", "body": "Ignored edit"},
            },
            parent_id=edit_event_id,
        )

        # Request the original event.
        # /event should return the original event.
        channel = self.make_request(
            "GET",
            f"/rooms/{self.room}/event/{self.parent_id}",
            access_token=self.user_token,
        )
        self.assertEqual(200, channel.code, channel.json_body)
        self.assertEqual(
            channel.json_body["content"], {"body": "Hi!", "msgtype": "m.text"}
        )

        # The relations information should not include the edit to the edit.
        relations_dict = channel.json_body["unsigned"].get("m.relations")
        self.assertIn(RelationTypes.REPLACE, relations_dict)

        # /context should return the event updated for the *first* edit
        # (The edit to the edit should be ignored.)
        channel = self.make_request(
            "GET",
            f"/rooms/{self.room}/context/{self.parent_id}",
            access_token=self.user_token,
        )
        self.assertEqual(200, channel.code, channel.json_body)
        self.assertEqual(channel.json_body["event"]["content"], new_body)

        m_replace_dict = relations_dict[RelationTypes.REPLACE]
        for key in ["event_id", "sender", "origin_server_ts"]:
            self.assertIn(key, m_replace_dict)

        self.assert_dict(
            {"event_id": edit_event_id, "sender": self.user_id}, m_replace_dict
        )

    def test_unknown_relations(self) -> None:
        """Unknown relations should be accepted."""
        channel = self._send_relation("m.relation.test", "m.room.test")
        event_id = channel.json_body["event_id"]

        channel = self.make_request(
            "GET",
            f"/_matrix/client/v1/rooms/{self.room}/relations/{self.parent_id}?limit=1",
            access_token=self.user_token,
        )
        self.assertEqual(200, channel.code, channel.json_body)

        # We expect to get back a single pagination result, which is the full
        # relation event we sent above.
        self.assertEqual(len(channel.json_body["chunk"]), 1, channel.json_body)
        self.assert_dict(
            {"event_id": event_id, "sender": self.user_id, "type": "m.room.test"},
            channel.json_body["chunk"][0],
        )

        # We also expect to get the original event (the id of which is self.parent_id)
        self.assertEqual(
            channel.json_body["original_event"]["event_id"], self.parent_id
        )

        # When bundling the unknown relation is not included.
        channel = self.make_request(
            "GET",
            f"/rooms/{self.room}/event/{self.parent_id}",
            access_token=self.user_token,
        )
        self.assertEqual(200, channel.code, channel.json_body)
        self.assertNotIn("m.relations", channel.json_body["unsigned"])

    def test_background_update(self) -> None:
        """Test the event_arbitrary_relations background update."""
        channel = self._send_relation(RelationTypes.ANNOTATION, "m.reaction", key="👍")
        annotation_event_id_good = channel.json_body["event_id"]

        channel = self._send_relation(RelationTypes.ANNOTATION, "m.reaction", key="A")
        annotation_event_id_bad = channel.json_body["event_id"]

        channel = self._send_relation(RelationTypes.THREAD, "m.room.test")
        thread_event_id = channel.json_body["event_id"]

        # Clean-up the table as if the inserts did not happen during event creation.
        self.get_success(
            self.store.db_pool.simple_delete_many(
                table="event_relations",
                column="event_id",
                iterable=(annotation_event_id_bad, thread_event_id),
                keyvalues={},
                desc="RelationsTestCase.test_background_update",
            )
        )

        # Only the "good" annotation should be found.
        channel = self.make_request(
            "GET",
            f"/_matrix/client/v1/rooms/{self.room}/relations/{self.parent_id}?limit=10",
            access_token=self.user_token,
        )
        self.assertEqual(200, channel.code, channel.json_body)
        self.assertEqual(
            [ev["event_id"] for ev in channel.json_body["chunk"]],
            [annotation_event_id_good],
        )

        # Insert and run the background update.
        self.get_success(
            self.store.db_pool.simple_insert(
                "background_updates",
                {"update_name": "event_arbitrary_relations", "progress_json": "{}"},
            )
        )

        # Ugh, have to reset this flag
        self.store.db_pool.updates._all_done = False
        self.wait_for_background_updates()

        # The "good" annotation and the thread should be found, but not the "bad"
        # annotation.
        channel = self.make_request(
            "GET",
            f"/_matrix/client/v1/rooms/{self.room}/relations/{self.parent_id}?limit=10",
            access_token=self.user_token,
        )
        self.assertEqual(200, channel.code, channel.json_body)
        self.assertCountEqual(
            [ev["event_id"] for ev in channel.json_body["chunk"]],
            [annotation_event_id_good, thread_event_id],
        )


class RelationPaginationTestCase(BaseRelationsTestCase):
    def test_basic_paginate_relations(self) -> None:
        """Tests that calling pagination API correctly the latest relations."""
        channel = self._send_relation(RelationTypes.ANNOTATION, "m.reaction", "a")
        first_annotation_id = channel.json_body["event_id"]

        channel = self._send_relation(RelationTypes.ANNOTATION, "m.reaction", "b")
        second_annotation_id = channel.json_body["event_id"]

        channel = self.make_request(
            "GET",
            f"/_matrix/client/v1/rooms/{self.room}/relations/{self.parent_id}?limit=1",
            access_token=self.user_token,
        )
        self.assertEqual(200, channel.code, channel.json_body)

        # We expect to get back a single pagination result, which is the latest
        # full relation event we sent above.
        self.assertEqual(len(channel.json_body["chunk"]), 1, channel.json_body)
        self.assert_dict(
            {
                "event_id": second_annotation_id,
                "sender": self.user_id,
                "type": "m.reaction",
            },
            channel.json_body["chunk"][0],
        )

        # We also expect to get the original event (the id of which is self.parent_id)
        self.assertEqual(
            channel.json_body["original_event"]["event_id"], self.parent_id
        )

        # Make sure next_batch has something in it that looks like it could be a
        # valid token.
        self.assertIsInstance(
            channel.json_body.get("next_batch"), str, channel.json_body
        )

        # Request the relations again, but with a different direction.
        channel = self.make_request(
            "GET",
            f"/_matrix/client/v1/rooms/{self.room}/relations"
            f"/{self.parent_id}?limit=1&org.matrix.msc3715.dir=f",
            access_token=self.user_token,
        )
        self.assertEqual(200, channel.code, channel.json_body)

        # We expect to get back a single pagination result, which is the earliest
        # full relation event we sent above.
        self.assertEqual(len(channel.json_body["chunk"]), 1, channel.json_body)
        self.assert_dict(
            {
                "event_id": first_annotation_id,
                "sender": self.user_id,
                "type": "m.reaction",
            },
            channel.json_body["chunk"][0],
        )

    def test_repeated_paginate_relations(self) -> None:
        """Test that if we paginate using a limit and tokens then we get the
        expected events.
        """

        expected_event_ids = []
        for idx in range(10):
            channel = self._send_relation(
                RelationTypes.ANNOTATION, "m.reaction", chr(ord("a") + idx)
            )
            expected_event_ids.append(channel.json_body["event_id"])

        prev_token = ""
        found_event_ids: List[str] = []
        for _ in range(20):
            from_token = ""
            if prev_token:
                from_token = "&from=" + prev_token

            channel = self.make_request(
                "GET",
                f"/_matrix/client/v1/rooms/{self.room}/relations/{self.parent_id}?limit=1{from_token}",
                access_token=self.user_token,
            )
            self.assertEqual(200, channel.code, channel.json_body)

            found_event_ids.extend(e["event_id"] for e in channel.json_body["chunk"])
            next_batch = channel.json_body.get("next_batch")

            self.assertNotEqual(prev_token, next_batch)
            prev_token = next_batch

            if not prev_token:
                break

        # We paginated backwards, so reverse
        found_event_ids.reverse()
        self.assertEqual(found_event_ids, expected_event_ids)

    def test_pagination_from_sync_and_messages(self) -> None:
        """Pagination tokens from /sync and /messages can be used to paginate /relations."""
        channel = self._send_relation(RelationTypes.ANNOTATION, "m.reaction", "A")
        annotation_id = channel.json_body["event_id"]
        # Send an event after the relation events.
        self.helper.send(self.room, body="Latest event", tok=self.user_token)

        # Request /sync, limiting it such that only the latest event is returned
        # (and not the relation).
        filter = urllib.parse.quote_plus(b'{"room": {"timeline": {"limit": 1}}}')
        channel = self.make_request(
            "GET", f"/sync?filter={filter}", access_token=self.user_token
        )
        self.assertEqual(200, channel.code, channel.json_body)
        room_timeline = channel.json_body["rooms"]["join"][self.room]["timeline"]
        sync_prev_batch = room_timeline["prev_batch"]
        self.assertIsNotNone(sync_prev_batch)
        # Ensure the relation event is not in the batch returned from /sync.
        self.assertNotIn(
            annotation_id, [ev["event_id"] for ev in room_timeline["events"]]
        )

        # Request /messages, limiting it such that only the latest event is
        # returned (and not the relation).
        channel = self.make_request(
            "GET",
            f"/rooms/{self.room}/messages?dir=b&limit=1",
            access_token=self.user_token,
        )
        self.assertEqual(200, channel.code, channel.json_body)
        messages_end = channel.json_body["end"]
        self.assertIsNotNone(messages_end)
        # Ensure the relation event is not in the chunk returned from /messages.
        self.assertNotIn(
            annotation_id, [ev["event_id"] for ev in channel.json_body["chunk"]]
        )

        # Request /relations with the pagination tokens received from both the
        # /sync and /messages responses above, in turn.
        #
        # This is a tiny bit silly since the client wouldn't know the parent ID
        # from the requests above; consider the parent ID to be known from a
        # previous /sync.
        for from_token in (sync_prev_batch, messages_end):
            channel = self.make_request(
                "GET",
                f"/_matrix/client/v1/rooms/{self.room}/relations/{self.parent_id}?from={from_token}",
                access_token=self.user_token,
            )
            self.assertEqual(200, channel.code, channel.json_body)

            # The relation should be in the returned chunk.
            self.assertIn(
                annotation_id, [ev["event_id"] for ev in channel.json_body["chunk"]]
            )


class BundledAggregationsTestCase(BaseRelationsTestCase):
    """
    See RelationsTestCase.test_edit for a similar test for edits.

    Note that this doesn't test against /relations since only thread relations
    get bundled via that API. See test_aggregation_get_event_for_thread.
    """

    def _test_bundled_aggregations(
        self,
        relation_type: str,
        assertion_callable: Callable[[JsonDict], None],
        expected_db_txn_for_event: int,
    ) -> None:
        """
        Makes requests to various endpoints which should include bundled aggregations
        and then calls an assertion function on the bundled aggregations.

        Args:
            relation_type: The field to search for in the `m.relations` field in unsigned.
            assertion_callable: Called with the contents of unsigned["m.relations"][relation_type]
                for relation-specific assertions.
            expected_db_txn_for_event: The number of database transactions which
                are expected for a call to /event/.
        """

        def assert_bundle(event_json: JsonDict) -> None:
            """Assert the expected values of the bundled aggregations."""
            relations_dict = event_json["unsigned"].get("m.relations")

            # Ensure the fields are as expected.
            self.assertCountEqual(relations_dict.keys(), (relation_type,))
            assertion_callable(relations_dict[relation_type])

        # Request the event directly.
        channel = self.make_request(
            "GET",
            f"/rooms/{self.room}/event/{self.parent_id}",
            access_token=self.user_token,
        )
        self.assertEqual(200, channel.code, channel.json_body)
        assert_bundle(channel.json_body)
        assert channel.resource_usage is not None
        self.assertEqual(channel.resource_usage.db_txn_count, expected_db_txn_for_event)

        # Request the room messages.
        channel = self.make_request(
            "GET",
            f"/rooms/{self.room}/messages?dir=b",
            access_token=self.user_token,
        )
        self.assertEqual(200, channel.code, channel.json_body)
        assert_bundle(self._find_event_in_chunk(channel.json_body["chunk"]))

        # Request the room context.
        channel = self.make_request(
            "GET",
            f"/rooms/{self.room}/context/{self.parent_id}",
            access_token=self.user_token,
        )
        self.assertEqual(200, channel.code, channel.json_body)
        assert_bundle(channel.json_body["event"])

        # Request sync.
        filter = urllib.parse.quote_plus(b'{"room": {"timeline": {"limit": 4}}}')
        channel = self.make_request(
            "GET", f"/sync?filter={filter}", access_token=self.user_token
        )
        self.assertEqual(200, channel.code, channel.json_body)
        room_timeline = channel.json_body["rooms"]["join"][self.room]["timeline"]
        self.assertTrue(room_timeline["limited"])
        assert_bundle(self._find_event_in_chunk(room_timeline["events"]))

        # Request search.
        channel = self.make_request(
            "POST",
            "/search",
            # Search term matches the parent message.
            content={"search_categories": {"room_events": {"search_term": "Hi"}}},
            access_token=self.user_token,
        )
        self.assertEqual(200, channel.code, channel.json_body)
        chunk = [
            result["result"]
            for result in channel.json_body["search_categories"]["room_events"][
                "results"
            ]
        ]
        assert_bundle(self._find_event_in_chunk(chunk))

    def test_annotation(self) -> None:
        """
        Test that annotations get correctly bundled.
        """
        # Setup by sending a variety of relations.
        self._send_relation(RelationTypes.ANNOTATION, "m.reaction", "a")
        self._send_relation(
            RelationTypes.ANNOTATION, "m.reaction", "a", access_token=self.user2_token
        )
        self._send_relation(RelationTypes.ANNOTATION, "m.reaction", "b")

        def assert_annotations(bundled_aggregations: JsonDict) -> None:
            self.assertEqual(
                {
                    "chunk": [
                        {"type": "m.reaction", "key": "a", "count": 2},
                        {"type": "m.reaction", "key": "b", "count": 1},
                    ]
                },
                bundled_aggregations,
            )

        self._test_bundled_aggregations(RelationTypes.ANNOTATION, assert_annotations, 7)

    def test_reference(self) -> None:
        """
        Test that references get correctly bundled.
        """
        channel = self._send_relation(RelationTypes.REFERENCE, "m.room.test")
        reply_1 = channel.json_body["event_id"]

        channel = self._send_relation(RelationTypes.REFERENCE, "m.room.test")
        reply_2 = channel.json_body["event_id"]

        def assert_annotations(bundled_aggregations: JsonDict) -> None:
            self.assertEqual(
                {"chunk": [{"event_id": reply_1}, {"event_id": reply_2}]},
                bundled_aggregations,
            )

        self._test_bundled_aggregations(RelationTypes.REFERENCE, assert_annotations, 7)

    def test_thread(self) -> None:
        """
        Test that threads get correctly bundled.
        """
        self._send_relation(RelationTypes.THREAD, "m.room.test")
        channel = self._send_relation(RelationTypes.THREAD, "m.room.test")
        thread_2 = channel.json_body["event_id"]

        def assert_thread(bundled_aggregations: JsonDict) -> None:
            self.assertEqual(2, bundled_aggregations.get("count"))
            self.assertTrue(bundled_aggregations.get("current_user_participated"))
            # The latest thread event has some fields that don't matter.
            self.assert_dict(
                {
                    "content": {
                        "m.relates_to": {
                            "event_id": self.parent_id,
                            "rel_type": RelationTypes.THREAD,
                        }
                    },
                    "event_id": thread_2,
                    "sender": self.user_id,
                    "type": "m.room.test",
                },
                bundled_aggregations.get("latest_event"),
            )

<<<<<<< HEAD
        self._test_bundled_aggregations(RelationTypes.THREAD, assert_thread, 10)

    def test_thread_with_bundled_aggregations_for_latest(self) -> None:
        """
        Bundled aggregations should get applied to the latest thread event.
        """
        self._send_relation(RelationTypes.THREAD, "m.room.test")
        channel = self._send_relation(RelationTypes.THREAD, "m.room.test")
        thread_2 = channel.json_body["event_id"]

        self._send_relation(
            RelationTypes.ANNOTATION, "m.reaction", "a", parent_id=thread_2
        )

        def assert_thread(bundled_aggregations: JsonDict) -> None:
            self.assertEqual(2, bundled_aggregations.get("count"))
            self.assertTrue(bundled_aggregations.get("current_user_participated"))
            # The latest thread event has some fields that don't matter.
            self.assert_dict(
                {
                    "content": {
                        "m.relates_to": {
                            "event_id": self.parent_id,
                            "rel_type": RelationTypes.THREAD,
                        }
                    },
                    "event_id": thread_2,
                    "sender": self.user_id,
                    "type": "m.room.test",
                },
                bundled_aggregations.get("latest_event"),
            )
            # Check the unsigned field on the latest event.
            self.assert_dict(
                {
                    "m.relations": {
                        RelationTypes.ANNOTATION: {
                            "chunk": [
                                {"type": "m.reaction", "key": "a", "count": 1},
                            ]
                        },
                    }
                },
                bundled_aggregations["latest_event"].get("unsigned"),
            )

        self._test_bundled_aggregations(RelationTypes.THREAD, assert_thread, 10)

    def test_nested_thread(self) -> None:
        """
        Ensure that a nested thread gets ignored by bundled aggregations, as
        those are forbidden.
        """

        # Start a thread.
        channel = self._send_relation(RelationTypes.THREAD, "m.room.test")
        reply_event_id = channel.json_body["event_id"]

        # Disable the validation to pretend this came over federation, since it is
        # not an event the Client-Server API will allow..
        with patch(
            "synapse.handlers.message.EventCreationHandler._validate_event_relation",
            new=lambda self, event: make_awaitable(None),
        ):
            # Create a sub-thread off the thread, which is not allowed.
            self._send_relation(
                RelationTypes.THREAD, "m.room.test", parent_id=reply_event_id
            )

        # Fetch the thread root, to get the bundled aggregation for the thread.
        relations_from_event = self._get_bundled_aggregations()

        # Ensure that requesting the room messages also does not return the sub-thread.
        channel = self.make_request(
            "GET",
            f"/rooms/{self.room}/messages?dir=b",
            access_token=self.user_token,
        )
        self.assertEqual(200, channel.code, channel.json_body)
        event = self._find_event_in_chunk(channel.json_body["chunk"])
        relations_from_messages = event["unsigned"]["m.relations"]

        # Check the bundled aggregations from each point.
        for aggregations, desc in (
            (relations_from_event, "/event"),
            (relations_from_messages, "/messages"),
        ):
            # The latest event should have bundled aggregations.
            self.assertIn(RelationTypes.THREAD, aggregations, desc)
            thread_summary = aggregations[RelationTypes.THREAD]
            self.assertIn("latest_event", thread_summary, desc)
            self.assertEqual(
                thread_summary["latest_event"]["event_id"], reply_event_id, desc
            )

            # The latest event should not have any bundled aggregations (since the
            # only relation to it is another thread, which is invalid).
            self.assertNotIn(
                "m.relations", thread_summary["latest_event"]["unsigned"], desc
            )
=======
        self._test_bundled_aggregations(RelationTypes.THREAD, assert_thread, 9)
>>>>>>> 813d728d

    def test_thread_edit_latest_event(self) -> None:
        """Test that editing the latest event in a thread works."""

        # Create a thread and edit the last event.
        channel = self._send_relation(
            RelationTypes.THREAD,
            "m.room.message",
            content={"msgtype": "m.text", "body": "A threaded reply!"},
        )
        threaded_event_id = channel.json_body["event_id"]

        new_body = {"msgtype": "m.text", "body": "I've been edited!"}
        channel = self._send_relation(
            RelationTypes.REPLACE,
            "m.room.message",
            content={"msgtype": "m.text", "body": "foo", "m.new_content": new_body},
            parent_id=threaded_event_id,
        )
<<<<<<< HEAD
        edit_event_id = channel.json_body["event_id"]

        # Fetch the thread root, to get the bundled aggregation for the thread.
        channel = self.make_request(
            "GET",
            f"/rooms/{self.room}/event/{self.parent_id}",
            access_token=self.user_token,
        )
        self.assertEqual(200, channel.code, channel.json_body)

        # We expect that the edit message appears in the thread summary in the
        # unsigned relations section.
        relations_dict = channel.json_body["unsigned"].get("m.relations")
=======

        # Fetch the thread root, to get the bundled aggregation for the thread.
        relations_dict = self._get_bundled_aggregations()

        # We expect that the edit message appears in the thread summary in the
        # unsigned relations section.
>>>>>>> 813d728d
        self.assertIn(RelationTypes.THREAD, relations_dict)

        thread_summary = relations_dict[RelationTypes.THREAD]
        self.assertIn("latest_event", thread_summary)
        latest_event_in_thread = thread_summary["latest_event"]
        self.assertEqual(latest_event_in_thread["content"]["body"], "I've been edited!")
<<<<<<< HEAD
        # The event should also have edit appear under the bundled aggregations.
        self.assertDictContainsSubset(
            {"event_id": edit_event_id, "sender": "@alice:test"},
            latest_event_in_thread["unsigned"]["m.relations"][RelationTypes.REPLACE],
        )
=======
>>>>>>> 813d728d

    def test_aggregation_get_event_for_annotation(self) -> None:
        """Test that annotations do not get bundled aggregations included
        when directly requested.
        """
        channel = self._send_relation(RelationTypes.ANNOTATION, "m.reaction", "a")
        annotation_id = channel.json_body["event_id"]

        # Annotate the annotation.
        self._send_relation(
            RelationTypes.ANNOTATION, "m.reaction", "a", parent_id=annotation_id
        )

        channel = self.make_request(
            "GET",
            f"/rooms/{self.room}/event/{annotation_id}",
            access_token=self.user_token,
        )
        self.assertEqual(200, channel.code, channel.json_body)
        self.assertIsNone(channel.json_body["unsigned"].get("m.relations"))

    def test_aggregation_get_event_for_thread(self) -> None:
        """Test that threads get bundled aggregations included when directly requested."""
        channel = self._send_relation(RelationTypes.THREAD, "m.room.test")
        thread_id = channel.json_body["event_id"]

        # Annotate the thread.
        self._send_relation(
            RelationTypes.ANNOTATION, "m.reaction", "a", parent_id=thread_id
        )

        channel = self.make_request(
            "GET",
            f"/rooms/{self.room}/event/{thread_id}",
            access_token=self.user_token,
        )
        self.assertEqual(200, channel.code, channel.json_body)
        self.assertEqual(
            channel.json_body["unsigned"].get("m.relations"),
            {
                RelationTypes.ANNOTATION: {
                    "chunk": [{"count": 1, "key": "a", "type": "m.reaction"}]
                },
            },
        )

        # It should also be included when the entire thread is requested.
        channel = self.make_request(
            "GET",
            f"/_matrix/client/v1/rooms/{self.room}/relations/{self.parent_id}?limit=1",
            access_token=self.user_token,
        )
        self.assertEqual(200, channel.code, channel.json_body)
        self.assertEqual(len(channel.json_body["chunk"]), 1)

        thread_message = channel.json_body["chunk"][0]
        self.assertEqual(
            thread_message["unsigned"].get("m.relations"),
            {
                RelationTypes.ANNOTATION: {
                    "chunk": [{"count": 1, "key": "a", "type": "m.reaction"}]
                },
            },
        )

    def test_bundled_aggregations_with_filter(self) -> None:
        """
        If "unsigned" is an omitted field (due to filtering), adding the bundled
        aggregations should not break.

        Note that the spec allows for a server to return additional fields beyond
        what is specified.
        """
        self._send_relation(RelationTypes.ANNOTATION, "m.reaction", "a")

        # Note that the sync filter does not include "unsigned" as a field.
        filter = urllib.parse.quote_plus(
            b'{"event_fields": ["content", "event_id"], "room": {"timeline": {"limit": 3}}}'
        )
        channel = self.make_request(
            "GET", f"/sync?filter={filter}", access_token=self.user_token
        )
        self.assertEqual(200, channel.code, channel.json_body)

        # Ensure the timeline is limited, find the parent event.
        room_timeline = channel.json_body["rooms"]["join"][self.room]["timeline"]
        self.assertTrue(room_timeline["limited"])
        parent_event = self._find_event_in_chunk(room_timeline["events"])

        # Ensure there's bundled aggregations on it.
        self.assertIn("unsigned", parent_event)
        self.assertIn("m.relations", parent_event["unsigned"])


class RelationIgnoredUserTestCase(BaseRelationsTestCase):
    """Relations sent from an ignored user should be ignored."""

    def _test_ignored_user(
        self,
        relation_type: str,
        allowed_event_ids: List[str],
        ignored_event_ids: List[str],
    ) -> Tuple[JsonDict, JsonDict]:
        """
        Fetch the relations and ensure they're all there, then ignore user2, and
        repeat.

        Returns:
            A tuple of two JSON dictionaries, each are bundled aggregations, the
            first is from before the user is ignored, and the second is after.
        """
        # Get the relations.
        event_ids = self._get_related_events()
        self.assertCountEqual(event_ids, allowed_event_ids + ignored_event_ids)

        # And the bundled aggregations.
        before_aggregations = self._get_bundled_aggregations()
        self.assertIn(relation_type, before_aggregations)

        # Ignore user2 and re-do the requests.
        self.get_success(
            self.store.add_account_data_for_user(
                self.user_id,
                AccountDataTypes.IGNORED_USER_LIST,
                {"ignored_users": {self.user2_id: {}}},
            )
        )

        # Get the relations.
        event_ids = self._get_related_events()
        self.assertCountEqual(event_ids, allowed_event_ids)

        # And the bundled aggregations.
        after_aggregations = self._get_bundled_aggregations()
        self.assertIn(relation_type, after_aggregations)

        return before_aggregations[relation_type], after_aggregations[relation_type]

    def test_annotation(self) -> None:
        """Annotations should ignore"""
        # Send 2 from us, 2 from the to be ignored user.
        allowed_event_ids = []
        ignored_event_ids = []
        channel = self._send_relation(RelationTypes.ANNOTATION, "m.reaction", key="a")
        allowed_event_ids.append(channel.json_body["event_id"])
        channel = self._send_relation(RelationTypes.ANNOTATION, "m.reaction", key="b")
        allowed_event_ids.append(channel.json_body["event_id"])
        channel = self._send_relation(
            RelationTypes.ANNOTATION,
            "m.reaction",
            key="a",
            access_token=self.user2_token,
        )
        ignored_event_ids.append(channel.json_body["event_id"])
        channel = self._send_relation(
            RelationTypes.ANNOTATION,
            "m.reaction",
            key="c",
            access_token=self.user2_token,
        )
        ignored_event_ids.append(channel.json_body["event_id"])

        before_aggregations, after_aggregations = self._test_ignored_user(
            RelationTypes.ANNOTATION, allowed_event_ids, ignored_event_ids
        )

        self.assertCountEqual(
            before_aggregations["chunk"],
            [
                {"type": "m.reaction", "key": "a", "count": 2},
                {"type": "m.reaction", "key": "b", "count": 1},
                {"type": "m.reaction", "key": "c", "count": 1},
            ],
        )

        self.assertCountEqual(
            after_aggregations["chunk"],
            [
                {"type": "m.reaction", "key": "a", "count": 1},
                {"type": "m.reaction", "key": "b", "count": 1},
            ],
        )

    def test_reference(self) -> None:
        """Annotations should ignore"""
        channel = self._send_relation(RelationTypes.REFERENCE, "m.room.test")
        allowed_event_ids = [channel.json_body["event_id"]]

        channel = self._send_relation(
            RelationTypes.REFERENCE, "m.room.test", access_token=self.user2_token
        )
        ignored_event_ids = [channel.json_body["event_id"]]

        before_aggregations, after_aggregations = self._test_ignored_user(
            RelationTypes.REFERENCE, allowed_event_ids, ignored_event_ids
        )

        self.assertCountEqual(
            [e["event_id"] for e in before_aggregations["chunk"]],
            allowed_event_ids + ignored_event_ids,
        )

        self.assertCountEqual(
            [e["event_id"] for e in after_aggregations["chunk"]], allowed_event_ids
        )

    def test_thread(self) -> None:
        """Annotations should ignore"""
        channel = self._send_relation(RelationTypes.THREAD, "m.room.test")
        allowed_event_ids = [channel.json_body["event_id"]]

        channel = self._send_relation(
            RelationTypes.THREAD, "m.room.test", access_token=self.user2_token
        )
        ignored_event_ids = [channel.json_body["event_id"]]

        before_aggregations, after_aggregations = self._test_ignored_user(
            RelationTypes.THREAD, allowed_event_ids, ignored_event_ids
        )

        self.assertEqual(before_aggregations["count"], 2)
        self.assertTrue(before_aggregations["current_user_participated"])
        # The latest thread event has some fields that don't matter.
        self.assertEqual(
            before_aggregations["latest_event"]["event_id"], ignored_event_ids[0]
        )

        self.assertEqual(after_aggregations["count"], 1)
        self.assertTrue(after_aggregations["current_user_participated"])
        # The latest thread event has some fields that don't matter.
        self.assertEqual(
            after_aggregations["latest_event"]["event_id"], allowed_event_ids[0]
        )


class RelationRedactionTestCase(BaseRelationsTestCase):
    """
    Test the behaviour of relations when the parent or child event is redacted.

    The behaviour of each relation type is subtly different which causes the tests
    to be a bit repetitive, they follow a naming scheme of:

        test_redact_(relation|parent)_{relation_type}

    The first bit of "relation" means that the event with the relation defined
    on it (the child event) is to be redacted. A "parent" means that the target
    of the relation (the parent event) is to be redacted.

    The relation_type describes which type of relation is under test (i.e. it is
    related to the value of rel_type in the event content).
    """

    def _redact(self, event_id: str) -> None:
        channel = self.make_request(
            "POST",
            f"/_matrix/client/r0/rooms/{self.room}/redact/{event_id}",
            access_token=self.user_token,
            content={},
        )
        self.assertEqual(200, channel.code, channel.json_body)

    def test_redact_relation_annotation(self) -> None:
        """
        Test that annotations of an event are properly handled after the
        annotation is redacted.

        The redacted relation should not be included in bundled aggregations or
        the response to relations.
        """
        channel = self._send_relation(RelationTypes.ANNOTATION, "m.reaction", "a")
        to_redact_event_id = channel.json_body["event_id"]

        channel = self._send_relation(
            RelationTypes.ANNOTATION, "m.reaction", "a", access_token=self.user2_token
        )
        unredacted_event_id = channel.json_body["event_id"]

        # Both relations should exist.
        event_ids = self._get_related_events()
        relations = self._get_bundled_aggregations()
        self.assertCountEqual(event_ids, [to_redact_event_id, unredacted_event_id])
        self.assertEquals(
            relations["m.annotation"],
            {"chunk": [{"type": "m.reaction", "key": "a", "count": 2}]},
        )

        # Redact one of the reactions.
        self._redact(to_redact_event_id)

        # The unredacted relation should still exist.
        event_ids = self._get_related_events()
        relations = self._get_bundled_aggregations()
        self.assertEquals(event_ids, [unredacted_event_id])
        self.assertEquals(
            relations["m.annotation"],
            {"chunk": [{"type": "m.reaction", "key": "a", "count": 1}]},
        )

    def test_redact_relation_thread(self) -> None:
        """
        Test that thread replies are properly handled after the thread reply redacted.

        The redacted event should not be included in bundled aggregations or
        the response to relations.
        """
        channel = self._send_relation(
            RelationTypes.THREAD,
            EventTypes.Message,
            content={"body": "reply 1", "msgtype": "m.text"},
        )
        unredacted_event_id = channel.json_body["event_id"]

        # Note that the *last* event in the thread is redacted, as that gets
        # included in the bundled aggregation.
        channel = self._send_relation(
            RelationTypes.THREAD,
            EventTypes.Message,
            content={"body": "reply 2", "msgtype": "m.text"},
        )
        to_redact_event_id = channel.json_body["event_id"]

        # Both relations exist.
        event_ids = self._get_related_events()
        relations = self._get_bundled_aggregations()
        self.assertEquals(event_ids, [to_redact_event_id, unredacted_event_id])
        self.assertDictContainsSubset(
            {
                "count": 2,
                "current_user_participated": True,
            },
            relations[RelationTypes.THREAD],
        )
        # And the latest event returned is the event that will be redacted.
        self.assertEqual(
            relations[RelationTypes.THREAD]["latest_event"]["event_id"],
            to_redact_event_id,
        )

        # Redact one of the reactions.
        self._redact(to_redact_event_id)

        # The unredacted relation should still exist.
        event_ids = self._get_related_events()
        relations = self._get_bundled_aggregations()
        self.assertEquals(event_ids, [unredacted_event_id])
        self.assertDictContainsSubset(
            {
                "count": 1,
                "current_user_participated": True,
            },
            relations[RelationTypes.THREAD],
        )
        # And the latest event is now the unredacted event.
        self.assertEqual(
            relations[RelationTypes.THREAD]["latest_event"]["event_id"],
            unredacted_event_id,
        )

    def test_redact_parent_edit(self) -> None:
        """Test that edits of an event are redacted when the original event
        is redacted.
        """
        # Add a relation
        self._send_relation(
            RelationTypes.REPLACE,
            "m.room.message",
            parent_id=self.parent_id,
            content={
                "msgtype": "m.text",
                "body": "Wibble",
                "m.new_content": {"msgtype": "m.text", "body": "First edit"},
            },
        )

        # Check the relation is returned
        event_ids = self._get_related_events()
        relations = self._get_bundled_aggregations()
        self.assertEqual(len(event_ids), 1)
        self.assertIn(RelationTypes.REPLACE, relations)

        # Redact the original event
        self._redact(self.parent_id)

        # The relations are not returned.
        event_ids = self._get_related_events()
        relations = self._get_bundled_aggregations()
        self.assertEqual(len(event_ids), 0)
        self.assertEqual(relations, {})

    def test_redact_parent_annotation(self) -> None:
        """Test that annotations of an event are viewable when the original event
        is redacted.
        """
        # Add a relation
        channel = self._send_relation(RelationTypes.ANNOTATION, "m.reaction", key="👍")
        related_event_id = channel.json_body["event_id"]

        # The relations should exist.
        event_ids = self._get_related_events()
        relations = self._get_bundled_aggregations()
        self.assertEqual(len(event_ids), 1)
        self.assertIn(RelationTypes.ANNOTATION, relations)

        # Redact the original event.
        self._redact(self.parent_id)

        # The relations are returned.
        event_ids = self._get_related_events()
        relations = self._get_bundled_aggregations()
        self.assertEquals(event_ids, [related_event_id])
        self.assertEquals(
            relations["m.annotation"],
            {"chunk": [{"type": "m.reaction", "key": "👍", "count": 1}]},
        )

    @unittest.override_config({"experimental_features": {"msc3440_enabled": True}})
    def test_redact_parent_thread(self) -> None:
        """
        Test that thread replies are still available when the root event is redacted.
        """
        channel = self._send_relation(
            RelationTypes.THREAD,
            EventTypes.Message,
            content={"body": "reply 1", "msgtype": "m.text"},
        )
        related_event_id = channel.json_body["event_id"]

        # Redact one of the reactions.
        self._redact(self.parent_id)

        # The unredacted relation should still exist.
        event_ids = self._get_related_events()
        relations = self._get_bundled_aggregations()
        self.assertEquals(len(event_ids), 1)
        self.assertDictContainsSubset(
            {
                "count": 1,
                "current_user_participated": True,
            },
            relations[RelationTypes.THREAD],
        )
        self.assertEqual(
            relations[RelationTypes.THREAD]["latest_event"]["event_id"],
            related_event_id,
        )<|MERGE_RESOLUTION|>--- conflicted
+++ resolved
@@ -1029,7 +1029,6 @@
                 bundled_aggregations.get("latest_event"),
             )
 
-<<<<<<< HEAD
         self._test_bundled_aggregations(RelationTypes.THREAD, assert_thread, 10)
 
     def test_thread_with_bundled_aggregations_for_latest(self) -> None:
@@ -1130,9 +1129,6 @@
             self.assertNotIn(
                 "m.relations", thread_summary["latest_event"]["unsigned"], desc
             )
-=======
-        self._test_bundled_aggregations(RelationTypes.THREAD, assert_thread, 9)
->>>>>>> 813d728d
 
     def test_thread_edit_latest_event(self) -> None:
         """Test that editing the latest event in a thread works."""
@@ -1152,42 +1148,24 @@
             content={"msgtype": "m.text", "body": "foo", "m.new_content": new_body},
             parent_id=threaded_event_id,
         )
-<<<<<<< HEAD
         edit_event_id = channel.json_body["event_id"]
 
         # Fetch the thread root, to get the bundled aggregation for the thread.
-        channel = self.make_request(
-            "GET",
-            f"/rooms/{self.room}/event/{self.parent_id}",
-            access_token=self.user_token,
-        )
-        self.assertEqual(200, channel.code, channel.json_body)
+        relations_dict = self._get_bundled_aggregations()
 
         # We expect that the edit message appears in the thread summary in the
         # unsigned relations section.
-        relations_dict = channel.json_body["unsigned"].get("m.relations")
-=======
-
-        # Fetch the thread root, to get the bundled aggregation for the thread.
-        relations_dict = self._get_bundled_aggregations()
-
-        # We expect that the edit message appears in the thread summary in the
-        # unsigned relations section.
->>>>>>> 813d728d
         self.assertIn(RelationTypes.THREAD, relations_dict)
 
         thread_summary = relations_dict[RelationTypes.THREAD]
         self.assertIn("latest_event", thread_summary)
         latest_event_in_thread = thread_summary["latest_event"]
         self.assertEqual(latest_event_in_thread["content"]["body"], "I've been edited!")
-<<<<<<< HEAD
         # The event should also have edit appear under the bundled aggregations.
         self.assertDictContainsSubset(
             {"event_id": edit_event_id, "sender": "@alice:test"},
             latest_event_in_thread["unsigned"]["m.relations"][RelationTypes.REPLACE],
         )
-=======
->>>>>>> 813d728d
 
     def test_aggregation_get_event_for_annotation(self) -> None:
         """Test that annotations do not get bundled aggregations included
