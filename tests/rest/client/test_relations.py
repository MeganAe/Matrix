# Copyright 2019 New Vector Ltd
# Copyright 2021 The Matrix.org Foundation C.I.C.
#
# Licensed under the Apache License, Version 2.0 (the "License");
# you may not use this file except in compliance with the License.
# You may obtain a copy of the License at
#
#     http://www.apache.org/licenses/LICENSE-2.0
#
# Unless required by applicable law or agreed to in writing, software
# distributed under the License is distributed on an "AS IS" BASIS,
# WITHOUT WARRANTIES OR CONDITIONS OF ANY KIND, either express or implied.
# See the License for the specific language governing permissions and
# limitations under the License.

import urllib.parse
from typing import Any, Callable, Dict, List, Optional, Tuple
from unittest.mock import patch

from twisted.test.proto_helpers import MemoryReactor

from synapse.api.constants import AccountDataTypes, EventTypes, RelationTypes
from synapse.rest import admin
from synapse.rest.client import login, register, relations, room, sync
from synapse.server import HomeServer
from synapse.types import JsonDict
from synapse.util import Clock

from tests import unittest
from tests.server import FakeChannel
from tests.test_utils import make_awaitable
from tests.test_utils.event_injection import inject_event


class BaseRelationsTestCase(unittest.HomeserverTestCase):
    servlets = [
        relations.register_servlets,
        room.register_servlets,
        sync.register_servlets,
        login.register_servlets,
        register.register_servlets,
        admin.register_servlets_for_client_rest_resource,
    ]
    hijack_auth = False

    def default_config(self) -> Dict[str, Any]:
        # We need to enable msc1849 support for aggregations
        config = super().default_config()

        # We enable frozen dicts as relations/edits change event contents, so we
        # want to test that we don't modify the events in the caches.
        config["use_frozen_dicts"] = True

        return config

    def prepare(self, reactor: MemoryReactor, clock: Clock, hs: HomeServer) -> None:
        self.store = hs.get_datastores().main

        self.user_id, self.user_token = self._create_user("alice")
        self.user2_id, self.user2_token = self._create_user("bob")

        self.room = self.helper.create_room_as(self.user_id, tok=self.user_token)
        self.helper.join(self.room, user=self.user2_id, tok=self.user2_token)
        res = self.helper.send(self.room, body="Hi!", tok=self.user_token)
        self.parent_id = res["event_id"]

    def _create_user(self, localpart: str) -> Tuple[str, str]:
        user_id = self.register_user(localpart, "abc123")
        access_token = self.login(localpart, "abc123")

        return user_id, access_token

    def _send_relation(
        self,
        relation_type: str,
        event_type: str,
        key: Optional[str] = None,
        content: Optional[dict] = None,
        access_token: Optional[str] = None,
        parent_id: Optional[str] = None,
        expected_response_code: int = 200,
    ) -> FakeChannel:
        """Helper function to send a relation pointing at `self.parent_id`

        Args:
            relation_type: One of `RelationTypes`
            event_type: The type of the event to create
            key: The aggregation key used for m.annotation relation type.
            content: The content of the created event. Will be modified to configure
                the m.relates_to key based on the other provided parameters.
            access_token: The access token used to send the relation, defaults
                to `self.user_token`
            parent_id: The event_id this relation relates to. If None, then self.parent_id

        Returns:
            FakeChannel
        """
        if not access_token:
            access_token = self.user_token

        original_id = parent_id if parent_id else self.parent_id

        if content is None:
            content = {}
        content["m.relates_to"] = {
            "event_id": original_id,
            "rel_type": relation_type,
        }
        if key is not None:
            content["m.relates_to"]["key"] = key

        channel = self.make_request(
            "POST",
            f"/_matrix/client/v3/rooms/{self.room}/send/{event_type}",
            content,
            access_token=access_token,
        )
        self.assertEqual(expected_response_code, channel.code, channel.json_body)
        return channel

    def _get_related_events(self) -> List[str]:
        """
        Requests /relations on the parent ID and returns a list of event IDs.
        """
        # Request the relations of the event.
        channel = self.make_request(
            "GET",
            f"/_matrix/client/v1/rooms/{self.room}/relations/{self.parent_id}",
            access_token=self.user_token,
        )
        self.assertEquals(200, channel.code, channel.json_body)
        return [ev["event_id"] for ev in channel.json_body["chunk"]]

    def _get_bundled_aggregations(self) -> JsonDict:
        """
        Requests /event on the parent ID and returns the m.relations field (from unsigned), if it exists.
        """
        # Fetch the bundled aggregations of the event.
        channel = self.make_request(
            "GET",
            f"/_matrix/client/v3/rooms/{self.room}/event/{self.parent_id}",
            access_token=self.user_token,
        )
        self.assertEquals(200, channel.code, channel.json_body)
        return channel.json_body["unsigned"].get("m.relations", {})

    def _find_event_in_chunk(self, events: List[JsonDict]) -> JsonDict:
        """
        Find the parent event in a chunk of events and assert that it has the proper bundled aggregations.
        """
        for event in events:
            if event["event_id"] == self.parent_id:
                return event

        raise AssertionError(f"Event {self.parent_id} not found in chunk")


class RelationsTestCase(BaseRelationsTestCase):
    def test_send_relation(self) -> None:
        """Tests that sending a relation works."""
        channel = self._send_relation(RelationTypes.ANNOTATION, "m.reaction", key="👍")
        event_id = channel.json_body["event_id"]

        channel = self.make_request(
            "GET",
            f"/rooms/{self.room}/event/{event_id}",
            access_token=self.user_token,
        )
        self.assertEqual(200, channel.code, channel.json_body)

        self.assert_dict(
            {
                "type": "m.reaction",
                "sender": self.user_id,
                "content": {
                    "m.relates_to": {
                        "event_id": self.parent_id,
                        "key": "👍",
                        "rel_type": RelationTypes.ANNOTATION,
                    }
                },
            },
            channel.json_body,
        )

    def test_deny_invalid_event(self) -> None:
        """Test that we deny relations on non-existant events"""
        self._send_relation(
            RelationTypes.ANNOTATION,
            EventTypes.Message,
            parent_id="foo",
            content={"body": "foo", "msgtype": "m.text"},
            expected_response_code=400,
        )

        # Unless that event is referenced from another event!
        self.get_success(
            self.hs.get_datastores().main.db_pool.simple_insert(
                table="event_relations",
                values={
                    "event_id": "bar",
                    "relates_to_id": "foo",
                    "relation_type": RelationTypes.THREAD,
                },
                desc="test_deny_invalid_event",
            )
        )
        self._send_relation(
            RelationTypes.THREAD,
            EventTypes.Message,
            parent_id="foo",
            content={"body": "foo", "msgtype": "m.text"},
        )

    def test_deny_invalid_room(self) -> None:
        """Test that we deny relations on non-existant events"""
        # Create another room and send a message in it.
        room2 = self.helper.create_room_as(self.user_id, tok=self.user_token)
        res = self.helper.send(room2, body="Hi!", tok=self.user_token)
        parent_id = res["event_id"]

        # Attempt to send an annotation to that event.
        self._send_relation(
            RelationTypes.ANNOTATION,
            "m.reaction",
            parent_id=parent_id,
            key="A",
            expected_response_code=400,
        )

    def test_deny_double_react(self) -> None:
        """Test that we deny relations on membership events"""
        self._send_relation(RelationTypes.ANNOTATION, "m.reaction", key="a")
        self._send_relation(
            RelationTypes.ANNOTATION, "m.reaction", "a", expected_response_code=400
        )

    def test_deny_forked_thread(self) -> None:
        """It is invalid to start a thread off a thread."""
        channel = self._send_relation(
            RelationTypes.THREAD,
            "m.room.message",
            content={"msgtype": "m.text", "body": "foo"},
            parent_id=self.parent_id,
        )
        parent_id = channel.json_body["event_id"]

        self._send_relation(
            RelationTypes.THREAD,
            "m.room.message",
            content={"msgtype": "m.text", "body": "foo"},
            parent_id=parent_id,
            expected_response_code=400,
        )

    def test_ignore_invalid_room(self) -> None:
        """Test that we ignore invalid relations over federation."""
        # Create another room and send a message in it.
        room2 = self.helper.create_room_as(self.user_id, tok=self.user_token)
        res = self.helper.send(room2, body="Hi!", tok=self.user_token)
        parent_id = res["event_id"]

        # Disable the validation to pretend this came over federation.
        with patch(
            "synapse.handlers.message.EventCreationHandler._validate_event_relation",
            new=lambda self, event: make_awaitable(None),
        ):
            # Generate a various relations from a different room.
            self.get_success(
                inject_event(
                    self.hs,
                    room_id=self.room,
                    type="m.reaction",
                    sender=self.user_id,
                    content={
                        "m.relates_to": {
                            "rel_type": RelationTypes.ANNOTATION,
                            "event_id": parent_id,
                            "key": "A",
                        }
                    },
                )
            )

            self.get_success(
                inject_event(
                    self.hs,
                    room_id=self.room,
                    type="m.room.message",
                    sender=self.user_id,
                    content={
                        "body": "foo",
                        "msgtype": "m.text",
                        "m.relates_to": {
                            "rel_type": RelationTypes.REFERENCE,
                            "event_id": parent_id,
                        },
                    },
                )
            )

            self.get_success(
                inject_event(
                    self.hs,
                    room_id=self.room,
                    type="m.room.message",
                    sender=self.user_id,
                    content={
                        "body": "foo",
                        "msgtype": "m.text",
                        "m.relates_to": {
                            "rel_type": RelationTypes.THREAD,
                            "event_id": parent_id,
                        },
                    },
                )
            )

            self.get_success(
                inject_event(
                    self.hs,
                    room_id=self.room,
                    type="m.room.message",
                    sender=self.user_id,
                    content={
                        "body": "foo",
                        "msgtype": "m.text",
                        "new_content": {
                            "body": "new content",
                            "msgtype": "m.text",
                        },
                        "m.relates_to": {
                            "rel_type": RelationTypes.REPLACE,
                            "event_id": parent_id,
                        },
                    },
                )
            )

        # They should be ignored when fetching relations.
        channel = self.make_request(
            "GET",
            f"/_matrix/client/v1/rooms/{room2}/relations/{parent_id}",
            access_token=self.user_token,
        )
        self.assertEqual(200, channel.code, channel.json_body)
        self.assertEqual(channel.json_body["chunk"], [])

        # And for bundled aggregations.
        channel = self.make_request(
            "GET",
            f"/rooms/{room2}/event/{parent_id}",
            access_token=self.user_token,
        )
        self.assertEqual(200, channel.code, channel.json_body)
        self.assertNotIn("m.relations", channel.json_body["unsigned"])

    def test_edit(self) -> None:
        """Test that a simple edit works."""

        new_body = {"msgtype": "m.text", "body": "I've been edited!"}
        channel = self._send_relation(
            RelationTypes.REPLACE,
            "m.room.message",
            content={"msgtype": "m.text", "body": "foo", "m.new_content": new_body},
        )
        edit_event_id = channel.json_body["event_id"]

        def assert_bundle(event_json: JsonDict) -> None:
            """Assert the expected values of the bundled aggregations."""
            relations_dict = event_json["unsigned"].get("m.relations")
            self.assertIn(RelationTypes.REPLACE, relations_dict)

            m_replace_dict = relations_dict[RelationTypes.REPLACE]
            for key in ["event_id", "sender", "origin_server_ts"]:
                self.assertIn(key, m_replace_dict)

            self.assert_dict(
                {"event_id": edit_event_id, "sender": self.user_id}, m_replace_dict
            )

        # /event should return the *original* event
        channel = self.make_request(
            "GET",
            f"/rooms/{self.room}/event/{self.parent_id}",
            access_token=self.user_token,
        )
        self.assertEqual(200, channel.code, channel.json_body)
        self.assertEqual(
            channel.json_body["content"], {"body": "Hi!", "msgtype": "m.text"}
        )
        assert_bundle(channel.json_body)

        # Request the room messages.
        channel = self.make_request(
            "GET",
            f"/rooms/{self.room}/messages?dir=b",
            access_token=self.user_token,
        )
        self.assertEqual(200, channel.code, channel.json_body)
        assert_bundle(self._find_event_in_chunk(channel.json_body["chunk"]))

        # Request the room context.
        # /context should return the edited event.
        channel = self.make_request(
            "GET",
            f"/rooms/{self.room}/context/{self.parent_id}",
            access_token=self.user_token,
        )
        self.assertEqual(200, channel.code, channel.json_body)
        assert_bundle(channel.json_body["event"])
        self.assertEqual(channel.json_body["event"]["content"], new_body)

        # Request sync, but limit the timeline so it becomes limited (and includes
        # bundled aggregations).
        filter = urllib.parse.quote_plus(b'{"room": {"timeline": {"limit": 2}}}')
        channel = self.make_request(
            "GET", f"/sync?filter={filter}", access_token=self.user_token
        )
        self.assertEqual(200, channel.code, channel.json_body)
        room_timeline = channel.json_body["rooms"]["join"][self.room]["timeline"]
        self.assertTrue(room_timeline["limited"])
        assert_bundle(self._find_event_in_chunk(room_timeline["events"]))

        # Request search.
        channel = self.make_request(
            "POST",
            "/search",
            # Search term matches the parent message.
            content={"search_categories": {"room_events": {"search_term": "Hi"}}},
            access_token=self.user_token,
        )
        self.assertEqual(200, channel.code, channel.json_body)
        chunk = [
            result["result"]
            for result in channel.json_body["search_categories"]["room_events"][
                "results"
            ]
        ]
        assert_bundle(self._find_event_in_chunk(chunk))

    def test_multi_edit(self) -> None:
        """Test that multiple edits, including attempts by people who
        shouldn't be allowed, are correctly handled.
        """

        self._send_relation(
            RelationTypes.REPLACE,
            "m.room.message",
            content={
                "msgtype": "m.text",
                "body": "Wibble",
                "m.new_content": {"msgtype": "m.text", "body": "First edit"},
            },
        )

        new_body = {"msgtype": "m.text", "body": "I've been edited!"}
        channel = self._send_relation(
            RelationTypes.REPLACE,
            "m.room.message",
            content={"msgtype": "m.text", "body": "foo", "m.new_content": new_body},
        )
        edit_event_id = channel.json_body["event_id"]

        self._send_relation(
            RelationTypes.REPLACE,
            "m.room.message.WRONG_TYPE",
            content={
                "msgtype": "m.text",
                "body": "Wibble",
                "m.new_content": {"msgtype": "m.text", "body": "Edit, but wrong type"},
            },
        )

        channel = self.make_request(
            "GET",
            f"/rooms/{self.room}/context/{self.parent_id}",
            access_token=self.user_token,
        )
        self.assertEqual(200, channel.code, channel.json_body)

        self.assertEqual(channel.json_body["event"]["content"], new_body)

        relations_dict = channel.json_body["event"]["unsigned"].get("m.relations")
        self.assertIn(RelationTypes.REPLACE, relations_dict)

        m_replace_dict = relations_dict[RelationTypes.REPLACE]
        for key in ["event_id", "sender", "origin_server_ts"]:
            self.assertIn(key, m_replace_dict)

        self.assert_dict(
            {"event_id": edit_event_id, "sender": self.user_id}, m_replace_dict
        )

    def test_edit_reply(self) -> None:
        """Test that editing a reply works."""

        # Create a reply to edit.
        original_body = {"msgtype": "m.text", "body": "A reply!"}
        channel = self._send_relation(
            RelationTypes.REFERENCE, "m.room.message", content=original_body
        )
        reply = channel.json_body["event_id"]

        new_body = {"msgtype": "m.text", "body": "I've been edited!"}
        channel = self._send_relation(
            RelationTypes.REPLACE,
            "m.room.message",
            content={"msgtype": "m.text", "body": "foo", "m.new_content": new_body},
            parent_id=reply,
        )
        edit_event_id = channel.json_body["event_id"]

        # /event returns the original event
        channel = self.make_request(
            "GET",
            f"/rooms/{self.room}/event/{reply}",
            access_token=self.user_token,
        )
        self.assertEqual(200, channel.code, channel.json_body)
        event_result = channel.json_body
        self.assertDictContainsSubset(original_body, event_result["content"])

        # also check /context, which returns the *edited* event
        channel = self.make_request(
            "GET",
            f"/rooms/{self.room}/context/{reply}",
            access_token=self.user_token,
        )
        self.assertEqual(200, channel.code, channel.json_body)
        context_result = channel.json_body["event"]

        # check that the relations are correct for both APIs
        for result_event_dict, desc in (
            (event_result, "/event"),
            (context_result, "/context"),
        ):
            # The reference metadata should still be intact.
            self.assertDictContainsSubset(
                {
                    "m.relates_to": {
                        "event_id": self.parent_id,
                        "rel_type": "m.reference",
                    }
                },
                result_event_dict["content"],
                desc,
            )

            # We expect that the edit relation appears in the unsigned relations
            # section.
            relations_dict = result_event_dict["unsigned"].get("m.relations")
            self.assertIn(RelationTypes.REPLACE, relations_dict, desc)

            m_replace_dict = relations_dict[RelationTypes.REPLACE]
            for key in ["event_id", "sender", "origin_server_ts"]:
                self.assertIn(key, m_replace_dict, desc)

            self.assert_dict(
                {"event_id": edit_event_id, "sender": self.user_id}, m_replace_dict
            )

    def test_edit_edit(self) -> None:
        """Test that an edit cannot be edited."""
        new_body = {"msgtype": "m.text", "body": "Initial edit"}
        channel = self._send_relation(
            RelationTypes.REPLACE,
            "m.room.message",
            content={
                "msgtype": "m.text",
                "body": "Wibble",
                "m.new_content": new_body,
            },
        )
        edit_event_id = channel.json_body["event_id"]

        # Edit the edit event.
        self._send_relation(
            RelationTypes.REPLACE,
            "m.room.message",
            content={
                "msgtype": "m.text",
                "body": "foo",
                "m.new_content": {"msgtype": "m.text", "body": "Ignored edit"},
            },
            parent_id=edit_event_id,
        )

        # Request the original event.
        # /event should return the original event.
        channel = self.make_request(
            "GET",
            f"/rooms/{self.room}/event/{self.parent_id}",
            access_token=self.user_token,
        )
        self.assertEqual(200, channel.code, channel.json_body)
        self.assertEqual(
            channel.json_body["content"], {"body": "Hi!", "msgtype": "m.text"}
        )

        # The relations information should not include the edit to the edit.
        relations_dict = channel.json_body["unsigned"].get("m.relations")
        self.assertIn(RelationTypes.REPLACE, relations_dict)

        # /context should return the event updated for the *first* edit
        # (The edit to the edit should be ignored.)
        channel = self.make_request(
            "GET",
            f"/rooms/{self.room}/context/{self.parent_id}",
            access_token=self.user_token,
        )
        self.assertEqual(200, channel.code, channel.json_body)
        self.assertEqual(channel.json_body["event"]["content"], new_body)

        m_replace_dict = relations_dict[RelationTypes.REPLACE]
        for key in ["event_id", "sender", "origin_server_ts"]:
            self.assertIn(key, m_replace_dict)

        self.assert_dict(
            {"event_id": edit_event_id, "sender": self.user_id}, m_replace_dict
        )

        # Directly requesting the edit should not have the edit to the edit applied.
        channel = self.make_request(
            "GET",
            f"/rooms/{self.room}/event/{edit_event_id}",
            access_token=self.user_token,
        )
        self.assertEqual(200, channel.code, channel.json_body)
        self.assertEqual("Wibble", channel.json_body["content"]["body"])
        self.assertIn("m.new_content", channel.json_body["content"])

        # The relations information should not include the edit to the edit.
        self.assertNotIn("m.relations", channel.json_body["unsigned"])

    def test_unknown_relations(self) -> None:
        """Unknown relations should be accepted."""
        channel = self._send_relation("m.relation.test", "m.room.test")
        event_id = channel.json_body["event_id"]

        channel = self.make_request(
            "GET",
            f"/_matrix/client/v1/rooms/{self.room}/relations/{self.parent_id}?limit=1",
            access_token=self.user_token,
        )
        self.assertEqual(200, channel.code, channel.json_body)

        # We expect to get back a single pagination result, which is the full
        # relation event we sent above.
        self.assertEqual(len(channel.json_body["chunk"]), 1, channel.json_body)
        self.assert_dict(
            {"event_id": event_id, "sender": self.user_id, "type": "m.room.test"},
            channel.json_body["chunk"][0],
        )

        # We also expect to get the original event (the id of which is self.parent_id)
        self.assertEqual(
            channel.json_body["original_event"]["event_id"], self.parent_id
        )

        # When bundling the unknown relation is not included.
        channel = self.make_request(
            "GET",
            f"/rooms/{self.room}/event/{self.parent_id}",
            access_token=self.user_token,
        )
        self.assertEqual(200, channel.code, channel.json_body)
        self.assertNotIn("m.relations", channel.json_body["unsigned"])

    def test_background_update(self) -> None:
        """Test the event_arbitrary_relations background update."""
        channel = self._send_relation(RelationTypes.ANNOTATION, "m.reaction", key="👍")
        annotation_event_id_good = channel.json_body["event_id"]

        channel = self._send_relation(RelationTypes.ANNOTATION, "m.reaction", key="A")
        annotation_event_id_bad = channel.json_body["event_id"]

        channel = self._send_relation(RelationTypes.THREAD, "m.room.test")
        thread_event_id = channel.json_body["event_id"]

        # Clean-up the table as if the inserts did not happen during event creation.
        self.get_success(
            self.store.db_pool.simple_delete_many(
                table="event_relations",
                column="event_id",
                iterable=(annotation_event_id_bad, thread_event_id),
                keyvalues={},
                desc="RelationsTestCase.test_background_update",
            )
        )

        # Only the "good" annotation should be found.
        channel = self.make_request(
            "GET",
            f"/_matrix/client/v1/rooms/{self.room}/relations/{self.parent_id}?limit=10",
            access_token=self.user_token,
        )
        self.assertEqual(200, channel.code, channel.json_body)
        self.assertEqual(
            [ev["event_id"] for ev in channel.json_body["chunk"]],
            [annotation_event_id_good],
        )

        # Insert and run the background update.
        self.get_success(
            self.store.db_pool.simple_insert(
                "background_updates",
                {"update_name": "event_arbitrary_relations", "progress_json": "{}"},
            )
        )

        # Ugh, have to reset this flag
        self.store.db_pool.updates._all_done = False
        self.wait_for_background_updates()

        # The "good" annotation and the thread should be found, but not the "bad"
        # annotation.
        channel = self.make_request(
            "GET",
            f"/_matrix/client/v1/rooms/{self.room}/relations/{self.parent_id}?limit=10",
            access_token=self.user_token,
        )
        self.assertEqual(200, channel.code, channel.json_body)
        self.assertCountEqual(
            [ev["event_id"] for ev in channel.json_body["chunk"]],
            [annotation_event_id_good, thread_event_id],
        )


class RelationPaginationTestCase(BaseRelationsTestCase):
    def test_basic_paginate_relations(self) -> None:
        """Tests that calling pagination API correctly the latest relations."""
        channel = self._send_relation(RelationTypes.ANNOTATION, "m.reaction", "a")
        first_annotation_id = channel.json_body["event_id"]

        channel = self._send_relation(RelationTypes.ANNOTATION, "m.reaction", "b")
        second_annotation_id = channel.json_body["event_id"]

        channel = self.make_request(
            "GET",
            f"/_matrix/client/v1/rooms/{self.room}/relations/{self.parent_id}?limit=1",
            access_token=self.user_token,
        )
        self.assertEqual(200, channel.code, channel.json_body)

        # We expect to get back a single pagination result, which is the latest
        # full relation event we sent above.
        self.assertEqual(len(channel.json_body["chunk"]), 1, channel.json_body)
        self.assert_dict(
            {
                "event_id": second_annotation_id,
                "sender": self.user_id,
                "type": "m.reaction",
            },
            channel.json_body["chunk"][0],
        )

        # We also expect to get the original event (the id of which is self.parent_id)
        self.assertEqual(
            channel.json_body["original_event"]["event_id"], self.parent_id
        )

        # Make sure next_batch has something in it that looks like it could be a
        # valid token.
        self.assertIsInstance(
            channel.json_body.get("next_batch"), str, channel.json_body
        )

        # Request the relations again, but with a different direction.
        channel = self.make_request(
            "GET",
            f"/_matrix/client/v1/rooms/{self.room}/relations"
            f"/{self.parent_id}?limit=1&org.matrix.msc3715.dir=f",
            access_token=self.user_token,
        )
        self.assertEqual(200, channel.code, channel.json_body)

        # We expect to get back a single pagination result, which is the earliest
        # full relation event we sent above.
        self.assertEqual(len(channel.json_body["chunk"]), 1, channel.json_body)
        self.assert_dict(
            {
                "event_id": first_annotation_id,
                "sender": self.user_id,
                "type": "m.reaction",
            },
            channel.json_body["chunk"][0],
        )

    def test_repeated_paginate_relations(self) -> None:
        """Test that if we paginate using a limit and tokens then we get the
        expected events.
        """

        expected_event_ids = []
        for idx in range(10):
            channel = self._send_relation(
                RelationTypes.ANNOTATION, "m.reaction", chr(ord("a") + idx)
            )
            expected_event_ids.append(channel.json_body["event_id"])

        prev_token = ""
        found_event_ids: List[str] = []
        for _ in range(20):
            from_token = ""
            if prev_token:
                from_token = "&from=" + prev_token

            channel = self.make_request(
                "GET",
                f"/_matrix/client/v1/rooms/{self.room}/relations/{self.parent_id}?limit=1{from_token}",
                access_token=self.user_token,
            )
            self.assertEqual(200, channel.code, channel.json_body)

            found_event_ids.extend(e["event_id"] for e in channel.json_body["chunk"])
            next_batch = channel.json_body.get("next_batch")

            self.assertNotEqual(prev_token, next_batch)
            prev_token = next_batch

            if not prev_token:
                break

        # We paginated backwards, so reverse
        found_event_ids.reverse()
        self.assertEqual(found_event_ids, expected_event_ids)

    def test_pagination_from_sync_and_messages(self) -> None:
        """Pagination tokens from /sync and /messages can be used to paginate /relations."""
        channel = self._send_relation(RelationTypes.ANNOTATION, "m.reaction", "A")
        annotation_id = channel.json_body["event_id"]
        # Send an event after the relation events.
        self.helper.send(self.room, body="Latest event", tok=self.user_token)

        # Request /sync, limiting it such that only the latest event is returned
        # (and not the relation).
        filter = urllib.parse.quote_plus(b'{"room": {"timeline": {"limit": 1}}}')
        channel = self.make_request(
            "GET", f"/sync?filter={filter}", access_token=self.user_token
        )
        self.assertEqual(200, channel.code, channel.json_body)
        room_timeline = channel.json_body["rooms"]["join"][self.room]["timeline"]
        sync_prev_batch = room_timeline["prev_batch"]
        self.assertIsNotNone(sync_prev_batch)
        # Ensure the relation event is not in the batch returned from /sync.
        self.assertNotIn(
            annotation_id, [ev["event_id"] for ev in room_timeline["events"]]
        )

        # Request /messages, limiting it such that only the latest event is
        # returned (and not the relation).
        channel = self.make_request(
            "GET",
            f"/rooms/{self.room}/messages?dir=b&limit=1",
            access_token=self.user_token,
        )
        self.assertEqual(200, channel.code, channel.json_body)
        messages_end = channel.json_body["end"]
        self.assertIsNotNone(messages_end)
        # Ensure the relation event is not in the chunk returned from /messages.
        self.assertNotIn(
            annotation_id, [ev["event_id"] for ev in channel.json_body["chunk"]]
        )

        # Request /relations with the pagination tokens received from both the
        # /sync and /messages responses above, in turn.
        #
        # This is a tiny bit silly since the client wouldn't know the parent ID
        # from the requests above; consider the parent ID to be known from a
        # previous /sync.
        for from_token in (sync_prev_batch, messages_end):
            channel = self.make_request(
                "GET",
                f"/_matrix/client/v1/rooms/{self.room}/relations/{self.parent_id}?from={from_token}",
                access_token=self.user_token,
            )
            self.assertEqual(200, channel.code, channel.json_body)

            # The relation should be in the returned chunk.
            self.assertIn(
                annotation_id, [ev["event_id"] for ev in channel.json_body["chunk"]]
            )


class BundledAggregationsTestCase(BaseRelationsTestCase):
    """
    See RelationsTestCase.test_edit for a similar test for edits.

    Note that this doesn't test against /relations since only thread relations
    get bundled via that API. See test_aggregation_get_event_for_thread.
    """

    def _test_bundled_aggregations(
        self,
        relation_type: str,
        assertion_callable: Callable[[JsonDict], None],
        expected_db_txn_for_event: int,
    ) -> None:
        """
        Makes requests to various endpoints which should include bundled aggregations
        and then calls an assertion function on the bundled aggregations.

        Args:
            relation_type: The field to search for in the `m.relations` field in unsigned.
            assertion_callable: Called with the contents of unsigned["m.relations"][relation_type]
                for relation-specific assertions.
            expected_db_txn_for_event: The number of database transactions which
                are expected for a call to /event/.
        """

        def assert_bundle(event_json: JsonDict) -> None:
            """Assert the expected values of the bundled aggregations."""
            relations_dict = event_json["unsigned"].get("m.relations")

            # Ensure the fields are as expected.
            self.assertCountEqual(relations_dict.keys(), (relation_type,))
            assertion_callable(relations_dict[relation_type])

        # Request the event directly.
        channel = self.make_request(
            "GET",
            f"/rooms/{self.room}/event/{self.parent_id}",
            access_token=self.user_token,
        )
        self.assertEqual(200, channel.code, channel.json_body)
        assert_bundle(channel.json_body)
        assert channel.resource_usage is not None
        self.assertEqual(channel.resource_usage.db_txn_count, expected_db_txn_for_event)

        # Request the room messages.
        channel = self.make_request(
            "GET",
            f"/rooms/{self.room}/messages?dir=b",
            access_token=self.user_token,
        )
        self.assertEqual(200, channel.code, channel.json_body)
        assert_bundle(self._find_event_in_chunk(channel.json_body["chunk"]))

        # Request the room context.
        channel = self.make_request(
            "GET",
            f"/rooms/{self.room}/context/{self.parent_id}",
            access_token=self.user_token,
        )
        self.assertEqual(200, channel.code, channel.json_body)
        assert_bundle(channel.json_body["event"])

        # Request sync.
        filter = urllib.parse.quote_plus(b'{"room": {"timeline": {"limit": 4}}}')
        channel = self.make_request(
            "GET", f"/sync?filter={filter}", access_token=self.user_token
        )
        self.assertEqual(200, channel.code, channel.json_body)
        room_timeline = channel.json_body["rooms"]["join"][self.room]["timeline"]
        self.assertTrue(room_timeline["limited"])
        assert_bundle(self._find_event_in_chunk(room_timeline["events"]))

        # Request search.
        channel = self.make_request(
            "POST",
            "/search",
            # Search term matches the parent message.
            content={"search_categories": {"room_events": {"search_term": "Hi"}}},
            access_token=self.user_token,
        )
        self.assertEqual(200, channel.code, channel.json_body)
        chunk = [
            result["result"]
            for result in channel.json_body["search_categories"]["room_events"][
                "results"
            ]
        ]
        assert_bundle(self._find_event_in_chunk(chunk))

    def test_annotation(self) -> None:
        """
        Test that annotations get correctly bundled.
        """
        # Setup by sending a variety of relations.
        self._send_relation(RelationTypes.ANNOTATION, "m.reaction", "a")
        self._send_relation(
            RelationTypes.ANNOTATION, "m.reaction", "a", access_token=self.user2_token
        )
        self._send_relation(RelationTypes.ANNOTATION, "m.reaction", "b")

        def assert_annotations(bundled_aggregations: JsonDict) -> None:
            self.assertEqual(
                {
                    "chunk": [
                        {"type": "m.reaction", "key": "a", "count": 2},
                        {"type": "m.reaction", "key": "b", "count": 1},
                    ]
                },
                bundled_aggregations,
            )

        self._test_bundled_aggregations(RelationTypes.ANNOTATION, assert_annotations, 6)

    def test_annotation_to_annotation(self) -> None:
        """Any relation to an annotation should be ignored."""
        channel = self._send_relation(RelationTypes.ANNOTATION, "m.reaction", "a")
        event_id = channel.json_body["event_id"]
        self._send_relation(
            RelationTypes.ANNOTATION, "m.reaction", "b", parent_id=event_id
        )

        # Fetch the initial annotation event to see if it has bundled aggregations.
        channel = self.make_request(
            "GET",
            f"/_matrix/client/v3/rooms/{self.room}/event/{event_id}",
            access_token=self.user_token,
        )
        self.assertEquals(200, channel.code, channel.json_body)
        # The first annotationt should not have any bundled aggregations.
        self.assertNotIn("m.relations", channel.json_body["unsigned"])

    def test_reference(self) -> None:
        """
        Test that references get correctly bundled.
        """
        channel = self._send_relation(RelationTypes.REFERENCE, "m.room.test")
        reply_1 = channel.json_body["event_id"]

        channel = self._send_relation(RelationTypes.REFERENCE, "m.room.test")
        reply_2 = channel.json_body["event_id"]

        def assert_annotations(bundled_aggregations: JsonDict) -> None:
            self.assertEqual(
                {"chunk": [{"event_id": reply_1}, {"event_id": reply_2}]},
                bundled_aggregations,
            )

        self._test_bundled_aggregations(RelationTypes.REFERENCE, assert_annotations, 6)

    def test_thread(self) -> None:
        """
        Test that threads get correctly bundled.
        """
        self._send_relation(RelationTypes.THREAD, "m.room.test")
        channel = self._send_relation(RelationTypes.THREAD, "m.room.test")
        thread_2 = channel.json_body["event_id"]

        def assert_thread(bundled_aggregations: JsonDict) -> None:
            self.assertEqual(2, bundled_aggregations.get("count"))
            self.assertTrue(bundled_aggregations.get("current_user_participated"))
            # The latest thread event has some fields that don't matter.
            self.assert_dict(
                {
                    "content": {
                        "m.relates_to": {
                            "event_id": self.parent_id,
                            "rel_type": RelationTypes.THREAD,
                        }
                    },
                    "event_id": thread_2,
                    "sender": self.user_id,
                    "type": "m.room.test",
                },
                bundled_aggregations.get("latest_event"),
            )

<<<<<<< HEAD
        self._test_bundled_aggregations(RelationTypes.THREAD, assert_thread, 8)
=======
        self._test_bundled_aggregations(RelationTypes.THREAD, assert_thread, 10)

    def test_thread_with_bundled_aggregations_for_latest(self) -> None:
        """
        Bundled aggregations should get applied to the latest thread event.
        """
        self._send_relation(RelationTypes.THREAD, "m.room.test")
        channel = self._send_relation(RelationTypes.THREAD, "m.room.test")
        thread_2 = channel.json_body["event_id"]

        self._send_relation(
            RelationTypes.ANNOTATION, "m.reaction", "a", parent_id=thread_2
        )

        def assert_thread(bundled_aggregations: JsonDict) -> None:
            self.assertEqual(2, bundled_aggregations.get("count"))
            self.assertTrue(bundled_aggregations.get("current_user_participated"))
            # The latest thread event has some fields that don't matter.
            self.assert_dict(
                {
                    "content": {
                        "m.relates_to": {
                            "event_id": self.parent_id,
                            "rel_type": RelationTypes.THREAD,
                        }
                    },
                    "event_id": thread_2,
                    "sender": self.user_id,
                    "type": "m.room.test",
                },
                bundled_aggregations.get("latest_event"),
            )
            # Check the unsigned field on the latest event.
            self.assert_dict(
                {
                    "m.relations": {
                        RelationTypes.ANNOTATION: {
                            "chunk": [
                                {"type": "m.reaction", "key": "a", "count": 1},
                            ]
                        },
                    }
                },
                bundled_aggregations["latest_event"].get("unsigned"),
            )

        self._test_bundled_aggregations(RelationTypes.THREAD, assert_thread, 10)

    def test_nested_thread(self) -> None:
        """
        Ensure that a nested thread gets ignored by bundled aggregations, as
        those are forbidden.
        """

        # Start a thread.
        channel = self._send_relation(RelationTypes.THREAD, "m.room.test")
        reply_event_id = channel.json_body["event_id"]

        # Disable the validation to pretend this came over federation, since it is
        # not an event the Client-Server API will allow..
        with patch(
            "synapse.handlers.message.EventCreationHandler._validate_event_relation",
            new=lambda self, event: make_awaitable(None),
        ):
            # Create a sub-thread off the thread, which is not allowed.
            self._send_relation(
                RelationTypes.THREAD, "m.room.test", parent_id=reply_event_id
            )

        # Fetch the thread root, to get the bundled aggregation for the thread.
        relations_from_event = self._get_bundled_aggregations()

        # Ensure that requesting the room messages also does not return the sub-thread.
        channel = self.make_request(
            "GET",
            f"/rooms/{self.room}/messages?dir=b",
            access_token=self.user_token,
        )
        self.assertEqual(200, channel.code, channel.json_body)
        event = self._find_event_in_chunk(channel.json_body["chunk"])
        relations_from_messages = event["unsigned"]["m.relations"]

        # Check the bundled aggregations from each point.
        for aggregations, desc in (
            (relations_from_event, "/event"),
            (relations_from_messages, "/messages"),
        ):
            # The latest event should have bundled aggregations.
            self.assertIn(RelationTypes.THREAD, aggregations, desc)
            thread_summary = aggregations[RelationTypes.THREAD]
            self.assertIn("latest_event", thread_summary, desc)
            self.assertEqual(
                thread_summary["latest_event"]["event_id"], reply_event_id, desc
            )

            # The latest event should not have any bundled aggregations (since the
            # only relation to it is another thread, which is invalid).
            self.assertNotIn(
                "m.relations", thread_summary["latest_event"]["unsigned"], desc
            )
>>>>>>> 90131044

    def test_thread_edit_latest_event(self) -> None:
        """Test that editing the latest event in a thread works."""

        # Create a thread and edit the last event.
        channel = self._send_relation(
            RelationTypes.THREAD,
            "m.room.message",
            content={"msgtype": "m.text", "body": "A threaded reply!"},
        )
        threaded_event_id = channel.json_body["event_id"]

        new_body = {"msgtype": "m.text", "body": "I've been edited!"}
        channel = self._send_relation(
            RelationTypes.REPLACE,
            "m.room.message",
            content={"msgtype": "m.text", "body": "foo", "m.new_content": new_body},
            parent_id=threaded_event_id,
        )
        edit_event_id = channel.json_body["event_id"]

        # Fetch the thread root, to get the bundled aggregation for the thread.
        relations_dict = self._get_bundled_aggregations()

        # We expect that the edit message appears in the thread summary in the
        # unsigned relations section.
        self.assertIn(RelationTypes.THREAD, relations_dict)

        thread_summary = relations_dict[RelationTypes.THREAD]
        self.assertIn("latest_event", thread_summary)
        latest_event_in_thread = thread_summary["latest_event"]
        self.assertEqual(latest_event_in_thread["content"]["body"], "I've been edited!")
        # The latest event in the thread should have the edit appear under the
        # bundled aggregations.
        self.assertDictContainsSubset(
            {"event_id": edit_event_id, "sender": "@alice:test"},
            latest_event_in_thread["unsigned"]["m.relations"][RelationTypes.REPLACE],
        )

    def test_aggregation_get_event_for_annotation(self) -> None:
        """Test that annotations do not get bundled aggregations included
        when directly requested.
        """
        channel = self._send_relation(RelationTypes.ANNOTATION, "m.reaction", "a")
        annotation_id = channel.json_body["event_id"]

        # Annotate the annotation.
        self._send_relation(
            RelationTypes.ANNOTATION, "m.reaction", "a", parent_id=annotation_id
        )

        channel = self.make_request(
            "GET",
            f"/rooms/{self.room}/event/{annotation_id}",
            access_token=self.user_token,
        )
        self.assertEqual(200, channel.code, channel.json_body)
        self.assertIsNone(channel.json_body["unsigned"].get("m.relations"))

    def test_aggregation_get_event_for_thread(self) -> None:
        """Test that threads get bundled aggregations included when directly requested."""
        channel = self._send_relation(RelationTypes.THREAD, "m.room.test")
        thread_id = channel.json_body["event_id"]

        # Annotate the thread.
        self._send_relation(
            RelationTypes.ANNOTATION, "m.reaction", "a", parent_id=thread_id
        )

        channel = self.make_request(
            "GET",
            f"/rooms/{self.room}/event/{thread_id}",
            access_token=self.user_token,
        )
        self.assertEqual(200, channel.code, channel.json_body)
        self.assertEqual(
            channel.json_body["unsigned"].get("m.relations"),
            {
                RelationTypes.ANNOTATION: {
                    "chunk": [{"count": 1, "key": "a", "type": "m.reaction"}]
                },
            },
        )

        # It should also be included when the entire thread is requested.
        channel = self.make_request(
            "GET",
            f"/_matrix/client/v1/rooms/{self.room}/relations/{self.parent_id}?limit=1",
            access_token=self.user_token,
        )
        self.assertEqual(200, channel.code, channel.json_body)
        self.assertEqual(len(channel.json_body["chunk"]), 1)

        thread_message = channel.json_body["chunk"][0]
        self.assertEqual(
            thread_message["unsigned"].get("m.relations"),
            {
                RelationTypes.ANNOTATION: {
                    "chunk": [{"count": 1, "key": "a", "type": "m.reaction"}]
                },
            },
        )

    def test_bundled_aggregations_with_filter(self) -> None:
        """
        If "unsigned" is an omitted field (due to filtering), adding the bundled
        aggregations should not break.

        Note that the spec allows for a server to return additional fields beyond
        what is specified.
        """
        self._send_relation(RelationTypes.ANNOTATION, "m.reaction", "a")

        # Note that the sync filter does not include "unsigned" as a field.
        filter = urllib.parse.quote_plus(
            b'{"event_fields": ["content", "event_id"], "room": {"timeline": {"limit": 3}}}'
        )
        channel = self.make_request(
            "GET", f"/sync?filter={filter}", access_token=self.user_token
        )
        self.assertEqual(200, channel.code, channel.json_body)

        # Ensure the timeline is limited, find the parent event.
        room_timeline = channel.json_body["rooms"]["join"][self.room]["timeline"]
        self.assertTrue(room_timeline["limited"])
        parent_event = self._find_event_in_chunk(room_timeline["events"])

        # Ensure there's bundled aggregations on it.
        self.assertIn("unsigned", parent_event)
        self.assertIn("m.relations", parent_event["unsigned"])


class RelationIgnoredUserTestCase(BaseRelationsTestCase):
    """Relations sent from an ignored user should be ignored."""

    def _test_ignored_user(
        self,
        relation_type: str,
        allowed_event_ids: List[str],
        ignored_event_ids: List[str],
    ) -> Tuple[JsonDict, JsonDict]:
        """
        Fetch the relations and ensure they're all there, then ignore user2, and
        repeat.

        Returns:
            A tuple of two JSON dictionaries, each are bundled aggregations, the
            first is from before the user is ignored, and the second is after.
        """
        # Get the relations.
        event_ids = self._get_related_events()
        self.assertCountEqual(event_ids, allowed_event_ids + ignored_event_ids)

        # And the bundled aggregations.
        before_aggregations = self._get_bundled_aggregations()
        self.assertIn(relation_type, before_aggregations)

        # Ignore user2 and re-do the requests.
        self.get_success(
            self.store.add_account_data_for_user(
                self.user_id,
                AccountDataTypes.IGNORED_USER_LIST,
                {"ignored_users": {self.user2_id: {}}},
            )
        )

        # Get the relations.
        event_ids = self._get_related_events()
        self.assertCountEqual(event_ids, allowed_event_ids)

        # And the bundled aggregations.
        after_aggregations = self._get_bundled_aggregations()
        self.assertIn(relation_type, after_aggregations)

        return before_aggregations[relation_type], after_aggregations[relation_type]

    def test_annotation(self) -> None:
        """Annotations should ignore"""
        # Send 2 from us, 2 from the to be ignored user.
        allowed_event_ids = []
        ignored_event_ids = []
        channel = self._send_relation(RelationTypes.ANNOTATION, "m.reaction", key="a")
        allowed_event_ids.append(channel.json_body["event_id"])
        channel = self._send_relation(RelationTypes.ANNOTATION, "m.reaction", key="b")
        allowed_event_ids.append(channel.json_body["event_id"])
        channel = self._send_relation(
            RelationTypes.ANNOTATION,
            "m.reaction",
            key="a",
            access_token=self.user2_token,
        )
        ignored_event_ids.append(channel.json_body["event_id"])
        channel = self._send_relation(
            RelationTypes.ANNOTATION,
            "m.reaction",
            key="c",
            access_token=self.user2_token,
        )
        ignored_event_ids.append(channel.json_body["event_id"])

        before_aggregations, after_aggregations = self._test_ignored_user(
            RelationTypes.ANNOTATION, allowed_event_ids, ignored_event_ids
        )

        self.assertCountEqual(
            before_aggregations["chunk"],
            [
                {"type": "m.reaction", "key": "a", "count": 2},
                {"type": "m.reaction", "key": "b", "count": 1},
                {"type": "m.reaction", "key": "c", "count": 1},
            ],
        )

        self.assertCountEqual(
            after_aggregations["chunk"],
            [
                {"type": "m.reaction", "key": "a", "count": 1},
                {"type": "m.reaction", "key": "b", "count": 1},
            ],
        )

    def test_reference(self) -> None:
        """Annotations should ignore"""
        channel = self._send_relation(RelationTypes.REFERENCE, "m.room.test")
        allowed_event_ids = [channel.json_body["event_id"]]

        channel = self._send_relation(
            RelationTypes.REFERENCE, "m.room.test", access_token=self.user2_token
        )
        ignored_event_ids = [channel.json_body["event_id"]]

        before_aggregations, after_aggregations = self._test_ignored_user(
            RelationTypes.REFERENCE, allowed_event_ids, ignored_event_ids
        )

        self.assertCountEqual(
            [e["event_id"] for e in before_aggregations["chunk"]],
            allowed_event_ids + ignored_event_ids,
        )

        self.assertCountEqual(
            [e["event_id"] for e in after_aggregations["chunk"]], allowed_event_ids
        )

    def test_thread(self) -> None:
        """Annotations should ignore"""
        channel = self._send_relation(RelationTypes.THREAD, "m.room.test")
        allowed_event_ids = [channel.json_body["event_id"]]

        channel = self._send_relation(
            RelationTypes.THREAD, "m.room.test", access_token=self.user2_token
        )
        ignored_event_ids = [channel.json_body["event_id"]]

        before_aggregations, after_aggregations = self._test_ignored_user(
            RelationTypes.THREAD, allowed_event_ids, ignored_event_ids
        )

        self.assertEqual(before_aggregations["count"], 2)
        self.assertTrue(before_aggregations["current_user_participated"])
        # The latest thread event has some fields that don't matter.
        self.assertEqual(
            before_aggregations["latest_event"]["event_id"], ignored_event_ids[0]
        )

        self.assertEqual(after_aggregations["count"], 1)
        self.assertTrue(after_aggregations["current_user_participated"])
        # The latest thread event has some fields that don't matter.
        self.assertEqual(
            after_aggregations["latest_event"]["event_id"], allowed_event_ids[0]
        )


class RelationRedactionTestCase(BaseRelationsTestCase):
    """
    Test the behaviour of relations when the parent or child event is redacted.

    The behaviour of each relation type is subtly different which causes the tests
    to be a bit repetitive, they follow a naming scheme of:

        test_redact_(relation|parent)_{relation_type}

    The first bit of "relation" means that the event with the relation defined
    on it (the child event) is to be redacted. A "parent" means that the target
    of the relation (the parent event) is to be redacted.

    The relation_type describes which type of relation is under test (i.e. it is
    related to the value of rel_type in the event content).
    """

    def _redact(self, event_id: str) -> None:
        channel = self.make_request(
            "POST",
            f"/_matrix/client/r0/rooms/{self.room}/redact/{event_id}",
            access_token=self.user_token,
            content={},
        )
        self.assertEqual(200, channel.code, channel.json_body)

    def test_redact_relation_annotation(self) -> None:
        """
        Test that annotations of an event are properly handled after the
        annotation is redacted.

        The redacted relation should not be included in bundled aggregations or
        the response to relations.
        """
        channel = self._send_relation(RelationTypes.ANNOTATION, "m.reaction", "a")
        to_redact_event_id = channel.json_body["event_id"]

        channel = self._send_relation(
            RelationTypes.ANNOTATION, "m.reaction", "a", access_token=self.user2_token
        )
        unredacted_event_id = channel.json_body["event_id"]

        # Both relations should exist.
        event_ids = self._get_related_events()
        relations = self._get_bundled_aggregations()
        self.assertCountEqual(event_ids, [to_redact_event_id, unredacted_event_id])
        self.assertEquals(
            relations["m.annotation"],
            {"chunk": [{"type": "m.reaction", "key": "a", "count": 2}]},
        )

        # Redact one of the reactions.
        self._redact(to_redact_event_id)

        # The unredacted relation should still exist.
        event_ids = self._get_related_events()
        relations = self._get_bundled_aggregations()
        self.assertEquals(event_ids, [unredacted_event_id])
        self.assertEquals(
            relations["m.annotation"],
            {"chunk": [{"type": "m.reaction", "key": "a", "count": 1}]},
        )

    def test_redact_relation_thread(self) -> None:
        """
        Test that thread replies are properly handled after the thread reply redacted.

        The redacted event should not be included in bundled aggregations or
        the response to relations.
        """
        channel = self._send_relation(
            RelationTypes.THREAD,
            EventTypes.Message,
            content={"body": "reply 1", "msgtype": "m.text"},
        )
        unredacted_event_id = channel.json_body["event_id"]

        # Note that the *last* event in the thread is redacted, as that gets
        # included in the bundled aggregation.
        channel = self._send_relation(
            RelationTypes.THREAD,
            EventTypes.Message,
            content={"body": "reply 2", "msgtype": "m.text"},
        )
        to_redact_event_id = channel.json_body["event_id"]

        # Both relations exist.
        event_ids = self._get_related_events()
        relations = self._get_bundled_aggregations()
        self.assertEquals(event_ids, [to_redact_event_id, unredacted_event_id])
        self.assertDictContainsSubset(
            {
                "count": 2,
                "current_user_participated": True,
            },
            relations[RelationTypes.THREAD],
        )
        # And the latest event returned is the event that will be redacted.
        self.assertEqual(
            relations[RelationTypes.THREAD]["latest_event"]["event_id"],
            to_redact_event_id,
        )

        # Redact one of the reactions.
        self._redact(to_redact_event_id)

        # The unredacted relation should still exist.
        event_ids = self._get_related_events()
        relations = self._get_bundled_aggregations()
        self.assertEquals(event_ids, [unredacted_event_id])
        self.assertDictContainsSubset(
            {
                "count": 1,
                "current_user_participated": True,
            },
            relations[RelationTypes.THREAD],
        )
        # And the latest event is now the unredacted event.
        self.assertEqual(
            relations[RelationTypes.THREAD]["latest_event"]["event_id"],
            unredacted_event_id,
        )

    def test_redact_parent_edit(self) -> None:
        """Test that edits of an event are redacted when the original event
        is redacted.
        """
        # Add a relation
        self._send_relation(
            RelationTypes.REPLACE,
            "m.room.message",
            parent_id=self.parent_id,
            content={
                "msgtype": "m.text",
                "body": "Wibble",
                "m.new_content": {"msgtype": "m.text", "body": "First edit"},
            },
        )

        # Check the relation is returned
        event_ids = self._get_related_events()
        relations = self._get_bundled_aggregations()
        self.assertEqual(len(event_ids), 1)
        self.assertIn(RelationTypes.REPLACE, relations)

        # Redact the original event
        self._redact(self.parent_id)

        # The relations are not returned.
        event_ids = self._get_related_events()
        relations = self._get_bundled_aggregations()
        self.assertEqual(len(event_ids), 0)
        self.assertEqual(relations, {})

    def test_redact_parent_annotation(self) -> None:
        """Test that annotations of an event are viewable when the original event
        is redacted.
        """
        # Add a relation
        channel = self._send_relation(RelationTypes.ANNOTATION, "m.reaction", key="👍")
        related_event_id = channel.json_body["event_id"]

        # The relations should exist.
        event_ids = self._get_related_events()
        relations = self._get_bundled_aggregations()
        self.assertEqual(len(event_ids), 1)
        self.assertIn(RelationTypes.ANNOTATION, relations)

        # Redact the original event.
        self._redact(self.parent_id)

        # The relations are returned.
        event_ids = self._get_related_events()
        relations = self._get_bundled_aggregations()
        self.assertEquals(event_ids, [related_event_id])
        self.assertEquals(
            relations["m.annotation"],
            {"chunk": [{"type": "m.reaction", "key": "👍", "count": 1}]},
        )

    @unittest.override_config({"experimental_features": {"msc3440_enabled": True}})
    def test_redact_parent_thread(self) -> None:
        """
        Test that thread replies are still available when the root event is redacted.
        """
        channel = self._send_relation(
            RelationTypes.THREAD,
            EventTypes.Message,
            content={"body": "reply 1", "msgtype": "m.text"},
        )
        related_event_id = channel.json_body["event_id"]

        # Redact one of the reactions.
        self._redact(self.parent_id)

        # The unredacted relation should still exist.
        event_ids = self._get_related_events()
        relations = self._get_bundled_aggregations()
        self.assertEquals(len(event_ids), 1)
        self.assertDictContainsSubset(
            {
                "count": 1,
                "current_user_participated": True,
            },
            relations[RelationTypes.THREAD],
        )
        self.assertEqual(
            relations[RelationTypes.THREAD]["latest_event"]["event_id"],
            related_event_id,
        )<|MERGE_RESOLUTION|>--- conflicted
+++ resolved
@@ -1060,10 +1060,7 @@
                 bundled_aggregations.get("latest_event"),
             )
 
-<<<<<<< HEAD
-        self._test_bundled_aggregations(RelationTypes.THREAD, assert_thread, 8)
-=======
-        self._test_bundled_aggregations(RelationTypes.THREAD, assert_thread, 10)
+        self._test_bundled_aggregations(RelationTypes.THREAD, assert_thread, 9)
 
     def test_thread_with_bundled_aggregations_for_latest(self) -> None:
         """
@@ -1109,7 +1106,7 @@
                 bundled_aggregations["latest_event"].get("unsigned"),
             )
 
-        self._test_bundled_aggregations(RelationTypes.THREAD, assert_thread, 10)
+        self._test_bundled_aggregations(RelationTypes.THREAD, assert_thread, 9)
 
     def test_nested_thread(self) -> None:
         """
@@ -1163,7 +1160,6 @@
             self.assertNotIn(
                 "m.relations", thread_summary["latest_event"]["unsigned"], desc
             )
->>>>>>> 90131044
 
     def test_thread_edit_latest_event(self) -> None:
         """Test that editing the latest event in a thread works."""
