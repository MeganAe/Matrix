# Copyright 2019 New Vector Ltd
# Copyright 2021 The Matrix.org Foundation C.I.C.
#
# Licensed under the Apache License, Version 2.0 (the "License");
# you may not use this file except in compliance with the License.
# You may obtain a copy of the License at
#
#     http://www.apache.org/licenses/LICENSE-2.0
#
# Unless required by applicable law or agreed to in writing, software
# distributed under the License is distributed on an "AS IS" BASIS,
# WITHOUT WARRANTIES OR CONDITIONS OF ANY KIND, either express or implied.
# See the License for the specific language governing permissions and
# limitations under the License.

import urllib.parse
from typing import Any, Callable, Dict, List, Optional, Tuple
from unittest.mock import patch

from twisted.test.proto_helpers import MemoryReactor

from synapse.api.constants import AccountDataTypes, EventTypes, RelationTypes
from synapse.rest import admin
from synapse.rest.client import login, register, relations, room, sync
from synapse.server import HomeServer
from synapse.types import JsonDict
from synapse.util import Clock

from tests import unittest
from tests.server import FakeChannel
from tests.test_utils import make_awaitable
from tests.test_utils.event_injection import inject_event
from tests.unittest import override_config


class BaseRelationsTestCase(unittest.HomeserverTestCase):
    servlets = [
        relations.register_servlets,
        room.register_servlets,
        sync.register_servlets,
        login.register_servlets,
        register.register_servlets,
        admin.register_servlets_for_client_rest_resource,
    ]
    hijack_auth = False

    def default_config(self) -> Dict[str, Any]:
        # We need to enable msc1849 support for aggregations
        config = super().default_config()

        # We enable frozen dicts as relations/edits change event contents, so we
        # want to test that we don't modify the events in the caches.
        config["use_frozen_dicts"] = True

        return config

    def prepare(self, reactor: MemoryReactor, clock: Clock, hs: HomeServer) -> None:
        self.store = hs.get_datastores().main

        self.user_id, self.user_token = self._create_user("alice")
        self.user2_id, self.user2_token = self._create_user("bob")

        self.room = self.helper.create_room_as(self.user_id, tok=self.user_token)
        self.helper.join(self.room, user=self.user2_id, tok=self.user2_token)
        res = self.helper.send(self.room, body="Hi!", tok=self.user_token)
        self.parent_id = res["event_id"]

    def _create_user(self, localpart: str) -> Tuple[str, str]:
        user_id = self.register_user(localpart, "abc123")
        access_token = self.login(localpart, "abc123")

        return user_id, access_token

    def _send_relation(
        self,
        relation_type: str,
        event_type: str,
        key: Optional[str] = None,
        content: Optional[dict] = None,
        access_token: Optional[str] = None,
        parent_id: Optional[str] = None,
        expected_response_code: int = 200,
    ) -> FakeChannel:
        """Helper function to send a relation pointing at `self.parent_id`

        Args:
            relation_type: One of `RelationTypes`
            event_type: The type of the event to create
            key: The aggregation key used for m.annotation relation type.
            content: The content of the created event. Will be modified to configure
                the m.relates_to key based on the other provided parameters.
            access_token: The access token used to send the relation, defaults
                to `self.user_token`
            parent_id: The event_id this relation relates to. If None, then self.parent_id

        Returns:
            FakeChannel
        """
        if not access_token:
            access_token = self.user_token

        original_id = parent_id if parent_id else self.parent_id

        if content is None:
            content = {}
        content["m.relates_to"] = {
            "event_id": original_id,
            "rel_type": relation_type,
        }
        if key is not None:
            content["m.relates_to"]["key"] = key

        channel = self.make_request(
            "POST",
            f"/_matrix/client/v3/rooms/{self.room}/send/{event_type}",
            content,
            access_token=access_token,
        )
        self.assertEqual(expected_response_code, channel.code, channel.json_body)
        return channel

    def _get_related_events(self) -> List[str]:
        """
        Requests /relations on the parent ID and returns a list of event IDs.
        """
        # Request the relations of the event.
        channel = self.make_request(
            "GET",
            f"/_matrix/client/v1/rooms/{self.room}/relations/{self.parent_id}",
            access_token=self.user_token,
        )
        self.assertEquals(200, channel.code, channel.json_body)
        return [ev["event_id"] for ev in channel.json_body["chunk"]]

    def _get_bundled_aggregations(self) -> JsonDict:
        """
        Requests /event on the parent ID and returns the m.relations field (from unsigned), if it exists.
        """
        # Fetch the bundled aggregations of the event.
        channel = self.make_request(
            "GET",
            f"/_matrix/client/v3/rooms/{self.room}/event/{self.parent_id}",
            access_token=self.user_token,
        )
        self.assertEquals(200, channel.code, channel.json_body)
        return channel.json_body["unsigned"].get("m.relations", {})

    def _find_event_in_chunk(self, events: List[JsonDict]) -> JsonDict:
        """
        Find the parent event in a chunk of events and assert that it has the proper bundled aggregations.
        """
        for event in events:
            if event["event_id"] == self.parent_id:
                return event

        raise AssertionError(f"Event {self.parent_id} not found in chunk")


class RelationsTestCase(BaseRelationsTestCase):
    def test_send_relation(self) -> None:
        """Tests that sending a relation works."""
        channel = self._send_relation(RelationTypes.ANNOTATION, "m.reaction", key="👍")
        event_id = channel.json_body["event_id"]

        channel = self.make_request(
            "GET",
            f"/rooms/{self.room}/event/{event_id}",
            access_token=self.user_token,
        )
        self.assertEqual(200, channel.code, channel.json_body)

        self.assert_dict(
            {
                "type": "m.reaction",
                "sender": self.user_id,
                "content": {
                    "m.relates_to": {
                        "event_id": self.parent_id,
                        "key": "👍",
                        "rel_type": RelationTypes.ANNOTATION,
                    }
                },
            },
            channel.json_body,
        )

    def test_deny_invalid_event(self) -> None:
        """Test that we deny relations on non-existant events"""
        self._send_relation(
            RelationTypes.ANNOTATION,
            EventTypes.Message,
            parent_id="foo",
            content={"body": "foo", "msgtype": "m.text"},
            expected_response_code=400,
        )

        # Unless that event is referenced from another event!
        self.get_success(
            self.hs.get_datastores().main.db_pool.simple_insert(
                table="event_relations",
                values={
                    "event_id": "bar",
                    "relates_to_id": "foo",
                    "relation_type": RelationTypes.THREAD,
                },
                desc="test_deny_invalid_event",
            )
        )
        self._send_relation(
            RelationTypes.THREAD,
            EventTypes.Message,
            parent_id="foo",
            content={"body": "foo", "msgtype": "m.text"},
        )

    def test_deny_invalid_room(self) -> None:
        """Test that we deny relations on non-existant events"""
        # Create another room and send a message in it.
        room2 = self.helper.create_room_as(self.user_id, tok=self.user_token)
        res = self.helper.send(room2, body="Hi!", tok=self.user_token)
        parent_id = res["event_id"]

        # Attempt to send an annotation to that event.
        self._send_relation(
            RelationTypes.ANNOTATION,
            "m.reaction",
            parent_id=parent_id,
            key="A",
            expected_response_code=400,
        )

    def test_deny_double_react(self) -> None:
        """Test that we deny relations on membership events"""
        self._send_relation(RelationTypes.ANNOTATION, "m.reaction", key="a")
        self._send_relation(
            RelationTypes.ANNOTATION, "m.reaction", "a", expected_response_code=400
        )

    def test_deny_forked_thread(self) -> None:
        """It is invalid to start a thread off a thread."""
        channel = self._send_relation(
            RelationTypes.THREAD,
            "m.room.message",
            content={"msgtype": "m.text", "body": "foo"},
            parent_id=self.parent_id,
        )
        parent_id = channel.json_body["event_id"]

        self._send_relation(
            RelationTypes.THREAD,
            "m.room.message",
            content={"msgtype": "m.text", "body": "foo"},
            parent_id=parent_id,
            expected_response_code=400,
        )

    def test_ignore_invalid_room(self) -> None:
        """Test that we ignore invalid relations over federation."""
        # Create another room and send a message in it.
        room2 = self.helper.create_room_as(self.user_id, tok=self.user_token)
        res = self.helper.send(room2, body="Hi!", tok=self.user_token)
        parent_id = res["event_id"]

        # Disable the validation to pretend this came over federation.
        with patch(
            "synapse.handlers.message.EventCreationHandler._validate_event_relation",
            new=lambda self, event: make_awaitable(None),
        ):
            # Generate a various relations from a different room.
            self.get_success(
                inject_event(
                    self.hs,
                    room_id=self.room,
                    type="m.reaction",
                    sender=self.user_id,
                    content={
                        "m.relates_to": {
                            "rel_type": RelationTypes.ANNOTATION,
                            "event_id": parent_id,
                            "key": "A",
                        }
                    },
                )
            )

            self.get_success(
                inject_event(
                    self.hs,
                    room_id=self.room,
                    type="m.room.message",
                    sender=self.user_id,
                    content={
                        "body": "foo",
                        "msgtype": "m.text",
                        "m.relates_to": {
                            "rel_type": RelationTypes.REFERENCE,
                            "event_id": parent_id,
                        },
                    },
                )
            )

            self.get_success(
                inject_event(
                    self.hs,
                    room_id=self.room,
                    type="m.room.message",
                    sender=self.user_id,
                    content={
                        "body": "foo",
                        "msgtype": "m.text",
                        "m.relates_to": {
                            "rel_type": RelationTypes.THREAD,
                            "event_id": parent_id,
                        },
                    },
                )
            )

            self.get_success(
                inject_event(
                    self.hs,
                    room_id=self.room,
                    type="m.room.message",
                    sender=self.user_id,
                    content={
                        "body": "foo",
                        "msgtype": "m.text",
                        "new_content": {
                            "body": "new content",
                            "msgtype": "m.text",
                        },
                        "m.relates_to": {
                            "rel_type": RelationTypes.REPLACE,
                            "event_id": parent_id,
                        },
                    },
                )
            )

        # They should be ignored when fetching relations.
        channel = self.make_request(
            "GET",
            f"/_matrix/client/v1/rooms/{room2}/relations/{parent_id}",
            access_token=self.user_token,
        )
        self.assertEqual(200, channel.code, channel.json_body)
        self.assertEqual(channel.json_body["chunk"], [])

        # And for bundled aggregations.
        channel = self.make_request(
            "GET",
            f"/rooms/{room2}/event/{parent_id}",
            access_token=self.user_token,
        )
        self.assertEqual(200, channel.code, channel.json_body)
        self.assertNotIn("m.relations", channel.json_body["unsigned"])

    def _assert_edit_bundle(
        self, event_json: JsonDict, edit_event_id: str, edit_event_content: JsonDict
    ) -> None:
        """
        Assert that the given event has a correctly-serialised edit event in its
        bundled aggregations

        Args:
            event_json: the serialised event to be checked
            edit_event_id: the ID of the edit event that we expect to be bundled
            edit_event_content: the content of that event, excluding the 'm.relates_to`
               property
        """
        relations_dict = event_json["unsigned"].get("m.relations")
        self.assertIn(RelationTypes.REPLACE, relations_dict)

        m_replace_dict = relations_dict[RelationTypes.REPLACE]
        for key in [
            "event_id",
            "sender",
            "origin_server_ts",
            "content",
            "type",
            "unsigned",
        ]:
            self.assertIn(key, m_replace_dict)

        expected_edit_content = {
            "m.relates_to": {
                "event_id": event_json["event_id"],
                "rel_type": "m.replace",
            }
        }
        expected_edit_content.update(edit_event_content)

        self.assert_dict(
            {
                "event_id": edit_event_id,
                "sender": self.user_id,
                "content": expected_edit_content,
                "type": "m.room.message",
            },
            m_replace_dict,
        )

    def test_edit(self) -> None:
        """Test that a simple edit works."""
        orig_body = {"body": "Hi!", "msgtype": "m.text"}
        new_body = {"msgtype": "m.text", "body": "I've been edited!"}
        edit_event_content = {
            "msgtype": "m.text",
            "body": "foo",
            "m.new_content": new_body,
        }
        channel = self._send_relation(
            RelationTypes.REPLACE,
            "m.room.message",
            content=edit_event_content,
        )
        edit_event_id = channel.json_body["event_id"]

        # /event should return the *original* event
        channel = self.make_request(
            "GET",
            f"/rooms/{self.room}/event/{self.parent_id}",
            access_token=self.user_token,
        )
        self.assertEqual(200, channel.code, channel.json_body)
<<<<<<< HEAD
        self.assertEqual(
            channel.json_body["content"], {"body": "Hi!", "msgtype": "m.text"}
        )
=======
        self.assertEqual(channel.json_body["content"], orig_body)
>>>>>>> 9f7d6c6b
        self._assert_edit_bundle(channel.json_body, edit_event_id, edit_event_content)

        # Request the room messages.
        channel = self.make_request(
            "GET",
            f"/rooms/{self.room}/messages?dir=b",
            access_token=self.user_token,
        )
        self.assertEqual(200, channel.code, channel.json_body)
        self._assert_edit_bundle(
            self._find_event_in_chunk(channel.json_body["chunk"]),
            edit_event_id,
            edit_event_content,
        )

        # Request the room context.
        # /context should return the event.
        channel = self.make_request(
            "GET",
            f"/rooms/{self.room}/context/{self.parent_id}",
            access_token=self.user_token,
        )
        self.assertEqual(200, channel.code, channel.json_body)
        self._assert_edit_bundle(
            channel.json_body["event"], edit_event_id, edit_event_content
        )
<<<<<<< HEAD
        self.assertEqual(channel.json_body["event"]["content"], new_body)
=======
        self.assertEqual(channel.json_body["event"]["content"], orig_body)
>>>>>>> 9f7d6c6b

        # Request sync, but limit the timeline so it becomes limited (and includes
        # bundled aggregations).
        filter = urllib.parse.quote_plus(b'{"room": {"timeline": {"limit": 2}}}')
        channel = self.make_request(
            "GET", f"/sync?filter={filter}", access_token=self.user_token
        )
        self.assertEqual(200, channel.code, channel.json_body)
        room_timeline = channel.json_body["rooms"]["join"][self.room]["timeline"]
        self.assertTrue(room_timeline["limited"])
        self._assert_edit_bundle(
            self._find_event_in_chunk(room_timeline["events"]),
            edit_event_id,
            edit_event_content,
        )

        # Request search.
        channel = self.make_request(
            "POST",
            "/search",
            # Search term matches the parent message.
            content={"search_categories": {"room_events": {"search_term": "Hi"}}},
            access_token=self.user_token,
        )
        self.assertEqual(200, channel.code, channel.json_body)
        chunk = [
            result["result"]
            for result in channel.json_body["search_categories"]["room_events"][
                "results"
            ]
        ]
        self._assert_edit_bundle(
            self._find_event_in_chunk(chunk),
            edit_event_id,
            edit_event_content,
        )
<<<<<<< HEAD

    @override_config({"experimental_features": {"msc3925_inhibit_edit": True}})
    def test_edit_inhibit_replace(self) -> None:
        """
        If msc3925_inhibit_edit is enabled, then the original event should not be
        replaced.
        """

        new_body = {"msgtype": "m.text", "body": "I've been edited!"}
        edit_event_content = {
            "msgtype": "m.text",
            "body": "foo",
            "m.new_content": new_body,
        }
        channel = self._send_relation(
            RelationTypes.REPLACE,
            "m.room.message",
            content=edit_event_content,
        )
        edit_event_id = channel.json_body["event_id"]

        # /context should return the *original* event.
        channel = self.make_request(
            "GET",
            f"/rooms/{self.room}/context/{self.parent_id}",
            access_token=self.user_token,
        )
        self.assertEqual(200, channel.code, channel.json_body)
        self.assertEqual(
            channel.json_body["event"]["content"], {"body": "Hi!", "msgtype": "m.text"}
        )
        self._assert_edit_bundle(
            channel.json_body["event"], edit_event_id, edit_event_content
        )
=======
>>>>>>> 9f7d6c6b

    def test_multi_edit(self) -> None:
        """Test that multiple edits, including attempts by people who
        shouldn't be allowed, are correctly handled.
        """
        orig_body = orig_body = {"body": "Hi!", "msgtype": "m.text"}
        self._send_relation(
            RelationTypes.REPLACE,
            "m.room.message",
            content={
                "msgtype": "m.text",
                "body": "Wibble",
                "m.new_content": {"msgtype": "m.text", "body": "First edit"},
            },
        )

        new_body = {"msgtype": "m.text", "body": "I've been edited!"}
        edit_event_content = {
            "msgtype": "m.text",
            "body": "foo",
            "m.new_content": new_body,
        }
        channel = self._send_relation(
            RelationTypes.REPLACE,
            "m.room.message",
            content=edit_event_content,
        )
        edit_event_id = channel.json_body["event_id"]

        self._send_relation(
            RelationTypes.REPLACE,
            "m.room.message.WRONG_TYPE",
            content={
                "msgtype": "m.text",
                "body": "Wibble",
                "m.new_content": {"msgtype": "m.text", "body": "Edit, but wrong type"},
            },
        )

        channel = self.make_request(
            "GET",
            f"/rooms/{self.room}/context/{self.parent_id}",
            access_token=self.user_token,
        )
        self.assertEqual(200, channel.code, channel.json_body)

<<<<<<< HEAD
        self.assertEqual(channel.json_body["event"]["content"], new_body)
=======
        self.assertEqual(channel.json_body["event"]["content"], orig_body)
>>>>>>> 9f7d6c6b
        self._assert_edit_bundle(
            channel.json_body["event"], edit_event_id, edit_event_content
        )

    def test_edit_reply(self) -> None:
        """Test that editing a reply works."""

        # Create a reply to edit.
        original_body = {"msgtype": "m.text", "body": "A reply!"}
        channel = self._send_relation(
            RelationTypes.REFERENCE, "m.room.message", content=original_body
        )
        reply = channel.json_body["event_id"]

        edit_event_content = {
            "msgtype": "m.text",
            "body": "foo",
            "m.new_content": {"msgtype": "m.text", "body": "I've been edited!"},
        }
        channel = self._send_relation(
            RelationTypes.REPLACE,
            "m.room.message",
            content=edit_event_content,
            parent_id=reply,
        )
        edit_event_id = channel.json_body["event_id"]

        # /event returns the original event
        channel = self.make_request(
            "GET",
            f"/rooms/{self.room}/event/{reply}",
            access_token=self.user_token,
        )
        self.assertEqual(200, channel.code, channel.json_body)
        event_result = channel.json_body
        self.assertDictContainsSubset(original_body, event_result["content"])

        # also check /context, which returns the *edited* event
        channel = self.make_request(
            "GET",
            f"/rooms/{self.room}/context/{reply}",
            access_token=self.user_token,
        )
        self.assertEqual(200, channel.code, channel.json_body)
        context_result = channel.json_body["event"]

        # check that the relations are correct for both APIs
        for result_event_dict, desc in (
            (event_result, "/event"),
            (context_result, "/context"),
        ):
            # The reference metadata should still be intact.
            self.assertDictContainsSubset(
                {
                    "m.relates_to": {
                        "event_id": self.parent_id,
                        "rel_type": "m.reference",
                    }
                },
                result_event_dict["content"],
                desc,
            )

            # We expect that the edit relation appears in the unsigned relations
            # section.
            self._assert_edit_bundle(
                result_event_dict, edit_event_id, edit_event_content
            )

    def test_edit_edit(self) -> None:
        """Test that an edit cannot be edited."""
        orig_body = {"body": "Hi!", "msgtype": "m.text"}
        new_body = {"msgtype": "m.text", "body": "Initial edit"}
        edit_event_content = {
            "msgtype": "m.text",
            "body": "Wibble",
            "m.new_content": new_body,
        }
        channel = self._send_relation(
            RelationTypes.REPLACE,
            "m.room.message",
            content=edit_event_content,
        )
        edit_event_id = channel.json_body["event_id"]

        # Edit the edit event.
        self._send_relation(
            RelationTypes.REPLACE,
            "m.room.message",
            content={
                "msgtype": "m.text",
                "body": "foo",
                "m.new_content": {"msgtype": "m.text", "body": "Ignored edit"},
            },
            parent_id=edit_event_id,
        )

        # Request the original event.
        # /event should return the original event.
        channel = self.make_request(
            "GET",
            f"/rooms/{self.room}/event/{self.parent_id}",
            access_token=self.user_token,
        )
        self.assertEqual(200, channel.code, channel.json_body)
        self.assertEqual(channel.json_body["content"], orig_body)

        # The relations information should not include the edit to the edit.
        self._assert_edit_bundle(channel.json_body, edit_event_id, edit_event_content)

        # /context should return the bundled edit for the *first* edit
        # (The edit to the edit should be ignored.)
        channel = self.make_request(
            "GET",
            f"/rooms/{self.room}/context/{self.parent_id}",
            access_token=self.user_token,
        )
        self.assertEqual(200, channel.code, channel.json_body)
<<<<<<< HEAD
        self.assertEqual(channel.json_body["event"]["content"], new_body)
=======
        self.assertEqual(channel.json_body["event"]["content"], orig_body)
>>>>>>> 9f7d6c6b
        self._assert_edit_bundle(
            channel.json_body["event"], edit_event_id, edit_event_content
        )

        # Directly requesting the edit should not have the edit to the edit applied.
        channel = self.make_request(
            "GET",
            f"/rooms/{self.room}/event/{edit_event_id}",
            access_token=self.user_token,
        )
        self.assertEqual(200, channel.code, channel.json_body)
        self.assertEqual("Wibble", channel.json_body["content"]["body"])
        self.assertIn("m.new_content", channel.json_body["content"])

        # The relations information should not include the edit to the edit.
        self.assertNotIn("m.relations", channel.json_body["unsigned"])

    def test_unknown_relations(self) -> None:
        """Unknown relations should be accepted."""
        channel = self._send_relation("m.relation.test", "m.room.test")
        event_id = channel.json_body["event_id"]

        channel = self.make_request(
            "GET",
            f"/_matrix/client/v1/rooms/{self.room}/relations/{self.parent_id}?limit=1",
            access_token=self.user_token,
        )
        self.assertEqual(200, channel.code, channel.json_body)

        # We expect to get back a single pagination result, which is the full
        # relation event we sent above.
        self.assertEqual(len(channel.json_body["chunk"]), 1, channel.json_body)
        self.assert_dict(
            {"event_id": event_id, "sender": self.user_id, "type": "m.room.test"},
            channel.json_body["chunk"][0],
        )

        # We also expect to get the original event (the id of which is self.parent_id)
        # when requesting the unstable endpoint.
        self.assertNotIn("original_event", channel.json_body)
        channel = self.make_request(
            "GET",
            f"/_matrix/client/unstable/rooms/{self.room}/relations/{self.parent_id}?limit=1",
            access_token=self.user_token,
        )
        self.assertEqual(200, channel.code, channel.json_body)
        self.assertEqual(
            channel.json_body["original_event"]["event_id"], self.parent_id
        )

        # When bundling the unknown relation is not included.
        channel = self.make_request(
            "GET",
            f"/rooms/{self.room}/event/{self.parent_id}",
            access_token=self.user_token,
        )
        self.assertEqual(200, channel.code, channel.json_body)
        self.assertNotIn("m.relations", channel.json_body["unsigned"])

    def test_background_update(self) -> None:
        """Test the event_arbitrary_relations background update."""
        channel = self._send_relation(RelationTypes.ANNOTATION, "m.reaction", key="👍")
        annotation_event_id_good = channel.json_body["event_id"]

        channel = self._send_relation(RelationTypes.ANNOTATION, "m.reaction", key="A")
        annotation_event_id_bad = channel.json_body["event_id"]

        channel = self._send_relation(RelationTypes.THREAD, "m.room.test")
        thread_event_id = channel.json_body["event_id"]

        # Clean-up the table as if the inserts did not happen during event creation.
        self.get_success(
            self.store.db_pool.simple_delete_many(
                table="event_relations",
                column="event_id",
                iterable=(annotation_event_id_bad, thread_event_id),
                keyvalues={},
                desc="RelationsTestCase.test_background_update",
            )
        )

        # Only the "good" annotation should be found.
        channel = self.make_request(
            "GET",
            f"/_matrix/client/v1/rooms/{self.room}/relations/{self.parent_id}?limit=10",
            access_token=self.user_token,
        )
        self.assertEqual(200, channel.code, channel.json_body)
        self.assertEqual(
            [ev["event_id"] for ev in channel.json_body["chunk"]],
            [annotation_event_id_good],
        )

        # Insert and run the background update.
        self.get_success(
            self.store.db_pool.simple_insert(
                "background_updates",
                {"update_name": "event_arbitrary_relations", "progress_json": "{}"},
            )
        )

        # Ugh, have to reset this flag
        self.store.db_pool.updates._all_done = False
        self.wait_for_background_updates()

        # The "good" annotation and the thread should be found, but not the "bad"
        # annotation.
        channel = self.make_request(
            "GET",
            f"/_matrix/client/v1/rooms/{self.room}/relations/{self.parent_id}?limit=10",
            access_token=self.user_token,
        )
        self.assertEqual(200, channel.code, channel.json_body)
        self.assertCountEqual(
            [ev["event_id"] for ev in channel.json_body["chunk"]],
            [annotation_event_id_good, thread_event_id],
        )


class RelationPaginationTestCase(BaseRelationsTestCase):
    def test_basic_paginate_relations(self) -> None:
        """Tests that calling pagination API correctly the latest relations."""
        channel = self._send_relation(RelationTypes.ANNOTATION, "m.reaction", "a")
        first_annotation_id = channel.json_body["event_id"]

        channel = self._send_relation(RelationTypes.ANNOTATION, "m.reaction", "b")
        second_annotation_id = channel.json_body["event_id"]

        channel = self.make_request(
            "GET",
            f"/_matrix/client/v1/rooms/{self.room}/relations/{self.parent_id}?limit=1",
            access_token=self.user_token,
        )
        self.assertEqual(200, channel.code, channel.json_body)

        # We expect to get back a single pagination result, which is the latest
        # full relation event we sent above.
        self.assertEqual(len(channel.json_body["chunk"]), 1, channel.json_body)
        self.assert_dict(
            {
                "event_id": second_annotation_id,
                "sender": self.user_id,
                "type": "m.reaction",
            },
            channel.json_body["chunk"][0],
        )

        # Make sure next_batch has something in it that looks like it could be a
        # valid token.
        self.assertIsInstance(
            channel.json_body.get("next_batch"), str, channel.json_body
        )

        # Request the relations again, but with a different direction.
        channel = self.make_request(
            "GET",
            f"/_matrix/client/v1/rooms/{self.room}/relations"
            f"/{self.parent_id}?limit=1&dir=f",
            access_token=self.user_token,
        )
        self.assertEqual(200, channel.code, channel.json_body)

        # We expect to get back a single pagination result, which is the earliest
        # full relation event we sent above.
        self.assertEqual(len(channel.json_body["chunk"]), 1, channel.json_body)
        self.assert_dict(
            {
                "event_id": first_annotation_id,
                "sender": self.user_id,
                "type": "m.reaction",
            },
            channel.json_body["chunk"][0],
        )

    def test_repeated_paginate_relations(self) -> None:
        """Test that if we paginate using a limit and tokens then we get the
        expected events.
        """

        expected_event_ids = []
        for idx in range(10):
            channel = self._send_relation(
                RelationTypes.ANNOTATION, "m.reaction", chr(ord("a") + idx)
            )
            expected_event_ids.append(channel.json_body["event_id"])

        prev_token: Optional[str] = ""
        found_event_ids: List[str] = []
        for _ in range(20):
            from_token = ""
            if prev_token:
                from_token = "&from=" + prev_token

            channel = self.make_request(
                "GET",
                f"/_matrix/client/v1/rooms/{self.room}/relations/{self.parent_id}?limit=3{from_token}",
                access_token=self.user_token,
            )
            self.assertEqual(200, channel.code, channel.json_body)

            found_event_ids.extend(e["event_id"] for e in channel.json_body["chunk"])
            next_batch = channel.json_body.get("next_batch")

            self.assertNotEqual(prev_token, next_batch)
            prev_token = next_batch

            if not prev_token:
                break

        # We paginated backwards, so reverse
        found_event_ids.reverse()
        self.assertEqual(found_event_ids, expected_event_ids)

        # Test forward pagination.
        prev_token = ""
        found_event_ids = []
        for _ in range(20):
            from_token = ""
            if prev_token:
                from_token = "&from=" + prev_token

            channel = self.make_request(
                "GET",
                f"/_matrix/client/v1/rooms/{self.room}/relations/{self.parent_id}?dir=f&limit=3{from_token}",
                access_token=self.user_token,
            )
            self.assertEqual(200, channel.code, channel.json_body)

            found_event_ids.extend(e["event_id"] for e in channel.json_body["chunk"])
            next_batch = channel.json_body.get("next_batch")

            self.assertNotEqual(prev_token, next_batch)
            prev_token = next_batch

            if not prev_token:
                break

        self.assertEqual(found_event_ids, expected_event_ids)

    def test_pagination_from_sync_and_messages(self) -> None:
        """Pagination tokens from /sync and /messages can be used to paginate /relations."""
        channel = self._send_relation(RelationTypes.ANNOTATION, "m.reaction", "A")
        annotation_id = channel.json_body["event_id"]
        # Send an event after the relation events.
        self.helper.send(self.room, body="Latest event", tok=self.user_token)

        # Request /sync, limiting it such that only the latest event is returned
        # (and not the relation).
        filter = urllib.parse.quote_plus(b'{"room": {"timeline": {"limit": 1}}}')
        channel = self.make_request(
            "GET", f"/sync?filter={filter}", access_token=self.user_token
        )
        self.assertEqual(200, channel.code, channel.json_body)
        room_timeline = channel.json_body["rooms"]["join"][self.room]["timeline"]
        sync_prev_batch = room_timeline["prev_batch"]
        self.assertIsNotNone(sync_prev_batch)
        # Ensure the relation event is not in the batch returned from /sync.
        self.assertNotIn(
            annotation_id, [ev["event_id"] for ev in room_timeline["events"]]
        )

        # Request /messages, limiting it such that only the latest event is
        # returned (and not the relation).
        channel = self.make_request(
            "GET",
            f"/rooms/{self.room}/messages?dir=b&limit=1",
            access_token=self.user_token,
        )
        self.assertEqual(200, channel.code, channel.json_body)
        messages_end = channel.json_body["end"]
        self.assertIsNotNone(messages_end)
        # Ensure the relation event is not in the chunk returned from /messages.
        self.assertNotIn(
            annotation_id, [ev["event_id"] for ev in channel.json_body["chunk"]]
        )

        # Request /relations with the pagination tokens received from both the
        # /sync and /messages responses above, in turn.
        #
        # This is a tiny bit silly since the client wouldn't know the parent ID
        # from the requests above; consider the parent ID to be known from a
        # previous /sync.
        for from_token in (sync_prev_batch, messages_end):
            channel = self.make_request(
                "GET",
                f"/_matrix/client/v1/rooms/{self.room}/relations/{self.parent_id}?from={from_token}",
                access_token=self.user_token,
            )
            self.assertEqual(200, channel.code, channel.json_body)

            # The relation should be in the returned chunk.
            self.assertIn(
                annotation_id, [ev["event_id"] for ev in channel.json_body["chunk"]]
            )


class BundledAggregationsTestCase(BaseRelationsTestCase):
    """
    See RelationsTestCase.test_edit for a similar test for edits.

    Note that this doesn't test against /relations since only thread relations
    get bundled via that API. See test_aggregation_get_event_for_thread.
    """

    def _test_bundled_aggregations(
        self,
        relation_type: str,
        assertion_callable: Callable[[JsonDict], None],
        expected_db_txn_for_event: int,
        access_token: Optional[str] = None,
    ) -> None:
        """
        Makes requests to various endpoints which should include bundled aggregations
        and then calls an assertion function on the bundled aggregations.

        Args:
            relation_type: The field to search for in the `m.relations` field in unsigned.
            assertion_callable: Called with the contents of unsigned["m.relations"][relation_type]
                for relation-specific assertions.
            expected_db_txn_for_event: The number of database transactions which
                are expected for a call to /event/.
            access_token: The access token to user, defaults to self.user_token.
        """
        access_token = access_token or self.user_token

        def assert_bundle(event_json: JsonDict) -> None:
            """Assert the expected values of the bundled aggregations."""
            relations_dict = event_json["unsigned"].get("m.relations")

            # Ensure the fields are as expected.
            self.assertCountEqual(relations_dict.keys(), (relation_type,))
            assertion_callable(relations_dict[relation_type])

        # Request the event directly.
        channel = self.make_request(
            "GET",
            f"/rooms/{self.room}/event/{self.parent_id}",
            access_token=access_token,
        )
        self.assertEqual(200, channel.code, channel.json_body)
        assert_bundle(channel.json_body)
        assert channel.resource_usage is not None
        self.assertEqual(channel.resource_usage.db_txn_count, expected_db_txn_for_event)

        # Request the room messages.
        channel = self.make_request(
            "GET",
            f"/rooms/{self.room}/messages?dir=b",
            access_token=access_token,
        )
        self.assertEqual(200, channel.code, channel.json_body)
        assert_bundle(self._find_event_in_chunk(channel.json_body["chunk"]))

        # Request the room context.
        channel = self.make_request(
            "GET",
            f"/rooms/{self.room}/context/{self.parent_id}",
            access_token=access_token,
        )
        self.assertEqual(200, channel.code, channel.json_body)
        assert_bundle(channel.json_body["event"])

        # Request sync.
        filter = urllib.parse.quote_plus(b'{"room": {"timeline": {"limit": 4}}}')
        channel = self.make_request(
            "GET", f"/sync?filter={filter}", access_token=access_token
        )
        self.assertEqual(200, channel.code, channel.json_body)
        room_timeline = channel.json_body["rooms"]["join"][self.room]["timeline"]
        self.assertTrue(room_timeline["limited"])
        assert_bundle(self._find_event_in_chunk(room_timeline["events"]))

        # Request search.
        channel = self.make_request(
            "POST",
            "/search",
            # Search term matches the parent message.
            content={"search_categories": {"room_events": {"search_term": "Hi"}}},
            access_token=access_token,
        )
        self.assertEqual(200, channel.code, channel.json_body)
        chunk = [
            result["result"]
            for result in channel.json_body["search_categories"]["room_events"][
                "results"
            ]
        ]
        assert_bundle(self._find_event_in_chunk(chunk))

    def test_reference(self) -> None:
        """
        Test that references get correctly bundled.
        """
        channel = self._send_relation(RelationTypes.REFERENCE, "m.room.test")
        reply_1 = channel.json_body["event_id"]

        channel = self._send_relation(RelationTypes.REFERENCE, "m.room.test")
        reply_2 = channel.json_body["event_id"]

        def assert_annotations(bundled_aggregations: JsonDict) -> None:
            self.assertEqual(
                {"chunk": [{"event_id": reply_1}, {"event_id": reply_2}]},
                bundled_aggregations,
            )

        self._test_bundled_aggregations(RelationTypes.REFERENCE, assert_annotations, 6)

    def test_thread(self) -> None:
        """
        Test that threads get correctly bundled.
        """
        # The root message is from "user", send replies as "user2".
        self._send_relation(
            RelationTypes.THREAD, "m.room.test", access_token=self.user2_token
        )
        channel = self._send_relation(
            RelationTypes.THREAD, "m.room.test", access_token=self.user2_token
        )
        thread_2 = channel.json_body["event_id"]

        # This needs two assertion functions which are identical except for whether
        # the current_user_participated flag is True, create a factory for the
        # two versions.
        def _gen_assert(participated: bool) -> Callable[[JsonDict], None]:
            def assert_thread(bundled_aggregations: JsonDict) -> None:
                self.assertEqual(2, bundled_aggregations.get("count"))
                self.assertEqual(
                    participated, bundled_aggregations.get("current_user_participated")
                )
                # The latest thread event has some fields that don't matter.
                self.assertIn("latest_event", bundled_aggregations)
                self.assert_dict(
                    {
                        "content": {
                            "m.relates_to": {
                                "event_id": self.parent_id,
                                "rel_type": RelationTypes.THREAD,
                            }
                        },
                        "event_id": thread_2,
                        "sender": self.user2_id,
                        "type": "m.room.test",
                    },
                    bundled_aggregations["latest_event"],
                )

            return assert_thread

        # The "user" sent the root event and is making queries for the bundled
        # aggregations: they have participated.
        self._test_bundled_aggregations(RelationTypes.THREAD, _gen_assert(True), 6)
        # The "user2" sent replies in the thread and is making queries for the
        # bundled aggregations: they have participated.
        #
        # Note that this re-uses some cached values, so the total number of
        # queries is much smaller.
        self._test_bundled_aggregations(
            RelationTypes.THREAD, _gen_assert(True), 3, access_token=self.user2_token
        )

        # A user with no interactions with the thread: they have not participated.
        user3_id, user3_token = self._create_user("charlie")
        self.helper.join(self.room, user=user3_id, tok=user3_token)
        self._test_bundled_aggregations(
            RelationTypes.THREAD, _gen_assert(False), 3, access_token=user3_token
        )

    def test_thread_with_bundled_aggregations_for_latest(self) -> None:
        """
        Bundled aggregations should get applied to the latest thread event.
        """
        self._send_relation(RelationTypes.THREAD, "m.room.test")
        channel = self._send_relation(RelationTypes.THREAD, "m.room.test")
        thread_2 = channel.json_body["event_id"]

        channel = self._send_relation(
            RelationTypes.REFERENCE, "org.matrix.test", parent_id=thread_2
        )
        reference_event_id = channel.json_body["event_id"]

        def assert_thread(bundled_aggregations: JsonDict) -> None:
            self.assertEqual(2, bundled_aggregations.get("count"))
            self.assertTrue(bundled_aggregations.get("current_user_participated"))
            # The latest thread event has some fields that don't matter.
            self.assertIn("latest_event", bundled_aggregations)
            self.assert_dict(
                {
                    "content": {
                        "m.relates_to": {
                            "event_id": self.parent_id,
                            "rel_type": RelationTypes.THREAD,
                        }
                    },
                    "event_id": thread_2,
                    "sender": self.user_id,
                    "type": "m.room.test",
                },
                bundled_aggregations["latest_event"],
            )
            # Check the unsigned field on the latest event.
            self.assert_dict(
                {
                    "m.relations": {
                        RelationTypes.REFERENCE: {
                            "chunk": [{"event_id": reference_event_id}]
                        },
                    }
                },
                bundled_aggregations["latest_event"].get("unsigned"),
            )

        self._test_bundled_aggregations(RelationTypes.THREAD, assert_thread, 6)

    def test_nested_thread(self) -> None:
        """
        Ensure that a nested thread gets ignored by bundled aggregations, as
        those are forbidden.
        """

        # Start a thread.
        channel = self._send_relation(RelationTypes.THREAD, "m.room.test")
        reply_event_id = channel.json_body["event_id"]

        # Disable the validation to pretend this came over federation, since it is
        # not an event the Client-Server API will allow..
        with patch(
            "synapse.handlers.message.EventCreationHandler._validate_event_relation",
            new=lambda self, event: make_awaitable(None),
        ):
            # Create a sub-thread off the thread, which is not allowed.
            self._send_relation(
                RelationTypes.THREAD, "m.room.test", parent_id=reply_event_id
            )

        # Fetch the thread root, to get the bundled aggregation for the thread.
        relations_from_event = self._get_bundled_aggregations()

        # Ensure that requesting the room messages also does not return the sub-thread.
        channel = self.make_request(
            "GET",
            f"/rooms/{self.room}/messages?dir=b",
            access_token=self.user_token,
        )
        self.assertEqual(200, channel.code, channel.json_body)
        event = self._find_event_in_chunk(channel.json_body["chunk"])
        relations_from_messages = event["unsigned"]["m.relations"]

        # Check the bundled aggregations from each point.
        for aggregations, desc in (
            (relations_from_event, "/event"),
            (relations_from_messages, "/messages"),
        ):
            # The latest event should have bundled aggregations.
            self.assertIn(RelationTypes.THREAD, aggregations, desc)
            thread_summary = aggregations[RelationTypes.THREAD]
            self.assertIn("latest_event", thread_summary, desc)
            self.assertEqual(
                thread_summary["latest_event"]["event_id"], reply_event_id, desc
            )

            # The latest event should not have any bundled aggregations (since the
            # only relation to it is another thread, which is invalid).
            self.assertNotIn(
                "m.relations", thread_summary["latest_event"]["unsigned"], desc
            )

    def test_thread_edit_latest_event(self) -> None:
        """Test that editing the latest event in a thread works."""

        # Create a thread and edit the last event.
        channel = self._send_relation(
            RelationTypes.THREAD,
            "m.room.message",
            content={"msgtype": "m.text", "body": "A threaded reply!"},
        )
        threaded_event_id = channel.json_body["event_id"]

        new_body = {"msgtype": "m.text", "body": "I've been edited!"}
        channel = self._send_relation(
            RelationTypes.REPLACE,
            "m.room.message",
            content={"msgtype": "m.text", "body": "foo", "m.new_content": new_body},
            parent_id=threaded_event_id,
        )
        edit_event_id = channel.json_body["event_id"]

        # Fetch the thread root, to get the bundled aggregation for the thread.
        relations_dict = self._get_bundled_aggregations()

        # We expect that the edit message appears in the thread summary in the
        # unsigned relations section.
        self.assertIn(RelationTypes.THREAD, relations_dict)

        thread_summary = relations_dict[RelationTypes.THREAD]
        self.assertIn("latest_event", thread_summary)
        latest_event_in_thread = thread_summary["latest_event"]
        # The latest event in the thread should have the edit appear under the
        # bundled aggregations.
        self.assertDictContainsSubset(
            {"event_id": edit_event_id, "sender": "@alice:test"},
            latest_event_in_thread["unsigned"]["m.relations"][RelationTypes.REPLACE],
        )

    def test_aggregation_get_event_for_annotation(self) -> None:
        """Test that annotations do not get bundled aggregations included
        when directly requested.
        """
        channel = self._send_relation(RelationTypes.ANNOTATION, "m.reaction", "a")
        annotation_id = channel.json_body["event_id"]

        # Annotate the annotation.
        self._send_relation(
            RelationTypes.ANNOTATION, "m.reaction", "a", parent_id=annotation_id
        )

        channel = self.make_request(
            "GET",
            f"/rooms/{self.room}/event/{annotation_id}",
            access_token=self.user_token,
        )
        self.assertEqual(200, channel.code, channel.json_body)
        self.assertIsNone(channel.json_body["unsigned"].get("m.relations"))

    def test_aggregation_get_event_for_thread(self) -> None:
        """Test that threads get bundled aggregations included when directly requested."""
        channel = self._send_relation(RelationTypes.THREAD, "m.room.test")
        thread_id = channel.json_body["event_id"]

        # Make a reference to the thread.
        channel = self._send_relation(
            RelationTypes.REFERENCE, "org.matrix.test", parent_id=thread_id
        )
        reference_event_id = channel.json_body["event_id"]

        channel = self.make_request(
            "GET",
            f"/rooms/{self.room}/event/{thread_id}",
            access_token=self.user_token,
        )
        self.assertEqual(200, channel.code, channel.json_body)
        self.assertEqual(
            channel.json_body["unsigned"].get("m.relations"),
            {
                RelationTypes.REFERENCE: {"chunk": [{"event_id": reference_event_id}]},
            },
        )

        # It should also be included when the entire thread is requested.
        channel = self.make_request(
            "GET",
            f"/_matrix/client/v1/rooms/{self.room}/relations/{self.parent_id}?limit=1",
            access_token=self.user_token,
        )
        self.assertEqual(200, channel.code, channel.json_body)
        self.assertEqual(len(channel.json_body["chunk"]), 1)

        thread_message = channel.json_body["chunk"][0]
        self.assertEqual(
            thread_message["unsigned"].get("m.relations"),
            {
                RelationTypes.REFERENCE: {"chunk": [{"event_id": reference_event_id}]},
            },
        )

    def test_bundled_aggregations_with_filter(self) -> None:
        """
        If "unsigned" is an omitted field (due to filtering), adding the bundled
        aggregations should not break.

        Note that the spec allows for a server to return additional fields beyond
        what is specified.
        """
        channel = self._send_relation(RelationTypes.REFERENCE, "org.matrix.test")
        reference_event_id = channel.json_body["event_id"]

        # Note that the sync filter does not include "unsigned" as a field.
        filter = urllib.parse.quote_plus(
            b'{"event_fields": ["content", "event_id"], "room": {"timeline": {"limit": 3}}}'
        )
        channel = self.make_request(
            "GET", f"/sync?filter={filter}", access_token=self.user_token
        )
        self.assertEqual(200, channel.code, channel.json_body)

        # Ensure the timeline is limited, find the parent event.
        room_timeline = channel.json_body["rooms"]["join"][self.room]["timeline"]
        self.assertTrue(room_timeline["limited"])
        parent_event = self._find_event_in_chunk(room_timeline["events"])

        # Ensure there's bundled aggregations on it.
        self.assertIn("unsigned", parent_event)
        self.assertEqual(
            parent_event["unsigned"].get("m.relations"),
            {
                RelationTypes.REFERENCE: {"chunk": [{"event_id": reference_event_id}]},
            },
        )


class RelationIgnoredUserTestCase(BaseRelationsTestCase):
    """Relations sent from an ignored user should be ignored."""

    def _test_ignored_user(
        self,
        relation_type: str,
        allowed_event_ids: List[str],
        ignored_event_ids: List[str],
    ) -> Tuple[JsonDict, JsonDict]:
        """
        Fetch the relations and ensure they're all there, then ignore user2, and
        repeat.

        Returns:
            A tuple of two JSON dictionaries, each are bundled aggregations, the
            first is from before the user is ignored, and the second is after.
        """
        # Get the relations.
        event_ids = self._get_related_events()
        self.assertCountEqual(event_ids, allowed_event_ids + ignored_event_ids)

        # And the bundled aggregations.
        before_aggregations = self._get_bundled_aggregations()
        self.assertIn(relation_type, before_aggregations)

        # Ignore user2 and re-do the requests.
        self.get_success(
            self.store.add_account_data_for_user(
                self.user_id,
                AccountDataTypes.IGNORED_USER_LIST,
                {"ignored_users": {self.user2_id: {}}},
            )
        )

        # Get the relations.
        event_ids = self._get_related_events()
        self.assertCountEqual(event_ids, allowed_event_ids)

        # And the bundled aggregations.
        after_aggregations = self._get_bundled_aggregations()
        self.assertIn(relation_type, after_aggregations)

        return before_aggregations[relation_type], after_aggregations[relation_type]

    def test_reference(self) -> None:
        """Aggregations should exclude reference relations from ignored users"""
        channel = self._send_relation(RelationTypes.REFERENCE, "m.room.test")
        allowed_event_ids = [channel.json_body["event_id"]]

        channel = self._send_relation(
            RelationTypes.REFERENCE, "m.room.test", access_token=self.user2_token
        )
        ignored_event_ids = [channel.json_body["event_id"]]

        before_aggregations, after_aggregations = self._test_ignored_user(
            RelationTypes.REFERENCE, allowed_event_ids, ignored_event_ids
        )

        self.assertCountEqual(
            [e["event_id"] for e in before_aggregations["chunk"]],
            allowed_event_ids + ignored_event_ids,
        )

        self.assertCountEqual(
            [e["event_id"] for e in after_aggregations["chunk"]], allowed_event_ids
        )

    def test_thread(self) -> None:
        """Aggregations should exclude thread releations from ignored users"""
        channel = self._send_relation(RelationTypes.THREAD, "m.room.test")
        allowed_event_ids = [channel.json_body["event_id"]]

        channel = self._send_relation(
            RelationTypes.THREAD, "m.room.test", access_token=self.user2_token
        )
        ignored_event_ids = [channel.json_body["event_id"]]

        before_aggregations, after_aggregations = self._test_ignored_user(
            RelationTypes.THREAD, allowed_event_ids, ignored_event_ids
        )

        self.assertEqual(before_aggregations["count"], 2)
        self.assertTrue(before_aggregations["current_user_participated"])
        # The latest thread event has some fields that don't matter.
        self.assertEqual(
            before_aggregations["latest_event"]["event_id"], ignored_event_ids[0]
        )

        self.assertEqual(after_aggregations["count"], 1)
        self.assertTrue(after_aggregations["current_user_participated"])
        # The latest thread event has some fields that don't matter.
        self.assertEqual(
            after_aggregations["latest_event"]["event_id"], allowed_event_ids[0]
        )


class RelationRedactionTestCase(BaseRelationsTestCase):
    """
    Test the behaviour of relations when the parent or child event is redacted.

    The behaviour of each relation type is subtly different which causes the tests
    to be a bit repetitive, they follow a naming scheme of:

        test_redact_(relation|parent)_{relation_type}

    The first bit of "relation" means that the event with the relation defined
    on it (the child event) is to be redacted. A "parent" means that the target
    of the relation (the parent event) is to be redacted.

    The relation_type describes which type of relation is under test (i.e. it is
    related to the value of rel_type in the event content).
    """

    def _redact(self, event_id: str) -> None:
        channel = self.make_request(
            "POST",
            f"/_matrix/client/r0/rooms/{self.room}/redact/{event_id}",
            access_token=self.user_token,
            content={},
        )
        self.assertEqual(200, channel.code, channel.json_body)

    def _get_threads(self) -> List[Tuple[str, str]]:
        """Request the threads in the room and returns a list of thread ID and latest event ID."""
        # Request the threads in the room.
        channel = self.make_request(
            "GET",
            f"/_matrix/client/v1/rooms/{self.room}/threads",
            access_token=self.user_token,
        )
        self.assertEquals(200, channel.code, channel.json_body)
        threads = channel.json_body["chunk"]
        return [
            (
                t["event_id"],
                t["unsigned"]["m.relations"][RelationTypes.THREAD]["latest_event"][
                    "event_id"
                ],
            )
            for t in threads
        ]

    def test_redact_relation_thread(self) -> None:
        """
        Test that thread replies are properly handled after the thread reply redacted.

        The redacted event should not be included in bundled aggregations or
        the response to relations.
        """
        # Create a thread with a few events in it.
        thread_replies = []
        for i in range(3):
            channel = self._send_relation(
                RelationTypes.THREAD,
                EventTypes.Message,
                content={"body": f"reply {i}", "msgtype": "m.text"},
            )
            thread_replies.append(channel.json_body["event_id"])

        ##################################################
        # Check the test data is configured as expected. #
        ##################################################
        self.assertEquals(self._get_related_events(), list(reversed(thread_replies)))
        relations = self._get_bundled_aggregations()
        self.assertDictContainsSubset(
            {"count": 3, "current_user_participated": True},
            relations[RelationTypes.THREAD],
        )
        # The latest event is the last sent event.
        self.assertEqual(
            relations[RelationTypes.THREAD]["latest_event"]["event_id"],
            thread_replies[-1],
        )

        # There should be one thread, the latest event is the event that will be redacted.
        self.assertEqual(self._get_threads(), [(self.parent_id, thread_replies[-1])])

        ##########################
        # Redact the last event. #
        ##########################
        self._redact(thread_replies.pop())

        # The thread should still exist, but the latest event should be updated.
        self.assertEquals(self._get_related_events(), list(reversed(thread_replies)))
        relations = self._get_bundled_aggregations()
        self.assertDictContainsSubset(
            {"count": 2, "current_user_participated": True},
            relations[RelationTypes.THREAD],
        )
        # And the latest event is the last unredacted event.
        self.assertEqual(
            relations[RelationTypes.THREAD]["latest_event"]["event_id"],
            thread_replies[-1],
        )
        self.assertEqual(self._get_threads(), [(self.parent_id, thread_replies[-1])])

        ###########################################
        # Redact the *first* event in the thread. #
        ###########################################
        self._redact(thread_replies.pop(0))

        # Nothing should have changed (except the thread count).
        self.assertEquals(self._get_related_events(), thread_replies)
        relations = self._get_bundled_aggregations()
        self.assertDictContainsSubset(
            {"count": 1, "current_user_participated": True},
            relations[RelationTypes.THREAD],
        )
        # And the latest event is the last unredacted event.
        self.assertEqual(
            relations[RelationTypes.THREAD]["latest_event"]["event_id"],
            thread_replies[-1],
        )
        self.assertEqual(self._get_threads(), [(self.parent_id, thread_replies[-1])])

        ####################################
        # Redact the last remaining event. #
        ####################################
        self._redact(thread_replies.pop(0))
        self.assertEquals(thread_replies, [])

        # The event should no longer be considered a thread.
        self.assertEquals(self._get_related_events(), [])
        self.assertEquals(self._get_bundled_aggregations(), {})
        self.assertEqual(self._get_threads(), [])

    def test_redact_parent_edit(self) -> None:
        """Test that edits of an event are redacted when the original event
        is redacted.
        """
        # Add a relation
        self._send_relation(
            RelationTypes.REPLACE,
            "m.room.message",
            parent_id=self.parent_id,
            content={
                "msgtype": "m.text",
                "body": "Wibble",
                "m.new_content": {"msgtype": "m.text", "body": "First edit"},
            },
        )

        # Check the relation is returned
        event_ids = self._get_related_events()
        relations = self._get_bundled_aggregations()
        self.assertEqual(len(event_ids), 1)
        self.assertIn(RelationTypes.REPLACE, relations)

        # Redact the original event
        self._redact(self.parent_id)

        # The relations are not returned.
        event_ids = self._get_related_events()
        relations = self._get_bundled_aggregations()
        self.assertEqual(len(event_ids), 0)
        self.assertEqual(relations, {})

    def test_redact_parent_annotation(self) -> None:
        """Test that annotations of an event are viewable when the original event
        is redacted.
        """
        # Add a relation
        channel = self._send_relation(RelationTypes.REFERENCE, "org.matrix.test")
        related_event_id = channel.json_body["event_id"]

        # The relations should exist.
        event_ids = self._get_related_events()
        relations = self._get_bundled_aggregations()
        self.assertEqual(len(event_ids), 1)
        self.assertIn(RelationTypes.REFERENCE, relations)

        # Redact the original event.
        self._redact(self.parent_id)

        # The relations are returned.
        event_ids = self._get_related_events()
        relations = self._get_bundled_aggregations()
        self.assertEquals(event_ids, [related_event_id])
        self.assertEquals(
            relations[RelationTypes.REFERENCE],
            {"chunk": [{"event_id": related_event_id}]},
        )

    def test_redact_parent_thread(self) -> None:
        """
        Test that thread replies are still available when the root event is redacted.
        """
        channel = self._send_relation(
            RelationTypes.THREAD,
            EventTypes.Message,
            content={"body": "reply 1", "msgtype": "m.text"},
        )
        related_event_id = channel.json_body["event_id"]

        # Redact one of the reactions.
        self._redact(self.parent_id)

        # The unredacted relation should still exist.
        event_ids = self._get_related_events()
        relations = self._get_bundled_aggregations()
        self.assertEquals(len(event_ids), 1)
        self.assertDictContainsSubset(
            {
                "count": 1,
                "current_user_participated": True,
            },
            relations[RelationTypes.THREAD],
        )
        self.assertEqual(
            relations[RelationTypes.THREAD]["latest_event"]["event_id"],
            related_event_id,
        )


class ThreadsTestCase(BaseRelationsTestCase):
    def _get_threads(self, body: JsonDict) -> List[Tuple[str, str]]:
        return [
            (
                ev["event_id"],
                ev["unsigned"]["m.relations"]["m.thread"]["latest_event"]["event_id"],
            )
            for ev in body["chunk"]
        ]

    def test_threads(self) -> None:
        """Create threads and ensure the ordering is due to their latest event."""
        # Create 2 threads.
        thread_1 = self.parent_id
        res = self.helper.send(self.room, body="Thread Root!", tok=self.user_token)
        thread_2 = res["event_id"]

        channel = self._send_relation(RelationTypes.THREAD, "m.room.test")
        reply_1 = channel.json_body["event_id"]
        channel = self._send_relation(
            RelationTypes.THREAD, "m.room.test", parent_id=thread_2
        )
        reply_2 = channel.json_body["event_id"]

        # Request the threads in the room.
        channel = self.make_request(
            "GET",
            f"/_matrix/client/v1/rooms/{self.room}/threads",
            access_token=self.user_token,
        )
        self.assertEquals(200, channel.code, channel.json_body)
        threads = self._get_threads(channel.json_body)
        self.assertEqual(threads, [(thread_2, reply_2), (thread_1, reply_1)])

        # Update the first thread, the ordering should swap.
        channel = self._send_relation(RelationTypes.THREAD, "m.room.test")
        reply_3 = channel.json_body["event_id"]

        channel = self.make_request(
            "GET",
            f"/_matrix/client/v1/rooms/{self.room}/threads",
            access_token=self.user_token,
        )
        self.assertEquals(200, channel.code, channel.json_body)
        # Tuple of (thread ID, latest event ID) for each thread.
        threads = self._get_threads(channel.json_body)
        self.assertEqual(threads, [(thread_1, reply_3), (thread_2, reply_2)])

    def test_pagination(self) -> None:
        """Create threads and paginate through them."""
        # Create 2 threads.
        thread_1 = self.parent_id
        res = self.helper.send(self.room, body="Thread Root!", tok=self.user_token)
        thread_2 = res["event_id"]

        self._send_relation(RelationTypes.THREAD, "m.room.test")
        self._send_relation(RelationTypes.THREAD, "m.room.test", parent_id=thread_2)

        # Request the threads in the room.
        channel = self.make_request(
            "GET",
            f"/_matrix/client/v1/rooms/{self.room}/threads?limit=1",
            access_token=self.user_token,
        )
        self.assertEquals(200, channel.code, channel.json_body)
        thread_roots = [ev["event_id"] for ev in channel.json_body["chunk"]]
        self.assertEqual(thread_roots, [thread_2])

        # Make sure next_batch has something in it that looks like it could be a
        # valid token.
        next_batch = channel.json_body.get("next_batch")
        self.assertIsInstance(next_batch, str, channel.json_body)

        channel = self.make_request(
            "GET",
            f"/_matrix/client/v1/rooms/{self.room}/threads?limit=1&from={next_batch}",
            access_token=self.user_token,
        )
        self.assertEquals(200, channel.code, channel.json_body)
        thread_roots = [ev["event_id"] for ev in channel.json_body["chunk"]]
        self.assertEqual(thread_roots, [thread_1], channel.json_body)

        self.assertNotIn("next_batch", channel.json_body, channel.json_body)

    def test_include(self) -> None:
        """Filtering threads to all or participated in should work."""
        # Thread 1 has the user as the root event.
        thread_1 = self.parent_id
        self._send_relation(
            RelationTypes.THREAD, "m.room.test", access_token=self.user2_token
        )

        # Thread 2 has the user replying.
        res = self.helper.send(self.room, body="Thread Root!", tok=self.user2_token)
        thread_2 = res["event_id"]
        self._send_relation(RelationTypes.THREAD, "m.room.test", parent_id=thread_2)

        # Thread 3 has the user not participating in.
        res = self.helper.send(self.room, body="Another thread!", tok=self.user2_token)
        thread_3 = res["event_id"]
        self._send_relation(
            RelationTypes.THREAD,
            "m.room.test",
            access_token=self.user2_token,
            parent_id=thread_3,
        )

        # All threads in the room.
        channel = self.make_request(
            "GET",
            f"/_matrix/client/v1/rooms/{self.room}/threads",
            access_token=self.user_token,
        )
        self.assertEquals(200, channel.code, channel.json_body)
        thread_roots = [ev["event_id"] for ev in channel.json_body["chunk"]]
        self.assertEqual(
            thread_roots, [thread_3, thread_2, thread_1], channel.json_body
        )

        # Only participated threads.
        channel = self.make_request(
            "GET",
            f"/_matrix/client/v1/rooms/{self.room}/threads?include=participated",
            access_token=self.user_token,
        )
        self.assertEquals(200, channel.code, channel.json_body)
        thread_roots = [ev["event_id"] for ev in channel.json_body["chunk"]]
        self.assertEqual(thread_roots, [thread_2, thread_1], channel.json_body)

    def test_ignored_user(self) -> None:
        """Events from ignored users should be ignored."""
        # Thread 1 has a reply from an ignored user.
        thread_1 = self.parent_id
        self._send_relation(
            RelationTypes.THREAD, "m.room.test", access_token=self.user2_token
        )

        # Thread 2 is created by an ignored user.
        res = self.helper.send(self.room, body="Thread Root!", tok=self.user2_token)
        thread_2 = res["event_id"]
        self._send_relation(RelationTypes.THREAD, "m.room.test", parent_id=thread_2)

        # Ignore user2.
        self.get_success(
            self.store.add_account_data_for_user(
                self.user_id,
                AccountDataTypes.IGNORED_USER_LIST,
                {"ignored_users": {self.user2_id: {}}},
            )
        )

        # Only thread 1 is returned.
        channel = self.make_request(
            "GET",
            f"/_matrix/client/v1/rooms/{self.room}/threads",
            access_token=self.user_token,
        )
        self.assertEquals(200, channel.code, channel.json_body)
        thread_roots = [ev["event_id"] for ev in channel.json_body["chunk"]]
        self.assertEqual(thread_roots, [thread_1], channel.json_body)<|MERGE_RESOLUTION|>--- conflicted
+++ resolved
@@ -424,13 +424,7 @@
             access_token=self.user_token,
         )
         self.assertEqual(200, channel.code, channel.json_body)
-<<<<<<< HEAD
-        self.assertEqual(
-            channel.json_body["content"], {"body": "Hi!", "msgtype": "m.text"}
-        )
-=======
         self.assertEqual(channel.json_body["content"], orig_body)
->>>>>>> 9f7d6c6b
         self._assert_edit_bundle(channel.json_body, edit_event_id, edit_event_content)
 
         # Request the room messages.
@@ -457,11 +451,7 @@
         self._assert_edit_bundle(
             channel.json_body["event"], edit_event_id, edit_event_content
         )
-<<<<<<< HEAD
-        self.assertEqual(channel.json_body["event"]["content"], new_body)
-=======
         self.assertEqual(channel.json_body["event"]["content"], orig_body)
->>>>>>> 9f7d6c6b
 
         # Request sync, but limit the timeline so it becomes limited (and includes
         # bundled aggregations).
@@ -498,14 +488,21 @@
             edit_event_id,
             edit_event_content,
         )
-<<<<<<< HEAD
-
-    @override_config({"experimental_features": {"msc3925_inhibit_edit": True}})
-    def test_edit_inhibit_replace(self) -> None:
-        """
-        If msc3925_inhibit_edit is enabled, then the original event should not be
-        replaced.
-        """
+
+    def test_multi_edit(self) -> None:
+        """Test that multiple edits, including attempts by people who
+        shouldn't be allowed, are correctly handled.
+        """
+        orig_body = orig_body = {"body": "Hi!", "msgtype": "m.text"}
+        self._send_relation(
+            RelationTypes.REPLACE,
+            "m.room.message",
+            content={
+                "msgtype": "m.text",
+                "body": "Wibble",
+                "m.new_content": {"msgtype": "m.text", "body": "First edit"},
+            },
+        )
 
         new_body = {"msgtype": "m.text", "body": "I've been edited!"}
         edit_event_content = {
@@ -520,50 +517,6 @@
         )
         edit_event_id = channel.json_body["event_id"]
 
-        # /context should return the *original* event.
-        channel = self.make_request(
-            "GET",
-            f"/rooms/{self.room}/context/{self.parent_id}",
-            access_token=self.user_token,
-        )
-        self.assertEqual(200, channel.code, channel.json_body)
-        self.assertEqual(
-            channel.json_body["event"]["content"], {"body": "Hi!", "msgtype": "m.text"}
-        )
-        self._assert_edit_bundle(
-            channel.json_body["event"], edit_event_id, edit_event_content
-        )
-=======
->>>>>>> 9f7d6c6b
-
-    def test_multi_edit(self) -> None:
-        """Test that multiple edits, including attempts by people who
-        shouldn't be allowed, are correctly handled.
-        """
-        orig_body = orig_body = {"body": "Hi!", "msgtype": "m.text"}
-        self._send_relation(
-            RelationTypes.REPLACE,
-            "m.room.message",
-            content={
-                "msgtype": "m.text",
-                "body": "Wibble",
-                "m.new_content": {"msgtype": "m.text", "body": "First edit"},
-            },
-        )
-
-        new_body = {"msgtype": "m.text", "body": "I've been edited!"}
-        edit_event_content = {
-            "msgtype": "m.text",
-            "body": "foo",
-            "m.new_content": new_body,
-        }
-        channel = self._send_relation(
-            RelationTypes.REPLACE,
-            "m.room.message",
-            content=edit_event_content,
-        )
-        edit_event_id = channel.json_body["event_id"]
-
         self._send_relation(
             RelationTypes.REPLACE,
             "m.room.message.WRONG_TYPE",
@@ -581,11 +534,7 @@
         )
         self.assertEqual(200, channel.code, channel.json_body)
 
-<<<<<<< HEAD
-        self.assertEqual(channel.json_body["event"]["content"], new_body)
-=======
         self.assertEqual(channel.json_body["event"]["content"], orig_body)
->>>>>>> 9f7d6c6b
         self._assert_edit_bundle(
             channel.json_body["event"], edit_event_id, edit_event_content
         )
@@ -704,11 +653,7 @@
             access_token=self.user_token,
         )
         self.assertEqual(200, channel.code, channel.json_body)
-<<<<<<< HEAD
-        self.assertEqual(channel.json_body["event"]["content"], new_body)
-=======
         self.assertEqual(channel.json_body["event"]["content"], orig_body)
->>>>>>> 9f7d6c6b
         self._assert_edit_bundle(
             channel.json_body["event"], edit_event_id, edit_event_content
         )
