# Copyright 2019 New Vector Ltd
# Copyright 2021 The Matrix.org Foundation C.I.C.
#
# Licensed under the Apache License, Version 2.0 (the "License");
# you may not use this file except in compliance with the License.
# You may obtain a copy of the License at
#
#     http://www.apache.org/licenses/LICENSE-2.0
#
# Unless required by applicable law or agreed to in writing, software
# distributed under the License is distributed on an "AS IS" BASIS,
# WITHOUT WARRANTIES OR CONDITIONS OF ANY KIND, either express or implied.
# See the License for the specific language governing permissions and
# limitations under the License.

import urllib.parse
from typing import Any, Callable, Dict, List, Optional, Tuple
from unittest.mock import patch

from twisted.test.proto_helpers import MemoryReactor

from synapse.api.constants import AccountDataTypes, EventTypes, RelationTypes
from synapse.rest import admin
from synapse.rest.client import login, register, relations, room, sync
from synapse.server import HomeServer
from synapse.types import JsonDict
from synapse.util import Clock

from tests import unittest
from tests.server import FakeChannel
from tests.test_utils import make_awaitable
from tests.test_utils.event_injection import inject_event


class BaseRelationsTestCase(unittest.HomeserverTestCase):
    servlets = [
        relations.register_servlets,
        room.register_servlets,
        sync.register_servlets,
        login.register_servlets,
        register.register_servlets,
        admin.register_servlets_for_client_rest_resource,
    ]
    hijack_auth = False

    def default_config(self) -> Dict[str, Any]:
        # We need to enable msc1849 support for aggregations
        config = super().default_config()

        # We enable frozen dicts as relations/edits change event contents, so we
        # want to test that we don't modify the events in the caches.
        config["use_frozen_dicts"] = True

        return config

    def prepare(self, reactor: MemoryReactor, clock: Clock, hs: HomeServer) -> None:
        self.store = hs.get_datastores().main

        self.user_id, self.user_token = self._create_user("alice")
        self.user2_id, self.user2_token = self._create_user("bob")

        self.room = self.helper.create_room_as(self.user_id, tok=self.user_token)
        self.helper.join(self.room, user=self.user2_id, tok=self.user2_token)
        res = self.helper.send(self.room, body="Hi!", tok=self.user_token)
        self.parent_id = res["event_id"]

    def _create_user(self, localpart: str) -> Tuple[str, str]:
        user_id = self.register_user(localpart, "abc123")
        access_token = self.login(localpart, "abc123")

        return user_id, access_token

    def _send_relation(
        self,
        relation_type: str,
        event_type: str,
        key: Optional[str] = None,
        content: Optional[dict] = None,
        access_token: Optional[str] = None,
        parent_id: Optional[str] = None,
        expected_response_code: int = 200,
    ) -> FakeChannel:
        """Helper function to send a relation pointing at `self.parent_id`

        Args:
            relation_type: One of `RelationTypes`
            event_type: The type of the event to create
            key: The aggregation key used for m.annotation relation type.
            content: The content of the created event. Will be modified to configure
                the m.relates_to key based on the other provided parameters.
            access_token: The access token used to send the relation, defaults
                to `self.user_token`
            parent_id: The event_id this relation relates to. If None, then self.parent_id

        Returns:
            FakeChannel
        """
        if not access_token:
            access_token = self.user_token

        original_id = parent_id if parent_id else self.parent_id

        if content is None:
            content = {}
        content["m.relates_to"] = {
            "event_id": original_id,
            "rel_type": relation_type,
        }
        if key is not None:
            content["m.relates_to"]["key"] = key

        channel = self.make_request(
            "POST",
            f"/_matrix/client/v3/rooms/{self.room}/send/{event_type}",
            content,
            access_token=access_token,
        )
        self.assertEqual(expected_response_code, channel.code, channel.json_body)
        return channel

    def _get_related_events(self) -> List[str]:
        """
        Requests /relations on the parent ID and returns a list of event IDs.
        """
        # Request the relations of the event.
        channel = self.make_request(
            "GET",
            f"/_matrix/client/v1/rooms/{self.room}/relations/{self.parent_id}",
            access_token=self.user_token,
        )
        self.assertEquals(200, channel.code, channel.json_body)
        return [ev["event_id"] for ev in channel.json_body["chunk"]]

    def _get_bundled_aggregations(self) -> JsonDict:
        """
        Requests /event on the parent ID and returns the m.relations field (from unsigned), if it exists.
        """
        # Fetch the bundled aggregations of the event.
        channel = self.make_request(
            "GET",
            f"/_matrix/client/v3/rooms/{self.room}/event/{self.parent_id}",
            access_token=self.user_token,
        )
        self.assertEquals(200, channel.code, channel.json_body)
        return channel.json_body["unsigned"].get("m.relations", {})

    def _find_event_in_chunk(self, events: List[JsonDict]) -> JsonDict:
        """
        Find the parent event in a chunk of events and assert that it has the proper bundled aggregations.
        """
        for event in events:
            if event["event_id"] == self.parent_id:
                return event

        raise AssertionError(f"Event {self.parent_id} not found in chunk")


class RelationsTestCase(BaseRelationsTestCase):
    def test_send_relation(self) -> None:
        """Tests that sending a relation works."""
        channel = self._send_relation(RelationTypes.ANNOTATION, "m.reaction", key="👍")
        event_id = channel.json_body["event_id"]

        channel = self.make_request(
            "GET",
            f"/rooms/{self.room}/event/{event_id}",
            access_token=self.user_token,
        )
        self.assertEqual(200, channel.code, channel.json_body)

        self.assert_dict(
            {
                "type": "m.reaction",
                "sender": self.user_id,
                "content": {
                    "m.relates_to": {
                        "event_id": self.parent_id,
                        "key": "👍",
                        "rel_type": RelationTypes.ANNOTATION,
                    }
                },
            },
            channel.json_body,
        )

    def test_deny_invalid_event(self) -> None:
        """Test that we deny relations on non-existant events"""
        self._send_relation(
            RelationTypes.ANNOTATION,
            EventTypes.Message,
            parent_id="foo",
            content={"body": "foo", "msgtype": "m.text"},
            expected_response_code=400,
        )

        # Unless that event is referenced from another event!
        self.get_success(
            self.hs.get_datastores().main.db_pool.simple_insert(
                table="event_relations",
                values={
                    "event_id": "bar",
                    "relates_to_id": "foo",
                    "relation_type": RelationTypes.THREAD,
                },
                desc="test_deny_invalid_event",
            )
        )
        self._send_relation(
            RelationTypes.THREAD,
            EventTypes.Message,
            parent_id="foo",
            content={"body": "foo", "msgtype": "m.text"},
        )

    def test_deny_invalid_room(self) -> None:
        """Test that we deny relations on non-existant events"""
        # Create another room and send a message in it.
        room2 = self.helper.create_room_as(self.user_id, tok=self.user_token)
        res = self.helper.send(room2, body="Hi!", tok=self.user_token)
        parent_id = res["event_id"]

        # Attempt to send an annotation to that event.
        self._send_relation(
            RelationTypes.ANNOTATION,
            "m.reaction",
            parent_id=parent_id,
            key="A",
            expected_response_code=400,
        )

    def test_deny_double_react(self) -> None:
        """Test that we deny relations on membership events"""
        self._send_relation(RelationTypes.ANNOTATION, "m.reaction", key="a")
        self._send_relation(
            RelationTypes.ANNOTATION, "m.reaction", "a", expected_response_code=400
        )

    def test_deny_forked_thread(self) -> None:
        """It is invalid to start a thread off a thread."""
        channel = self._send_relation(
            RelationTypes.THREAD,
            "m.room.message",
            content={"msgtype": "m.text", "body": "foo"},
            parent_id=self.parent_id,
        )
        parent_id = channel.json_body["event_id"]

        self._send_relation(
            RelationTypes.THREAD,
            "m.room.message",
            content={"msgtype": "m.text", "body": "foo"},
            parent_id=parent_id,
            expected_response_code=400,
        )

    def test_ignore_invalid_room(self) -> None:
        """Test that we ignore invalid relations over federation."""
        # Create another room and send a message in it.
        room2 = self.helper.create_room_as(self.user_id, tok=self.user_token)
        res = self.helper.send(room2, body="Hi!", tok=self.user_token)
        parent_id = res["event_id"]

        # Disable the validation to pretend this came over federation.
        with patch(
            "synapse.handlers.message.EventCreationHandler._validate_event_relation",
            new=lambda self, event: make_awaitable(None),
        ):
            # Generate a various relations from a different room.
            self.get_success(
                inject_event(
                    self.hs,
                    room_id=self.room,
                    type="m.reaction",
                    sender=self.user_id,
                    content={
                        "m.relates_to": {
                            "rel_type": RelationTypes.ANNOTATION,
                            "event_id": parent_id,
                            "key": "A",
                        }
                    },
                )
            )

            self.get_success(
                inject_event(
                    self.hs,
                    room_id=self.room,
                    type="m.room.message",
                    sender=self.user_id,
                    content={
                        "body": "foo",
                        "msgtype": "m.text",
                        "m.relates_to": {
                            "rel_type": RelationTypes.REFERENCE,
                            "event_id": parent_id,
                        },
                    },
                )
            )

            self.get_success(
                inject_event(
                    self.hs,
                    room_id=self.room,
                    type="m.room.message",
                    sender=self.user_id,
                    content={
                        "body": "foo",
                        "msgtype": "m.text",
                        "m.relates_to": {
                            "rel_type": RelationTypes.THREAD,
                            "event_id": parent_id,
                        },
                    },
                )
            )

            self.get_success(
                inject_event(
                    self.hs,
                    room_id=self.room,
                    type="m.room.message",
                    sender=self.user_id,
                    content={
                        "body": "foo",
                        "msgtype": "m.text",
                        "new_content": {
                            "body": "new content",
                            "msgtype": "m.text",
                        },
                        "m.relates_to": {
                            "rel_type": RelationTypes.REPLACE,
                            "event_id": parent_id,
                        },
                    },
                )
            )

        # They should be ignored when fetching relations.
        channel = self.make_request(
            "GET",
            f"/_matrix/client/v1/rooms/{room2}/relations/{parent_id}",
            access_token=self.user_token,
        )
        self.assertEqual(200, channel.code, channel.json_body)
        self.assertEqual(channel.json_body["chunk"], [])

        # And for bundled aggregations.
        channel = self.make_request(
            "GET",
            f"/rooms/{room2}/event/{parent_id}",
            access_token=self.user_token,
        )
        self.assertEqual(200, channel.code, channel.json_body)
        self.assertNotIn("m.relations", channel.json_body["unsigned"])

    def test_edit(self) -> None:
        """Test that a simple edit works."""

        new_body = {"msgtype": "m.text", "body": "I've been edited!"}
        channel = self._send_relation(
            RelationTypes.REPLACE,
            "m.room.message",
            content={"msgtype": "m.text", "body": "foo", "m.new_content": new_body},
        )
        edit_event_id = channel.json_body["event_id"]

        def assert_bundle(event_json: JsonDict) -> None:
            """Assert the expected values of the bundled aggregations."""
            relations_dict = event_json["unsigned"].get("m.relations")
            self.assertIn(RelationTypes.REPLACE, relations_dict)

            m_replace_dict = relations_dict[RelationTypes.REPLACE]
            for key in ["event_id", "sender", "origin_server_ts"]:
                self.assertIn(key, m_replace_dict)

            self.assert_dict(
                {"event_id": edit_event_id, "sender": self.user_id}, m_replace_dict
            )

        # /event should return the *original* event
        channel = self.make_request(
            "GET",
            f"/rooms/{self.room}/event/{self.parent_id}",
            access_token=self.user_token,
        )
        self.assertEqual(200, channel.code, channel.json_body)
        self.assertEqual(
            channel.json_body["content"], {"body": "Hi!", "msgtype": "m.text"}
        )
        assert_bundle(channel.json_body)

        # Request the room messages.
        channel = self.make_request(
            "GET",
            f"/rooms/{self.room}/messages?dir=b",
            access_token=self.user_token,
        )
        self.assertEqual(200, channel.code, channel.json_body)
        assert_bundle(self._find_event_in_chunk(channel.json_body["chunk"]))

        # Request the room context.
        # /context should return the edited event.
        channel = self.make_request(
            "GET",
            f"/rooms/{self.room}/context/{self.parent_id}",
            access_token=self.user_token,
        )
        self.assertEqual(200, channel.code, channel.json_body)
        assert_bundle(channel.json_body["event"])
        self.assertEqual(channel.json_body["event"]["content"], new_body)

        # Request sync, but limit the timeline so it becomes limited (and includes
        # bundled aggregations).
        filter = urllib.parse.quote_plus(b'{"room": {"timeline": {"limit": 2}}}')
        channel = self.make_request(
            "GET", f"/sync?filter={filter}", access_token=self.user_token
        )
        self.assertEqual(200, channel.code, channel.json_body)
        room_timeline = channel.json_body["rooms"]["join"][self.room]["timeline"]
        self.assertTrue(room_timeline["limited"])
        assert_bundle(self._find_event_in_chunk(room_timeline["events"]))

        # Request search.
        channel = self.make_request(
            "POST",
            "/search",
            # Search term matches the parent message.
            content={"search_categories": {"room_events": {"search_term": "Hi"}}},
            access_token=self.user_token,
        )
        self.assertEqual(200, channel.code, channel.json_body)
        chunk = [
            result["result"]
            for result in channel.json_body["search_categories"]["room_events"][
                "results"
            ]
        ]
        assert_bundle(self._find_event_in_chunk(chunk))

    def test_multi_edit(self) -> None:
        """Test that multiple edits, including attempts by people who
        shouldn't be allowed, are correctly handled.
        """

        self._send_relation(
            RelationTypes.REPLACE,
            "m.room.message",
            content={
                "msgtype": "m.text",
                "body": "Wibble",
                "m.new_content": {"msgtype": "m.text", "body": "First edit"},
            },
        )

        new_body = {"msgtype": "m.text", "body": "I've been edited!"}
        channel = self._send_relation(
            RelationTypes.REPLACE,
            "m.room.message",
            content={"msgtype": "m.text", "body": "foo", "m.new_content": new_body},
        )
        edit_event_id = channel.json_body["event_id"]

        self._send_relation(
            RelationTypes.REPLACE,
            "m.room.message.WRONG_TYPE",
            content={
                "msgtype": "m.text",
                "body": "Wibble",
                "m.new_content": {"msgtype": "m.text", "body": "Edit, but wrong type"},
            },
        )

        channel = self.make_request(
            "GET",
            f"/rooms/{self.room}/context/{self.parent_id}",
            access_token=self.user_token,
        )
        self.assertEqual(200, channel.code, channel.json_body)

        self.assertEqual(channel.json_body["event"]["content"], new_body)

        relations_dict = channel.json_body["event"]["unsigned"].get("m.relations")
        self.assertIn(RelationTypes.REPLACE, relations_dict)

        m_replace_dict = relations_dict[RelationTypes.REPLACE]
        for key in ["event_id", "sender", "origin_server_ts"]:
            self.assertIn(key, m_replace_dict)

        self.assert_dict(
            {"event_id": edit_event_id, "sender": self.user_id}, m_replace_dict
        )

    def test_edit_reply(self) -> None:
        """Test that editing a reply works."""

        # Create a reply to edit.
        original_body = {"msgtype": "m.text", "body": "A reply!"}
        channel = self._send_relation(
            RelationTypes.REFERENCE, "m.room.message", content=original_body
        )
        reply = channel.json_body["event_id"]

        new_body = {"msgtype": "m.text", "body": "I've been edited!"}
        channel = self._send_relation(
            RelationTypes.REPLACE,
            "m.room.message",
            content={"msgtype": "m.text", "body": "foo", "m.new_content": new_body},
            parent_id=reply,
        )
        edit_event_id = channel.json_body["event_id"]

        # /event returns the original event
        channel = self.make_request(
            "GET",
            f"/rooms/{self.room}/event/{reply}",
            access_token=self.user_token,
        )
        self.assertEqual(200, channel.code, channel.json_body)
        event_result = channel.json_body
        self.assertDictContainsSubset(original_body, event_result["content"])

        # also check /context, which returns the *edited* event
        channel = self.make_request(
            "GET",
            f"/rooms/{self.room}/context/{reply}",
            access_token=self.user_token,
        )
        self.assertEqual(200, channel.code, channel.json_body)
        context_result = channel.json_body["event"]

        # check that the relations are correct for both APIs
        for result_event_dict, desc in (
            (event_result, "/event"),
            (context_result, "/context"),
        ):
            # The reference metadata should still be intact.
            self.assertDictContainsSubset(
                {
                    "m.relates_to": {
                        "event_id": self.parent_id,
                        "rel_type": "m.reference",
                    }
                },
                result_event_dict["content"],
                desc,
            )

            # We expect that the edit relation appears in the unsigned relations
            # section.
            relations_dict = result_event_dict["unsigned"].get("m.relations")
            self.assertIn(RelationTypes.REPLACE, relations_dict, desc)

            m_replace_dict = relations_dict[RelationTypes.REPLACE]
            for key in ["event_id", "sender", "origin_server_ts"]:
                self.assertIn(key, m_replace_dict, desc)

            self.assert_dict(
                {"event_id": edit_event_id, "sender": self.user_id}, m_replace_dict
            )

    def test_edit_edit(self) -> None:
        """Test that an edit cannot be edited."""
        new_body = {"msgtype": "m.text", "body": "Initial edit"}
        channel = self._send_relation(
            RelationTypes.REPLACE,
            "m.room.message",
            content={
                "msgtype": "m.text",
                "body": "Wibble",
                "m.new_content": new_body,
            },
        )
        edit_event_id = channel.json_body["event_id"]

        # Edit the edit event.
        self._send_relation(
            RelationTypes.REPLACE,
            "m.room.message",
            content={
                "msgtype": "m.text",
                "body": "foo",
                "m.new_content": {"msgtype": "m.text", "body": "Ignored edit"},
            },
            parent_id=edit_event_id,
        )

        # Request the original event.
        # /event should return the original event.
        channel = self.make_request(
            "GET",
            f"/rooms/{self.room}/event/{self.parent_id}",
            access_token=self.user_token,
        )
        self.assertEqual(200, channel.code, channel.json_body)
        self.assertEqual(
            channel.json_body["content"], {"body": "Hi!", "msgtype": "m.text"}
        )

        # The relations information should not include the edit to the edit.
        relations_dict = channel.json_body["unsigned"].get("m.relations")
        self.assertIn(RelationTypes.REPLACE, relations_dict)

        # /context should return the event updated for the *first* edit
        # (The edit to the edit should be ignored.)
        channel = self.make_request(
            "GET",
            f"/rooms/{self.room}/context/{self.parent_id}",
            access_token=self.user_token,
        )
        self.assertEqual(200, channel.code, channel.json_body)
        self.assertEqual(channel.json_body["event"]["content"], new_body)

        m_replace_dict = relations_dict[RelationTypes.REPLACE]
        for key in ["event_id", "sender", "origin_server_ts"]:
            self.assertIn(key, m_replace_dict)

        self.assert_dict(
            {"event_id": edit_event_id, "sender": self.user_id}, m_replace_dict
        )

        # Directly requesting the edit should not have the edit to the edit applied.
        channel = self.make_request(
            "GET",
            f"/rooms/{self.room}/event/{edit_event_id}",
            access_token=self.user_token,
        )
        self.assertEqual(200, channel.code, channel.json_body)
        self.assertEqual("Wibble", channel.json_body["content"]["body"])
        self.assertIn("m.new_content", channel.json_body["content"])

        # The relations information should not include the edit to the edit.
        self.assertNotIn("m.relations", channel.json_body["unsigned"])

    def test_unknown_relations(self) -> None:
        """Unknown relations should be accepted."""
        channel = self._send_relation("m.relation.test", "m.room.test")
        event_id = channel.json_body["event_id"]

        channel = self.make_request(
            "GET",
            f"/_matrix/client/v1/rooms/{self.room}/relations/{self.parent_id}?limit=1",
            access_token=self.user_token,
        )
        self.assertEqual(200, channel.code, channel.json_body)

        # We expect to get back a single pagination result, which is the full
        # relation event we sent above.
        self.assertEqual(len(channel.json_body["chunk"]), 1, channel.json_body)
        self.assert_dict(
            {"event_id": event_id, "sender": self.user_id, "type": "m.room.test"},
            channel.json_body["chunk"][0],
        )

        # We also expect to get the original event (the id of which is self.parent_id)
        self.assertEqual(
            channel.json_body["original_event"]["event_id"], self.parent_id
        )

        # When bundling the unknown relation is not included.
        channel = self.make_request(
            "GET",
            f"/rooms/{self.room}/event/{self.parent_id}",
            access_token=self.user_token,
        )
        self.assertEqual(200, channel.code, channel.json_body)
        self.assertNotIn("m.relations", channel.json_body["unsigned"])

    def test_background_update(self) -> None:
        """Test the event_arbitrary_relations background update."""
        channel = self._send_relation(RelationTypes.ANNOTATION, "m.reaction", key="👍")
        annotation_event_id_good = channel.json_body["event_id"]

        channel = self._send_relation(RelationTypes.ANNOTATION, "m.reaction", key="A")
        annotation_event_id_bad = channel.json_body["event_id"]

        channel = self._send_relation(RelationTypes.THREAD, "m.room.test")
        thread_event_id = channel.json_body["event_id"]

        # Clean-up the table as if the inserts did not happen during event creation.
        self.get_success(
            self.store.db_pool.simple_delete_many(
                table="event_relations",
                column="event_id",
                iterable=(annotation_event_id_bad, thread_event_id),
                keyvalues={},
                desc="RelationsTestCase.test_background_update",
            )
        )

        # Only the "good" annotation should be found.
        channel = self.make_request(
            "GET",
            f"/_matrix/client/v1/rooms/{self.room}/relations/{self.parent_id}?limit=10",
            access_token=self.user_token,
        )
        self.assertEqual(200, channel.code, channel.json_body)
        self.assertEqual(
            [ev["event_id"] for ev in channel.json_body["chunk"]],
            [annotation_event_id_good],
        )

        # Insert and run the background update.
        self.get_success(
            self.store.db_pool.simple_insert(
                "background_updates",
                {"update_name": "event_arbitrary_relations", "progress_json": "{}"},
            )
        )

        # Ugh, have to reset this flag
        self.store.db_pool.updates._all_done = False
        self.wait_for_background_updates()

        # The "good" annotation and the thread should be found, but not the "bad"
        # annotation.
        channel = self.make_request(
            "GET",
            f"/_matrix/client/v1/rooms/{self.room}/relations/{self.parent_id}?limit=10",
            access_token=self.user_token,
        )
        self.assertEqual(200, channel.code, channel.json_body)
        self.assertCountEqual(
            [ev["event_id"] for ev in channel.json_body["chunk"]],
            [annotation_event_id_good, thread_event_id],
        )


class RelationPaginationTestCase(BaseRelationsTestCase):
    def test_basic_paginate_relations(self) -> None:
        """Tests that calling pagination API correctly the latest relations."""
        channel = self._send_relation(RelationTypes.ANNOTATION, "m.reaction", "a")
        first_annotation_id = channel.json_body["event_id"]

        channel = self._send_relation(RelationTypes.ANNOTATION, "m.reaction", "b")
        second_annotation_id = channel.json_body["event_id"]

        channel = self.make_request(
            "GET",
            f"/_matrix/client/v1/rooms/{self.room}/relations/{self.parent_id}?limit=1",
            access_token=self.user_token,
        )
        self.assertEqual(200, channel.code, channel.json_body)

        # We expect to get back a single pagination result, which is the latest
        # full relation event we sent above.
        self.assertEqual(len(channel.json_body["chunk"]), 1, channel.json_body)
        self.assert_dict(
            {
                "event_id": second_annotation_id,
                "sender": self.user_id,
                "type": "m.reaction",
            },
            channel.json_body["chunk"][0],
        )

        # We also expect to get the original event (the id of which is self.parent_id)
        self.assertEqual(
            channel.json_body["original_event"]["event_id"], self.parent_id
        )

        # Make sure next_batch has something in it that looks like it could be a
        # valid token.
        self.assertIsInstance(
            channel.json_body.get("next_batch"), str, channel.json_body
        )

        # Request the relations again, but with a different direction.
        channel = self.make_request(
            "GET",
            f"/_matrix/client/v1/rooms/{self.room}/relations"
            f"/{self.parent_id}?limit=1&org.matrix.msc3715.dir=f",
            access_token=self.user_token,
        )
        self.assertEqual(200, channel.code, channel.json_body)

        # We expect to get back a single pagination result, which is the earliest
        # full relation event we sent above.
        self.assertEqual(len(channel.json_body["chunk"]), 1, channel.json_body)
        self.assert_dict(
            {
                "event_id": first_annotation_id,
                "sender": self.user_id,
                "type": "m.reaction",
            },
            channel.json_body["chunk"][0],
        )

    def test_repeated_paginate_relations(self) -> None:
        """Test that if we paginate using a limit and tokens then we get the
        expected events.
        """

        expected_event_ids = []
        for idx in range(10):
            channel = self._send_relation(
                RelationTypes.ANNOTATION, "m.reaction", chr(ord("a") + idx)
            )
            expected_event_ids.append(channel.json_body["event_id"])

        prev_token = ""
        found_event_ids: List[str] = []
        for _ in range(20):
            from_token = ""
            if prev_token:
                from_token = "&from=" + prev_token

            channel = self.make_request(
                "GET",
                f"/_matrix/client/v1/rooms/{self.room}/relations/{self.parent_id}?limit=1{from_token}",
                access_token=self.user_token,
            )
            self.assertEqual(200, channel.code, channel.json_body)

            found_event_ids.extend(e["event_id"] for e in channel.json_body["chunk"])
            next_batch = channel.json_body.get("next_batch")

            self.assertNotEqual(prev_token, next_batch)
            prev_token = next_batch

            if not prev_token:
                break

        # We paginated backwards, so reverse
        found_event_ids.reverse()
        self.assertEqual(found_event_ids, expected_event_ids)

    def test_pagination_from_sync_and_messages(self) -> None:
        """Pagination tokens from /sync and /messages can be used to paginate /relations."""
        channel = self._send_relation(RelationTypes.ANNOTATION, "m.reaction", "A")
        annotation_id = channel.json_body["event_id"]
        # Send an event after the relation events.
        self.helper.send(self.room, body="Latest event", tok=self.user_token)

        # Request /sync, limiting it such that only the latest event is returned
        # (and not the relation).
        filter = urllib.parse.quote_plus(b'{"room": {"timeline": {"limit": 1}}}')
        channel = self.make_request(
            "GET", f"/sync?filter={filter}", access_token=self.user_token
        )
        self.assertEqual(200, channel.code, channel.json_body)
        room_timeline = channel.json_body["rooms"]["join"][self.room]["timeline"]
        sync_prev_batch = room_timeline["prev_batch"]
        self.assertIsNotNone(sync_prev_batch)
        # Ensure the relation event is not in the batch returned from /sync.
        self.assertNotIn(
            annotation_id, [ev["event_id"] for ev in room_timeline["events"]]
        )

        # Request /messages, limiting it such that only the latest event is
        # returned (and not the relation).
        channel = self.make_request(
            "GET",
            f"/rooms/{self.room}/messages?dir=b&limit=1",
            access_token=self.user_token,
        )
        self.assertEqual(200, channel.code, channel.json_body)
        messages_end = channel.json_body["end"]
        self.assertIsNotNone(messages_end)
        # Ensure the relation event is not in the chunk returned from /messages.
        self.assertNotIn(
            annotation_id, [ev["event_id"] for ev in channel.json_body["chunk"]]
        )

        # Request /relations with the pagination tokens received from both the
        # /sync and /messages responses above, in turn.
        #
        # This is a tiny bit silly since the client wouldn't know the parent ID
        # from the requests above; consider the parent ID to be known from a
        # previous /sync.
        for from_token in (sync_prev_batch, messages_end):
            channel = self.make_request(
                "GET",
                f"/_matrix/client/v1/rooms/{self.room}/relations/{self.parent_id}?from={from_token}",
                access_token=self.user_token,
            )
            self.assertEqual(200, channel.code, channel.json_body)

            # The relation should be in the returned chunk.
            self.assertIn(
                annotation_id, [ev["event_id"] for ev in channel.json_body["chunk"]]
            )


class BundledAggregationsTestCase(BaseRelationsTestCase):
    """
    See RelationsTestCase.test_edit for a similar test for edits.

    Note that this doesn't test against /relations since only thread relations
    get bundled via that API. See test_aggregation_get_event_for_thread.
    """

    def _test_bundled_aggregations(
        self,
        relation_type: str,
        assertion_callable: Callable[[JsonDict], None],
        expected_db_txn_for_event: int,
        access_token: Optional[str] = None,
    ) -> None:
        """
        Makes requests to various endpoints which should include bundled aggregations
        and then calls an assertion function on the bundled aggregations.

        Args:
            relation_type: The field to search for in the `m.relations` field in unsigned.
            assertion_callable: Called with the contents of unsigned["m.relations"][relation_type]
                for relation-specific assertions.
            expected_db_txn_for_event: The number of database transactions which
                are expected for a call to /event/.
            access_token: The access token to user, defaults to self.user_token.
        """
        access_token = access_token or self.user_token

        def assert_bundle(event_json: JsonDict) -> None:
            """Assert the expected values of the bundled aggregations."""
            relations_dict = event_json["unsigned"].get("m.relations")

            # Ensure the fields are as expected.
            self.assertCountEqual(relations_dict.keys(), (relation_type,))
            assertion_callable(relations_dict[relation_type])

        # Request the event directly.
        channel = self.make_request(
            "GET",
            f"/rooms/{self.room}/event/{self.parent_id}",
            access_token=access_token,
        )
        self.assertEqual(200, channel.code, channel.json_body)
        assert_bundle(channel.json_body)
        assert channel.resource_usage is not None
        self.assertEqual(channel.resource_usage.db_txn_count, expected_db_txn_for_event)

        # Request the room messages.
        channel = self.make_request(
            "GET",
            f"/rooms/{self.room}/messages?dir=b",
            access_token=access_token,
        )
        self.assertEqual(200, channel.code, channel.json_body)
        assert_bundle(self._find_event_in_chunk(channel.json_body["chunk"]))

        # Request the room context.
        channel = self.make_request(
            "GET",
            f"/rooms/{self.room}/context/{self.parent_id}",
            access_token=access_token,
        )
        self.assertEqual(200, channel.code, channel.json_body)
        assert_bundle(channel.json_body["event"])

        # Request sync.
        filter = urllib.parse.quote_plus(b'{"room": {"timeline": {"limit": 4}}}')
        channel = self.make_request(
            "GET", f"/sync?filter={filter}", access_token=access_token
        )
        self.assertEqual(200, channel.code, channel.json_body)
        room_timeline = channel.json_body["rooms"]["join"][self.room]["timeline"]
        self.assertTrue(room_timeline["limited"])
        assert_bundle(self._find_event_in_chunk(room_timeline["events"]))

        # Request search.
        channel = self.make_request(
            "POST",
            "/search",
            # Search term matches the parent message.
            content={"search_categories": {"room_events": {"search_term": "Hi"}}},
            access_token=access_token,
        )
        self.assertEqual(200, channel.code, channel.json_body)
        chunk = [
            result["result"]
            for result in channel.json_body["search_categories"]["room_events"][
                "results"
            ]
        ]
        assert_bundle(self._find_event_in_chunk(chunk))

    def test_annotation(self) -> None:
        """
        Test that annotations get correctly bundled.
        """
        # Setup by sending a variety of relations.
        self._send_relation(RelationTypes.ANNOTATION, "m.reaction", "a")
        self._send_relation(
            RelationTypes.ANNOTATION, "m.reaction", "a", access_token=self.user2_token
        )
        self._send_relation(RelationTypes.ANNOTATION, "m.reaction", "b")

        def assert_annotations(bundled_aggregations: JsonDict) -> None:
            self.assertEqual(
                {
                    "chunk": [
                        {"type": "m.reaction", "key": "a", "count": 2},
                        {"type": "m.reaction", "key": "b", "count": 1},
                    ]
                },
                bundled_aggregations,
            )

        self._test_bundled_aggregations(RelationTypes.ANNOTATION, assert_annotations, 6)

    def test_annotation_to_annotation(self) -> None:
        """Any relation to an annotation should be ignored."""
        channel = self._send_relation(RelationTypes.ANNOTATION, "m.reaction", "a")
        event_id = channel.json_body["event_id"]
        self._send_relation(
            RelationTypes.ANNOTATION, "m.reaction", "b", parent_id=event_id
        )

        # Fetch the initial annotation event to see if it has bundled aggregations.
        channel = self.make_request(
            "GET",
            f"/_matrix/client/v3/rooms/{self.room}/event/{event_id}",
            access_token=self.user_token,
        )
        self.assertEquals(200, channel.code, channel.json_body)
        # The first annotationt should not have any bundled aggregations.
        self.assertNotIn("m.relations", channel.json_body["unsigned"])

    def test_reference(self) -> None:
        """
        Test that references get correctly bundled.
        """
        channel = self._send_relation(RelationTypes.REFERENCE, "m.room.test")
        reply_1 = channel.json_body["event_id"]

        channel = self._send_relation(RelationTypes.REFERENCE, "m.room.test")
        reply_2 = channel.json_body["event_id"]

        def assert_annotations(bundled_aggregations: JsonDict) -> None:
            self.assertEqual(
                {"chunk": [{"event_id": reply_1}, {"event_id": reply_2}]},
                bundled_aggregations,
            )

        self._test_bundled_aggregations(RelationTypes.REFERENCE, assert_annotations, 6)

    def test_thread(self) -> None:
        """
        Test that threads get correctly bundled.
        """
        # The root message is from "user", send replies as "user2".
        self._send_relation(
            RelationTypes.THREAD, "m.room.test", access_token=self.user2_token
        )
        channel = self._send_relation(
            RelationTypes.THREAD, "m.room.test", access_token=self.user2_token
        )
        thread_2 = channel.json_body["event_id"]

        # This needs two assertion functions which are identical except for whether
        # the current_user_participated flag is True, create a factory for the
        # two versions.
        def _gen_assert(participated: bool) -> Callable[[JsonDict], None]:
            def assert_thread(bundled_aggregations: JsonDict) -> None:
                self.assertEqual(2, bundled_aggregations.get("count"))
                self.assertEqual(
                    participated, bundled_aggregations.get("current_user_participated")
                )
                # The latest thread event has some fields that don't matter.
                self.assert_dict(
                    {
                        "content": {
                            "m.relates_to": {
                                "event_id": self.parent_id,
                                "rel_type": RelationTypes.THREAD,
                            }
                        },
                        "event_id": thread_2,
                        "sender": self.user2_id,
                        "type": "m.room.test",
                    },
                    bundled_aggregations.get("latest_event"),
                )

<<<<<<< HEAD
            return assert_thread

        # The "user" sent the root event and is making queries for the bundled
        # aggregations: they have participated.
        self._test_bundled_aggregations(RelationTypes.THREAD, _gen_assert(True), 9)
        # The "user2" sent replies in the thread and is making queries for the
        # bundled aggregations: they have participated.
        #
        # Note that this re-uses some cached values, so the total number of
        # queries is much smaller.
        self._test_bundled_aggregations(
            RelationTypes.THREAD, _gen_assert(True), 2, access_token=self.user2_token
        )

        # A user with no interactions with the thread: they have not participated.
        user3_id, user3_token = self._create_user("charlie")
        self.helper.join(self.room, user=user3_id, tok=user3_token)
        self._test_bundled_aggregations(
            RelationTypes.THREAD, _gen_assert(False), 2, access_token=user3_token
        )
=======
        self._test_bundled_aggregations(RelationTypes.THREAD, assert_thread, 9)
>>>>>>> cf05258f

    def test_thread_with_bundled_aggregations_for_latest(self) -> None:
        """
        Bundled aggregations should get applied to the latest thread event.
        """
        self._send_relation(RelationTypes.THREAD, "m.room.test")
        channel = self._send_relation(RelationTypes.THREAD, "m.room.test")
        thread_2 = channel.json_body["event_id"]

        self._send_relation(
            RelationTypes.ANNOTATION, "m.reaction", "a", parent_id=thread_2
        )

        def assert_thread(bundled_aggregations: JsonDict) -> None:
            self.assertEqual(2, bundled_aggregations.get("count"))
            self.assertTrue(bundled_aggregations.get("current_user_participated"))
            # The latest thread event has some fields that don't matter.
            self.assert_dict(
                {
                    "content": {
                        "m.relates_to": {
                            "event_id": self.parent_id,
                            "rel_type": RelationTypes.THREAD,
                        }
                    },
                    "event_id": thread_2,
                    "sender": self.user_id,
                    "type": "m.room.test",
                },
                bundled_aggregations.get("latest_event"),
            )
            # Check the unsigned field on the latest event.
            self.assert_dict(
                {
                    "m.relations": {
                        RelationTypes.ANNOTATION: {
                            "chunk": [
                                {"type": "m.reaction", "key": "a", "count": 1},
                            ]
                        },
                    }
                },
                bundled_aggregations["latest_event"].get("unsigned"),
            )

        self._test_bundled_aggregations(RelationTypes.THREAD, assert_thread, 9)

    def test_nested_thread(self) -> None:
        """
        Ensure that a nested thread gets ignored by bundled aggregations, as
        those are forbidden.
        """

        # Start a thread.
        channel = self._send_relation(RelationTypes.THREAD, "m.room.test")
        reply_event_id = channel.json_body["event_id"]

        # Disable the validation to pretend this came over federation, since it is
        # not an event the Client-Server API will allow..
        with patch(
            "synapse.handlers.message.EventCreationHandler._validate_event_relation",
            new=lambda self, event: make_awaitable(None),
        ):
            # Create a sub-thread off the thread, which is not allowed.
            self._send_relation(
                RelationTypes.THREAD, "m.room.test", parent_id=reply_event_id
            )

        # Fetch the thread root, to get the bundled aggregation for the thread.
        relations_from_event = self._get_bundled_aggregations()

        # Ensure that requesting the room messages also does not return the sub-thread.
        channel = self.make_request(
            "GET",
            f"/rooms/{self.room}/messages?dir=b",
            access_token=self.user_token,
        )
        self.assertEqual(200, channel.code, channel.json_body)
        event = self._find_event_in_chunk(channel.json_body["chunk"])
        relations_from_messages = event["unsigned"]["m.relations"]

        # Check the bundled aggregations from each point.
        for aggregations, desc in (
            (relations_from_event, "/event"),
            (relations_from_messages, "/messages"),
        ):
            # The latest event should have bundled aggregations.
            self.assertIn(RelationTypes.THREAD, aggregations, desc)
            thread_summary = aggregations[RelationTypes.THREAD]
            self.assertIn("latest_event", thread_summary, desc)
            self.assertEqual(
                thread_summary["latest_event"]["event_id"], reply_event_id, desc
            )

            # The latest event should not have any bundled aggregations (since the
            # only relation to it is another thread, which is invalid).
            self.assertNotIn(
                "m.relations", thread_summary["latest_event"]["unsigned"], desc
            )

    def test_thread_edit_latest_event(self) -> None:
        """Test that editing the latest event in a thread works."""

        # Create a thread and edit the last event.
        channel = self._send_relation(
            RelationTypes.THREAD,
            "m.room.message",
            content={"msgtype": "m.text", "body": "A threaded reply!"},
        )
        threaded_event_id = channel.json_body["event_id"]

        new_body = {"msgtype": "m.text", "body": "I've been edited!"}
        channel = self._send_relation(
            RelationTypes.REPLACE,
            "m.room.message",
            content={"msgtype": "m.text", "body": "foo", "m.new_content": new_body},
            parent_id=threaded_event_id,
        )
        edit_event_id = channel.json_body["event_id"]

        # Fetch the thread root, to get the bundled aggregation for the thread.
        relations_dict = self._get_bundled_aggregations()

        # We expect that the edit message appears in the thread summary in the
        # unsigned relations section.
        self.assertIn(RelationTypes.THREAD, relations_dict)

        thread_summary = relations_dict[RelationTypes.THREAD]
        self.assertIn("latest_event", thread_summary)
        latest_event_in_thread = thread_summary["latest_event"]
        self.assertEqual(latest_event_in_thread["content"]["body"], "I've been edited!")
        # The latest event in the thread should have the edit appear under the
        # bundled aggregations.
        self.assertDictContainsSubset(
            {"event_id": edit_event_id, "sender": "@alice:test"},
            latest_event_in_thread["unsigned"]["m.relations"][RelationTypes.REPLACE],
        )

    def test_aggregation_get_event_for_annotation(self) -> None:
        """Test that annotations do not get bundled aggregations included
        when directly requested.
        """
        channel = self._send_relation(RelationTypes.ANNOTATION, "m.reaction", "a")
        annotation_id = channel.json_body["event_id"]

        # Annotate the annotation.
        self._send_relation(
            RelationTypes.ANNOTATION, "m.reaction", "a", parent_id=annotation_id
        )

        channel = self.make_request(
            "GET",
            f"/rooms/{self.room}/event/{annotation_id}",
            access_token=self.user_token,
        )
        self.assertEqual(200, channel.code, channel.json_body)
        self.assertIsNone(channel.json_body["unsigned"].get("m.relations"))

    def test_aggregation_get_event_for_thread(self) -> None:
        """Test that threads get bundled aggregations included when directly requested."""
        channel = self._send_relation(RelationTypes.THREAD, "m.room.test")
        thread_id = channel.json_body["event_id"]

        # Annotate the thread.
        self._send_relation(
            RelationTypes.ANNOTATION, "m.reaction", "a", parent_id=thread_id
        )

        channel = self.make_request(
            "GET",
            f"/rooms/{self.room}/event/{thread_id}",
            access_token=self.user_token,
        )
        self.assertEqual(200, channel.code, channel.json_body)
        self.assertEqual(
            channel.json_body["unsigned"].get("m.relations"),
            {
                RelationTypes.ANNOTATION: {
                    "chunk": [{"count": 1, "key": "a", "type": "m.reaction"}]
                },
            },
        )

        # It should also be included when the entire thread is requested.
        channel = self.make_request(
            "GET",
            f"/_matrix/client/v1/rooms/{self.room}/relations/{self.parent_id}?limit=1",
            access_token=self.user_token,
        )
        self.assertEqual(200, channel.code, channel.json_body)
        self.assertEqual(len(channel.json_body["chunk"]), 1)

        thread_message = channel.json_body["chunk"][0]
        self.assertEqual(
            thread_message["unsigned"].get("m.relations"),
            {
                RelationTypes.ANNOTATION: {
                    "chunk": [{"count": 1, "key": "a", "type": "m.reaction"}]
                },
            },
        )

    def test_bundled_aggregations_with_filter(self) -> None:
        """
        If "unsigned" is an omitted field (due to filtering), adding the bundled
        aggregations should not break.

        Note that the spec allows for a server to return additional fields beyond
        what is specified.
        """
        self._send_relation(RelationTypes.ANNOTATION, "m.reaction", "a")

        # Note that the sync filter does not include "unsigned" as a field.
        filter = urllib.parse.quote_plus(
            b'{"event_fields": ["content", "event_id"], "room": {"timeline": {"limit": 3}}}'
        )
        channel = self.make_request(
            "GET", f"/sync?filter={filter}", access_token=self.user_token
        )
        self.assertEqual(200, channel.code, channel.json_body)

        # Ensure the timeline is limited, find the parent event.
        room_timeline = channel.json_body["rooms"]["join"][self.room]["timeline"]
        self.assertTrue(room_timeline["limited"])
        parent_event = self._find_event_in_chunk(room_timeline["events"])

        # Ensure there's bundled aggregations on it.
        self.assertIn("unsigned", parent_event)
        self.assertIn("m.relations", parent_event["unsigned"])


class RelationIgnoredUserTestCase(BaseRelationsTestCase):
    """Relations sent from an ignored user should be ignored."""

    def _test_ignored_user(
        self,
        relation_type: str,
        allowed_event_ids: List[str],
        ignored_event_ids: List[str],
    ) -> Tuple[JsonDict, JsonDict]:
        """
        Fetch the relations and ensure they're all there, then ignore user2, and
        repeat.

        Returns:
            A tuple of two JSON dictionaries, each are bundled aggregations, the
            first is from before the user is ignored, and the second is after.
        """
        # Get the relations.
        event_ids = self._get_related_events()
        self.assertCountEqual(event_ids, allowed_event_ids + ignored_event_ids)

        # And the bundled aggregations.
        before_aggregations = self._get_bundled_aggregations()
        self.assertIn(relation_type, before_aggregations)

        # Ignore user2 and re-do the requests.
        self.get_success(
            self.store.add_account_data_for_user(
                self.user_id,
                AccountDataTypes.IGNORED_USER_LIST,
                {"ignored_users": {self.user2_id: {}}},
            )
        )

        # Get the relations.
        event_ids = self._get_related_events()
        self.assertCountEqual(event_ids, allowed_event_ids)

        # And the bundled aggregations.
        after_aggregations = self._get_bundled_aggregations()
        self.assertIn(relation_type, after_aggregations)

        return before_aggregations[relation_type], after_aggregations[relation_type]

    def test_annotation(self) -> None:
        """Annotations should ignore"""
        # Send 2 from us, 2 from the to be ignored user.
        allowed_event_ids = []
        ignored_event_ids = []
        channel = self._send_relation(RelationTypes.ANNOTATION, "m.reaction", key="a")
        allowed_event_ids.append(channel.json_body["event_id"])
        channel = self._send_relation(RelationTypes.ANNOTATION, "m.reaction", key="b")
        allowed_event_ids.append(channel.json_body["event_id"])
        channel = self._send_relation(
            RelationTypes.ANNOTATION,
            "m.reaction",
            key="a",
            access_token=self.user2_token,
        )
        ignored_event_ids.append(channel.json_body["event_id"])
        channel = self._send_relation(
            RelationTypes.ANNOTATION,
            "m.reaction",
            key="c",
            access_token=self.user2_token,
        )
        ignored_event_ids.append(channel.json_body["event_id"])

        before_aggregations, after_aggregations = self._test_ignored_user(
            RelationTypes.ANNOTATION, allowed_event_ids, ignored_event_ids
        )

        self.assertCountEqual(
            before_aggregations["chunk"],
            [
                {"type": "m.reaction", "key": "a", "count": 2},
                {"type": "m.reaction", "key": "b", "count": 1},
                {"type": "m.reaction", "key": "c", "count": 1},
            ],
        )

        self.assertCountEqual(
            after_aggregations["chunk"],
            [
                {"type": "m.reaction", "key": "a", "count": 1},
                {"type": "m.reaction", "key": "b", "count": 1},
            ],
        )

    def test_reference(self) -> None:
        """Annotations should ignore"""
        channel = self._send_relation(RelationTypes.REFERENCE, "m.room.test")
        allowed_event_ids = [channel.json_body["event_id"]]

        channel = self._send_relation(
            RelationTypes.REFERENCE, "m.room.test", access_token=self.user2_token
        )
        ignored_event_ids = [channel.json_body["event_id"]]

        before_aggregations, after_aggregations = self._test_ignored_user(
            RelationTypes.REFERENCE, allowed_event_ids, ignored_event_ids
        )

        self.assertCountEqual(
            [e["event_id"] for e in before_aggregations["chunk"]],
            allowed_event_ids + ignored_event_ids,
        )

        self.assertCountEqual(
            [e["event_id"] for e in after_aggregations["chunk"]], allowed_event_ids
        )

    def test_thread(self) -> None:
        """Annotations should ignore"""
        channel = self._send_relation(RelationTypes.THREAD, "m.room.test")
        allowed_event_ids = [channel.json_body["event_id"]]

        channel = self._send_relation(
            RelationTypes.THREAD, "m.room.test", access_token=self.user2_token
        )
        ignored_event_ids = [channel.json_body["event_id"]]

        before_aggregations, after_aggregations = self._test_ignored_user(
            RelationTypes.THREAD, allowed_event_ids, ignored_event_ids
        )

        self.assertEqual(before_aggregations["count"], 2)
        self.assertTrue(before_aggregations["current_user_participated"])
        # The latest thread event has some fields that don't matter.
        self.assertEqual(
            before_aggregations["latest_event"]["event_id"], ignored_event_ids[0]
        )

        self.assertEqual(after_aggregations["count"], 1)
        self.assertTrue(after_aggregations["current_user_participated"])
        # The latest thread event has some fields that don't matter.
        self.assertEqual(
            after_aggregations["latest_event"]["event_id"], allowed_event_ids[0]
        )


class RelationRedactionTestCase(BaseRelationsTestCase):
    """
    Test the behaviour of relations when the parent or child event is redacted.

    The behaviour of each relation type is subtly different which causes the tests
    to be a bit repetitive, they follow a naming scheme of:

        test_redact_(relation|parent)_{relation_type}

    The first bit of "relation" means that the event with the relation defined
    on it (the child event) is to be redacted. A "parent" means that the target
    of the relation (the parent event) is to be redacted.

    The relation_type describes which type of relation is under test (i.e. it is
    related to the value of rel_type in the event content).
    """

    def _redact(self, event_id: str) -> None:
        channel = self.make_request(
            "POST",
            f"/_matrix/client/r0/rooms/{self.room}/redact/{event_id}",
            access_token=self.user_token,
            content={},
        )
        self.assertEqual(200, channel.code, channel.json_body)

    def test_redact_relation_annotation(self) -> None:
        """
        Test that annotations of an event are properly handled after the
        annotation is redacted.

        The redacted relation should not be included in bundled aggregations or
        the response to relations.
        """
        channel = self._send_relation(RelationTypes.ANNOTATION, "m.reaction", "a")
        to_redact_event_id = channel.json_body["event_id"]

        channel = self._send_relation(
            RelationTypes.ANNOTATION, "m.reaction", "a", access_token=self.user2_token
        )
        unredacted_event_id = channel.json_body["event_id"]

        # Both relations should exist.
        event_ids = self._get_related_events()
        relations = self._get_bundled_aggregations()
        self.assertCountEqual(event_ids, [to_redact_event_id, unredacted_event_id])
        self.assertEquals(
            relations["m.annotation"],
            {"chunk": [{"type": "m.reaction", "key": "a", "count": 2}]},
        )

        # Redact one of the reactions.
        self._redact(to_redact_event_id)

        # The unredacted relation should still exist.
        event_ids = self._get_related_events()
        relations = self._get_bundled_aggregations()
        self.assertEquals(event_ids, [unredacted_event_id])
        self.assertEquals(
            relations["m.annotation"],
            {"chunk": [{"type": "m.reaction", "key": "a", "count": 1}]},
        )

    def test_redact_relation_thread(self) -> None:
        """
        Test that thread replies are properly handled after the thread reply redacted.

        The redacted event should not be included in bundled aggregations or
        the response to relations.
        """
        channel = self._send_relation(
            RelationTypes.THREAD,
            EventTypes.Message,
            content={"body": "reply 1", "msgtype": "m.text"},
        )
        unredacted_event_id = channel.json_body["event_id"]

        # Note that the *last* event in the thread is redacted, as that gets
        # included in the bundled aggregation.
        channel = self._send_relation(
            RelationTypes.THREAD,
            EventTypes.Message,
            content={"body": "reply 2", "msgtype": "m.text"},
        )
        to_redact_event_id = channel.json_body["event_id"]

        # Both relations exist.
        event_ids = self._get_related_events()
        relations = self._get_bundled_aggregations()
        self.assertEquals(event_ids, [to_redact_event_id, unredacted_event_id])
        self.assertDictContainsSubset(
            {
                "count": 2,
                "current_user_participated": True,
            },
            relations[RelationTypes.THREAD],
        )
        # And the latest event returned is the event that will be redacted.
        self.assertEqual(
            relations[RelationTypes.THREAD]["latest_event"]["event_id"],
            to_redact_event_id,
        )

        # Redact one of the reactions.
        self._redact(to_redact_event_id)

        # The unredacted relation should still exist.
        event_ids = self._get_related_events()
        relations = self._get_bundled_aggregations()
        self.assertEquals(event_ids, [unredacted_event_id])
        self.assertDictContainsSubset(
            {
                "count": 1,
                "current_user_participated": True,
            },
            relations[RelationTypes.THREAD],
        )
        # And the latest event is now the unredacted event.
        self.assertEqual(
            relations[RelationTypes.THREAD]["latest_event"]["event_id"],
            unredacted_event_id,
        )

    def test_redact_parent_edit(self) -> None:
        """Test that edits of an event are redacted when the original event
        is redacted.
        """
        # Add a relation
        self._send_relation(
            RelationTypes.REPLACE,
            "m.room.message",
            parent_id=self.parent_id,
            content={
                "msgtype": "m.text",
                "body": "Wibble",
                "m.new_content": {"msgtype": "m.text", "body": "First edit"},
            },
        )

        # Check the relation is returned
        event_ids = self._get_related_events()
        relations = self._get_bundled_aggregations()
        self.assertEqual(len(event_ids), 1)
        self.assertIn(RelationTypes.REPLACE, relations)

        # Redact the original event
        self._redact(self.parent_id)

        # The relations are not returned.
        event_ids = self._get_related_events()
        relations = self._get_bundled_aggregations()
        self.assertEqual(len(event_ids), 0)
        self.assertEqual(relations, {})

    def test_redact_parent_annotation(self) -> None:
        """Test that annotations of an event are viewable when the original event
        is redacted.
        """
        # Add a relation
        channel = self._send_relation(RelationTypes.ANNOTATION, "m.reaction", key="👍")
        related_event_id = channel.json_body["event_id"]

        # The relations should exist.
        event_ids = self._get_related_events()
        relations = self._get_bundled_aggregations()
        self.assertEqual(len(event_ids), 1)
        self.assertIn(RelationTypes.ANNOTATION, relations)

        # Redact the original event.
        self._redact(self.parent_id)

        # The relations are returned.
        event_ids = self._get_related_events()
        relations = self._get_bundled_aggregations()
        self.assertEquals(event_ids, [related_event_id])
        self.assertEquals(
            relations["m.annotation"],
            {"chunk": [{"type": "m.reaction", "key": "👍", "count": 1}]},
        )

    @unittest.override_config({"experimental_features": {"msc3440_enabled": True}})
    def test_redact_parent_thread(self) -> None:
        """
        Test that thread replies are still available when the root event is redacted.
        """
        channel = self._send_relation(
            RelationTypes.THREAD,
            EventTypes.Message,
            content={"body": "reply 1", "msgtype": "m.text"},
        )
        related_event_id = channel.json_body["event_id"]

        # Redact one of the reactions.
        self._redact(self.parent_id)

        # The unredacted relation should still exist.
        event_ids = self._get_related_events()
        relations = self._get_bundled_aggregations()
        self.assertEquals(len(event_ids), 1)
        self.assertDictContainsSubset(
            {
                "count": 1,
                "current_user_participated": True,
            },
            relations[RelationTypes.THREAD],
        )
        self.assertEqual(
            relations[RelationTypes.THREAD]["latest_event"]["event_id"],
            related_event_id,
        )<|MERGE_RESOLUTION|>--- conflicted
+++ resolved
@@ -1074,12 +1074,11 @@
                     bundled_aggregations.get("latest_event"),
                 )
 
-<<<<<<< HEAD
             return assert_thread
 
         # The "user" sent the root event and is making queries for the bundled
         # aggregations: they have participated.
-        self._test_bundled_aggregations(RelationTypes.THREAD, _gen_assert(True), 9)
+        self._test_bundled_aggregations(RelationTypes.THREAD, _gen_assert(True), 8)
         # The "user2" sent replies in the thread and is making queries for the
         # bundled aggregations: they have participated.
         #
@@ -1095,9 +1094,6 @@
         self._test_bundled_aggregations(
             RelationTypes.THREAD, _gen_assert(False), 2, access_token=user3_token
         )
-=======
-        self._test_bundled_aggregations(RelationTypes.THREAD, assert_thread, 9)
->>>>>>> cf05258f
 
     def test_thread_with_bundled_aggregations_for_latest(self) -> None:
         """
@@ -1143,7 +1139,7 @@
                 bundled_aggregations["latest_event"].get("unsigned"),
             )
 
-        self._test_bundled_aggregations(RelationTypes.THREAD, assert_thread, 9)
+        self._test_bundled_aggregations(RelationTypes.THREAD, assert_thread, 8)
 
     def test_nested_thread(self) -> None:
         """
