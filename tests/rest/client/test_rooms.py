--- conflicted
+++ resolved
@@ -18,13 +18,8 @@
 """Tests REST events for /rooms paths."""
 
 import json
-<<<<<<< HEAD
-from typing import Dict, Iterable, List, Optional
+from typing import Iterable, List
 from unittest.mock import Mock, call, patch
-=======
-from typing import Iterable, List
-from unittest.mock import Mock, call
->>>>>>> 3f4d25a4
 from urllib import parse as urlparse
 
 from twisted.internet import defer
@@ -42,15 +37,11 @@
 from synapse.appservice import ApplicationService
 from synapse.handlers.pagination import PurgeStatus
 from synapse.rest import admin
-<<<<<<< HEAD
-from synapse.rest.client import account, directory, login, profile, register, room, sync
+from synapse.rest.client import account, directory, login, profile, room, sync
+from synapse.types import JsonDict,Requester, RoomAlias, UserID, create_requester
+from synapse.util.stringutils import random_string
 from synapse.server import HomeServer
-from synapse.types import JsonDict, Requester, RoomAlias, UserID, create_requester
-=======
-from synapse.rest.client import account, directory, login, profile, room, sync
-from synapse.types import JsonDict, RoomAlias, UserID, create_requester
->>>>>>> 3f4d25a4
-from synapse.util.stringutils import random_string
+
 
 from tests import unittest
 from tests.test_utils import make_awaitable
