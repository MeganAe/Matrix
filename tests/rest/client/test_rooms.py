# Copyright 2014-2016 OpenMarket Ltd
# Copyright 2017 Vector Creations Ltd
# Copyright 2018-2019 New Vector Ltd
# Copyright 2019 The Matrix.org Foundation C.I.C.
#
# Licensed under the Apache License, Version 2.0 (the "License");
# you may not use this file except in compliance with the License.
# You may obtain a copy of the License at
#
#     http://www.apache.org/licenses/LICENSE-2.0
#
# Unless required by applicable law or agreed to in writing, software
# distributed under the License is distributed on an "AS IS" BASIS,
# WITHOUT WARRANTIES OR CONDITIONS OF ANY KIND, either express or implied.
# See the License for the specific language governing permissions and
# limitations under the License.

"""Tests REST events for /rooms paths."""

import json
from typing import Any, Dict, Iterable, List, Optional, Tuple, Union
from unittest.mock import Mock, call
from urllib import parse as urlparse

from parameterized import param, parameterized
from typing_extensions import Literal

from twisted.test.proto_helpers import MemoryReactor

import synapse.rest.admin
from synapse.api.constants import (
    EduTypes,
    EventContentFields,
    EventTypes,
    Membership,
    PublicRoomsFilterFields,
    RelationTypes,
    RoomTypes,
)
from synapse.api.errors import Codes, HttpResponseException
from synapse.handlers.pagination import PurgeStatus
from synapse.rest import admin
from synapse.rest.client import account, directory, login, profile, room, sync
from synapse.server import HomeServer
from synapse.types import JsonDict, RoomAlias, UserID, create_requester
from synapse.util import Clock
from synapse.util.stringutils import random_string

from tests import unittest
from tests.http.server._base import make_request_with_cancellation_test
from tests.test_utils import make_awaitable

PATH_PREFIX = b"/_matrix/client/api/v1"


class RoomBase(unittest.HomeserverTestCase):
    rmcreator_id: Optional[str] = None

    servlets = [room.register_servlets, room.register_deprecated_servlets]

    def make_homeserver(self, reactor: MemoryReactor, clock: Clock) -> HomeServer:

        self.hs = self.setup_test_homeserver(
            "red",
            federation_http_client=None,
            federation_client=Mock(),
        )

        self.hs.get_federation_handler = Mock()  # type: ignore[assignment]
        self.hs.get_federation_handler.return_value.maybe_backfill = Mock(
            return_value=make_awaitable(None)
        )

        async def _insert_client_ip(*args: Any, **kwargs: Any) -> None:
            return None

        self.hs.get_datastores().main.insert_client_ip = _insert_client_ip  # type: ignore[assignment]

        return self.hs


class RoomPermissionsTestCase(RoomBase):
    """Tests room permissions."""

    user_id = "@sid1:red"
    rmcreator_id = "@notme:red"

    def prepare(self, reactor: MemoryReactor, clock: Clock, hs: HomeServer) -> None:

        self.helper.auth_user_id = self.rmcreator_id
        # create some rooms under the name rmcreator_id
        self.uncreated_rmid = "!aa:test"
        self.created_rmid = self.helper.create_room_as(
            self.rmcreator_id, is_public=False
        )
        self.created_public_rmid = self.helper.create_room_as(
            self.rmcreator_id, is_public=True
        )

        # send a message in one of the rooms
        self.created_rmid_msg_path = (
            "rooms/%s/send/m.room.message/a1" % (self.created_rmid)
        ).encode("ascii")
        channel = self.make_request(
            "PUT", self.created_rmid_msg_path, b'{"msgtype":"m.text","body":"test msg"}'
        )
        self.assertEqual(200, channel.code, channel.result)

        # set topic for public room
        channel = self.make_request(
            "PUT",
            ("rooms/%s/state/m.room.topic" % self.created_public_rmid).encode("ascii"),
            b'{"topic":"Public Room Topic"}',
        )
        self.assertEqual(200, channel.code, channel.result)

        # auth as user_id now
        self.helper.auth_user_id = self.user_id

    def test_can_do_action(self) -> None:
        msg_content = b'{"msgtype":"m.text","body":"hello"}'

        seq = iter(range(100))

        def send_msg_path() -> str:
            return "/rooms/%s/send/m.room.message/mid%s" % (
                self.created_rmid,
                str(next(seq)),
            )

        # send message in uncreated room, expect 403
        channel = self.make_request(
            "PUT",
            "/rooms/%s/send/m.room.message/mid2" % (self.uncreated_rmid,),
            msg_content,
        )
        self.assertEqual(403, channel.code, msg=channel.result["body"])

        # send message in created room not joined (no state), expect 403
        channel = self.make_request("PUT", send_msg_path(), msg_content)
        self.assertEqual(403, channel.code, msg=channel.result["body"])

        # send message in created room and invited, expect 403
        self.helper.invite(
            room=self.created_rmid, src=self.rmcreator_id, targ=self.user_id
        )
        channel = self.make_request("PUT", send_msg_path(), msg_content)
        self.assertEqual(403, channel.code, msg=channel.result["body"])

        # send message in created room and joined, expect 200
        self.helper.join(room=self.created_rmid, user=self.user_id)
        channel = self.make_request("PUT", send_msg_path(), msg_content)
        self.assertEqual(200, channel.code, msg=channel.result["body"])

        # send message in created room and left, expect 403
        self.helper.leave(room=self.created_rmid, user=self.user_id)
        channel = self.make_request("PUT", send_msg_path(), msg_content)
        self.assertEqual(403, channel.code, msg=channel.result["body"])

    def test_topic_perms(self) -> None:
        topic_content = b'{"topic":"My Topic Name"}'
        topic_path = "/rooms/%s/state/m.room.topic" % self.created_rmid

        # set/get topic in uncreated room, expect 403
        channel = self.make_request(
            "PUT", "/rooms/%s/state/m.room.topic" % self.uncreated_rmid, topic_content
        )
        self.assertEqual(403, channel.code, msg=channel.result["body"])
        channel = self.make_request(
            "GET", "/rooms/%s/state/m.room.topic" % self.uncreated_rmid
        )
        self.assertEqual(403, channel.code, msg=channel.result["body"])

        # set/get topic in created PRIVATE room not joined, expect 403
        channel = self.make_request("PUT", topic_path, topic_content)
        self.assertEqual(403, channel.code, msg=channel.result["body"])
        channel = self.make_request("GET", topic_path)
        self.assertEqual(403, channel.code, msg=channel.result["body"])

        # set topic in created PRIVATE room and invited, expect 403
        self.helper.invite(
            room=self.created_rmid, src=self.rmcreator_id, targ=self.user_id
        )
        channel = self.make_request("PUT", topic_path, topic_content)
        self.assertEqual(403, channel.code, msg=channel.result["body"])

        # get topic in created PRIVATE room and invited, expect 403
        channel = self.make_request("GET", topic_path)
        self.assertEqual(403, channel.code, msg=channel.result["body"])

        # set/get topic in created PRIVATE room and joined, expect 200
        self.helper.join(room=self.created_rmid, user=self.user_id)

        # Only room ops can set topic by default
        self.helper.auth_user_id = self.rmcreator_id
        channel = self.make_request("PUT", topic_path, topic_content)
        self.assertEqual(200, channel.code, msg=channel.result["body"])
        self.helper.auth_user_id = self.user_id

        channel = self.make_request("GET", topic_path)
        self.assertEqual(200, channel.code, msg=channel.result["body"])
        self.assert_dict(json.loads(topic_content.decode("utf8")), channel.json_body)

        # set/get topic in created PRIVATE room and left, expect 403
        self.helper.leave(room=self.created_rmid, user=self.user_id)
        channel = self.make_request("PUT", topic_path, topic_content)
        self.assertEqual(403, channel.code, msg=channel.result["body"])
        channel = self.make_request("GET", topic_path)
        self.assertEqual(200, channel.code, msg=channel.result["body"])

        # get topic in PUBLIC room, not joined, expect 403
        channel = self.make_request(
            "GET", "/rooms/%s/state/m.room.topic" % self.created_public_rmid
        )
        self.assertEqual(403, channel.code, msg=channel.result["body"])

        # set topic in PUBLIC room, not joined, expect 403
        channel = self.make_request(
            "PUT",
            "/rooms/%s/state/m.room.topic" % self.created_public_rmid,
            topic_content,
        )
        self.assertEqual(403, channel.code, msg=channel.result["body"])

    def _test_get_membership(
        self, room: str, members: Iterable = frozenset(), expect_code: int = 200
    ) -> None:
        for member in members:
            path = "/rooms/%s/state/m.room.member/%s" % (room, member)
            channel = self.make_request("GET", path)
            self.assertEqual(expect_code, channel.code)

    def test_membership_basic_room_perms(self) -> None:
        # === room does not exist ===
        room = self.uncreated_rmid
        # get membership of self, get membership of other, uncreated room
        # expect all 403s
        self._test_get_membership(
            members=[self.user_id, self.rmcreator_id], room=room, expect_code=403
        )

        # trying to invite people to this room should 403
        self.helper.invite(
            room=room, src=self.user_id, targ=self.rmcreator_id, expect_code=403
        )

        # set [invite/join/left] of self, set [invite/join/left] of other,
        # expect all 404s because room doesn't exist on any server
        for usr in [self.user_id, self.rmcreator_id]:
            self.helper.join(room=room, user=usr, expect_code=404)
            self.helper.leave(room=room, user=usr, expect_code=404)

    def test_membership_private_room_perms(self) -> None:
        room = self.created_rmid
        # get membership of self, get membership of other, private room + invite
        # expect all 403s
        self.helper.invite(room=room, src=self.rmcreator_id, targ=self.user_id)
        self._test_get_membership(
            members=[self.user_id, self.rmcreator_id], room=room, expect_code=403
        )

        # get membership of self, get membership of other, private room + joined
        # expect all 200s
        self.helper.join(room=room, user=self.user_id)
        self._test_get_membership(
            members=[self.user_id, self.rmcreator_id], room=room, expect_code=200
        )

        # get membership of self, get membership of other, private room + left
        # expect all 200s
        self.helper.leave(room=room, user=self.user_id)
        self._test_get_membership(
            members=[self.user_id, self.rmcreator_id], room=room, expect_code=200
        )

    def test_membership_public_room_perms(self) -> None:
        room = self.created_public_rmid
        # get membership of self, get membership of other, public room + invite
        # expect 403
        self.helper.invite(room=room, src=self.rmcreator_id, targ=self.user_id)
        self._test_get_membership(
            members=[self.user_id, self.rmcreator_id], room=room, expect_code=403
        )

        # get membership of self, get membership of other, public room + joined
        # expect all 200s
        self.helper.join(room=room, user=self.user_id)
        self._test_get_membership(
            members=[self.user_id, self.rmcreator_id], room=room, expect_code=200
        )

        # get membership of self, get membership of other, public room + left
        # expect 200.
        self.helper.leave(room=room, user=self.user_id)
        self._test_get_membership(
            members=[self.user_id, self.rmcreator_id], room=room, expect_code=200
        )

    def test_invited_permissions(self) -> None:
        room = self.created_rmid
        self.helper.invite(room=room, src=self.rmcreator_id, targ=self.user_id)

        # set [invite/join/left] of other user, expect 403s
        self.helper.invite(
            room=room, src=self.user_id, targ=self.rmcreator_id, expect_code=403
        )
        self.helper.change_membership(
            room=room,
            src=self.user_id,
            targ=self.rmcreator_id,
            membership=Membership.JOIN,
            expect_code=403,
        )
        self.helper.change_membership(
            room=room,
            src=self.user_id,
            targ=self.rmcreator_id,
            membership=Membership.LEAVE,
            expect_code=403,
        )

    def test_joined_permissions(self) -> None:
        room = self.created_rmid
        self.helper.invite(room=room, src=self.rmcreator_id, targ=self.user_id)
        self.helper.join(room=room, user=self.user_id)

        # set invited of self, expect 403
        self.helper.invite(
            room=room, src=self.user_id, targ=self.user_id, expect_code=403
        )

        # set joined of self, expect 200 (NOOP)
        self.helper.join(room=room, user=self.user_id)

        other = "@burgundy:red"
        # set invited of other, expect 200
        self.helper.invite(room=room, src=self.user_id, targ=other, expect_code=200)

        # set joined of other, expect 403
        self.helper.change_membership(
            room=room,
            src=self.user_id,
            targ=other,
            membership=Membership.JOIN,
            expect_code=403,
        )

        # set left of other, expect 403
        self.helper.change_membership(
            room=room,
            src=self.user_id,
            targ=other,
            membership=Membership.LEAVE,
            expect_code=403,
        )

        # set left of self, expect 200
        self.helper.leave(room=room, user=self.user_id)

    def test_leave_permissions(self) -> None:
        room = self.created_rmid
        self.helper.invite(room=room, src=self.rmcreator_id, targ=self.user_id)
        self.helper.join(room=room, user=self.user_id)
        self.helper.leave(room=room, user=self.user_id)

        # set [invite/join/left] of self, set [invite/join/left] of other,
        # expect all 403s
        for usr in [self.user_id, self.rmcreator_id]:
            self.helper.change_membership(
                room=room,
                src=self.user_id,
                targ=usr,
                membership=Membership.INVITE,
                expect_code=403,
            )

            self.helper.change_membership(
                room=room,
                src=self.user_id,
                targ=usr,
                membership=Membership.JOIN,
                expect_code=403,
            )

        # It is always valid to LEAVE if you've already left (currently.)
        self.helper.change_membership(
            room=room,
            src=self.user_id,
            targ=self.rmcreator_id,
            membership=Membership.LEAVE,
            expect_code=403,
        )

    # tests the "from banned" line from the table in https://spec.matrix.org/unstable/client-server-api/#mroommember
    def test_member_event_from_ban(self) -> None:
        room = self.created_rmid
        self.helper.invite(room=room, src=self.rmcreator_id, targ=self.user_id)
        self.helper.join(room=room, user=self.user_id)

        other = "@burgundy:red"

        # User cannot ban other since they do not have required power level
        self.helper.change_membership(
            room=room,
            src=self.user_id,
            targ=other,
            membership=Membership.BAN,
            expect_code=403,  # expect failure
            expect_errcode=Codes.FORBIDDEN,
        )

        # Admin bans other
        self.helper.change_membership(
            room=room,
            src=self.rmcreator_id,
            targ=other,
            membership=Membership.BAN,
            expect_code=200,
        )

        # from ban to invite: Must never happen.
        self.helper.change_membership(
            room=room,
            src=self.rmcreator_id,
            targ=other,
            membership=Membership.INVITE,
            expect_code=403,  # expect failure
            expect_errcode=Codes.BAD_STATE,
        )

        # from ban to join: Must never happen.
        self.helper.change_membership(
            room=room,
            src=other,
            targ=other,
            membership=Membership.JOIN,
            expect_code=403,  # expect failure
            expect_errcode=Codes.BAD_STATE,
        )

        # from ban to ban: No change.
        self.helper.change_membership(
            room=room,
            src=self.rmcreator_id,
            targ=other,
            membership=Membership.BAN,
            expect_code=200,
        )

        # from ban to knock: Must never happen.
        self.helper.change_membership(
            room=room,
            src=self.rmcreator_id,
            targ=other,
            membership=Membership.KNOCK,
            expect_code=403,  # expect failure
            expect_errcode=Codes.BAD_STATE,
        )

        # User cannot unban other since they do not have required power level
        self.helper.change_membership(
            room=room,
            src=self.user_id,
            targ=other,
            membership=Membership.LEAVE,
            expect_code=403,  # expect failure
            expect_errcode=Codes.FORBIDDEN,
        )

        # from ban to leave: User was unbanned.
        self.helper.change_membership(
            room=room,
            src=self.rmcreator_id,
            targ=other,
            membership=Membership.LEAVE,
            expect_code=200,
        )


class RoomStateTestCase(RoomBase):
    """Tests /rooms/$room_id/state."""

    user_id = "@sid1:red"

    def test_get_state_cancellation(self) -> None:
        """Test cancellation of a `/rooms/$room_id/state` request."""
        room_id = self.helper.create_room_as(self.user_id)
        channel = make_request_with_cancellation_test(
            "test_state_cancellation",
            self.reactor,
            self.site,
            "GET",
            "/rooms/%s/state" % room_id,
        )

        self.assertEqual(200, channel.code, msg=channel.result["body"])
        self.assertCountEqual(
            [state_event["type"] for state_event in channel.json_body],
            {
                "m.room.create",
                "m.room.power_levels",
                "m.room.join_rules",
                "m.room.member",
                "m.room.history_visibility",
            },
        )

    def test_get_state_event_cancellation(self) -> None:
        """Test cancellation of a `/rooms/$room_id/state/$event_type` request."""
        room_id = self.helper.create_room_as(self.user_id)
        channel = make_request_with_cancellation_test(
            "test_state_cancellation",
            self.reactor,
            self.site,
            "GET",
            "/rooms/%s/state/m.room.member/%s" % (room_id, self.user_id),
        )

        self.assertEqual(200, channel.code, msg=channel.result["body"])
        self.assertEqual(channel.json_body, {"membership": "join"})


class RoomsMemberListTestCase(RoomBase):
    """Tests /rooms/$room_id/members/list REST events."""

    servlets = RoomBase.servlets + [sync.register_servlets]

    user_id = "@sid1:red"

    def test_get_member_list(self) -> None:
        room_id = self.helper.create_room_as(self.user_id)
        channel = self.make_request("GET", "/rooms/%s/members" % room_id)
        self.assertEqual(200, channel.code, msg=channel.result["body"])

    def test_get_member_list_no_room(self) -> None:
        channel = self.make_request("GET", "/rooms/roomdoesnotexist/members")
        self.assertEqual(403, channel.code, msg=channel.result["body"])

    def test_get_member_list_no_permission(self) -> None:
        room_id = self.helper.create_room_as("@some_other_guy:red")
        channel = self.make_request("GET", "/rooms/%s/members" % room_id)
        self.assertEqual(403, channel.code, msg=channel.result["body"])

    def test_get_member_list_no_permission_with_at_token(self) -> None:
        """
        Tests that a stranger to the room cannot get the member list
        (in the case that they use an at token).
        """
        room_id = self.helper.create_room_as("@someone.else:red")

        # first sync to get an at token
        channel = self.make_request("GET", "/sync")
        self.assertEqual(200, channel.code)
        sync_token = channel.json_body["next_batch"]

        # check that permission is denied for @sid1:red to get the
        # memberships of @someone.else:red's room.
        channel = self.make_request(
            "GET",
            f"/rooms/{room_id}/members?at={sync_token}",
        )
        self.assertEqual(403, channel.code, msg=channel.result["body"])

    def test_get_member_list_no_permission_former_member(self) -> None:
        """
        Tests that a former member of the room can not get the member list.
        """
        # create a room, invite the user and the user joins
        room_id = self.helper.create_room_as("@alice:red")
        self.helper.invite(room_id, "@alice:red", self.user_id)
        self.helper.join(room_id, self.user_id)

        # check that the user can see the member list to start with
        channel = self.make_request("GET", "/rooms/%s/members" % room_id)
        self.assertEqual(200, channel.code, msg=channel.result["body"])

        # ban the user
        self.helper.change_membership(room_id, "@alice:red", self.user_id, "ban")

        # check the user can no longer see the member list
        channel = self.make_request("GET", "/rooms/%s/members" % room_id)
        self.assertEqual(403, channel.code, msg=channel.result["body"])

    def test_get_member_list_no_permission_former_member_with_at_token(self) -> None:
        """
        Tests that a former member of the room can not get the member list
        (in the case that they use an at token).
        """
        # create a room, invite the user and the user joins
        room_id = self.helper.create_room_as("@alice:red")
        self.helper.invite(room_id, "@alice:red", self.user_id)
        self.helper.join(room_id, self.user_id)

        # sync to get an at token
        channel = self.make_request("GET", "/sync")
        self.assertEqual(200, channel.code)
        sync_token = channel.json_body["next_batch"]

        # check that the user can see the member list to start with
        channel = self.make_request(
            "GET", "/rooms/%s/members?at=%s" % (room_id, sync_token)
        )
        self.assertEqual(200, channel.code, msg=channel.result["body"])

        # ban the user (Note: the user is actually allowed to see this event and
        # state so that they know they're banned!)
        self.helper.change_membership(room_id, "@alice:red", self.user_id, "ban")

        # invite a third user and let them join
        self.helper.invite(room_id, "@alice:red", "@bob:red")
        self.helper.join(room_id, "@bob:red")

        # now, with the original user, sync again to get a new at token
        channel = self.make_request("GET", "/sync")
        self.assertEqual(200, channel.code)
        sync_token = channel.json_body["next_batch"]

        # check the user can no longer see the updated member list
        channel = self.make_request(
            "GET", "/rooms/%s/members?at=%s" % (room_id, sync_token)
        )
        self.assertEqual(403, channel.code, msg=channel.result["body"])

    def test_get_member_list_mixed_memberships(self) -> None:
        room_creator = "@some_other_guy:red"
        room_id = self.helper.create_room_as(room_creator)
        room_path = "/rooms/%s/members" % room_id
        self.helper.invite(room=room_id, src=room_creator, targ=self.user_id)
        # can't see list if you're just invited.
        channel = self.make_request("GET", room_path)
        self.assertEqual(403, channel.code, msg=channel.result["body"])

        self.helper.join(room=room_id, user=self.user_id)
        # can see list now joined
        channel = self.make_request("GET", room_path)
        self.assertEqual(200, channel.code, msg=channel.result["body"])

        self.helper.leave(room=room_id, user=self.user_id)
        # can see old list once left
        channel = self.make_request("GET", room_path)
        self.assertEqual(200, channel.code, msg=channel.result["body"])

    def test_get_member_list_cancellation(self) -> None:
        """Test cancellation of a `/rooms/$room_id/members` request."""
        room_id = self.helper.create_room_as(self.user_id)
        channel = make_request_with_cancellation_test(
            "test_get_member_list_cancellation",
            self.reactor,
            self.site,
            "GET",
            "/rooms/%s/members" % room_id,
        )

        self.assertEqual(200, channel.code, msg=channel.result["body"])
        self.assertEqual(len(channel.json_body["chunk"]), 1)
        self.assertLessEqual(
            {
                "content": {"membership": "join"},
                "room_id": room_id,
                "sender": self.user_id,
                "state_key": self.user_id,
                "type": "m.room.member",
                "user_id": self.user_id,
            }.items(),
            channel.json_body["chunk"][0].items(),
        )

    def test_get_member_list_with_at_token_cancellation(self) -> None:
        """Test cancellation of a `/rooms/$room_id/members?at=<sync token>` request."""
        room_id = self.helper.create_room_as(self.user_id)

        # first sync to get an at token
        channel = self.make_request("GET", "/sync")
        self.assertEqual(200, channel.code)
        sync_token = channel.json_body["next_batch"]

        channel = make_request_with_cancellation_test(
            "test_get_member_list_with_at_token_cancellation",
            self.reactor,
            self.site,
            "GET",
            "/rooms/%s/members?at=%s" % (room_id, sync_token),
        )

        self.assertEqual(200, channel.code, msg=channel.result["body"])
        self.assertEqual(len(channel.json_body["chunk"]), 1)
        self.assertLessEqual(
            {
                "content": {"membership": "join"},
                "room_id": room_id,
                "sender": self.user_id,
                "state_key": self.user_id,
                "type": "m.room.member",
                "user_id": self.user_id,
            }.items(),
            channel.json_body["chunk"][0].items(),
        )


class RoomsCreateTestCase(RoomBase):
    """Tests /rooms and /rooms/$room_id REST events."""

    user_id = "@sid1:red"

    def test_post_room_no_keys(self) -> None:
        # POST with no config keys, expect new room id
        channel = self.make_request("POST", "/createRoom", "{}")

        self.assertEqual(200, channel.code, channel.result)
        self.assertTrue("room_id" in channel.json_body)
        assert channel.resource_usage is not None
<<<<<<< HEAD
        self.assertEqual(28, channel.resource_usage.db_txn_count)
=======
        self.assertEqual(37, channel.resource_usage.db_txn_count)
>>>>>>> 93740cae

    def test_post_room_initial_state(self) -> None:
        # POST with initial_state config key, expect new room id
        channel = self.make_request(
            "POST",
            "/createRoom",
            b'{"initial_state":[{"type": "m.bridge", "content": {}}]}',
        )

        self.assertEqual(200, channel.code, channel.result)
        self.assertTrue("room_id" in channel.json_body)
        assert channel.resource_usage is not None
<<<<<<< HEAD
        self.assertEqual(31, channel.resource_usage.db_txn_count)
=======
        self.assertEqual(41, channel.resource_usage.db_txn_count)
>>>>>>> 93740cae

    def test_post_room_visibility_key(self) -> None:
        # POST with visibility config key, expect new room id
        channel = self.make_request("POST", "/createRoom", b'{"visibility":"private"}')
        self.assertEqual(200, channel.code)
        self.assertTrue("room_id" in channel.json_body)

    def test_post_room_custom_key(self) -> None:
        # POST with custom config keys, expect new room id
        channel = self.make_request("POST", "/createRoom", b'{"custom":"stuff"}')
        self.assertEqual(200, channel.code)
        self.assertTrue("room_id" in channel.json_body)

    def test_post_room_known_and_unknown_keys(self) -> None:
        # POST with custom + known config keys, expect new room id
        channel = self.make_request(
            "POST", "/createRoom", b'{"visibility":"private","custom":"things"}'
        )
        self.assertEqual(200, channel.code)
        self.assertTrue("room_id" in channel.json_body)

    def test_post_room_invalid_content(self) -> None:
        # POST with invalid content / paths, expect 400
        channel = self.make_request("POST", "/createRoom", b'{"visibili')
        self.assertEqual(400, channel.code)

        channel = self.make_request("POST", "/createRoom", b'["hello"]')
        self.assertEqual(400, channel.code)

    def test_post_room_invitees_invalid_mxid(self) -> None:
        # POST with invalid invitee, see https://github.com/matrix-org/synapse/issues/4088
        # Note the trailing space in the MXID here!
        channel = self.make_request(
            "POST", "/createRoom", b'{"invite":["@alice:example.com "]}'
        )
        self.assertEqual(400, channel.code)

    @unittest.override_config({"rc_invites": {"per_room": {"burst_count": 3}}})
    def test_post_room_invitees_ratelimit(self) -> None:
        """Test that invites sent when creating a room are ratelimited by a RateLimiter,
        which ratelimits them correctly, including by not limiting when the requester is
        exempt from ratelimiting.
        """

        # Build the request's content. We use local MXIDs because invites over federation
        # are more difficult to mock.
        content = json.dumps(
            {
                "invite": [
                    "@alice1:red",
                    "@alice2:red",
                    "@alice3:red",
                    "@alice4:red",
                ]
            }
        ).encode("utf8")

        # Test that the invites are correctly ratelimited.
        channel = self.make_request("POST", "/createRoom", content)
        self.assertEqual(400, channel.code)
        self.assertEqual(
            "Cannot invite so many users at once",
            channel.json_body["error"],
        )

        # Add the current user to the ratelimit overrides, allowing them no ratelimiting.
        self.get_success(
            self.hs.get_datastores().main.set_ratelimit_for_user(self.user_id, 0, 0)
        )

        # Test that the invites aren't ratelimited anymore.
        channel = self.make_request("POST", "/createRoom", content)
        self.assertEqual(200, channel.code)

    def test_spam_checker_may_join_room_deprecated(self) -> None:
        """Tests that the user_may_join_room spam checker callback is correctly bypassed
        when creating a new room.

        In this test, we use the deprecated API in which callbacks return a bool.
        """

        async def user_may_join_room(
            mxid: str,
            room_id: str,
            is_invite: bool,
        ) -> bool:
            return False

        join_mock = Mock(side_effect=user_may_join_room)
        self.hs.get_spam_checker()._user_may_join_room_callbacks.append(join_mock)

        channel = self.make_request(
            "POST",
            "/createRoom",
            {},
        )
        self.assertEqual(channel.code, 200, channel.json_body)

        self.assertEqual(join_mock.call_count, 0)

    def test_spam_checker_may_join_room(self) -> None:
        """Tests that the user_may_join_room spam checker callback is correctly bypassed
        when creating a new room.

        In this test, we use the more recent API in which callbacks return a `Union[Codes, Literal["NOT_SPAM"]]`.
        """

        async def user_may_join_room_codes(
            mxid: str,
            room_id: str,
            is_invite: bool,
        ) -> Codes:
            return Codes.CONSENT_NOT_GIVEN

        join_mock = Mock(side_effect=user_may_join_room_codes)
        self.hs.get_spam_checker()._user_may_join_room_callbacks.append(join_mock)

        channel = self.make_request(
            "POST",
            "/createRoom",
            {},
        )
        self.assertEqual(channel.code, 200, channel.json_body)

        self.assertEqual(join_mock.call_count, 0)

        # Now change the return value of the callback to deny any join. Since we're
        # creating the room, despite the return value, we should be able to join.
        async def user_may_join_room_tuple(
            mxid: str,
            room_id: str,
            is_invite: bool,
        ) -> Tuple[Codes, dict]:
            return Codes.INCOMPATIBLE_ROOM_VERSION, {}

        join_mock.side_effect = user_may_join_room_tuple

        channel = self.make_request(
            "POST",
            "/createRoom",
            {},
        )
        self.assertEqual(channel.code, 200, channel.json_body)
        self.assertEqual(join_mock.call_count, 0)


class RoomTopicTestCase(RoomBase):
    """Tests /rooms/$room_id/topic REST events."""

    user_id = "@sid1:red"

    def prepare(self, reactor: MemoryReactor, clock: Clock, hs: HomeServer) -> None:
        # create the room
        self.room_id = self.helper.create_room_as(self.user_id)
        self.path = "/rooms/%s/state/m.room.topic" % (self.room_id,)

    def test_invalid_puts(self) -> None:
        # missing keys or invalid json
        channel = self.make_request("PUT", self.path, "{}")
        self.assertEqual(400, channel.code, msg=channel.result["body"])

        channel = self.make_request("PUT", self.path, '{"_name":"bo"}')
        self.assertEqual(400, channel.code, msg=channel.result["body"])

        channel = self.make_request("PUT", self.path, '{"nao')
        self.assertEqual(400, channel.code, msg=channel.result["body"])

        channel = self.make_request(
            "PUT", self.path, '[{"_name":"bo"},{"_name":"jill"}]'
        )
        self.assertEqual(400, channel.code, msg=channel.result["body"])

        channel = self.make_request("PUT", self.path, "text only")
        self.assertEqual(400, channel.code, msg=channel.result["body"])

        channel = self.make_request("PUT", self.path, "")
        self.assertEqual(400, channel.code, msg=channel.result["body"])

        # valid key, wrong type
        content = '{"topic":["Topic name"]}'
        channel = self.make_request("PUT", self.path, content)
        self.assertEqual(400, channel.code, msg=channel.result["body"])

    def test_rooms_topic(self) -> None:
        # nothing should be there
        channel = self.make_request("GET", self.path)
        self.assertEqual(404, channel.code, msg=channel.result["body"])

        # valid put
        content = '{"topic":"Topic name"}'
        channel = self.make_request("PUT", self.path, content)
        self.assertEqual(200, channel.code, msg=channel.result["body"])

        # valid get
        channel = self.make_request("GET", self.path)
        self.assertEqual(200, channel.code, msg=channel.result["body"])
        self.assert_dict(json.loads(content), channel.json_body)

    def test_rooms_topic_with_extra_keys(self) -> None:
        # valid put with extra keys
        content = '{"topic":"Seasons","subtopic":"Summer"}'
        channel = self.make_request("PUT", self.path, content)
        self.assertEqual(200, channel.code, msg=channel.result["body"])

        # valid get
        channel = self.make_request("GET", self.path)
        self.assertEqual(200, channel.code, msg=channel.result["body"])
        self.assert_dict(json.loads(content), channel.json_body)


class RoomMemberStateTestCase(RoomBase):
    """Tests /rooms/$room_id/members/$user_id/state REST events."""

    user_id = "@sid1:red"

    def prepare(self, reactor: MemoryReactor, clock: Clock, hs: HomeServer) -> None:
        self.room_id = self.helper.create_room_as(self.user_id)

    def test_invalid_puts(self) -> None:
        path = "/rooms/%s/state/m.room.member/%s" % (self.room_id, self.user_id)
        # missing keys or invalid json
        channel = self.make_request("PUT", path, "{}")
        self.assertEqual(400, channel.code, msg=channel.result["body"])

        channel = self.make_request("PUT", path, '{"_name":"bo"}')
        self.assertEqual(400, channel.code, msg=channel.result["body"])

        channel = self.make_request("PUT", path, '{"nao')
        self.assertEqual(400, channel.code, msg=channel.result["body"])

        channel = self.make_request("PUT", path, b'[{"_name":"bo"},{"_name":"jill"}]')
        self.assertEqual(400, channel.code, msg=channel.result["body"])

        channel = self.make_request("PUT", path, "text only")
        self.assertEqual(400, channel.code, msg=channel.result["body"])

        channel = self.make_request("PUT", path, "")
        self.assertEqual(400, channel.code, msg=channel.result["body"])

        # valid keys, wrong types
        content = '{"membership":["%s","%s","%s"]}' % (
            Membership.INVITE,
            Membership.JOIN,
            Membership.LEAVE,
        )
        channel = self.make_request("PUT", path, content.encode("ascii"))
        self.assertEqual(400, channel.code, msg=channel.result["body"])

    def test_rooms_members_self(self) -> None:
        path = "/rooms/%s/state/m.room.member/%s" % (
            urlparse.quote(self.room_id),
            self.user_id,
        )

        # valid join message (NOOP since we made the room)
        content = '{"membership":"%s"}' % Membership.JOIN
        channel = self.make_request("PUT", path, content.encode("ascii"))
        self.assertEqual(200, channel.code, msg=channel.result["body"])

        channel = self.make_request("GET", path, content=b"")
        self.assertEqual(200, channel.code, msg=channel.result["body"])

        expected_response = {"membership": Membership.JOIN}
        self.assertEqual(expected_response, channel.json_body)

    def test_rooms_members_other(self) -> None:
        self.other_id = "@zzsid1:red"
        path = "/rooms/%s/state/m.room.member/%s" % (
            urlparse.quote(self.room_id),
            self.other_id,
        )

        # valid invite message
        content = '{"membership":"%s"}' % Membership.INVITE
        channel = self.make_request("PUT", path, content)
        self.assertEqual(200, channel.code, msg=channel.result["body"])

        channel = self.make_request("GET", path, content=b"")
        self.assertEqual(200, channel.code, msg=channel.result["body"])
        self.assertEqual(json.loads(content), channel.json_body)

    def test_rooms_members_other_custom_keys(self) -> None:
        self.other_id = "@zzsid1:red"
        path = "/rooms/%s/state/m.room.member/%s" % (
            urlparse.quote(self.room_id),
            self.other_id,
        )

        # valid invite message with custom key
        content = '{"membership":"%s","invite_text":"%s"}' % (
            Membership.INVITE,
            "Join us!",
        )
        channel = self.make_request("PUT", path, content)
        self.assertEqual(200, channel.code, msg=channel.result["body"])

        channel = self.make_request("GET", path, content=b"")
        self.assertEqual(200, channel.code, msg=channel.result["body"])
        self.assertEqual(json.loads(content), channel.json_body)


class RoomInviteRatelimitTestCase(RoomBase):
    user_id = "@sid1:red"

    servlets = [
        admin.register_servlets,
        profile.register_servlets,
        room.register_servlets,
    ]

    @unittest.override_config(
        {"rc_invites": {"per_room": {"per_second": 0.5, "burst_count": 3}}}
    )
    def test_invites_by_rooms_ratelimit(self) -> None:
        """Tests that invites in a room are actually rate-limited."""
        room_id = self.helper.create_room_as(self.user_id)

        for i in range(3):
            self.helper.invite(room_id, self.user_id, "@user-%s:red" % (i,))

        self.helper.invite(room_id, self.user_id, "@user-4:red", expect_code=429)

    @unittest.override_config(
        {"rc_invites": {"per_user": {"per_second": 0.5, "burst_count": 3}}}
    )
    def test_invites_by_users_ratelimit(self) -> None:
        """Tests that invites to a specific user are actually rate-limited."""

        for _ in range(3):
            room_id = self.helper.create_room_as(self.user_id)
            self.helper.invite(room_id, self.user_id, "@other-users:red")

        room_id = self.helper.create_room_as(self.user_id)
        self.helper.invite(room_id, self.user_id, "@other-users:red", expect_code=429)


class RoomJoinTestCase(RoomBase):

    servlets = [
        admin.register_servlets,
        login.register_servlets,
        room.register_servlets,
    ]

    def prepare(self, reactor: MemoryReactor, clock: Clock, hs: HomeServer) -> None:
        self.user1 = self.register_user("thomas", "hackme")
        self.tok1 = self.login("thomas", "hackme")

        self.user2 = self.register_user("teresa", "hackme")
        self.tok2 = self.login("teresa", "hackme")

        self.room1 = self.helper.create_room_as(room_creator=self.user1, tok=self.tok1)
        self.room2 = self.helper.create_room_as(room_creator=self.user1, tok=self.tok1)
        self.room3 = self.helper.create_room_as(room_creator=self.user1, tok=self.tok1)

    def test_spam_checker_may_join_room_deprecated(self) -> None:
        """Tests that the user_may_join_room spam checker callback is correctly called
        and blocks room joins when needed.

        This test uses the deprecated API, in which callbacks return booleans.
        """

        # Register a dummy callback. Make it allow all room joins for now.
        return_value = True

        async def user_may_join_room(
            userid: str,
            room_id: str,
            is_invited: bool,
        ) -> bool:
            return return_value

        # `spec` argument is needed for this function mock to have `__qualname__`, which
        # is needed for `Measure` metrics buried in SpamChecker.
        callback_mock = Mock(side_effect=user_may_join_room, spec=lambda *x: None)
        self.hs.get_spam_checker()._user_may_join_room_callbacks.append(callback_mock)

        # Join a first room, without being invited to it.
        self.helper.join(self.room1, self.user2, tok=self.tok2)

        # Check that the callback was called with the right arguments.
        expected_call_args = (
            (
                self.user2,
                self.room1,
                False,
            ),
        )
        self.assertEqual(
            callback_mock.call_args,
            expected_call_args,
            callback_mock.call_args,
        )

        # Join a second room, this time with an invite for it.
        self.helper.invite(self.room2, self.user1, self.user2, tok=self.tok1)
        self.helper.join(self.room2, self.user2, tok=self.tok2)

        # Check that the callback was called with the right arguments.
        expected_call_args = (
            (
                self.user2,
                self.room2,
                True,
            ),
        )
        self.assertEqual(
            callback_mock.call_args,
            expected_call_args,
            callback_mock.call_args,
        )

        # Now make the callback deny all room joins, and check that a join actually fails.
        return_value = False
        self.helper.join(self.room3, self.user2, expect_code=403, tok=self.tok2)

    def test_spam_checker_may_join_room(self) -> None:
        """Tests that the user_may_join_room spam checker callback is correctly called
        and blocks room joins when needed.

        This test uses the latest API to this day, in which callbacks return `NOT_SPAM` or `Codes`.
        """

        # Register a dummy callback. Make it allow all room joins for now.
        return_value: Union[
            Literal["NOT_SPAM"], Tuple[Codes, dict], Codes
        ] = synapse.module_api.NOT_SPAM

        async def user_may_join_room(
            userid: str,
            room_id: str,
            is_invited: bool,
        ) -> Union[Literal["NOT_SPAM"], Tuple[Codes, dict], Codes]:
            return return_value

        # `spec` argument is needed for this function mock to have `__qualname__`, which
        # is needed for `Measure` metrics buried in SpamChecker.
        callback_mock = Mock(side_effect=user_may_join_room, spec=lambda *x: None)
        self.hs.get_spam_checker()._user_may_join_room_callbacks.append(callback_mock)

        # Join a first room, without being invited to it.
        self.helper.join(self.room1, self.user2, tok=self.tok2)

        # Check that the callback was called with the right arguments.
        expected_call_args = (
            (
                self.user2,
                self.room1,
                False,
            ),
        )
        self.assertEqual(
            callback_mock.call_args,
            expected_call_args,
            callback_mock.call_args,
        )

        # Join a second room, this time with an invite for it.
        self.helper.invite(self.room2, self.user1, self.user2, tok=self.tok1)
        self.helper.join(self.room2, self.user2, tok=self.tok2)

        # Check that the callback was called with the right arguments.
        expected_call_args = (
            (
                self.user2,
                self.room2,
                True,
            ),
        )
        self.assertEqual(
            callback_mock.call_args,
            expected_call_args,
            callback_mock.call_args,
        )

        # Now make the callback deny all room joins, and check that a join actually fails.
        # We pick an arbitrary Codes rather than the default `Codes.FORBIDDEN`.
        return_value = Codes.CONSENT_NOT_GIVEN
        self.helper.invite(self.room3, self.user1, self.user2, tok=self.tok1)
        self.helper.join(
            self.room3,
            self.user2,
            expect_code=403,
            expect_errcode=return_value,
            tok=self.tok2,
        )

        # Now make the callback deny all room joins, and check that a join actually fails.
        # As above, with the experimental extension that lets us return dictionaries.
        return_value = (Codes.BAD_ALIAS, {"another_field": "12345"})
        self.helper.join(
            self.room3,
            self.user2,
            expect_code=403,
            expect_errcode=return_value[0],
            tok=self.tok2,
            expect_additional_fields=return_value[1],
        )


class RoomJoinRatelimitTestCase(RoomBase):
    user_id = "@sid1:red"

    servlets = [
        admin.register_servlets,
        profile.register_servlets,
        room.register_servlets,
    ]

    def prepare(self, reactor: MemoryReactor, clock: Clock, hs: HomeServer) -> None:
        super().prepare(reactor, clock, hs)
        # profile changes expect that the user is actually registered
        user = UserID.from_string(self.user_id)
        self.register_user(user.localpart, "supersecretpassword")

    @unittest.override_config(
        {"rc_joins": {"local": {"per_second": 0.5, "burst_count": 3}}}
    )
    def test_join_local_ratelimit(self) -> None:
        """Tests that local joins are actually rate-limited."""
        for _ in range(3):
            self.helper.create_room_as(self.user_id)

        self.helper.create_room_as(self.user_id, expect_code=429)

    @unittest.override_config(
        {"rc_joins": {"local": {"per_second": 0.5, "burst_count": 3}}}
    )
    def test_join_local_ratelimit_profile_change(self) -> None:
        """Tests that sending a profile update into all of the user's joined rooms isn't
        rate-limited by the rate-limiter on joins."""

        # Create and join as many rooms as the rate-limiting config allows in a second.
        room_ids = [
            self.helper.create_room_as(self.user_id),
            self.helper.create_room_as(self.user_id),
            self.helper.create_room_as(self.user_id),
        ]
        # Let some time for the rate-limiter to forget about our multi-join.
        self.reactor.advance(2)
        # Add one to make sure we're joined to more rooms than the config allows us to
        # join in a second.
        room_ids.append(self.helper.create_room_as(self.user_id))

        # Update the display name for the user.
        path = "/_matrix/client/r0/profile/%s/displayname" % self.user_id
        channel = self.make_request("PUT", path, {"displayname": "John Doe"})
        self.assertEqual(channel.code, 200, channel.json_body)

        # Check that all the rooms have been sent a profile update into.
        for room_id in room_ids:
            path = "/_matrix/client/r0/rooms/%s/state/m.room.member/%s" % (
                room_id,
                self.user_id,
            )

            channel = self.make_request("GET", path)
            self.assertEqual(channel.code, 200)

            self.assertIn("displayname", channel.json_body)
            self.assertEqual(channel.json_body["displayname"], "John Doe")

    @unittest.override_config(
        {"rc_joins": {"local": {"per_second": 0.5, "burst_count": 3}}}
    )
    def test_join_local_ratelimit_idempotent(self) -> None:
        """Tests that the room join endpoints remain idempotent despite rate-limiting
        on room joins."""
        room_id = self.helper.create_room_as(self.user_id)

        # Let's test both paths to be sure.
        paths_to_test = [
            "/_matrix/client/r0/rooms/%s/join",
            "/_matrix/client/r0/join/%s",
        ]

        for path in paths_to_test:
            # Make sure we send more requests than the rate-limiting config would allow
            # if all of these requests ended up joining the user to a room.
            for _ in range(4):
                channel = self.make_request("POST", path % room_id, {})
                self.assertEqual(channel.code, 200)

    @unittest.override_config(
        {
            "rc_joins": {"local": {"per_second": 0.5, "burst_count": 3}},
            "auto_join_rooms": ["#room:red", "#room2:red", "#room3:red", "#room4:red"],
            "autocreate_auto_join_rooms": True,
        },
    )
    def test_autojoin_rooms(self) -> None:
        user_id = self.register_user("testuser", "password")

        # Check that the new user successfully joined the four rooms
        rooms = self.get_success(
            self.hs.get_datastores().main.get_rooms_for_user(user_id)
        )
        self.assertEqual(len(rooms), 4)


class RoomMessagesTestCase(RoomBase):
    """Tests /rooms/$room_id/messages/$user_id/$msg_id REST events."""

    user_id = "@sid1:red"

    def prepare(self, reactor: MemoryReactor, clock: Clock, hs: HomeServer) -> None:
        self.room_id = self.helper.create_room_as(self.user_id)

    def test_invalid_puts(self) -> None:
        path = "/rooms/%s/send/m.room.message/mid1" % (urlparse.quote(self.room_id))
        # missing keys or invalid json
        channel = self.make_request("PUT", path, b"{}")
        self.assertEqual(400, channel.code, msg=channel.result["body"])

        channel = self.make_request("PUT", path, b'{"_name":"bo"}')
        self.assertEqual(400, channel.code, msg=channel.result["body"])

        channel = self.make_request("PUT", path, b'{"nao')
        self.assertEqual(400, channel.code, msg=channel.result["body"])

        channel = self.make_request("PUT", path, b'[{"_name":"bo"},{"_name":"jill"}]')
        self.assertEqual(400, channel.code, msg=channel.result["body"])

        channel = self.make_request("PUT", path, b"text only")
        self.assertEqual(400, channel.code, msg=channel.result["body"])

        channel = self.make_request("PUT", path, b"")
        self.assertEqual(400, channel.code, msg=channel.result["body"])

    def test_rooms_messages_sent(self) -> None:
        path = "/rooms/%s/send/m.room.message/mid1" % (urlparse.quote(self.room_id))

        content = b'{"body":"test","msgtype":{"type":"a"}}'
        channel = self.make_request("PUT", path, content)
        self.assertEqual(400, channel.code, msg=channel.result["body"])

        # custom message types
        content = b'{"body":"test","msgtype":"test.custom.text"}'
        channel = self.make_request("PUT", path, content)
        self.assertEqual(200, channel.code, msg=channel.result["body"])

        # m.text message type
        path = "/rooms/%s/send/m.room.message/mid2" % (urlparse.quote(self.room_id))
        content = b'{"body":"test2","msgtype":"m.text"}'
        channel = self.make_request("PUT", path, content)
        self.assertEqual(200, channel.code, msg=channel.result["body"])

    @parameterized.expand(
        [
            # Allow
            param(
                name="NOT_SPAM", value="NOT_SPAM", expected_code=200, expected_fields={}
            ),
            param(name="False", value=False, expected_code=200, expected_fields={}),
            # Block
            param(
                name="scalene string",
                value="ANY OTHER STRING",
                expected_code=403,
                expected_fields={"errcode": "M_FORBIDDEN"},
            ),
            param(
                name="True",
                value=True,
                expected_code=403,
                expected_fields={"errcode": "M_FORBIDDEN"},
            ),
            param(
                name="Code",
                value=Codes.LIMIT_EXCEEDED,
                expected_code=403,
                expected_fields={"errcode": "M_LIMIT_EXCEEDED"},
            ),
            param(
                name="Tuple",
                value=(Codes.SERVER_NOT_TRUSTED, {"additional_field": "12345"}),
                expected_code=403,
                expected_fields={
                    "errcode": "M_SERVER_NOT_TRUSTED",
                    "additional_field": "12345",
                },
            ),
        ]
    )
    def test_spam_checker_check_event_for_spam(
        self,
        name: str,
        value: Union[str, bool, Codes, Tuple[Codes, JsonDict]],
        expected_code: int,
        expected_fields: dict,
    ) -> None:
        class SpamCheck:
            mock_return_value: Union[
                str, bool, Codes, Tuple[Codes, JsonDict], bool
            ] = "NOT_SPAM"
            mock_content: Optional[JsonDict] = None

            async def check_event_for_spam(
                self,
                event: synapse.events.EventBase,
            ) -> Union[str, Codes, Tuple[Codes, JsonDict], bool]:
                self.mock_content = event.content
                return self.mock_return_value

        spam_checker = SpamCheck()

        self.hs.get_spam_checker()._check_event_for_spam_callbacks.append(
            spam_checker.check_event_for_spam
        )

        # Inject `value` as mock_return_value
        spam_checker.mock_return_value = value
        path = "/rooms/%s/send/m.room.message/check_event_for_spam_%s" % (
            urlparse.quote(self.room_id),
            urlparse.quote(name),
        )
        body = "test-%s" % name
        content = '{"body":"%s","msgtype":"m.text"}' % body
        channel = self.make_request("PUT", path, content)

        # Check that the callback has witnessed the correct event.
        self.assertIsNotNone(spam_checker.mock_content)
        if (
            spam_checker.mock_content is not None
        ):  # Checked just above, but mypy doesn't know about that.
            self.assertEqual(
                spam_checker.mock_content["body"], body, spam_checker.mock_content
            )

        # Check that we have the correct result.
        self.assertEqual(expected_code, channel.code, msg=channel.result["body"])
        for expected_key, expected_value in expected_fields.items():
            self.assertEqual(
                channel.json_body.get(expected_key, None),
                expected_value,
                "Field %s absent or invalid " % expected_key,
            )


class RoomPowerLevelOverridesTestCase(RoomBase):
    """Tests that the power levels can be overridden with server config."""

    user_id = "@sid1:red"

    servlets = [
        admin.register_servlets,
        room.register_servlets,
        login.register_servlets,
    ]

    def prepare(self, reactor: MemoryReactor, clock: Clock, hs: HomeServer) -> None:
        self.admin_user_id = self.register_user("admin", "pass")
        self.admin_access_token = self.login("admin", "pass")

    def power_levels(self, room_id: str) -> Dict[str, Any]:
        return self.helper.get_state(
            room_id, "m.room.power_levels", self.admin_access_token
        )

    def test_default_power_levels_with_room_override(self) -> None:
        """
        Create a room, providing power level overrides.
        Confirm that the room's power levels reflect the overrides.

        See https://github.com/matrix-org/matrix-spec/issues/492
        - currently we overwrite each key of power_level_content_override
        completely.
        """

        room_id = self.helper.create_room_as(
            self.user_id,
            extra_content={
                "power_level_content_override": {"events": {"custom.event": 0}}
            },
        )
        self.assertEqual(
            {
                "custom.event": 0,
            },
            self.power_levels(room_id)["events"],
        )

    @unittest.override_config(
        {
            "default_power_level_content_override": {
                "public_chat": {"events": {"custom.event": 0}},
            }
        },
    )
    def test_power_levels_with_server_override(self) -> None:
        """
        With a server configured to modify the room-level defaults,
        Create a room, without providing any extra power level overrides.
        Confirm that the room's power levels reflect the server-level overrides.

        Similar to https://github.com/matrix-org/matrix-spec/issues/492,
        we overwrite each key of power_level_content_override completely.
        """

        room_id = self.helper.create_room_as(self.user_id)
        self.assertEqual(
            {
                "custom.event": 0,
            },
            self.power_levels(room_id)["events"],
        )

    @unittest.override_config(
        {
            "default_power_level_content_override": {
                "public_chat": {
                    "events": {"server.event": 0},
                    "ban": 13,
                },
            }
        },
    )
    def test_power_levels_with_server_and_room_overrides(self) -> None:
        """
        With a server configured to modify the room-level defaults,
        create a room, providing different overrides.
        Confirm that the room's power levels reflect both overrides, and
        choose the room overrides where they clash.
        """

        room_id = self.helper.create_room_as(
            self.user_id,
            extra_content={
                "power_level_content_override": {"events": {"room.event": 0}}
            },
        )

        # Room override wins over server config
        self.assertEqual(
            {"room.event": 0},
            self.power_levels(room_id)["events"],
        )

        # But where there is no room override, server config wins
        self.assertEqual(13, self.power_levels(room_id)["ban"])


class RoomPowerLevelOverridesInPracticeTestCase(RoomBase):
    """
    Tests that we can really do various otherwise-prohibited actions
    based on overriding the power levels in config.
    """

    user_id = "@sid1:red"

    def test_creator_can_post_state_event(self) -> None:
        # Given I am the creator of a room
        room_id = self.helper.create_room_as(self.user_id)

        # When I send a state event
        path = "/rooms/{room_id}/state/custom.event/my_state_key".format(
            room_id=urlparse.quote(room_id),
        )
        channel = self.make_request("PUT", path, "{}")

        # Then I am allowed
        self.assertEqual(200, channel.code, msg=channel.result["body"])

    def test_normal_user_can_not_post_state_event(self) -> None:
        # Given I am a normal member of a room
        room_id = self.helper.create_room_as("@some_other_guy:red")
        self.helper.join(room=room_id, user=self.user_id)

        # When I send a state event
        path = "/rooms/{room_id}/state/custom.event/my_state_key".format(
            room_id=urlparse.quote(room_id),
        )
        channel = self.make_request("PUT", path, "{}")

        # Then I am not allowed because state events require PL>=50
        self.assertEqual(403, channel.code, msg=channel.result["body"])
        self.assertEqual(
            "You don't have permission to post that to the room. "
            "user_level (0) < send_level (50)",
            channel.json_body["error"],
        )

    @unittest.override_config(
        {
            "default_power_level_content_override": {
                "public_chat": {"events": {"custom.event": 0}},
            }
        },
    )
    def test_with_config_override_normal_user_can_post_state_event(self) -> None:
        # Given the server has config allowing normal users to post my event type,
        # and I am a normal member of a room
        room_id = self.helper.create_room_as("@some_other_guy:red")
        self.helper.join(room=room_id, user=self.user_id)

        # When I send a state event
        path = "/rooms/{room_id}/state/custom.event/my_state_key".format(
            room_id=urlparse.quote(room_id),
        )
        channel = self.make_request("PUT", path, "{}")

        # Then I am allowed
        self.assertEqual(200, channel.code, msg=channel.result["body"])

    @unittest.override_config(
        {
            "default_power_level_content_override": {
                "public_chat": {"events": {"custom.event": 0}},
            }
        },
    )
    def test_any_room_override_defeats_config_override(self) -> None:
        # Given the server has config allowing normal users to post my event type
        # And I am a normal member of a room
        # But the room was created with special permissions
        extra_content: Dict[str, Any] = {
            "power_level_content_override": {"events": {}},
        }
        room_id = self.helper.create_room_as(
            "@some_other_guy:red", extra_content=extra_content
        )
        self.helper.join(room=room_id, user=self.user_id)

        # When I send a state event
        path = "/rooms/{room_id}/state/custom.event/my_state_key".format(
            room_id=urlparse.quote(room_id),
        )
        channel = self.make_request("PUT", path, "{}")

        # Then I am not allowed
        self.assertEqual(403, channel.code, msg=channel.result["body"])

    @unittest.override_config(
        {
            "default_power_level_content_override": {
                "public_chat": {"events": {"custom.event": 0}},
            }
        },
    )
    def test_specific_room_override_defeats_config_override(self) -> None:
        # Given the server has config allowing normal users to post my event type,
        # and I am a normal member of a room,
        # but the room was created with special permissions for this event type
        extra_content = {
            "power_level_content_override": {"events": {"custom.event": 1}},
        }
        room_id = self.helper.create_room_as(
            "@some_other_guy:red", extra_content=extra_content
        )
        self.helper.join(room=room_id, user=self.user_id)

        # When I send a state event
        path = "/rooms/{room_id}/state/custom.event/my_state_key".format(
            room_id=urlparse.quote(room_id),
        )
        channel = self.make_request("PUT", path, "{}")

        # Then I am not allowed
        self.assertEqual(403, channel.code, msg=channel.result["body"])
        self.assertEqual(
            "You don't have permission to post that to the room. "
            + "user_level (0) < send_level (1)",
            channel.json_body["error"],
        )

    @unittest.override_config(
        {
            "default_power_level_content_override": {
                "public_chat": {"events": {"custom.event": 0}},
                "private_chat": None,
                "trusted_private_chat": None,
            }
        },
    )
    def test_config_override_applies_only_to_specific_preset(self) -> None:
        # Given the server has config for public_chats,
        # and I am a normal member of a private_chat room
        room_id = self.helper.create_room_as("@some_other_guy:red", is_public=False)
        self.helper.invite(room=room_id, src="@some_other_guy:red", targ=self.user_id)
        self.helper.join(room=room_id, user=self.user_id)

        # When I send a state event
        path = "/rooms/{room_id}/state/custom.event/my_state_key".format(
            room_id=urlparse.quote(room_id),
        )
        channel = self.make_request("PUT", path, "{}")

        # Then I am not allowed because the public_chat config does not
        # affect this room, because this room is a private_chat
        self.assertEqual(403, channel.code, msg=channel.result["body"])
        self.assertEqual(
            "You don't have permission to post that to the room. "
            + "user_level (0) < send_level (50)",
            channel.json_body["error"],
        )


class RoomInitialSyncTestCase(RoomBase):
    """Tests /rooms/$room_id/initialSync."""

    user_id = "@sid1:red"

    def prepare(self, reactor: MemoryReactor, clock: Clock, hs: HomeServer) -> None:
        # create the room
        self.room_id = self.helper.create_room_as(self.user_id)

    def test_initial_sync(self) -> None:
        channel = self.make_request("GET", "/rooms/%s/initialSync" % self.room_id)
        self.assertEqual(200, channel.code)

        self.assertEqual(self.room_id, channel.json_body["room_id"])
        self.assertEqual("join", channel.json_body["membership"])

        # Room state is easier to assert on if we unpack it into a dict
        state: JsonDict = {}
        for event in channel.json_body["state"]:
            if "state_key" not in event:
                continue
            t = event["type"]
            if t not in state:
                state[t] = []
            state[t].append(event)

        self.assertTrue("m.room.create" in state)

        self.assertTrue("messages" in channel.json_body)
        self.assertTrue("chunk" in channel.json_body["messages"])
        self.assertTrue("end" in channel.json_body["messages"])

        self.assertTrue("presence" in channel.json_body)

        presence_by_user = {
            e["content"]["user_id"]: e for e in channel.json_body["presence"]
        }
        self.assertTrue(self.user_id in presence_by_user)
        self.assertEqual(EduTypes.PRESENCE, presence_by_user[self.user_id]["type"])


class RoomMessageListTestCase(RoomBase):
    """Tests /rooms/$room_id/messages REST events."""

    user_id = "@sid1:red"

    def prepare(self, reactor: MemoryReactor, clock: Clock, hs: HomeServer) -> None:
        self.room_id = self.helper.create_room_as(self.user_id)

    def test_topo_token_is_accepted(self) -> None:
        token = "t1-0_0_0_0_0_0_0_0_0"
        channel = self.make_request(
            "GET", "/rooms/%s/messages?access_token=x&from=%s" % (self.room_id, token)
        )
        self.assertEqual(200, channel.code)
        self.assertTrue("start" in channel.json_body)
        self.assertEqual(token, channel.json_body["start"])
        self.assertTrue("chunk" in channel.json_body)
        self.assertTrue("end" in channel.json_body)

    def test_stream_token_is_accepted_for_fwd_pagianation(self) -> None:
        token = "s0_0_0_0_0_0_0_0_0"
        channel = self.make_request(
            "GET", "/rooms/%s/messages?access_token=x&from=%s" % (self.room_id, token)
        )
        self.assertEqual(200, channel.code)
        self.assertTrue("start" in channel.json_body)
        self.assertEqual(token, channel.json_body["start"])
        self.assertTrue("chunk" in channel.json_body)
        self.assertTrue("end" in channel.json_body)

    def test_room_messages_purge(self) -> None:
        store = self.hs.get_datastores().main
        pagination_handler = self.hs.get_pagination_handler()

        # Send a first message in the room, which will be removed by the purge.
        first_event_id = self.helper.send(self.room_id, "message 1")["event_id"]
        first_token = self.get_success(
            store.get_topological_token_for_event(first_event_id)
        )
        first_token_str = self.get_success(first_token.to_string(store))

        # Send a second message in the room, which won't be removed, and which we'll
        # use as the marker to purge events before.
        second_event_id = self.helper.send(self.room_id, "message 2")["event_id"]
        second_token = self.get_success(
            store.get_topological_token_for_event(second_event_id)
        )
        second_token_str = self.get_success(second_token.to_string(store))

        # Send a third event in the room to ensure we don't fall under any edge case
        # due to our marker being the latest forward extremity in the room.
        self.helper.send(self.room_id, "message 3")

        # Check that we get the first and second message when querying /messages.
        channel = self.make_request(
            "GET",
            "/rooms/%s/messages?access_token=x&from=%s&dir=b&filter=%s"
            % (
                self.room_id,
                second_token_str,
                json.dumps({"types": [EventTypes.Message]}),
            ),
        )
        self.assertEqual(channel.code, 200, channel.json_body)

        chunk = channel.json_body["chunk"]
        self.assertEqual(len(chunk), 2, [event["content"] for event in chunk])

        # Purge every event before the second event.
        purge_id = random_string(16)
        pagination_handler._purges_by_id[purge_id] = PurgeStatus()
        self.get_success(
            pagination_handler._purge_history(
                purge_id=purge_id,
                room_id=self.room_id,
                token=second_token_str,
                delete_local_events=True,
            )
        )

        # Check that we only get the second message through /message now that the first
        # has been purged.
        channel = self.make_request(
            "GET",
            "/rooms/%s/messages?access_token=x&from=%s&dir=b&filter=%s"
            % (
                self.room_id,
                second_token_str,
                json.dumps({"types": [EventTypes.Message]}),
            ),
        )
        self.assertEqual(channel.code, 200, channel.json_body)

        chunk = channel.json_body["chunk"]
        self.assertEqual(len(chunk), 1, [event["content"] for event in chunk])

        # Check that we get no event, but also no error, when querying /messages with
        # the token that was pointing at the first event, because we don't have it
        # anymore.
        channel = self.make_request(
            "GET",
            "/rooms/%s/messages?access_token=x&from=%s&dir=b&filter=%s"
            % (
                self.room_id,
                first_token_str,
                json.dumps({"types": [EventTypes.Message]}),
            ),
        )
        self.assertEqual(channel.code, 200, channel.json_body)

        chunk = channel.json_body["chunk"]
        self.assertEqual(len(chunk), 0, [event["content"] for event in chunk])


class RoomSearchTestCase(unittest.HomeserverTestCase):
    servlets = [
        synapse.rest.admin.register_servlets_for_client_rest_resource,
        room.register_servlets,
        login.register_servlets,
    ]
    user_id = True
    hijack_auth = False

    def prepare(self, reactor: MemoryReactor, clock: Clock, hs: HomeServer) -> None:

        # Register the user who does the searching
        self.user_id2 = self.register_user("user", "pass")
        self.access_token = self.login("user", "pass")

        # Register the user who sends the message
        self.other_user_id = self.register_user("otheruser", "pass")
        self.other_access_token = self.login("otheruser", "pass")

        # Create a room
        self.room = self.helper.create_room_as(self.user_id2, tok=self.access_token)

        # Invite the other person
        self.helper.invite(
            room=self.room,
            src=self.user_id2,
            tok=self.access_token,
            targ=self.other_user_id,
        )

        # The other user joins
        self.helper.join(
            room=self.room, user=self.other_user_id, tok=self.other_access_token
        )

    def test_finds_message(self) -> None:
        """
        The search functionality will search for content in messages if asked to
        do so.
        """
        # The other user sends some messages
        self.helper.send(self.room, body="Hi!", tok=self.other_access_token)
        self.helper.send(self.room, body="There!", tok=self.other_access_token)

        channel = self.make_request(
            "POST",
            "/search?access_token=%s" % (self.access_token,),
            {
                "search_categories": {
                    "room_events": {"keys": ["content.body"], "search_term": "Hi"}
                }
            },
        )

        # Check we get the results we expect -- one search result, of the sent
        # messages
        self.assertEqual(channel.code, 200)
        results = channel.json_body["search_categories"]["room_events"]
        self.assertEqual(results["count"], 1)
        self.assertEqual(results["results"][0]["result"]["content"]["body"], "Hi!")

        # No context was requested, so we should get none.
        self.assertEqual(results["results"][0]["context"], {})

    def test_include_context(self) -> None:
        """
        When event_context includes include_profile, profile information will be
        included in the search response.
        """
        # The other user sends some messages
        self.helper.send(self.room, body="Hi!", tok=self.other_access_token)
        self.helper.send(self.room, body="There!", tok=self.other_access_token)

        channel = self.make_request(
            "POST",
            "/search?access_token=%s" % (self.access_token,),
            {
                "search_categories": {
                    "room_events": {
                        "keys": ["content.body"],
                        "search_term": "Hi",
                        "event_context": {"include_profile": True},
                    }
                }
            },
        )

        # Check we get the results we expect -- one search result, of the sent
        # messages
        self.assertEqual(channel.code, 200)
        results = channel.json_body["search_categories"]["room_events"]
        self.assertEqual(results["count"], 1)
        self.assertEqual(results["results"][0]["result"]["content"]["body"], "Hi!")

        # We should get context info, like the two users, and the display names.
        context = results["results"][0]["context"]
        self.assertEqual(len(context["profile_info"].keys()), 2)
        self.assertEqual(
            context["profile_info"][self.other_user_id]["displayname"], "otheruser"
        )


class PublicRoomsRestrictedTestCase(unittest.HomeserverTestCase):

    servlets = [
        synapse.rest.admin.register_servlets_for_client_rest_resource,
        room.register_servlets,
        login.register_servlets,
    ]

    def make_homeserver(self, reactor: MemoryReactor, clock: Clock) -> HomeServer:

        self.url = b"/_matrix/client/r0/publicRooms"

        config = self.default_config()
        config["allow_public_rooms_without_auth"] = False
        self.hs = self.setup_test_homeserver(config=config)

        return self.hs

    def test_restricted_no_auth(self) -> None:
        channel = self.make_request("GET", self.url)
        self.assertEqual(channel.code, 401, channel.result)

    def test_restricted_auth(self) -> None:
        self.register_user("user", "pass")
        tok = self.login("user", "pass")

        channel = self.make_request("GET", self.url, access_token=tok)
        self.assertEqual(channel.code, 200, channel.result)


class PublicRoomsRoomTypeFilterTestCase(unittest.HomeserverTestCase):

    servlets = [
        synapse.rest.admin.register_servlets_for_client_rest_resource,
        room.register_servlets,
        login.register_servlets,
    ]

    def make_homeserver(self, reactor: MemoryReactor, clock: Clock) -> HomeServer:

        config = self.default_config()
        config["allow_public_rooms_without_auth"] = True
        config["experimental_features"] = {"msc3827_enabled": True}
        self.hs = self.setup_test_homeserver(config=config)
        self.url = b"/_matrix/client/r0/publicRooms"

        return self.hs

    def prepare(self, reactor: MemoryReactor, clock: Clock, hs: HomeServer) -> None:
        user = self.register_user("alice", "pass")
        self.token = self.login(user, "pass")

        # Create a room
        self.helper.create_room_as(
            user,
            is_public=True,
            extra_content={"visibility": "public"},
            tok=self.token,
        )
        # Create a space
        self.helper.create_room_as(
            user,
            is_public=True,
            extra_content={
                "visibility": "public",
                "creation_content": {EventContentFields.ROOM_TYPE: RoomTypes.SPACE},
            },
            tok=self.token,
        )

    def make_public_rooms_request(
        self, room_types: Union[List[Union[str, None]], None]
    ) -> Tuple[List[Dict[str, Any]], int]:
        channel = self.make_request(
            "POST",
            self.url,
            {"filter": {PublicRoomsFilterFields.ROOM_TYPES: room_types}},
            self.token,
        )
        chunk = channel.json_body["chunk"]
        count = channel.json_body["total_room_count_estimate"]

        self.assertEqual(len(chunk), count)

        return chunk, count

    def test_returns_both_rooms_and_spaces_if_no_filter(self) -> None:
        chunk, count = self.make_public_rooms_request(None)

        self.assertEqual(count, 2)

    def test_returns_only_rooms_based_on_filter(self) -> None:
        chunk, count = self.make_public_rooms_request([None])

        self.assertEqual(count, 1)
        self.assertEqual(chunk[0].get("org.matrix.msc3827.room_type", None), None)

    def test_returns_only_space_based_on_filter(self) -> None:
        chunk, count = self.make_public_rooms_request(["m.space"])

        self.assertEqual(count, 1)
        self.assertEqual(chunk[0].get("org.matrix.msc3827.room_type", None), "m.space")

    def test_returns_both_rooms_and_space_based_on_filter(self) -> None:
        chunk, count = self.make_public_rooms_request(["m.space", None])

        self.assertEqual(count, 2)

    def test_returns_both_rooms_and_spaces_if_array_is_empty(self) -> None:
        chunk, count = self.make_public_rooms_request([])

        self.assertEqual(count, 2)


class PublicRoomsTestRemoteSearchFallbackTestCase(unittest.HomeserverTestCase):
    """Test that we correctly fallback to local filtering if a remote server
    doesn't support search.
    """

    servlets = [
        synapse.rest.admin.register_servlets_for_client_rest_resource,
        room.register_servlets,
        login.register_servlets,
    ]

    def make_homeserver(self, reactor: MemoryReactor, clock: Clock) -> HomeServer:
        return self.setup_test_homeserver(federation_client=Mock())

    def prepare(self, reactor: MemoryReactor, clock: Clock, hs: HomeServer) -> None:
        self.register_user("user", "pass")
        self.token = self.login("user", "pass")

        self.federation_client = hs.get_federation_client()

    def test_simple(self) -> None:
        "Simple test for searching rooms over federation"
        self.federation_client.get_public_rooms.return_value = make_awaitable({})  # type: ignore[attr-defined]

        search_filter = {PublicRoomsFilterFields.GENERIC_SEARCH_TERM: "foobar"}

        channel = self.make_request(
            "POST",
            b"/_matrix/client/r0/publicRooms?server=testserv",
            content={"filter": search_filter},
            access_token=self.token,
        )
        self.assertEqual(channel.code, 200, channel.result)

        self.federation_client.get_public_rooms.assert_called_once_with(  # type: ignore[attr-defined]
            "testserv",
            limit=100,
            since_token=None,
            search_filter=search_filter,
            include_all_networks=False,
            third_party_instance_id=None,
        )

    def test_fallback(self) -> None:
        "Test that searching public rooms over federation falls back if it gets a 404"

        # The `get_public_rooms` should be called again if the first call fails
        # with a 404, when using search filters.
        self.federation_client.get_public_rooms.side_effect = (  # type: ignore[attr-defined]
            HttpResponseException(404, "Not Found", b""),
            make_awaitable({}),
        )

        search_filter = {PublicRoomsFilterFields.GENERIC_SEARCH_TERM: "foobar"}

        channel = self.make_request(
            "POST",
            b"/_matrix/client/r0/publicRooms?server=testserv",
            content={"filter": search_filter},
            access_token=self.token,
        )
        self.assertEqual(channel.code, 200, channel.result)

        self.federation_client.get_public_rooms.assert_has_calls(  # type: ignore[attr-defined]
            [
                call(
                    "testserv",
                    limit=100,
                    since_token=None,
                    search_filter=search_filter,
                    include_all_networks=False,
                    third_party_instance_id=None,
                ),
                call(
                    "testserv",
                    limit=None,
                    since_token=None,
                    search_filter=None,
                    include_all_networks=False,
                    third_party_instance_id=None,
                ),
            ]
        )


class PerRoomProfilesForbiddenTestCase(unittest.HomeserverTestCase):

    servlets = [
        synapse.rest.admin.register_servlets_for_client_rest_resource,
        room.register_servlets,
        login.register_servlets,
        profile.register_servlets,
    ]

    def make_homeserver(self, reactor: MemoryReactor, clock: Clock) -> HomeServer:
        config = self.default_config()
        config["allow_per_room_profiles"] = False
        self.hs = self.setup_test_homeserver(config=config)

        return self.hs

    def prepare(self, reactor: MemoryReactor, clock: Clock, hs: HomeServer) -> None:
        self.user_id = self.register_user("test", "test")
        self.tok = self.login("test", "test")

        # Set a profile for the test user
        self.displayname = "test user"
        data = {"displayname": self.displayname}
        request_data = json.dumps(data)
        channel = self.make_request(
            "PUT",
            "/_matrix/client/r0/profile/%s/displayname" % (self.user_id,),
            request_data,
            access_token=self.tok,
        )
        self.assertEqual(channel.code, 200, channel.result)

        self.room_id = self.helper.create_room_as(self.user_id, tok=self.tok)

    def test_per_room_profile_forbidden(self) -> None:
        data = {"membership": "join", "displayname": "other test user"}
        request_data = json.dumps(data)
        channel = self.make_request(
            "PUT",
            "/_matrix/client/r0/rooms/%s/state/m.room.member/%s"
            % (self.room_id, self.user_id),
            request_data,
            access_token=self.tok,
        )
        self.assertEqual(channel.code, 200, channel.result)
        event_id = channel.json_body["event_id"]

        channel = self.make_request(
            "GET",
            "/_matrix/client/r0/rooms/%s/event/%s" % (self.room_id, event_id),
            access_token=self.tok,
        )
        self.assertEqual(channel.code, 200, channel.result)

        res_displayname = channel.json_body["content"]["displayname"]
        self.assertEqual(res_displayname, self.displayname, channel.result)


class RoomMembershipReasonTestCase(unittest.HomeserverTestCase):
    """Tests that clients can add a "reason" field to membership events and
    that they get correctly added to the generated events and propagated.
    """

    servlets = [
        synapse.rest.admin.register_servlets_for_client_rest_resource,
        room.register_servlets,
        login.register_servlets,
    ]

    def prepare(self, reactor: MemoryReactor, clock: Clock, hs: HomeServer) -> None:
        self.creator = self.register_user("creator", "test")
        self.creator_tok = self.login("creator", "test")

        self.second_user_id = self.register_user("second", "test")
        self.second_tok = self.login("second", "test")

        self.room_id = self.helper.create_room_as(self.creator, tok=self.creator_tok)

    def test_join_reason(self) -> None:
        reason = "hello"
        channel = self.make_request(
            "POST",
            f"/_matrix/client/r0/rooms/{self.room_id}/join",
            content={"reason": reason},
            access_token=self.second_tok,
        )
        self.assertEqual(channel.code, 200, channel.result)

        self._check_for_reason(reason)

    def test_leave_reason(self) -> None:
        self.helper.join(self.room_id, user=self.second_user_id, tok=self.second_tok)

        reason = "hello"
        channel = self.make_request(
            "POST",
            f"/_matrix/client/r0/rooms/{self.room_id}/leave",
            content={"reason": reason},
            access_token=self.second_tok,
        )
        self.assertEqual(channel.code, 200, channel.result)

        self._check_for_reason(reason)

    def test_kick_reason(self) -> None:
        self.helper.join(self.room_id, user=self.second_user_id, tok=self.second_tok)

        reason = "hello"
        channel = self.make_request(
            "POST",
            f"/_matrix/client/r0/rooms/{self.room_id}/kick",
            content={"reason": reason, "user_id": self.second_user_id},
            access_token=self.second_tok,
        )
        self.assertEqual(channel.code, 200, channel.result)

        self._check_for_reason(reason)

    def test_ban_reason(self) -> None:
        self.helper.join(self.room_id, user=self.second_user_id, tok=self.second_tok)

        reason = "hello"
        channel = self.make_request(
            "POST",
            f"/_matrix/client/r0/rooms/{self.room_id}/ban",
            content={"reason": reason, "user_id": self.second_user_id},
            access_token=self.creator_tok,
        )
        self.assertEqual(channel.code, 200, channel.result)

        self._check_for_reason(reason)

    def test_unban_reason(self) -> None:
        reason = "hello"
        channel = self.make_request(
            "POST",
            f"/_matrix/client/r0/rooms/{self.room_id}/unban",
            content={"reason": reason, "user_id": self.second_user_id},
            access_token=self.creator_tok,
        )
        self.assertEqual(channel.code, 200, channel.result)

        self._check_for_reason(reason)

    def test_invite_reason(self) -> None:
        reason = "hello"
        channel = self.make_request(
            "POST",
            f"/_matrix/client/r0/rooms/{self.room_id}/invite",
            content={"reason": reason, "user_id": self.second_user_id},
            access_token=self.creator_tok,
        )
        self.assertEqual(channel.code, 200, channel.result)

        self._check_for_reason(reason)

    def test_reject_invite_reason(self) -> None:
        self.helper.invite(
            self.room_id,
            src=self.creator,
            targ=self.second_user_id,
            tok=self.creator_tok,
        )

        reason = "hello"
        channel = self.make_request(
            "POST",
            f"/_matrix/client/r0/rooms/{self.room_id}/leave",
            content={"reason": reason},
            access_token=self.second_tok,
        )
        self.assertEqual(channel.code, 200, channel.result)

        self._check_for_reason(reason)

    def _check_for_reason(self, reason: str) -> None:
        channel = self.make_request(
            "GET",
            "/_matrix/client/r0/rooms/{}/state/m.room.member/{}".format(
                self.room_id, self.second_user_id
            ),
            access_token=self.creator_tok,
        )
        self.assertEqual(channel.code, 200, channel.result)

        event_content = channel.json_body

        self.assertEqual(event_content.get("reason"), reason, channel.result)


class LabelsTestCase(unittest.HomeserverTestCase):
    servlets = [
        synapse.rest.admin.register_servlets_for_client_rest_resource,
        room.register_servlets,
        login.register_servlets,
        profile.register_servlets,
    ]

    # Filter that should only catch messages with the label "#fun".
    FILTER_LABELS = {
        "types": [EventTypes.Message],
        "org.matrix.labels": ["#fun"],
    }
    # Filter that should only catch messages without the label "#fun".
    FILTER_NOT_LABELS = {
        "types": [EventTypes.Message],
        "org.matrix.not_labels": ["#fun"],
    }
    # Filter that should only catch messages with the label "#work" but without the label
    # "#notfun".
    FILTER_LABELS_NOT_LABELS = {
        "types": [EventTypes.Message],
        "org.matrix.labels": ["#work"],
        "org.matrix.not_labels": ["#notfun"],
    }

    def prepare(self, reactor: MemoryReactor, clock: Clock, hs: HomeServer) -> None:
        self.user_id = self.register_user("test", "test")
        self.tok = self.login("test", "test")
        self.room_id = self.helper.create_room_as(self.user_id, tok=self.tok)

    def test_context_filter_labels(self) -> None:
        """Test that we can filter by a label on a /context request."""
        event_id = self._send_labelled_messages_in_room()

        channel = self.make_request(
            "GET",
            "/rooms/%s/context/%s?filter=%s"
            % (self.room_id, event_id, json.dumps(self.FILTER_LABELS)),
            access_token=self.tok,
        )
        self.assertEqual(channel.code, 200, channel.result)

        events_before = channel.json_body["events_before"]

        self.assertEqual(
            len(events_before), 1, [event["content"] for event in events_before]
        )
        self.assertEqual(
            events_before[0]["content"]["body"], "with right label", events_before[0]
        )

        events_after = channel.json_body["events_before"]

        self.assertEqual(
            len(events_after), 1, [event["content"] for event in events_after]
        )
        self.assertEqual(
            events_after[0]["content"]["body"], "with right label", events_after[0]
        )

    def test_context_filter_not_labels(self) -> None:
        """Test that we can filter by the absence of a label on a /context request."""
        event_id = self._send_labelled_messages_in_room()

        channel = self.make_request(
            "GET",
            "/rooms/%s/context/%s?filter=%s"
            % (self.room_id, event_id, json.dumps(self.FILTER_NOT_LABELS)),
            access_token=self.tok,
        )
        self.assertEqual(channel.code, 200, channel.result)

        events_before = channel.json_body["events_before"]

        self.assertEqual(
            len(events_before), 1, [event["content"] for event in events_before]
        )
        self.assertEqual(
            events_before[0]["content"]["body"], "without label", events_before[0]
        )

        events_after = channel.json_body["events_after"]

        self.assertEqual(
            len(events_after), 2, [event["content"] for event in events_after]
        )
        self.assertEqual(
            events_after[0]["content"]["body"], "with wrong label", events_after[0]
        )
        self.assertEqual(
            events_after[1]["content"]["body"], "with two wrong labels", events_after[1]
        )

    def test_context_filter_labels_not_labels(self) -> None:
        """Test that we can filter by both a label and the absence of another label on a
        /context request.
        """
        event_id = self._send_labelled_messages_in_room()

        channel = self.make_request(
            "GET",
            "/rooms/%s/context/%s?filter=%s"
            % (self.room_id, event_id, json.dumps(self.FILTER_LABELS_NOT_LABELS)),
            access_token=self.tok,
        )
        self.assertEqual(channel.code, 200, channel.result)

        events_before = channel.json_body["events_before"]

        self.assertEqual(
            len(events_before), 0, [event["content"] for event in events_before]
        )

        events_after = channel.json_body["events_after"]

        self.assertEqual(
            len(events_after), 1, [event["content"] for event in events_after]
        )
        self.assertEqual(
            events_after[0]["content"]["body"], "with wrong label", events_after[0]
        )

    def test_messages_filter_labels(self) -> None:
        """Test that we can filter by a label on a /messages request."""
        self._send_labelled_messages_in_room()

        token = "s0_0_0_0_0_0_0_0_0"
        channel = self.make_request(
            "GET",
            "/rooms/%s/messages?access_token=%s&from=%s&filter=%s"
            % (self.room_id, self.tok, token, json.dumps(self.FILTER_LABELS)),
        )

        events = channel.json_body["chunk"]

        self.assertEqual(len(events), 2, [event["content"] for event in events])
        self.assertEqual(events[0]["content"]["body"], "with right label", events[0])
        self.assertEqual(events[1]["content"]["body"], "with right label", events[1])

    def test_messages_filter_not_labels(self) -> None:
        """Test that we can filter by the absence of a label on a /messages request."""
        self._send_labelled_messages_in_room()

        token = "s0_0_0_0_0_0_0_0_0"
        channel = self.make_request(
            "GET",
            "/rooms/%s/messages?access_token=%s&from=%s&filter=%s"
            % (self.room_id, self.tok, token, json.dumps(self.FILTER_NOT_LABELS)),
        )

        events = channel.json_body["chunk"]

        self.assertEqual(len(events), 4, [event["content"] for event in events])
        self.assertEqual(events[0]["content"]["body"], "without label", events[0])
        self.assertEqual(events[1]["content"]["body"], "without label", events[1])
        self.assertEqual(events[2]["content"]["body"], "with wrong label", events[2])
        self.assertEqual(
            events[3]["content"]["body"], "with two wrong labels", events[3]
        )

    def test_messages_filter_labels_not_labels(self) -> None:
        """Test that we can filter by both a label and the absence of another label on a
        /messages request.
        """
        self._send_labelled_messages_in_room()

        token = "s0_0_0_0_0_0_0_0_0"
        channel = self.make_request(
            "GET",
            "/rooms/%s/messages?access_token=%s&from=%s&filter=%s"
            % (
                self.room_id,
                self.tok,
                token,
                json.dumps(self.FILTER_LABELS_NOT_LABELS),
            ),
        )

        events = channel.json_body["chunk"]

        self.assertEqual(len(events), 1, [event["content"] for event in events])
        self.assertEqual(events[0]["content"]["body"], "with wrong label", events[0])

    def test_search_filter_labels(self) -> None:
        """Test that we can filter by a label on a /search request."""
        request_data = json.dumps(
            {
                "search_categories": {
                    "room_events": {
                        "search_term": "label",
                        "filter": self.FILTER_LABELS,
                    }
                }
            }
        )

        self._send_labelled_messages_in_room()

        channel = self.make_request(
            "POST", "/search?access_token=%s" % self.tok, request_data
        )

        results = channel.json_body["search_categories"]["room_events"]["results"]

        self.assertEqual(
            len(results),
            2,
            [result["result"]["content"] for result in results],
        )
        self.assertEqual(
            results[0]["result"]["content"]["body"],
            "with right label",
            results[0]["result"]["content"]["body"],
        )
        self.assertEqual(
            results[1]["result"]["content"]["body"],
            "with right label",
            results[1]["result"]["content"]["body"],
        )

    def test_search_filter_not_labels(self) -> None:
        """Test that we can filter by the absence of a label on a /search request."""
        request_data = json.dumps(
            {
                "search_categories": {
                    "room_events": {
                        "search_term": "label",
                        "filter": self.FILTER_NOT_LABELS,
                    }
                }
            }
        )

        self._send_labelled_messages_in_room()

        channel = self.make_request(
            "POST", "/search?access_token=%s" % self.tok, request_data
        )

        results = channel.json_body["search_categories"]["room_events"]["results"]

        self.assertEqual(
            len(results),
            4,
            [result["result"]["content"] for result in results],
        )
        self.assertEqual(
            results[0]["result"]["content"]["body"],
            "without label",
            results[0]["result"]["content"]["body"],
        )
        self.assertEqual(
            results[1]["result"]["content"]["body"],
            "without label",
            results[1]["result"]["content"]["body"],
        )
        self.assertEqual(
            results[2]["result"]["content"]["body"],
            "with wrong label",
            results[2]["result"]["content"]["body"],
        )
        self.assertEqual(
            results[3]["result"]["content"]["body"],
            "with two wrong labels",
            results[3]["result"]["content"]["body"],
        )

    def test_search_filter_labels_not_labels(self) -> None:
        """Test that we can filter by both a label and the absence of another label on a
        /search request.
        """
        request_data = json.dumps(
            {
                "search_categories": {
                    "room_events": {
                        "search_term": "label",
                        "filter": self.FILTER_LABELS_NOT_LABELS,
                    }
                }
            }
        )

        self._send_labelled_messages_in_room()

        channel = self.make_request(
            "POST", "/search?access_token=%s" % self.tok, request_data
        )

        results = channel.json_body["search_categories"]["room_events"]["results"]

        self.assertEqual(
            len(results),
            1,
            [result["result"]["content"] for result in results],
        )
        self.assertEqual(
            results[0]["result"]["content"]["body"],
            "with wrong label",
            results[0]["result"]["content"]["body"],
        )

    def _send_labelled_messages_in_room(self) -> str:
        """Sends several messages to a room with different labels (or without any) to test
        filtering by label.
        Returns:
            The ID of the event to use if we're testing filtering on /context.
        """
        self.helper.send_event(
            room_id=self.room_id,
            type=EventTypes.Message,
            content={
                "msgtype": "m.text",
                "body": "with right label",
                EventContentFields.LABELS: ["#fun"],
            },
            tok=self.tok,
        )

        self.helper.send_event(
            room_id=self.room_id,
            type=EventTypes.Message,
            content={"msgtype": "m.text", "body": "without label"},
            tok=self.tok,
        )

        res = self.helper.send_event(
            room_id=self.room_id,
            type=EventTypes.Message,
            content={"msgtype": "m.text", "body": "without label"},
            tok=self.tok,
        )
        # Return this event's ID when we test filtering in /context requests.
        event_id = res["event_id"]

        self.helper.send_event(
            room_id=self.room_id,
            type=EventTypes.Message,
            content={
                "msgtype": "m.text",
                "body": "with wrong label",
                EventContentFields.LABELS: ["#work"],
            },
            tok=self.tok,
        )

        self.helper.send_event(
            room_id=self.room_id,
            type=EventTypes.Message,
            content={
                "msgtype": "m.text",
                "body": "with two wrong labels",
                EventContentFields.LABELS: ["#work", "#notfun"],
            },
            tok=self.tok,
        )

        self.helper.send_event(
            room_id=self.room_id,
            type=EventTypes.Message,
            content={
                "msgtype": "m.text",
                "body": "with right label",
                EventContentFields.LABELS: ["#fun"],
            },
            tok=self.tok,
        )

        return event_id


class RelationsTestCase(unittest.HomeserverTestCase):
    servlets = [
        synapse.rest.admin.register_servlets_for_client_rest_resource,
        room.register_servlets,
        login.register_servlets,
    ]

    def default_config(self) -> Dict[str, Any]:
        config = super().default_config()
        config["experimental_features"] = {"msc3440_enabled": True}
        return config

    def prepare(self, reactor: MemoryReactor, clock: Clock, hs: HomeServer) -> None:
        self.user_id = self.register_user("test", "test")
        self.tok = self.login("test", "test")
        self.room_id = self.helper.create_room_as(self.user_id, tok=self.tok)

        self.second_user_id = self.register_user("second", "test")
        self.second_tok = self.login("second", "test")
        self.helper.join(
            room=self.room_id, user=self.second_user_id, tok=self.second_tok
        )

        self.third_user_id = self.register_user("third", "test")
        self.third_tok = self.login("third", "test")
        self.helper.join(room=self.room_id, user=self.third_user_id, tok=self.third_tok)

        # An initial event with a relation from second user.
        res = self.helper.send_event(
            room_id=self.room_id,
            type=EventTypes.Message,
            content={"msgtype": "m.text", "body": "Message 1"},
            tok=self.tok,
        )
        self.event_id_1 = res["event_id"]
        self.helper.send_event(
            room_id=self.room_id,
            type="m.reaction",
            content={
                "m.relates_to": {
                    "rel_type": RelationTypes.ANNOTATION,
                    "event_id": self.event_id_1,
                    "key": "👍",
                }
            },
            tok=self.second_tok,
        )

        # Another event with a relation from third user.
        res = self.helper.send_event(
            room_id=self.room_id,
            type=EventTypes.Message,
            content={"msgtype": "m.text", "body": "Message 2"},
            tok=self.tok,
        )
        self.event_id_2 = res["event_id"]
        self.helper.send_event(
            room_id=self.room_id,
            type="m.reaction",
            content={
                "m.relates_to": {
                    "rel_type": RelationTypes.REFERENCE,
                    "event_id": self.event_id_2,
                }
            },
            tok=self.third_tok,
        )

        # An event with no relations.
        self.helper.send_event(
            room_id=self.room_id,
            type=EventTypes.Message,
            content={"msgtype": "m.text", "body": "No relations"},
            tok=self.tok,
        )

    def _filter_messages(self, filter: JsonDict) -> List[JsonDict]:
        """Make a request to /messages with a filter, returns the chunk of events."""
        channel = self.make_request(
            "GET",
            "/rooms/%s/messages?filter=%s&dir=b" % (self.room_id, json.dumps(filter)),
            access_token=self.tok,
        )
        self.assertEqual(channel.code, 200, channel.result)

        return channel.json_body["chunk"]

    def test_filter_relation_senders(self) -> None:
        # Messages which second user reacted to.
        filter = {"related_by_senders": [self.second_user_id]}
        chunk = self._filter_messages(filter)
        self.assertEqual(len(chunk), 1, chunk)
        self.assertEqual(chunk[0]["event_id"], self.event_id_1)

        # Messages which third user reacted to.
        filter = {"related_by_senders": [self.third_user_id]}
        chunk = self._filter_messages(filter)
        self.assertEqual(len(chunk), 1, chunk)
        self.assertEqual(chunk[0]["event_id"], self.event_id_2)

        # Messages which either user reacted to.
        filter = {"related_by_senders": [self.second_user_id, self.third_user_id]}
        chunk = self._filter_messages(filter)
        self.assertEqual(len(chunk), 2, chunk)
        self.assertCountEqual(
            [c["event_id"] for c in chunk], [self.event_id_1, self.event_id_2]
        )

    def test_filter_relation_type(self) -> None:
        # Messages which have annotations.
        filter = {"related_by_rel_types": [RelationTypes.ANNOTATION]}
        chunk = self._filter_messages(filter)
        self.assertEqual(len(chunk), 1, chunk)
        self.assertEqual(chunk[0]["event_id"], self.event_id_1)

        # Messages which have references.
        filter = {"related_by_rel_types": [RelationTypes.REFERENCE]}
        chunk = self._filter_messages(filter)
        self.assertEqual(len(chunk), 1, chunk)
        self.assertEqual(chunk[0]["event_id"], self.event_id_2)

        # Messages which have either annotations or references.
        filter = {
            "related_by_rel_types": [
                RelationTypes.ANNOTATION,
                RelationTypes.REFERENCE,
            ]
        }
        chunk = self._filter_messages(filter)
        self.assertEqual(len(chunk), 2, chunk)
        self.assertCountEqual(
            [c["event_id"] for c in chunk], [self.event_id_1, self.event_id_2]
        )

    def test_filter_relation_senders_and_type(self) -> None:
        # Messages which second user reacted to.
        filter = {
            "related_by_senders": [self.second_user_id],
            "related_by_rel_types": [RelationTypes.ANNOTATION],
        }
        chunk = self._filter_messages(filter)
        self.assertEqual(len(chunk), 1, chunk)
        self.assertEqual(chunk[0]["event_id"], self.event_id_1)


class ContextTestCase(unittest.HomeserverTestCase):

    servlets = [
        synapse.rest.admin.register_servlets_for_client_rest_resource,
        room.register_servlets,
        login.register_servlets,
        account.register_servlets,
    ]

    def prepare(self, reactor: MemoryReactor, clock: Clock, hs: HomeServer) -> None:
        self.user_id = self.register_user("user", "password")
        self.tok = self.login("user", "password")
        self.room_id = self.helper.create_room_as(
            self.user_id, tok=self.tok, is_public=False
        )

        self.other_user_id = self.register_user("user2", "password")
        self.other_tok = self.login("user2", "password")

        self.helper.invite(self.room_id, self.user_id, self.other_user_id, tok=self.tok)
        self.helper.join(self.room_id, self.other_user_id, tok=self.other_tok)

    def test_erased_sender(self) -> None:
        """Test that an erasure request results in the requester's events being hidden
        from any new member of the room.
        """

        # Send a bunch of events in the room.

        self.helper.send(self.room_id, "message 1", tok=self.tok)
        self.helper.send(self.room_id, "message 2", tok=self.tok)
        event_id = self.helper.send(self.room_id, "message 3", tok=self.tok)["event_id"]
        self.helper.send(self.room_id, "message 4", tok=self.tok)
        self.helper.send(self.room_id, "message 5", tok=self.tok)

        # Check that we can still see the messages before the erasure request.

        channel = self.make_request(
            "GET",
            '/rooms/%s/context/%s?filter={"types":["m.room.message"]}'
            % (self.room_id, event_id),
            access_token=self.tok,
        )
        self.assertEqual(channel.code, 200, channel.result)

        events_before = channel.json_body["events_before"]

        self.assertEqual(len(events_before), 2, events_before)
        self.assertEqual(
            events_before[0].get("content", {}).get("body"),
            "message 2",
            events_before[0],
        )
        self.assertEqual(
            events_before[1].get("content", {}).get("body"),
            "message 1",
            events_before[1],
        )

        self.assertEqual(
            channel.json_body["event"].get("content", {}).get("body"),
            "message 3",
            channel.json_body["event"],
        )

        events_after = channel.json_body["events_after"]

        self.assertEqual(len(events_after), 2, events_after)
        self.assertEqual(
            events_after[0].get("content", {}).get("body"),
            "message 4",
            events_after[0],
        )
        self.assertEqual(
            events_after[1].get("content", {}).get("body"),
            "message 5",
            events_after[1],
        )

        # Deactivate the first account and erase the user's data.

        deactivate_account_handler = self.hs.get_deactivate_account_handler()
        self.get_success(
            deactivate_account_handler.deactivate_account(
                self.user_id, True, create_requester(self.user_id)
            )
        )

        # Invite another user in the room. This is needed because messages will be
        # pruned only if the user wasn't a member of the room when the messages were
        # sent.

        invited_user_id = self.register_user("user3", "password")
        invited_tok = self.login("user3", "password")

        self.helper.invite(
            self.room_id, self.other_user_id, invited_user_id, tok=self.other_tok
        )
        self.helper.join(self.room_id, invited_user_id, tok=invited_tok)

        # Check that a user that joined the room after the erasure request can't see
        # the messages anymore.

        channel = self.make_request(
            "GET",
            '/rooms/%s/context/%s?filter={"types":["m.room.message"]}'
            % (self.room_id, event_id),
            access_token=invited_tok,
        )
        self.assertEqual(channel.code, 200, channel.result)

        events_before = channel.json_body["events_before"]

        self.assertEqual(len(events_before), 2, events_before)
        self.assertDictEqual(events_before[0].get("content"), {}, events_before[0])
        self.assertDictEqual(events_before[1].get("content"), {}, events_before[1])

        self.assertDictEqual(
            channel.json_body["event"].get("content"), {}, channel.json_body["event"]
        )

        events_after = channel.json_body["events_after"]

        self.assertEqual(len(events_after), 2, events_after)
        self.assertDictEqual(events_after[0].get("content"), {}, events_after[0])
        self.assertEqual(events_after[1].get("content"), {}, events_after[1])


class RoomAliasListTestCase(unittest.HomeserverTestCase):
    servlets = [
        synapse.rest.admin.register_servlets_for_client_rest_resource,
        directory.register_servlets,
        login.register_servlets,
        room.register_servlets,
    ]

    def prepare(self, reactor: MemoryReactor, clock: Clock, hs: HomeServer) -> None:
        self.room_owner = self.register_user("room_owner", "test")
        self.room_owner_tok = self.login("room_owner", "test")

        self.room_id = self.helper.create_room_as(
            self.room_owner, tok=self.room_owner_tok
        )

    def test_no_aliases(self) -> None:
        res = self._get_aliases(self.room_owner_tok)
        self.assertEqual(res["aliases"], [])

    def test_not_in_room(self) -> None:
        self.register_user("user", "test")
        user_tok = self.login("user", "test")
        res = self._get_aliases(user_tok, expected_code=403)
        self.assertEqual(res["errcode"], "M_FORBIDDEN")

    def test_admin_user(self) -> None:
        alias1 = self._random_alias()
        self._set_alias_via_directory(alias1)

        self.register_user("user", "test", admin=True)
        user_tok = self.login("user", "test")

        res = self._get_aliases(user_tok)
        self.assertEqual(res["aliases"], [alias1])

    def test_with_aliases(self) -> None:
        alias1 = self._random_alias()
        alias2 = self._random_alias()

        self._set_alias_via_directory(alias1)
        self._set_alias_via_directory(alias2)

        res = self._get_aliases(self.room_owner_tok)
        self.assertEqual(set(res["aliases"]), {alias1, alias2})

    def test_peekable_room(self) -> None:
        alias1 = self._random_alias()
        self._set_alias_via_directory(alias1)

        self.helper.send_state(
            self.room_id,
            EventTypes.RoomHistoryVisibility,
            body={"history_visibility": "world_readable"},
            tok=self.room_owner_tok,
        )

        self.register_user("user", "test")
        user_tok = self.login("user", "test")

        res = self._get_aliases(user_tok)
        self.assertEqual(res["aliases"], [alias1])

    def _get_aliases(self, access_token: str, expected_code: int = 200) -> JsonDict:
        """Calls the endpoint under test. returns the json response object."""
        channel = self.make_request(
            "GET",
            "/_matrix/client/r0/rooms/%s/aliases" % (self.room_id,),
            access_token=access_token,
        )
        self.assertEqual(channel.code, expected_code, channel.result)
        res = channel.json_body
        self.assertIsInstance(res, dict)
        if expected_code == 200:
            self.assertIsInstance(res["aliases"], list)
        return res

    def _random_alias(self) -> str:
        return RoomAlias(random_string(5), self.hs.hostname).to_string()

    def _set_alias_via_directory(self, alias: str, expected_code: int = 200) -> None:
        url = "/_matrix/client/r0/directory/room/" + alias
        data = {"room_id": self.room_id}
        request_data = json.dumps(data)

        channel = self.make_request(
            "PUT", url, request_data, access_token=self.room_owner_tok
        )
        self.assertEqual(channel.code, expected_code, channel.result)


class RoomCanonicalAliasTestCase(unittest.HomeserverTestCase):
    servlets = [
        synapse.rest.admin.register_servlets_for_client_rest_resource,
        directory.register_servlets,
        login.register_servlets,
        room.register_servlets,
    ]

    def prepare(self, reactor: MemoryReactor, clock: Clock, hs: HomeServer) -> None:
        self.room_owner = self.register_user("room_owner", "test")
        self.room_owner_tok = self.login("room_owner", "test")

        self.room_id = self.helper.create_room_as(
            self.room_owner, tok=self.room_owner_tok
        )

        self.alias = "#alias:test"
        self._set_alias_via_directory(self.alias)

    def _set_alias_via_directory(self, alias: str, expected_code: int = 200) -> None:
        url = "/_matrix/client/r0/directory/room/" + alias
        data = {"room_id": self.room_id}
        request_data = json.dumps(data)

        channel = self.make_request(
            "PUT", url, request_data, access_token=self.room_owner_tok
        )
        self.assertEqual(channel.code, expected_code, channel.result)

    def _get_canonical_alias(self, expected_code: int = 200) -> JsonDict:
        """Calls the endpoint under test. returns the json response object."""
        channel = self.make_request(
            "GET",
            "rooms/%s/state/m.room.canonical_alias" % (self.room_id,),
            access_token=self.room_owner_tok,
        )
        self.assertEqual(channel.code, expected_code, channel.result)
        res = channel.json_body
        self.assertIsInstance(res, dict)
        return res

    def _set_canonical_alias(
        self, content: JsonDict, expected_code: int = 200
    ) -> JsonDict:
        """Calls the endpoint under test. returns the json response object."""
        channel = self.make_request(
            "PUT",
            "rooms/%s/state/m.room.canonical_alias" % (self.room_id,),
            json.dumps(content),
            access_token=self.room_owner_tok,
        )
        self.assertEqual(channel.code, expected_code, channel.result)
        res = channel.json_body
        self.assertIsInstance(res, dict)
        return res

    def test_canonical_alias(self) -> None:
        """Test a basic alias message."""
        # There is no canonical alias to start with.
        self._get_canonical_alias(expected_code=404)

        # Create an alias.
        self._set_canonical_alias({"alias": self.alias})

        # Canonical alias now exists!
        res = self._get_canonical_alias()
        self.assertEqual(res, {"alias": self.alias})

        # Now remove the alias.
        self._set_canonical_alias({})

        # There is an alias event, but it is empty.
        res = self._get_canonical_alias()
        self.assertEqual(res, {})

    def test_alt_aliases(self) -> None:
        """Test a canonical alias message with alt_aliases."""
        # Create an alias.
        self._set_canonical_alias({"alt_aliases": [self.alias]})

        # Canonical alias now exists!
        res = self._get_canonical_alias()
        self.assertEqual(res, {"alt_aliases": [self.alias]})

        # Now remove the alt_aliases.
        self._set_canonical_alias({})

        # There is an alias event, but it is empty.
        res = self._get_canonical_alias()
        self.assertEqual(res, {})

    def test_alias_alt_aliases(self) -> None:
        """Test a canonical alias message with an alias and alt_aliases."""
        # Create an alias.
        self._set_canonical_alias({"alias": self.alias, "alt_aliases": [self.alias]})

        # Canonical alias now exists!
        res = self._get_canonical_alias()
        self.assertEqual(res, {"alias": self.alias, "alt_aliases": [self.alias]})

        # Now remove the alias and alt_aliases.
        self._set_canonical_alias({})

        # There is an alias event, but it is empty.
        res = self._get_canonical_alias()
        self.assertEqual(res, {})

    def test_partial_modify(self) -> None:
        """Test removing only the alt_aliases."""
        # Create an alias.
        self._set_canonical_alias({"alias": self.alias, "alt_aliases": [self.alias]})

        # Canonical alias now exists!
        res = self._get_canonical_alias()
        self.assertEqual(res, {"alias": self.alias, "alt_aliases": [self.alias]})

        # Now remove the alt_aliases.
        self._set_canonical_alias({"alias": self.alias})

        # There is an alias event, but it is empty.
        res = self._get_canonical_alias()
        self.assertEqual(res, {"alias": self.alias})

    def test_add_alias(self) -> None:
        """Test removing only the alt_aliases."""
        # Create an additional alias.
        second_alias = "#second:test"
        self._set_alias_via_directory(second_alias)

        # Add the canonical alias.
        self._set_canonical_alias({"alias": self.alias, "alt_aliases": [self.alias]})

        # Then add the second alias.
        self._set_canonical_alias(
            {"alias": self.alias, "alt_aliases": [self.alias, second_alias]}
        )

        # Canonical alias now exists!
        res = self._get_canonical_alias()
        self.assertEqual(
            res, {"alias": self.alias, "alt_aliases": [self.alias, second_alias]}
        )

    def test_bad_data(self) -> None:
        """Invalid data for alt_aliases should cause errors."""
        self._set_canonical_alias({"alt_aliases": "@bad:test"}, expected_code=400)
        self._set_canonical_alias({"alt_aliases": None}, expected_code=400)
        self._set_canonical_alias({"alt_aliases": 0}, expected_code=400)
        self._set_canonical_alias({"alt_aliases": 1}, expected_code=400)
        self._set_canonical_alias({"alt_aliases": False}, expected_code=400)
        self._set_canonical_alias({"alt_aliases": True}, expected_code=400)
        self._set_canonical_alias({"alt_aliases": {}}, expected_code=400)

    def test_bad_alias(self) -> None:
        """An alias which does not point to the room raises a SynapseError."""
        self._set_canonical_alias({"alias": "@unknown:test"}, expected_code=400)
        self._set_canonical_alias({"alt_aliases": ["@unknown:test"]}, expected_code=400)


class ThreepidInviteTestCase(unittest.HomeserverTestCase):

    servlets = [
        admin.register_servlets,
        login.register_servlets,
        room.register_servlets,
    ]

    def prepare(self, reactor: MemoryReactor, clock: Clock, hs: HomeServer) -> None:
        self.user_id = self.register_user("thomas", "hackme")
        self.tok = self.login("thomas", "hackme")

        self.room_id = self.helper.create_room_as(self.user_id, tok=self.tok)

    def test_threepid_invite_spamcheck_deprecated(self) -> None:
        """
        Test allowing/blocking threepid invites with a spam-check module.

        In this test, we use the deprecated API in which callbacks return a bool.
        """
        # Mock a few functions to prevent the test from failing due to failing to talk to
        # a remote IS. We keep the mock for make_and_store_3pid_invite around so we
        # can check its call_count later on during the test.
        make_invite_mock = Mock(return_value=make_awaitable((Mock(event_id="abc"), 0)))
        self.hs.get_room_member_handler()._make_and_store_3pid_invite = make_invite_mock
        self.hs.get_identity_handler().lookup_3pid = Mock(
            return_value=make_awaitable(None),
        )

        # Add a mock to the spamchecker callbacks for user_may_send_3pid_invite. Make it
        # allow everything for now.
        # `spec` argument is needed for this function mock to have `__qualname__`, which
        # is needed for `Measure` metrics buried in SpamChecker.
        mock = Mock(return_value=make_awaitable(True), spec=lambda *x: None)
        self.hs.get_spam_checker()._user_may_send_3pid_invite_callbacks.append(mock)

        # Send a 3PID invite into the room and check that it succeeded.
        email_to_invite = "teresa@example.com"
        channel = self.make_request(
            method="POST",
            path="/rooms/" + self.room_id + "/invite",
            content={
                "id_server": "example.com",
                "id_access_token": "sometoken",
                "medium": "email",
                "address": email_to_invite,
            },
            access_token=self.tok,
        )
        self.assertEqual(channel.code, 200)

        # Check that the callback was called with the right params.
        mock.assert_called_with(self.user_id, "email", email_to_invite, self.room_id)

        # Check that the call to send the invite was made.
        make_invite_mock.assert_called_once()

        # Now change the return value of the callback to deny any invite and test that
        # we can't send the invite.
        mock.return_value = make_awaitable(False)
        channel = self.make_request(
            method="POST",
            path="/rooms/" + self.room_id + "/invite",
            content={
                "id_server": "example.com",
                "id_access_token": "sometoken",
                "medium": "email",
                "address": email_to_invite,
            },
            access_token=self.tok,
        )
        self.assertEqual(channel.code, 403)

        # Also check that it stopped before calling _make_and_store_3pid_invite.
        make_invite_mock.assert_called_once()

    def test_threepid_invite_spamcheck(self) -> None:
        """
        Test allowing/blocking threepid invites with a spam-check module.

        In this test, we use the more recent API in which callbacks return a `Union[Codes, Literal["NOT_SPAM"]]`."""
        # Mock a few functions to prevent the test from failing due to failing to talk to
        # a remote IS. We keep the mock for make_and_store_3pid_invite around so we
        # can check its call_count later on during the test.
        make_invite_mock = Mock(return_value=make_awaitable((Mock(event_id="abc"), 0)))
        self.hs.get_room_member_handler()._make_and_store_3pid_invite = make_invite_mock
        self.hs.get_identity_handler().lookup_3pid = Mock(
            return_value=make_awaitable(None),
        )

        # Add a mock to the spamchecker callbacks for user_may_send_3pid_invite. Make it
        # allow everything for now.
        # `spec` argument is needed for this function mock to have `__qualname__`, which
        # is needed for `Measure` metrics buried in SpamChecker.
        mock = Mock(
            return_value=make_awaitable(synapse.module_api.NOT_SPAM),
            spec=lambda *x: None,
        )
        self.hs.get_spam_checker()._user_may_send_3pid_invite_callbacks.append(mock)

        # Send a 3PID invite into the room and check that it succeeded.
        email_to_invite = "teresa@example.com"
        channel = self.make_request(
            method="POST",
            path="/rooms/" + self.room_id + "/invite",
            content={
                "id_server": "example.com",
                "id_access_token": "sometoken",
                "medium": "email",
                "address": email_to_invite,
            },
            access_token=self.tok,
        )
        self.assertEqual(channel.code, 200)

        # Check that the callback was called with the right params.
        mock.assert_called_with(self.user_id, "email", email_to_invite, self.room_id)

        # Check that the call to send the invite was made.
        make_invite_mock.assert_called_once()

        # Now change the return value of the callback to deny any invite and test that
        # we can't send the invite. We pick an arbitrary error code to be able to check
        # that the same code has been returned
        mock.return_value = make_awaitable(Codes.CONSENT_NOT_GIVEN)
        channel = self.make_request(
            method="POST",
            path="/rooms/" + self.room_id + "/invite",
            content={
                "id_server": "example.com",
                "id_access_token": "sometoken",
                "medium": "email",
                "address": email_to_invite,
            },
            access_token=self.tok,
        )
        self.assertEqual(channel.code, 403)
        self.assertEqual(channel.json_body["errcode"], Codes.CONSENT_NOT_GIVEN)

        # Also check that it stopped before calling _make_and_store_3pid_invite.
        make_invite_mock.assert_called_once()

        # Run variant with `Tuple[Codes, dict]`.
        mock.return_value = make_awaitable((Codes.EXPIRED_ACCOUNT, {"field": "value"}))
        channel = self.make_request(
            method="POST",
            path="/rooms/" + self.room_id + "/invite",
            content={
                "id_server": "example.com",
                "id_access_token": "sometoken",
                "medium": "email",
                "address": email_to_invite,
            },
            access_token=self.tok,
        )
        self.assertEqual(channel.code, 403)
        self.assertEqual(channel.json_body["errcode"], Codes.EXPIRED_ACCOUNT)
        self.assertEqual(channel.json_body["field"], "value")

        # Also check that it stopped before calling _make_and_store_3pid_invite.
        make_invite_mock.assert_called_once()<|MERGE_RESOLUTION|>--- conflicted
+++ resolved
@@ -709,11 +709,7 @@
         self.assertEqual(200, channel.code, channel.result)
         self.assertTrue("room_id" in channel.json_body)
         assert channel.resource_usage is not None
-<<<<<<< HEAD
-        self.assertEqual(28, channel.resource_usage.db_txn_count)
-=======
-        self.assertEqual(37, channel.resource_usage.db_txn_count)
->>>>>>> 93740cae
+        self.assertEqual(32, channel.resource_usage.db_txn_count)
 
     def test_post_room_initial_state(self) -> None:
         # POST with initial_state config key, expect new room id
@@ -726,11 +722,7 @@
         self.assertEqual(200, channel.code, channel.result)
         self.assertTrue("room_id" in channel.json_body)
         assert channel.resource_usage is not None
-<<<<<<< HEAD
-        self.assertEqual(31, channel.resource_usage.db_txn_count)
-=======
-        self.assertEqual(41, channel.resource_usage.db_txn_count)
->>>>>>> 93740cae
+        self.assertEqual(35, channel.resource_usage.db_txn_count)
 
     def test_post_room_visibility_key(self) -> None:
         # POST with visibility config key, expect new room id
