--- conflicted
+++ resolved
@@ -710,11 +710,7 @@
         self.assertEqual(HTTPStatus.OK, channel.code, channel.result)
         self.assertTrue("room_id" in channel.json_body)
         assert channel.resource_usage is not None
-<<<<<<< HEAD
-        self.assertEqual(32, channel.resource_usage.db_txn_count)
-=======
         self.assertEqual(44, channel.resource_usage.db_txn_count)
->>>>>>> c2f48712
 
     def test_post_room_initial_state(self) -> None:
         # POST with initial_state config key, expect new room id
@@ -727,11 +723,7 @@
         self.assertEqual(HTTPStatus.OK, channel.code, channel.result)
         self.assertTrue("room_id" in channel.json_body)
         assert channel.resource_usage is not None
-<<<<<<< HEAD
-        self.assertEqual(35, channel.resource_usage.db_txn_count)
-=======
         self.assertEqual(50, channel.resource_usage.db_txn_count)
->>>>>>> c2f48712
 
     def test_post_room_visibility_key(self) -> None:
         # POST with visibility config key, expect new room id
