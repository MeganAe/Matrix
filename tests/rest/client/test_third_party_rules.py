# Copyright 2019 The Matrix.org Foundation C.I.C.
#
# Licensed under the Apache License, Version 2.0 (the 'License');
# you may not use this file except in compliance with the License.
# You may obtain a copy of the License at
#
#     http://www.apache.org/licenses/LICENSE-2.0
#
# Unless required by applicable law or agreed to in writing, software
# distributed under the License is distributed on an 'AS IS' BASIS,
# WITHOUT WARRANTIES OR CONDITIONS OF ANY KIND, either express or implied.
# See the License for the specific language governing permissions and
# limitations under the License.
import threading
from typing import TYPE_CHECKING, Any, Dict, Optional, Tuple, Union
from unittest.mock import Mock

<<<<<<< HEAD
from twisted.test.proto_helpers import MemoryReactor

from synapse.api.constants import EventTypes, Membership
=======
from synapse.api.constants import EventTypes, LoginType, Membership
>>>>>>> 313581e4
from synapse.api.errors import SynapseError
from synapse.api.room_versions import RoomVersion
from synapse.events import EventBase
from synapse.events.snapshot import EventContext
from synapse.events.third_party_rules import load_legacy_third_party_event_rules
from synapse.rest import admin
<<<<<<< HEAD
from synapse.rest.client import login, room
from synapse.server import HomeServer
=======
from synapse.rest.client import account, login, profile, room
>>>>>>> 313581e4
from synapse.types import JsonDict, Requester, StateMap
from synapse.util import Clock
from synapse.util.frozenutils import unfreeze

from tests import unittest
from tests.test_utils import make_awaitable

if TYPE_CHECKING:
    from synapse.module_api import ModuleApi

thread_local = threading.local()


class LegacyThirdPartyRulesTestModule:
    def __init__(self, config: Dict, module_api: "ModuleApi") -> None:
        # keep a record of the "current" rules module, so that the test can patch
        # it if desired.
        thread_local.rules_module = self
        self.module_api = module_api

    async def on_create_room(
        self, requester: Requester, config: dict, is_requester_admin: bool
    ) -> bool:
        return True

    async def check_event_allowed(
        self, event: EventBase, state: StateMap[EventBase]
    ) -> Union[bool, dict]:
        return True

    @staticmethod
    def parse_config(config: Dict[str, Any]) -> Dict[str, Any]:
        return config


class LegacyDenyNewRooms(LegacyThirdPartyRulesTestModule):
    def __init__(self, config: Dict, module_api: "ModuleApi") -> None:
        super().__init__(config, module_api)

    async def on_create_room(  # type: ignore[override]
        self, requester: Requester, config: dict, is_requester_admin: bool
    ) -> bool:
        return False


class LegacyChangeEvents(LegacyThirdPartyRulesTestModule):
    def __init__(self, config: Dict, module_api: "ModuleApi") -> None:
        super().__init__(config, module_api)

    async def check_event_allowed(
        self, event: EventBase, state: StateMap[EventBase]
    ) -> JsonDict:
        d = event.get_dict()
        content = unfreeze(event.content)
        content["foo"] = "bar"
        d["content"] = content
        return d


class ThirdPartyRulesTestCase(unittest.FederatingHomeserverTestCase):
    servlets = [
        admin.register_servlets,
        login.register_servlets,
        room.register_servlets,
        profile.register_servlets,
        account.register_servlets,
    ]

    def make_homeserver(self, reactor: MemoryReactor, clock: Clock) -> HomeServer:
        hs = self.setup_test_homeserver()

        load_legacy_third_party_event_rules(hs)

        # We're not going to be properly signing events as our remote homeserver is fake,
        # therefore disable event signature checks.
        # Note that these checks are not relevant to this test case.

        # Have this homeserver auto-approve all event signature checking.
        async def approve_all_signature_checking(
            _: RoomVersion, pdu: EventBase
        ) -> EventBase:
            return pdu

        hs.get_federation_server()._check_sigs_and_hash = approve_all_signature_checking  # type: ignore[assignment]

        # Have this homeserver skip event auth checks. This is necessary due to
        # event auth checks ensuring that events were signed by the sender's homeserver.
        async def _check_event_auth(
            origin: str,
            event: EventBase,
            context: EventContext,
            *args: Any,
            **kwargs: Any,
        ) -> EventContext:
            return context

        hs.get_federation_event_handler()._check_event_auth = _check_event_auth  # type: ignore[assignment]

        return hs

    def prepare(self, reactor: MemoryReactor, clock: Clock, hs: HomeServer) -> None:
        super().prepare(reactor, clock, hs)
        # Create some users and a room to play with during the tests
        self.user_id = self.register_user("kermit", "monkey")
        self.invitee = self.register_user("invitee", "hackme")
        self.tok = self.login("kermit", "monkey")

        # Some tests might prevent room creation on purpose.
        try:
            self.room_id = self.helper.create_room_as(self.user_id, tok=self.tok)
        except Exception:
            pass

    def test_third_party_rules(self) -> None:
        """Tests that a forbidden event is forbidden from being sent, but an allowed one
        can be sent.
        """
        # patch the rules module with a Mock which will return False for some event
        # types
        async def check(
            ev: EventBase, state: StateMap[EventBase]
        ) -> Tuple[bool, Optional[JsonDict]]:
            return ev.type != "foo.bar.forbidden", None

        callback = Mock(spec=[], side_effect=check)
        self.hs.get_third_party_event_rules()._check_event_allowed_callbacks = [
            callback
        ]

        channel = self.make_request(
            "PUT",
            "/_matrix/client/r0/rooms/%s/send/foo.bar.allowed/1" % self.room_id,
            {},
            access_token=self.tok,
        )
        self.assertEqual(channel.result["code"], b"200", channel.result)

        callback.assert_called_once()

        # there should be various state events in the state arg: do some basic checks
        state_arg = callback.call_args[0][1]
        for k in (("m.room.create", ""), ("m.room.member", self.user_id)):
            self.assertIn(k, state_arg)
            ev = state_arg[k]
            self.assertEqual(ev.type, k[0])
            self.assertEqual(ev.state_key, k[1])

        channel = self.make_request(
            "PUT",
            "/_matrix/client/r0/rooms/%s/send/foo.bar.forbidden/2" % self.room_id,
            {},
            access_token=self.tok,
        )
        self.assertEqual(channel.result["code"], b"403", channel.result)

    def test_third_party_rules_workaround_synapse_errors_pass_through(self) -> None:
        """
        Tests that the workaround introduced by https://github.com/matrix-org/synapse/pull/11042
        is functional: that SynapseErrors are passed through from check_event_allowed
        and bubble up to the web resource.

        NEW MODULES SHOULD NOT MAKE USE OF THIS WORKAROUND!
        This is a temporary workaround!
        """

        class NastyHackException(SynapseError):
            def error_dict(self) -> JsonDict:
                """
                This overrides SynapseError's `error_dict` to nastily inject
                JSON into the error response.
                """
                result = super().error_dict()
                result["nasty"] = "very"
                return result

        # add a callback that will raise our hacky exception
        async def check(
            ev: EventBase, state: StateMap[EventBase]
        ) -> Tuple[bool, Optional[JsonDict]]:
            raise NastyHackException(429, "message")

        self.hs.get_third_party_event_rules()._check_event_allowed_callbacks = [check]

        # Make a request
        channel = self.make_request(
            "PUT",
            "/_matrix/client/r0/rooms/%s/send/foo.bar.forbidden/2" % self.room_id,
            {},
            access_token=self.tok,
        )
        # Check the error code
        self.assertEqual(channel.result["code"], b"429", channel.result)
        # Check the JSON body has had the `nasty` key injected
        self.assertEqual(
            channel.json_body,
            {"errcode": "M_UNKNOWN", "error": "message", "nasty": "very"},
        )

    def test_cannot_modify_event(self) -> None:
        """cannot accidentally modify an event before it is persisted"""

        # first patch the event checker so that it will try to modify the event
        async def check(
            ev: EventBase, state: StateMap[EventBase]
        ) -> Tuple[bool, Optional[JsonDict]]:
            ev.content = {"x": "y"}
            return True, None

        self.hs.get_third_party_event_rules()._check_event_allowed_callbacks = [check]

        # now send the event
        channel = self.make_request(
            "PUT",
            "/_matrix/client/r0/rooms/%s/send/modifyme/1" % self.room_id,
            {"x": "x"},
            access_token=self.tok,
        )
        # Because check_event_allowed raises an exception, it leads to a
        # 500 Internal Server Error
        self.assertEqual(channel.code, 500, channel.result)

    def test_modify_event(self) -> None:
        """The module can return a modified version of the event"""
        # first patch the event checker so that it will modify the event
        async def check(
            ev: EventBase, state: StateMap[EventBase]
        ) -> Tuple[bool, Optional[JsonDict]]:
            d = ev.get_dict()
            d["content"] = {"x": "y"}
            return True, d

        self.hs.get_third_party_event_rules()._check_event_allowed_callbacks = [check]

        # now send the event
        channel = self.make_request(
            "PUT",
            "/_matrix/client/r0/rooms/%s/send/modifyme/1" % self.room_id,
            {"x": "x"},
            access_token=self.tok,
        )
        self.assertEqual(channel.result["code"], b"200", channel.result)
        event_id = channel.json_body["event_id"]

        # ... and check that it got modified
        channel = self.make_request(
            "GET",
            "/_matrix/client/r0/rooms/%s/event/%s" % (self.room_id, event_id),
            access_token=self.tok,
        )
        self.assertEqual(channel.result["code"], b"200", channel.result)
        ev = channel.json_body
        self.assertEqual(ev["content"]["x"], "y")

    def test_message_edit(self) -> None:
        """Ensure that the module doesn't cause issues with edited messages."""
        # first patch the event checker so that it will modify the event
        async def check(
            ev: EventBase, state: StateMap[EventBase]
        ) -> Tuple[bool, Optional[JsonDict]]:
            d = ev.get_dict()
            d["content"] = {
                "msgtype": "m.text",
                "body": d["content"]["body"].upper(),
            }
            return True, d

        self.hs.get_third_party_event_rules()._check_event_allowed_callbacks = [check]

        # Send an event, then edit it.
        channel = self.make_request(
            "PUT",
            "/_matrix/client/r0/rooms/%s/send/modifyme/1" % self.room_id,
            {
                "msgtype": "m.text",
                "body": "Original body",
            },
            access_token=self.tok,
        )
        self.assertEqual(channel.result["code"], b"200", channel.result)
        orig_event_id = channel.json_body["event_id"]

        channel = self.make_request(
            "PUT",
            "/_matrix/client/r0/rooms/%s/send/m.room.message/2" % self.room_id,
            {
                "m.new_content": {"msgtype": "m.text", "body": "Edited body"},
                "m.relates_to": {
                    "rel_type": "m.replace",
                    "event_id": orig_event_id,
                },
                "msgtype": "m.text",
                "body": "Edited body",
            },
            access_token=self.tok,
        )
        self.assertEqual(channel.result["code"], b"200", channel.result)
        edited_event_id = channel.json_body["event_id"]

        # ... and check that they both got modified
        channel = self.make_request(
            "GET",
            "/_matrix/client/r0/rooms/%s/event/%s" % (self.room_id, orig_event_id),
            access_token=self.tok,
        )
        self.assertEqual(channel.result["code"], b"200", channel.result)
        ev = channel.json_body
        self.assertEqual(ev["content"]["body"], "ORIGINAL BODY")

        channel = self.make_request(
            "GET",
            "/_matrix/client/r0/rooms/%s/event/%s" % (self.room_id, edited_event_id),
            access_token=self.tok,
        )
        self.assertEqual(channel.result["code"], b"200", channel.result)
        ev = channel.json_body
        self.assertEqual(ev["content"]["body"], "EDITED BODY")

    def test_send_event(self) -> None:
        """Tests that a module can send an event into a room via the module api"""
        content = {
            "msgtype": "m.text",
            "body": "Hello!",
        }
        event_dict = {
            "room_id": self.room_id,
            "type": "m.room.message",
            "content": content,
            "sender": self.user_id,
        }
        event: EventBase = self.get_success(
            self.hs.get_module_api().create_and_send_event_into_room(event_dict)
        )

        self.assertEqual(event.sender, self.user_id)
        self.assertEqual(event.room_id, self.room_id)
        self.assertEqual(event.type, "m.room.message")
        self.assertEqual(event.content, content)

    @unittest.override_config(
        {
            "third_party_event_rules": {
                "module": __name__ + ".LegacyChangeEvents",
                "config": {},
            }
        }
    )
    def test_legacy_check_event_allowed(self) -> None:
        """Tests that the wrapper for legacy check_event_allowed callbacks works
        correctly.
        """
        channel = self.make_request(
            "PUT",
            "/_matrix/client/r0/rooms/%s/send/m.room.message/1" % self.room_id,
            {
                "msgtype": "m.text",
                "body": "Original body",
            },
            access_token=self.tok,
        )
        self.assertEqual(channel.result["code"], b"200", channel.result)

        event_id = channel.json_body["event_id"]

        channel = self.make_request(
            "GET",
            "/_matrix/client/r0/rooms/%s/event/%s" % (self.room_id, event_id),
            access_token=self.tok,
        )
        self.assertEqual(channel.result["code"], b"200", channel.result)

        self.assertIn("foo", channel.json_body["content"].keys())
        self.assertEqual(channel.json_body["content"]["foo"], "bar")

    @unittest.override_config(
        {
            "third_party_event_rules": {
                "module": __name__ + ".LegacyDenyNewRooms",
                "config": {},
            }
        }
    )
    def test_legacy_on_create_room(self) -> None:
        """Tests that the wrapper for legacy on_create_room callbacks works
        correctly.
        """
        self.helper.create_room_as(self.user_id, tok=self.tok, expect_code=403)

    def test_sent_event_end_up_in_room_state(self) -> None:
        """Tests that a state event sent by a module while processing another state event
        doesn't get dropped from the state of the room. This is to guard against a bug
        where Synapse has been observed doing so, see https://github.com/matrix-org/synapse/issues/10830
        """
        event_type = "org.matrix.test_state"

        # This content will be updated later on, and since we actually use a reference on
        # the dict it does the right thing. It's a bit hacky but a handy way of making
        # sure the state actually gets updated.
        event_content = {"i": -1}

        api = self.hs.get_module_api()

        # Define a callback that sends a custom event on power levels update.
        async def test_fn(
            event: EventBase, state_events: StateMap[EventBase]
        ) -> Tuple[bool, Optional[JsonDict]]:
            if event.is_state and event.type == EventTypes.PowerLevels:
                await api.create_and_send_event_into_room(
                    {
                        "room_id": event.room_id,
                        "sender": event.sender,
                        "type": event_type,
                        "content": event_content,
                        "state_key": "",
                    }
                )
            return True, None

        self.hs.get_third_party_event_rules()._check_event_allowed_callbacks = [test_fn]

        # Sometimes the bug might not happen the first time the event type is added
        # to the state but might happen when an event updates the state of the room for
        # that type, so we test updating the state several times.
        for i in range(5):
            # Update the content of the custom state event to be sent by the callback.
            event_content["i"] = i

            # Update the room's power levels with a different value each time so Synapse
            # doesn't consider an update redundant.
            self._update_power_levels(event_default=i)

            # Check that the new event made it to the room's state.
            channel = self.make_request(
                method="GET",
                path="/rooms/" + self.room_id + "/state/" + event_type,
                access_token=self.tok,
            )

            self.assertEqual(channel.code, 200)
            self.assertEqual(channel.json_body["i"], i)

    def test_on_new_event(self) -> None:
        """Test that the on_new_event callback is called on new events"""
        on_new_event = Mock(make_awaitable(None))
        self.hs.get_third_party_event_rules()._on_new_event_callbacks.append(
            on_new_event
        )

        # Send a message event to the room and check that the callback is called.
        self.helper.send(room_id=self.room_id, tok=self.tok)
        self.assertEqual(on_new_event.call_count, 1)

        # Check that the callback is also called on membership updates.
        self.helper.invite(
            room=self.room_id,
            src=self.user_id,
            targ=self.invitee,
            tok=self.tok,
        )

        self.assertEqual(on_new_event.call_count, 2)

        args, _ = on_new_event.call_args

        self.assertEqual(args[0].membership, Membership.INVITE)
        self.assertEqual(args[0].state_key, self.invitee)

        # Check that the invitee's membership is correct in the state that's passed down
        # to the callback.
        self.assertEqual(
            args[1][(EventTypes.Member, self.invitee)].membership,
            Membership.INVITE,
        )

        # Send an event over federation and check that the callback is also called.
        self._send_event_over_federation()
        self.assertEqual(on_new_event.call_count, 3)

    def _send_event_over_federation(self) -> None:
        """Send a dummy event over federation and check that the request succeeds."""
        body = {
            "pdus": [
                {
                    "sender": self.user_id,
                    "type": EventTypes.Message,
                    "state_key": "",
                    "content": {"body": "hello world", "msgtype": "m.text"},
                    "room_id": self.room_id,
                    "depth": 0,
                    "origin_server_ts": self.clock.time_msec(),
                    "prev_events": [],
                    "auth_events": [],
                    "signatures": {},
                    "unsigned": {},
                }
            ],
        }

        channel = self.make_signed_federation_request(
            method="PUT",
            path="/_matrix/federation/v1/send/1",
            content=body,
        )

        self.assertEqual(channel.code, 200, channel.result)

    def _update_power_levels(self, event_default: int = 0) -> None:
        """Updates the room's power levels.

        Args:
            event_default: Value to use for 'events_default'.
        """
        self.helper.send_state(
            room_id=self.room_id,
            event_type=EventTypes.PowerLevels,
            body={
                "ban": 50,
                "events": {
                    "m.room.avatar": 50,
                    "m.room.canonical_alias": 50,
                    "m.room.encryption": 100,
                    "m.room.history_visibility": 100,
                    "m.room.name": 50,
                    "m.room.power_levels": 100,
                    "m.room.server_acl": 100,
                    "m.room.tombstone": 100,
                },
                "events_default": event_default,
                "invite": 0,
                "kick": 50,
                "redact": 50,
                "state_default": 50,
                "users": {self.user_id: 100},
                "users_default": 0,
            },
            tok=self.tok,
        )

    def test_on_profile_update(self):
        """Tests that the on_profile_update module callback is correctly called on
        profile updates.
        """
        displayname = "Foo"
        avatar_url = "mxc://matrix.org/oWQDvfewxmlRaRCkVbfetyEo"

        # Register a mock callback.
        m = Mock(return_value=make_awaitable(None))
        self.hs.get_third_party_event_rules()._on_profile_update_callbacks.append(m)

        # Change the display name.
        channel = self.make_request(
            "PUT",
            "/_matrix/client/v3/profile/%s/displayname" % self.user_id,
            {"displayname": displayname},
            access_token=self.tok,
        )
        self.assertEqual(channel.code, 200, channel.json_body)

        # Check that the callback has been called once for our user.
        m.assert_called_once()
        args = m.call_args[0]
        self.assertEqual(args[0], self.user_id)

        # Test that by_admin is False.
        self.assertFalse(args[2])
        # Test that deactivation is False.
        self.assertFalse(args[3])

        # Check that we've got the right profile data.
        profile_info = args[1]
        self.assertEqual(profile_info.display_name, displayname)
        self.assertIsNone(profile_info.avatar_url)

        # Change the avatar.
        channel = self.make_request(
            "PUT",
            "/_matrix/client/v3/profile/%s/avatar_url" % self.user_id,
            {"avatar_url": avatar_url},
            access_token=self.tok,
        )
        self.assertEqual(channel.code, 200, channel.json_body)

        # Check that the callback has been called once for our user.
        self.assertEqual(m.call_count, 2)
        args = m.call_args[0]
        self.assertEqual(args[0], self.user_id)

        # Test that by_admin is False.
        self.assertFalse(args[2])
        # Test that deactivation is False.
        self.assertFalse(args[3])

        # Check that we've got the right profile data.
        profile_info = args[1]
        self.assertEqual(profile_info.display_name, displayname)
        self.assertEqual(profile_info.avatar_url, avatar_url)

    def test_on_profile_update_admin(self):
        """Tests that the on_profile_update module callback is correctly called on
        profile updates triggered by a server admin.
        """
        displayname = "Foo"
        avatar_url = "mxc://matrix.org/oWQDvfewxmlRaRCkVbfetyEo"

        # Register a mock callback.
        m = Mock(return_value=make_awaitable(None))
        self.hs.get_third_party_event_rules()._on_profile_update_callbacks.append(m)

        # Register an admin user.
        self.register_user("admin", "password", admin=True)
        admin_tok = self.login("admin", "password")

        # Change a user's profile.
        channel = self.make_request(
            "PUT",
            "/_synapse/admin/v2/users/%s" % self.user_id,
            {"displayname": displayname, "avatar_url": avatar_url},
            access_token=admin_tok,
        )
        self.assertEqual(channel.code, 200, channel.json_body)

        # Check that the callback has been called twice (since we update the display name
        # and avatar separately).
        self.assertEqual(m.call_count, 2)

        # Get the arguments for the last call and check it's about the right user.
        args = m.call_args[0]
        self.assertEqual(args[0], self.user_id)

        # Check that by_admin is True.
        self.assertTrue(args[2])
        # Test that deactivation is False.
        self.assertFalse(args[3])

        # Check that we've got the right profile data.
        profile_info = args[1]
        self.assertEqual(profile_info.display_name, displayname)
        self.assertEqual(profile_info.avatar_url, avatar_url)

    def test_on_user_deactivation_status_changed(self):
        """Tests that the on_user_deactivation_status_changed module callback is called
        correctly when processing a user's deactivation.
        """
        # Register a mocked callback.
        deactivation_mock = Mock(return_value=make_awaitable(None))
        third_party_rules = self.hs.get_third_party_event_rules()
        third_party_rules._on_user_deactivation_status_changed_callbacks.append(
            deactivation_mock,
        )
        # Also register a mocked callback for profile updates, to check that the
        # deactivation code calls it in a way that let modules know the user is being
        # deactivated.
        profile_mock = Mock(return_value=make_awaitable(None))
        self.hs.get_third_party_event_rules()._on_profile_update_callbacks.append(
            profile_mock,
        )

        # Register a user that we'll deactivate.
        user_id = self.register_user("altan", "password")
        tok = self.login("altan", "password")

        # Deactivate that user.
        channel = self.make_request(
            "POST",
            "/_matrix/client/v3/account/deactivate",
            {
                "auth": {
                    "type": LoginType.PASSWORD,
                    "password": "password",
                    "identifier": {
                        "type": "m.id.user",
                        "user": user_id,
                    },
                },
                "erase": True,
            },
            access_token=tok,
        )
        self.assertEqual(channel.code, 200, channel.json_body)

        # Check that the mock was called once.
        deactivation_mock.assert_called_once()
        args = deactivation_mock.call_args[0]

        # Check that the mock was called with the right user ID, and with a True
        # deactivated flag and a False by_admin flag.
        self.assertEqual(args[0], user_id)
        self.assertTrue(args[1])
        self.assertFalse(args[2])

        # Check that the profile update callback was called twice (once for the display
        # name and once for the avatar URL), and that the "deactivation" boolean is true.
        self.assertEqual(profile_mock.call_count, 2)
        args = profile_mock.call_args[0]
        self.assertTrue(args[3])

    def test_on_user_deactivation_status_changed_admin(self):
        """Tests that the on_user_deactivation_status_changed module callback is called
        correctly when processing a user's deactivation triggered by a server admin as
        well as a reactivation.
        """
        # Register a mock callback.
        m = Mock(return_value=make_awaitable(None))
        third_party_rules = self.hs.get_third_party_event_rules()
        third_party_rules._on_user_deactivation_status_changed_callbacks.append(m)

        # Register an admin user.
        self.register_user("admin", "password", admin=True)
        admin_tok = self.login("admin", "password")

        # Register a user that we'll deactivate.
        user_id = self.register_user("altan", "password")

        # Deactivate the user.
        channel = self.make_request(
            "PUT",
            "/_synapse/admin/v2/users/%s" % user_id,
            {"deactivated": True},
            access_token=admin_tok,
        )
        self.assertEqual(channel.code, 200, channel.json_body)

        # Check that the mock was called once.
        m.assert_called_once()
        args = m.call_args[0]

        # Check that the mock was called with the right user ID, and with True deactivated
        # and by_admin flags.
        self.assertEqual(args[0], user_id)
        self.assertTrue(args[1])
        self.assertTrue(args[2])

        # Reactivate the user.
        channel = self.make_request(
            "PUT",
            "/_synapse/admin/v2/users/%s" % user_id,
            {"deactivated": False, "password": "hackme"},
            access_token=admin_tok,
        )
        self.assertEqual(channel.code, 200, channel.json_body)

        # Check that the mock was called once.
        self.assertEqual(m.call_count, 2)
        args = m.call_args[0]

        # Check that the mock was called with the right user ID, and with a False
        # deactivated flag and a True by_admin flag.
        self.assertEqual(args[0], user_id)
        self.assertFalse(args[1])
        self.assertTrue(args[2])<|MERGE_RESOLUTION|>--- conflicted
+++ resolved
@@ -15,25 +15,17 @@
 from typing import TYPE_CHECKING, Any, Dict, Optional, Tuple, Union
 from unittest.mock import Mock
 
-<<<<<<< HEAD
 from twisted.test.proto_helpers import MemoryReactor
 
-from synapse.api.constants import EventTypes, Membership
-=======
 from synapse.api.constants import EventTypes, LoginType, Membership
->>>>>>> 313581e4
 from synapse.api.errors import SynapseError
 from synapse.api.room_versions import RoomVersion
 from synapse.events import EventBase
 from synapse.events.snapshot import EventContext
 from synapse.events.third_party_rules import load_legacy_third_party_event_rules
 from synapse.rest import admin
-<<<<<<< HEAD
-from synapse.rest.client import login, room
+from synapse.rest.client import account, login, profile, room
 from synapse.server import HomeServer
-=======
-from synapse.rest.client import account, login, profile, room
->>>>>>> 313581e4
 from synapse.types import JsonDict, Requester, StateMap
 from synapse.util import Clock
 from synapse.util.frozenutils import unfreeze
