--- conflicted
+++ resolved
@@ -18,16 +18,9 @@
 from synapse.api.constants import (
     EventContentFields,
     EventTypes,
-<<<<<<< HEAD
-    Membership,
-    RelationTypes,
-)
-from synapse.api.room_versions import RoomVersions
-=======
     ReadReceiptEventFields,
     RelationTypes,
 )
->>>>>>> 9f7c0382
 from synapse.rest.client.v1 import login, room
 from synapse.rest.client.v2_alpha import knock, read_marker, receipts, sync
 
