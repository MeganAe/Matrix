# -*- coding: utf-8 -*-
# Copyright 2018 New Vector
#
# Licensed under the Apache License, Version 2.0 (the "License");
# you may not use this file except in compliance with the License.
# You may obtain a copy of the License at
#
#     http://www.apache.org/licenses/LICENSE-2.0
#
# Unless required by applicable law or agreed to in writing, software
# distributed under the License is distributed on an "AS IS" BASIS,
# WITHOUT WARRANTIES OR CONDITIONS OF ANY KIND, either express or implied.
# See the License for the specific language governing permissions and
# limitations under the License.

from mock import Mock

from synapse.rest.client.v2_alpha import sync

from tests import unittest
<<<<<<< HEAD
=======
from tests.server import (
    ThreadedMemoryReactorClock as MemoryReactorClock,
    make_request,
    render,
    setup_test_homeserver,
)

PATH_PREFIX = "/_matrix/client/v2_alpha"
>>>>>>> 63260397


class FilterTestCase(unittest.HomeserverTestCase):

    user_id = "@apple:test"
    servlets = [sync.register_servlets]

    def make_homeserver(self, reactor, clock):

        hs = self.setup_test_homeserver(
            "red", http_client=None, federation_client=Mock()
        )
        return hs

    def test_sync_argless(self):
        request, channel = self.make_request("GET", "/sync")
        self.render(request)

        self.assertEqual(channel.code, 200)
        self.assertTrue(
            set(
                [
                    "next_batch",
                    "rooms",
                    "presence",
                    "account_data",
                    "to_device",
                    "device_lists",
                ]
            ).issubset(set(channel.json_body.keys()))
        )

    def test_sync_presence_disabled(self):
        """
        When presence is disabled, the key does not appear in /sync.
        """
        self.hs.config.use_presence = False

<<<<<<< HEAD
        request, channel = self.make_request("GET", "/sync")
        self.render(request)
=======
    def test_sync_argless(self):
        request, channel = make_request("GET", "/_matrix/client/r0/sync")
        render(request, self.resource, self.clock)
>>>>>>> 63260397

        self.assertEqual(channel.code, 200)
        self.assertTrue(
            set(
                [
                    "next_batch",
                    "rooms",
                    "account_data",
                    "to_device",
                    "device_lists",
                ]
            ).issubset(set(channel.json_body.keys()))
        )<|MERGE_RESOLUTION|>--- conflicted
+++ resolved
@@ -18,18 +18,6 @@
 from synapse.rest.client.v2_alpha import sync
 
 from tests import unittest
-<<<<<<< HEAD
-=======
-from tests.server import (
-    ThreadedMemoryReactorClock as MemoryReactorClock,
-    make_request,
-    render,
-    setup_test_homeserver,
-)
-
-PATH_PREFIX = "/_matrix/client/v2_alpha"
->>>>>>> 63260397
-
 
 class FilterTestCase(unittest.HomeserverTestCase):
 
@@ -67,14 +55,8 @@
         """
         self.hs.config.use_presence = False
 
-<<<<<<< HEAD
         request, channel = self.make_request("GET", "/sync")
         self.render(request)
-=======
-    def test_sync_argless(self):
-        request, channel = make_request("GET", "/_matrix/client/r0/sync")
-        render(request, self.resource, self.clock)
->>>>>>> 63260397
 
         self.assertEqual(channel.code, 200)
         self.assertTrue(
