--- conflicted
+++ resolved
@@ -13,34 +13,16 @@
 # See the License for the specific language governing permissions and
 # limitations under the License.
 
-<<<<<<< HEAD
-=======
-from twisted.internet import defer
-
->>>>>>> 395fa8d1
 import synapse.types
 from synapse.api.errors import Codes
+from synapse.http.server import JsonResource
 from synapse.rest.client.v2_alpha import filter
 from synapse.types import UserID
-<<<<<<< HEAD
 from synapse.util import Clock
-from tests import unittest
-
-from synapse.http.server import JsonResource
-
-from tests.server import (
-    make_request,
-    wait_until_result,
-    ThreadedMemoryReactorClock as MemoryReactorClock,
-    setup_test_homeserver,
-)
-
-=======
 
 from tests import unittest
-
-from ....utils import MockHttpResource, setup_test_homeserver
->>>>>>> 395fa8d1
+from tests.server import ThreadedMemoryReactorClock as MemoryReactorClock
+from tests.server import make_request, setup_test_homeserver, wait_until_result
 
 PATH_PREFIX = "/_matrix/client/v2_alpha"
 
