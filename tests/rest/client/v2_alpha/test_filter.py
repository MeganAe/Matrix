# -*- coding: utf-8 -*-
# Copyright 2015, 2016 OpenMarket Ltd
#
# Licensed under the Apache License, Version 2.0 (the "License");
# you may not use this file except in compliance with the License.
# You may obtain a copy of the License at
#
#     http://www.apache.org/licenses/LICENSE-2.0
#
# Unless required by applicable law or agreed to in writing, software
# distributed under the License is distributed on an "AS IS" BASIS,
# WITHOUT WARRANTIES OR CONDITIONS OF ANY KIND, either express or implied.
# See the License for the specific language governing permissions and
# limitations under the License.

from synapse.api.errors import Codes
from synapse.rest.client.v2_alpha import filter

from tests import unittest

PATH_PREFIX = "/_matrix/client/v2_alpha"


class FilterTestCase(unittest.HomeserverTestCase):

    user_id = "@apple:test"
    hijack_auth = True
    EXAMPLE_FILTER = {"room": {"timeline": {"types": ["m.room.message"]}}}
    EXAMPLE_FILTER_JSON = b'{"room": {"timeline": {"types": ["m.room.message"]}}}'
    servlets = [filter.register_servlets]

    def prepare(self, reactor, clock, hs):
        self.filtering = hs.get_filtering()
        self.store = hs.get_datastore()

    def test_add_filter(self):
        request, channel = self.make_request(
            "POST",
            "/_matrix/client/r0/user/%s/filter" % (self.user_id),
            self.EXAMPLE_FILTER_JSON,
        )
        self.render(request)

        self.assertEqual(channel.result["code"], b"200")
        self.assertEqual(channel.json_body, {"filter_id": "0"})
        filter = self.store.get_user_filter(user_localpart="apple", filter_id=0)
        self.pump()
        self.assertEquals(filter.result, self.EXAMPLE_FILTER)

    def test_add_filter_for_other_user(self):
        request, channel = self.make_request(
            "POST",
            "/_matrix/client/r0/user/%s/filter" % ("@watermelon:test"),
            self.EXAMPLE_FILTER_JSON,
        )
        self.render(request)

        self.assertEqual(channel.result["code"], b"403")
        self.assertEquals(channel.json_body["errcode"], Codes.FORBIDDEN)

    def test_add_filter_non_local_user(self):
        _is_mine = self.hs.is_mine
        self.hs.is_mine = lambda target_user: False
        request, channel = self.make_request(
            "POST",
            "/_matrix/client/r0/user/%s/filter" % (self.user_id),
            self.EXAMPLE_FILTER_JSON,
        )
        self.render(request)

        self.hs.is_mine = _is_mine
        self.assertEqual(channel.result["code"], b"403")
        self.assertEquals(channel.json_body["errcode"], Codes.FORBIDDEN)

    def test_get_filter(self):
        filter_id = self.filtering.add_user_filter(
            user_localpart="apple", user_filter=self.EXAMPLE_FILTER
        )
        self.reactor.advance(1)
        filter_id = filter_id.result
        request, channel = self.make_request(
            "GET", "/_matrix/client/r0/user/%s/filter/%s" % (self.user_id, filter_id)
        )
        self.render(request)

        self.assertEqual(channel.result["code"], b"200")
        self.assertEquals(channel.json_body, self.EXAMPLE_FILTER)

    def test_get_filter_non_existant(self):
        request, channel = self.make_request(
            "GET", "/_matrix/client/r0/user/%s/filter/12382148321" % (self.user_id)
        )
<<<<<<< HEAD
        self.assertEquals(404, code)
        self.assertEquals(response['errcode'], Codes.NOT_FOUND)
=======
        self.render(request)

        self.assertEqual(channel.result["code"], b"400")
        self.assertEquals(channel.json_body["errcode"], Codes.NOT_FOUND)
>>>>>>> e79ec031

    # Currently invalid params do not have an appropriate errcode
    # in errors.py
    def test_get_filter_invalid_id(self):
        request, channel = self.make_request(
            "GET", "/_matrix/client/r0/user/%s/filter/foobar" % (self.user_id)
        )
        self.render(request)

        self.assertEqual(channel.result["code"], b"400")

    # No ID also returns an invalid_id error
    def test_get_filter_no_id(self):
        request, channel = self.make_request(
            "GET", "/_matrix/client/r0/user/%s/filter/" % (self.user_id)
        )
        self.render(request)

        self.assertEqual(channel.result["code"], b"400")<|MERGE_RESOLUTION|>--- conflicted
+++ resolved
@@ -90,15 +90,10 @@
         request, channel = self.make_request(
             "GET", "/_matrix/client/r0/user/%s/filter/12382148321" % (self.user_id)
         )
-<<<<<<< HEAD
-        self.assertEquals(404, code)
-        self.assertEquals(response['errcode'], Codes.NOT_FOUND)
-=======
         self.render(request)
 
-        self.assertEqual(channel.result["code"], b"400")
+        self.assertEqual(channel.result["code"], b"404")
         self.assertEquals(channel.json_body["errcode"], Codes.NOT_FOUND)
->>>>>>> e79ec031
 
     # Currently invalid params do not have an appropriate errcode
     # in errors.py
