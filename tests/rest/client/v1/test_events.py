--- conflicted
+++ resolved
@@ -14,25 +14,12 @@
 # limitations under the License.
 
 """ Tests REST events for /events paths."""
-<<<<<<< HEAD
 
 from six import PY3
-=======
-from mock import Mock, NonCallableMock
->>>>>>> 395fa8d1
 
 # twisted imports
 from twisted.internet import defer
 
-<<<<<<< HEAD
-=======
-import synapse.rest.client.v1.events
-import synapse.rest.client.v1.register
-import synapse.rest.client.v1.room
-
-from tests import unittest
-
->>>>>>> 395fa8d1
 from ....utils import MockHttpResource, setup_test_homeserver
 from .utils import RestTestCase
 
