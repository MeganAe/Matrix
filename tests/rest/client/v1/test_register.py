# -*- coding: utf-8 -*-
# Copyright 2015, 2016 OpenMarket Ltd
#
# Licensed under the Apache License, Version 2.0 (the "License");
# you may not use this file except in compliance with the License.
# You may obtain a copy of the License at
#
#     http://www.apache.org/licenses/LICENSE-2.0
#
# Unless required by applicable law or agreed to in writing, software
# distributed under the License is distributed on an "AS IS" BASIS,
# WITHOUT WARRANTIES OR CONDITIONS OF ANY KIND, either express or implied.
# See the License for the specific language governing permissions and
# limitations under the License.

<<<<<<< HEAD
from six import PY3
from twisted.internet import defer
=======
import json

>>>>>>> 395fa8d1
from mock import Mock

from twisted.internet import defer

from synapse.rest.client.v1.register import CreateUserRestServlet

from tests import unittest
from tests.utils import mock_getRawHeaders


class CreateUserServletTestCase(unittest.TestCase):
    if PY3:
        skip = "v1-only APIs not ported to Python 3"

    def setUp(self):
        from synapse.rest.client.v1_only.register import CreateUserRestServlet
        # do the dance to hook up request data to self.request_data
        self.request_data = ""
        self.request = Mock(
            content=Mock(read=Mock(side_effect=lambda: self.request_data)),
            path='/_matrix/client/api/v1/createUser'
        )
        self.request.args = {}
        self.request.requestHeaders.getRawHeaders = mock_getRawHeaders()

        self.registration_handler = Mock()

        self.appservice = Mock(sender="@as:test")
        self.datastore = Mock(
            get_app_service_by_token=Mock(return_value=self.appservice)
        )

        # do the dance to hook things up to the hs global
        handlers = Mock(
            registration_handler=self.registration_handler,
        )
        self.hs = Mock()
        self.hs.hostname = "superbig~testing~thing.com"
        self.hs.get_datastore = Mock(return_value=self.datastore)
        self.hs.get_handlers = Mock(return_value=handlers)
        self.servlet = CreateUserRestServlet(self.hs)

    @defer.inlineCallbacks
    def test_POST_createuser_with_valid_user(self):
        user_id = "@someone:interesting"
        token = "my token"
        self.request.args = {
            "access_token": "i_am_an_app_service"
        }
        self.request_data = json.dumps({
            "localpart": "someone",
            "displayname": "someone interesting",
            "duration_seconds": 200
        })

        self.registration_handler.get_or_create_user = Mock(
            return_value=(user_id, token)
        )

        (code, result) = yield self.servlet.on_POST(self.request)
        self.assertEquals(code, 200)

        det_data = {
            "user_id": user_id,
            "access_token": token,
            "home_server": self.hs.hostname
        }
        self.assertDictContainsSubset(det_data, result)<|MERGE_RESOLUTION|>--- conflicted
+++ resolved
@@ -13,13 +13,8 @@
 # See the License for the specific language governing permissions and
 # limitations under the License.
 
-<<<<<<< HEAD
 from six import PY3
 from twisted.internet import defer
-=======
-import json
-
->>>>>>> 395fa8d1
 from mock import Mock
 
 from twisted.internet import defer
