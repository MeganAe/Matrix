--- conflicted
+++ resolved
@@ -16,22 +16,14 @@
 import json
 import time
 
-# twisted imports
+import attr
+
 from twisted.internet import defer
 
 from synapse.api.constants import Membership
 
-<<<<<<< HEAD
-from tests.server import setup_test_homeserver, make_request, wait_until_result
-
-
-import attr
-import json
-import time
-=======
-# trial imports
 from tests import unittest
->>>>>>> 395fa8d1
+from tests.server import make_request, setup_test_homeserver, wait_until_result
 
 
 class RestTestCase(unittest.TestCase):
