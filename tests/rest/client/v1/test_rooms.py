--- conflicted
+++ resolved
@@ -85,6 +85,7 @@
 
         self.resource = JsonResource(self.hs)
         synapse.rest.client.v1.room.register_servlets(self.hs, self.resource)
+        synapse.rest.client.v1.room.register_deprecated_servlets(self.hs, self.resource)
         self.helper = RestHelper(self.hs, self.resource, self.user_id)
 
 
@@ -774,42 +775,7 @@
     user_id = "@sid1:red"
 
     def setUp(self):
-<<<<<<< HEAD
-        self.mock_resource = MockHttpResource(prefix=PATH_PREFIX)
-        self.auth_user_id = self.user_id
-
-        hs = yield setup_test_homeserver(
-            "red",
-            http_client=None,
-            federation_client=Mock(),
-            ratelimiter=NonCallableMock(spec_set=[
-                "send_message",
-            ]),
-        )
-        self.ratelimiter = hs.get_ratelimiter()
-        self.ratelimiter.send_message.return_value = (True, 0)
-
-        hs.get_handlers().federation_handler = Mock()
-
-        def get_user_by_access_token(token=None, allow_guest=False):
-            return {
-                "user": UserID.from_string(self.auth_user_id),
-                "token_id": 1,
-                "is_guest": False,
-            }
-        hs.get_auth().get_user_by_access_token = get_user_by_access_token
-
-        def _insert_client_ip(*args, **kwargs):
-            return defer.succeed(None)
-        hs.get_datastore().insert_client_ip = _insert_client_ip
-
-        synapse.rest.client.v1.room.register_servlets(hs, self.mock_resource)
-        synapse.rest.client.v1.room.register_deprecated_servlets(
-            hs, self.mock_resource
-        )
-=======
         super(RoomInitialSyncTestCase, self).setUp()
->>>>>>> 6f62a6ef
 
         # create the room
         self.room_id = self.helper.create_room_as(self.user_id)
