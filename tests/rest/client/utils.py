# Copyright 2014-2016 OpenMarket Ltd
# Copyright 2017 Vector Creations Ltd
# Copyright 2018-2019 New Vector Ltd
# Copyright 2019-2021 The Matrix.org Foundation C.I.C.
#
# Licensed under the Apache License, Version 2.0 (the "License");
# you may not use this file except in compliance with the License.
# You may obtain a copy of the License at
#
#     http://www.apache.org/licenses/LICENSE-2.0
#
# Unless required by applicable law or agreed to in writing, software
# distributed under the License is distributed on an "AS IS" BASIS,
# WITHOUT WARRANTIES OR CONDITIONS OF ANY KIND, either express or implied.
# See the License for the specific language governing permissions and
# limitations under the License.

import json
import re
import time
import urllib.parse
from typing import (
    Any,
    AnyStr,
    Dict,
    Iterable,
    Mapping,
    MutableMapping,
    Optional,
    Tuple,
    Union,
    overload,
)
from unittest.mock import patch
from urllib.parse import urlencode

import attr
from typing_extensions import Literal

from twisted.web.resource import Resource
from twisted.web.server import Site

from synapse.api.constants import Membership
from synapse.types import JsonDict

from tests.server import FakeChannel, FakeSite, make_request
from tests.test_utils import FakeResponse
from tests.test_utils.html_parsers import TestHtmlParser


@attr.s
class RestHelper:
    """Contains extra helper functions to quickly and clearly perform a given
    REST action, which isn't the focus of the test.
    """

    hs = attr.ib()
    site = attr.ib(type=Site)
    auth_user_id = attr.ib()

    @overload
    def create_room_as(
        self,
        room_creator: Optional[str] = ...,
        is_public: Optional[bool] = ...,
        room_version: Optional[str] = ...,
        tok: Optional[str] = ...,
        expect_code: Literal[200] = ...,
        extra_content: Optional[Dict] = ...,
        custom_headers: Optional[Iterable[Tuple[AnyStr, AnyStr]]] = ...,
        appservice_user_id: Optional[str] = ...,
    ) -> str:
        ...

    @overload
    def create_room_as(
        self,
        room_creator: Optional[str] = ...,
        is_public: Optional[bool] = ...,
        room_version: Optional[str] = ...,
        tok: Optional[str] = ...,
        expect_code: int = ...,
        extra_content: Optional[Dict] = ...,
        custom_headers: Optional[Iterable[Tuple[AnyStr, AnyStr]]] = ...,
        appservice_user_id: Optional[str] = ...,
    ) -> Optional[str]:
        ...

    def create_room_as(
        self,
        room_creator: Optional[str] = None,
        is_public: Optional[bool] = None,
        room_version: Optional[str] = None,
        tok: Optional[str] = None,
        expect_code: int = 200,
        extra_content: Optional[Dict] = None,
        custom_headers: Optional[Iterable[Tuple[AnyStr, AnyStr]]] = None,
        appservice_user_id: Optional[str] = None,
    ) -> Optional[str]:
        """
        Create a room.

        Args:
            room_creator: The user ID to create the room with.
            is_public: If True, the `visibility` parameter will be set to
                "public". If False, it will be set to "private". If left
                unspecified, the server will set it to an appropriate default
                (which should be "private" as per the CS spec).
            room_version: The room version to create the room as. Defaults to Synapse's
                default room version.
            tok: The access token to use in the request.
            expect_code: The expected HTTP response code.
<<<<<<< HEAD
            appservice_user_id: The `user_id` URL parameter to pass.
                This allows driving an application service user
                using an application service access token in `tok`.
=======
            extra_content: Extra keys to include in the body of the /createRoom request.
                Note that if is_public is set, the "visibility" key will be overridden.
                If room_version is set, the "room_version" key will be overridden.
            custom_headers: HTTP headers to include in the request.
>>>>>>> 3f4d25a4

        Returns:
            The ID of the newly created room, or None if the request failed.
        """
        temp_id = self.auth_user_id
        self.auth_user_id = room_creator
        path = "/_matrix/client/r0/createRoom"
        content = extra_content or {}
        if is_public is not None:
            content["visibility"] = "public" if is_public else "private"
        if room_version:
            content["room_version"] = room_version
        path = self._append_query_params(
            path, {"access_token": tok, "user_id": appservice_user_id}
        )

        channel = make_request(
            self.hs.get_reactor(),
            self.site,
            "POST",
            path,
            json.dumps(content).encode("utf8"),
            custom_headers=custom_headers,
        )

        assert channel.result["code"] == b"%d" % expect_code, channel.result
        self.auth_user_id = temp_id

        if expect_code == 200:
            return channel.json_body["room_id"]
        else:
            return None

    def invite(
        self,
        room=None,
        src=None,
        targ=None,
        expect_code=200,
        tok=None,
        appservice_user_id=None,
        msc3316_ts=None,
    ):
        return self.change_membership(
            room=room,
            src=src,
            targ=targ,
            tok=tok,
            membership=Membership.INVITE,
            expect_code=expect_code,
            msc3316_ts=msc3316_ts,
            appservice_user_id=appservice_user_id,
        )

    def join(
        self,
        room: str,
        user: Optional[str] = None,
        expect_code: int = 200,
        tok: Optional[str] = None,
        appservice_user_id: Optional[str] = None,
    ) -> None:
        self.change_membership(
            room=room,
            src=user,
            targ=user,
            tok=tok,
            appservice_user_id=appservice_user_id,
            membership=Membership.JOIN,
            expect_code=expect_code,
        )

    def knock(self, room=None, user=None, reason=None, expect_code=200, tok=None):
        temp_id = self.auth_user_id
        self.auth_user_id = user
        path = "/knock/%s" % room
        if tok:
            path = path + "?access_token=%s" % tok

        data = {}
        if reason:
            data["reason"] = reason

        channel = make_request(
            self.hs.get_reactor(),
            self.site,
            "POST",
            path,
            json.dumps(data).encode("utf8"),
        )

        assert (
            int(channel.result["code"]) == expect_code
        ), "Expected: %d, got: %d, resp: %r" % (
            expect_code,
            int(channel.result["code"]),
            channel.result["body"],
        )

        self.auth_user_id = temp_id

    def leave(self, room=None, user=None, expect_code=200, tok=None):
        self.change_membership(
            room=room,
            src=user,
            targ=user,
            tok=tok,
            membership=Membership.LEAVE,
            expect_code=expect_code,
        )

    def ban(self, room: str, src: str, targ: str, **kwargs: object):
        """A convenience helper: `change_membership` with `membership` preset to "ban"."""
        self.change_membership(
            room=room,
            src=src,
            targ=targ,
            membership=Membership.BAN,
            **kwargs,
        )

    def change_membership(
        self,
        room: str,
        src: Optional[str],
        targ: Optional[str],
        membership: str,
        extra_data: Optional[dict] = None,
        tok: Optional[str] = None,
        appservice_user_id: Optional[str] = None,
        expect_code: int = 200,
        expect_errcode: Optional[str] = None,
        msc3316_ts: Optional[int] = None,
    ) -> None:
        """
        Send a membership state event into a room.

        Args:
            room: The ID of the room to send to
            src: The mxid of the event sender
            targ: The mxid of the event's target. The state key
            membership: The type of membership event
            extra_data: Extra information to include in the content of the event
            tok: The user access token to use
            appservice_user_id: The `user_id` URL parameter to pass.
                This allows driving an application service user
                using an application service access token in `tok`.
            expect_code: The expected HTTP response code
            expect_errcode: The expected Matrix error code
            msc3316_ts: If the user is an appservice, msc3316_ts will be used as the event's
                "original_server_ts"

        Returns:
            The id of the created event.

        """
        temp_id = self.auth_user_id
        self.auth_user_id = src

        path = "/_matrix/client/r0/rooms/%s/state/m.room.member/%s" % (room, targ)

        path = self._append_query_params(
            path,
            {
                "access_token": tok,
                "org.matrix.msc3316.ts": msc3316_ts,
                "user_id": appservice_user_id,
            },
        )

        data = {"membership": membership}
        data.update(extra_data or {})

        channel = make_request(
            self.hs.get_reactor(),
            self.site,
            "PUT",
            path,
            json.dumps(data).encode("utf8"),
        )

        assert (
            int(channel.result["code"]) == expect_code
        ), "Expected: %d, got: %d, resp: %r" % (
            expect_code,
            int(channel.result["code"]),
            channel.result["body"],
        )

        if expect_errcode:
            assert (
                str(channel.json_body["errcode"]) == expect_errcode
            ), "Expected: %r, got: %r, resp: %r" % (
                expect_errcode,
                channel.json_body["errcode"],
                channel.result["body"],
            )

        self.auth_user_id = temp_id

        return channel.json_body.get("event_id")

    def _append_query_params(
        self, path: str, query_params_dict: Dict[str, Union[str, None, int]]
    ):
        query_params = urlencode(
            {k: v for k, v in query_params_dict.items() if v is not None}
        )
        if query_params:
            path += "?%s" % query_params
        return path

    def send(
        self,
        room_id,
        body=None,
        txn_id=None,
        tok=None,
        expect_code=200,
        custom_headers: Optional[Iterable[Tuple[AnyStr, AnyStr]]] = None,
        ts: Optional[int] = None,
        msc3316_ts: Optional[int] = None,
        appservice_user_id: Optional[str] = None,
    ):
        if body is None:
            body = "body_text_here"

        content = {"msgtype": "m.text", "body": body}

        return self.send_event(
            room_id,
            "m.room.message",
            content,
            txn_id,
            tok,
            expect_code,
            custom_headers=custom_headers,
            ts=ts,
            msc3316_ts=msc3316_ts,
            appservice_user_id=appservice_user_id,
        )

    def send_event(
        self,
        room_id,
        type,
        content: Optional[dict] = None,
        txn_id=None,
        tok=None,
        expect_code=200,
        custom_headers: Optional[Iterable[Tuple[AnyStr, AnyStr]]] = None,
        ts=None,
        msc3316_ts=None,
        appservice_user_id: Optional[str] = None,
    ):
        if txn_id is None:
            txn_id = "m%s" % (str(time.time()))

        path = "/_matrix/client/r0/rooms/%s/send/%s/%s" % (room_id, type, txn_id)
        path = self._append_query_params(
            path,
            {
                "access_token": tok,
                "user_id": appservice_user_id,
                "ts": ts,
                "org.matrix.msc3316.ts": msc3316_ts,
            },
        )

        channel = make_request(
            self.hs.get_reactor(),
            self.site,
            "PUT",
            path,
            json.dumps(content or {}).encode("utf8"),
            custom_headers=custom_headers,
        )

        assert (
            int(channel.result["code"]) == expect_code
        ), "Expected: %d, got: %d, resp: %r" % (
            expect_code,
            int(channel.result["code"]),
            channel.result["body"],
        )

        return channel.json_body

    def _read_write_state(
        self,
        room_id: str,
        event_type: str,
        body: Optional[Dict[str, Any]],
        tok: str,
        expect_code: int = 200,
        state_key: str = "",
        method: str = "GET",
    ) -> Dict:
        """Read or write some state from a given room

        Args:
            room_id:
            event_type: The type of state event
            body: Body that is sent when making the request. The content of the state event.
                If None, the request to the server will have an empty body
            tok: The access token to use
            expect_code: The HTTP code to expect in the response
            state_key:
            method: "GET" or "PUT" for reading or writing state, respectively

        Returns:
            The response body from the server

        Raises:
            AssertionError: if expect_code doesn't match the HTTP code we received
        """
        path = "/_matrix/client/r0/rooms/%s/state/%s/%s" % (
            room_id,
            event_type,
            state_key,
        )
        if tok:
            path = path + "?access_token=%s" % tok

        # Set request body if provided
        content = b""
        if body is not None:
            content = json.dumps(body).encode("utf8")

        channel = make_request(self.hs.get_reactor(), self.site, method, path, content)

        assert (
            int(channel.result["code"]) == expect_code
        ), "Expected: %d, got: %d, resp: %r" % (
            expect_code,
            int(channel.result["code"]),
            channel.result["body"],
        )

        return channel.json_body

    def get_state(
        self,
        room_id: str,
        event_type: str,
        tok: str,
        expect_code: int = 200,
        state_key: str = "",
    ):
        """Gets some state from a room

        Args:
            room_id:
            event_type: The type of state event
            tok: The access token to use
            expect_code: The HTTP code to expect in the response
            state_key:

        Returns:
            The response body from the server

        Raises:
            AssertionError: if expect_code doesn't match the HTTP code we received
        """
        return self._read_write_state(
            room_id, event_type, None, tok, expect_code, state_key, method="GET"
        )

    def send_state(
        self,
        room_id: str,
        event_type: str,
        body: Dict[str, Any],
        tok: str,
        expect_code: int = 200,
        state_key: str = "",
    ):
        """Set some state in a room

        Args:
            room_id:
            event_type: The type of state event
            body: Body that is sent when making the request. The content of the state event.
            tok: The access token to use
            expect_code: The HTTP code to expect in the response
            state_key:

        Returns:
            The response body from the server

        Raises:
            AssertionError: if expect_code doesn't match the HTTP code we received
        """
        return self._read_write_state(
            room_id, event_type, body, tok, expect_code, state_key, method="PUT"
        )

    def upload_media(
        self,
        resource: Resource,
        image_data: bytes,
        tok: str,
        filename: str = "test.png",
        expect_code: int = 200,
    ) -> dict:
        """Upload a piece of test media to the media repo
        Args:
            resource: The resource that will handle the upload request
            image_data: The image data to upload
            tok: The user token to use during the upload
            filename: The filename of the media to be uploaded
            expect_code: The return code to expect from attempting to upload the media
        """
        image_length = len(image_data)
        path = "/_matrix/media/r0/upload?filename=%s" % (filename,)
        channel = make_request(
            self.hs.get_reactor(),
            FakeSite(resource, self.hs.get_reactor()),
            "POST",
            path,
            content=image_data,
            access_token=tok,
            custom_headers=[("Content-Length", str(image_length))],
        )

        assert channel.code == expect_code, "Expected: %d, got: %d, resp: %r" % (
            expect_code,
            int(channel.result["code"]),
            channel.result["body"],
        )

        return channel.json_body

    def login_via_oidc(self, remote_user_id: str) -> JsonDict:
        """Log in (as a new user) via OIDC

        Returns the result of the final token login.

        Requires that "oidc_config" in the homeserver config be set appropriately
        (TEST_OIDC_CONFIG is a suitable example) - and by implication, needs a
        "public_base_url".

        Also requires the login servlet and the OIDC callback resource to be mounted at
        the normal places.
        """
        client_redirect_url = "https://x"
        channel = self.auth_via_oidc({"sub": remote_user_id}, client_redirect_url)

        # expect a confirmation page
        assert channel.code == 200, channel.result

        # fish the matrix login token out of the body of the confirmation page
        m = re.search(
            'a href="%s.*loginToken=([^"]*)"' % (client_redirect_url,),
            channel.text_body,
        )
        assert m, channel.text_body
        login_token = m.group(1)

        # finally, submit the matrix login token to the login API, which gives us our
        # matrix access token and device id.
        channel = make_request(
            self.hs.get_reactor(),
            self.site,
            "POST",
            "/login",
            content={"type": "m.login.token", "token": login_token},
        )
        assert channel.code == 200
        return channel.json_body

    def auth_via_oidc(
        self,
        user_info_dict: JsonDict,
        client_redirect_url: Optional[str] = None,
        ui_auth_session_id: Optional[str] = None,
    ) -> FakeChannel:
        """Perform an OIDC authentication flow via a mock OIDC provider.

        This can be used for either login or user-interactive auth.

        Starts by making a request to the relevant synapse redirect endpoint, which is
        expected to serve a 302 to the OIDC provider. We then make a request to the
        OIDC callback endpoint, intercepting the HTTP requests that will get sent back
        to the OIDC provider.

        Requires that "oidc_config" in the homeserver config be set appropriately
        (TEST_OIDC_CONFIG is a suitable example) - and by implication, needs a
        "public_base_url".

        Also requires the login servlet and the OIDC callback resource to be mounted at
        the normal places.

        Args:
            user_info_dict: the remote userinfo that the OIDC provider should present.
                Typically this should be '{"sub": "<remote user id>"}'.
            client_redirect_url: for a login flow, the client redirect URL to pass to
                the login redirect endpoint
            ui_auth_session_id: if set, we will perform a UI Auth flow. The session id
                of the UI auth.

        Returns:
            A FakeChannel containing the result of calling the OIDC callback endpoint.
            Note that the response code may be a 200, 302 or 400 depending on how things
            went.
        """

        cookies: Dict[str, str] = {}

        # if we're doing a ui auth, hit the ui auth redirect endpoint
        if ui_auth_session_id:
            # can't set the client redirect url for UI Auth
            assert client_redirect_url is None
            oauth_uri = self.initiate_sso_ui_auth(ui_auth_session_id, cookies)
        else:
            # otherwise, hit the login redirect endpoint
            oauth_uri = self.initiate_sso_login(client_redirect_url, cookies)

        # we now have a URI for the OIDC IdP, but we skip that and go straight
        # back to synapse's OIDC callback resource. However, we do need the "state"
        # param that synapse passes to the IdP via query params, as well as the cookie
        # that synapse passes to the client.

        oauth_uri_path, _ = oauth_uri.split("?", 1)
        assert oauth_uri_path == TEST_OIDC_AUTH_ENDPOINT, (
            "unexpected SSO URI " + oauth_uri_path
        )
        return self.complete_oidc_auth(oauth_uri, cookies, user_info_dict)

    def complete_oidc_auth(
        self,
        oauth_uri: str,
        cookies: Mapping[str, str],
        user_info_dict: JsonDict,
    ) -> FakeChannel:
        """Mock out an OIDC authentication flow

        Assumes that an OIDC auth has been initiated by one of initiate_sso_login or
        initiate_sso_ui_auth; completes the OIDC bits of the flow by making a request to
        Synapse's OIDC callback endpoint, intercepting the HTTP requests that will get
        sent back to the OIDC provider.

        Requires the OIDC callback resource to be mounted at the normal place.

        Args:
            oauth_uri: the OIDC URI returned by synapse's redirect endpoint (ie,
               from initiate_sso_login or initiate_sso_ui_auth).
            cookies: the cookies set by synapse's redirect endpoint, which will be
               sent back to the callback endpoint.
            user_info_dict: the remote userinfo that the OIDC provider should present.
                Typically this should be '{"sub": "<remote user id>"}'.

        Returns:
            A FakeChannel containing the result of calling the OIDC callback endpoint.
        """
        _, oauth_uri_qs = oauth_uri.split("?", 1)
        params = urllib.parse.parse_qs(oauth_uri_qs)
        callback_uri = "%s?%s" % (
            urllib.parse.urlparse(params["redirect_uri"][0]).path,
            urllib.parse.urlencode({"state": params["state"][0], "code": "TEST_CODE"}),
        )

        # before we hit the callback uri, stub out some methods in the http client so
        # that we don't have to handle full HTTPS requests.
        # (expected url, json response) pairs, in the order we expect them.
        expected_requests = [
            # first we get a hit to the token endpoint, which we tell to return
            # a dummy OIDC access token
            (TEST_OIDC_TOKEN_ENDPOINT, {"access_token": "TEST"}),
            # and then one to the user_info endpoint, which returns our remote user id.
            (TEST_OIDC_USERINFO_ENDPOINT, user_info_dict),
        ]

        async def mock_req(method: str, uri: str, data=None, headers=None):
            (expected_uri, resp_obj) = expected_requests.pop(0)
            assert uri == expected_uri
            resp = FakeResponse(
                code=200,
                phrase=b"OK",
                body=json.dumps(resp_obj).encode("utf-8"),
            )
            return resp

        with patch.object(self.hs.get_proxied_http_client(), "request", mock_req):
            # now hit the callback URI with the right params and a made-up code
            channel = make_request(
                self.hs.get_reactor(),
                self.site,
                "GET",
                callback_uri,
                custom_headers=[
                    ("Cookie", "%s=%s" % (k, v)) for (k, v) in cookies.items()
                ],
            )
        return channel

    def initiate_sso_login(
        self, client_redirect_url: Optional[str], cookies: MutableMapping[str, str]
    ) -> str:
        """Make a request to the login-via-sso redirect endpoint, and return the target

        Assumes that exactly one SSO provider has been configured. Requires the login
        servlet to be mounted.

        Args:
            client_redirect_url: the client redirect URL to pass to the login redirect
                endpoint
            cookies: any cookies returned will be added to this dict

        Returns:
            the URI that the client gets redirected to (ie, the SSO server)
        """
        params = {}
        if client_redirect_url:
            params["redirectUrl"] = client_redirect_url

        # hit the redirect url (which should redirect back to the redirect url. This
        # is the easiest way of figuring out what the Host header ought to be set to
        # to keep Synapse happy.
        channel = make_request(
            self.hs.get_reactor(),
            self.site,
            "GET",
            "/_matrix/client/r0/login/sso/redirect?" + urllib.parse.urlencode(params),
        )
        assert channel.code == 302

        # hit the redirect url again with the right Host header, which should now issue
        # a cookie and redirect to the SSO provider.
        def get_location(channel: FakeChannel) -> str:
            location_values = channel.headers.getRawHeaders("Location")
            # Keep mypy happy by asserting that location_values is nonempty
            assert location_values
            return location_values[0]

        location = get_location(channel)
        parts = urllib.parse.urlsplit(location)
        channel = make_request(
            self.hs.get_reactor(),
            self.site,
            "GET",
            urllib.parse.urlunsplit(("", "") + parts[2:]),
            custom_headers=[
                ("Host", parts[1]),
            ],
        )

        assert channel.code == 302
        channel.extract_cookies(cookies)
        return get_location(channel)

    def initiate_sso_ui_auth(
        self, ui_auth_session_id: str, cookies: MutableMapping[str, str]
    ) -> str:
        """Make a request to the ui-auth-via-sso endpoint, and return the target

        Assumes that exactly one SSO provider has been configured. Requires the
        AuthRestServlet to be mounted.

        Args:
            ui_auth_session_id: the session id of the UI auth
            cookies: any cookies returned will be added to this dict

        Returns:
            the URI that the client gets linked to (ie, the SSO server)
        """
        sso_redirect_endpoint = (
            "/_matrix/client/r0/auth/m.login.sso/fallback/web?"
            + urllib.parse.urlencode({"session": ui_auth_session_id})
        )
        # hit the redirect url (which will issue a cookie and state)
        channel = make_request(
            self.hs.get_reactor(), self.site, "GET", sso_redirect_endpoint
        )
        # that should serve a confirmation page
        assert channel.code == 200, channel.text_body
        channel.extract_cookies(cookies)

        # parse the confirmation page to fish out the link.
        p = TestHtmlParser()
        p.feed(channel.text_body)
        p.close()
        assert len(p.links) == 1, "not exactly one link in confirmation page"
        oauth_uri = p.links[0]
        return oauth_uri


# an 'oidc_config' suitable for login_via_oidc.
TEST_OIDC_AUTH_ENDPOINT = "https://issuer.test/auth"
TEST_OIDC_TOKEN_ENDPOINT = "https://issuer.test/token"
TEST_OIDC_USERINFO_ENDPOINT = "https://issuer.test/userinfo"
TEST_OIDC_CONFIG = {
    "enabled": True,
    "discover": False,
    "issuer": "https://issuer.test",
    "client_id": "test-client-id",
    "client_secret": "test-client-secret",
    "scopes": ["profile"],
    "authorization_endpoint": TEST_OIDC_AUTH_ENDPOINT,
    "token_endpoint": TEST_OIDC_TOKEN_ENDPOINT,
    "userinfo_endpoint": TEST_OIDC_USERINFO_ENDPOINT,
    "user_mapping_provider": {"config": {"localpart_template": "{{ user.sub }}"}},
}<|MERGE_RESOLUTION|>--- conflicted
+++ resolved
@@ -110,16 +110,14 @@
                 default room version.
             tok: The access token to use in the request.
             expect_code: The expected HTTP response code.
-<<<<<<< HEAD
-            appservice_user_id: The `user_id` URL parameter to pass.
-                This allows driving an application service user
-                using an application service access token in `tok`.
-=======
             extra_content: Extra keys to include in the body of the /createRoom request.
                 Note that if is_public is set, the "visibility" key will be overridden.
                 If room_version is set, the "room_version" key will be overridden.
             custom_headers: HTTP headers to include in the request.
->>>>>>> 3f4d25a4
+            appservice_user_id: The `user_id` URL parameter to pass.
+                This allows driving an application service user
+                using an application service access token in `tok`.
+
 
         Returns:
             The ID of the newly created room, or None if the request failed.
@@ -279,7 +277,11 @@
         temp_id = self.auth_user_id
         self.auth_user_id = src
 
-        path = "/_matrix/client/r0/rooms/%s/state/m.room.member/%s" % (room, targ)
+        path = f"/_matrix/client/r0/rooms/{room}/state/m.room.member/{targ}"
+        url_params: Dict[str, str] = {}
+
+        if tok:
+            url_params["access_token"] = tok
 
         path = self._append_query_params(
             path,
