# Copyright 2014-2016 OpenMarket Ltd
# Copyright 2017 Vector Creations Ltd
# Copyright 2018-2019 New Vector Ltd
# Copyright 2019-2021 The Matrix.org Foundation C.I.C.
#
# Licensed under the Apache License, Version 2.0 (the "License");
# you may not use this file except in compliance with the License.
# You may obtain a copy of the License at
#
#     http://www.apache.org/licenses/LICENSE-2.0
#
# Unless required by applicable law or agreed to in writing, software
# distributed under the License is distributed on an "AS IS" BASIS,
# WITHOUT WARRANTIES OR CONDITIONS OF ANY KIND, either express or implied.
# See the License for the specific language governing permissions and
# limitations under the License.

import json
import re
import time
import urllib.parse
from http import HTTPStatus
from typing import (
    Any,
    AnyStr,
    Dict,
    Iterable,
    Mapping,
    MutableMapping,
    Optional,
    Tuple,
    Union,
    overload,
)
from unittest.mock import patch
from urllib.parse import urlencode

import attr
from typing_extensions import Literal

from twisted.web.resource import Resource
from twisted.web.server import Site

from synapse.api.constants import Membership
from synapse.api.errors import Codes
from synapse.server import HomeServer
from synapse.types import JsonDict

from tests.server import FakeChannel, FakeSite, make_request
from tests.test_utils import FakeResponse
from tests.test_utils.html_parsers import TestHtmlParser


@attr.s(auto_attribs=True)
class RestHelper:
    """Contains extra helper functions to quickly and clearly perform a given
    REST action, which isn't the focus of the test.
    """

    hs: HomeServer
    site: Site
    auth_user_id: Optional[str]

    @overload
    def create_room_as(
        self,
        room_creator: Optional[str] = ...,
        is_public: Optional[bool] = ...,
        room_version: Optional[str] = ...,
        tok: Optional[str] = ...,
        expect_code: Literal[200] = ...,
        extra_content: Optional[Dict] = ...,
        custom_headers: Optional[Iterable[Tuple[AnyStr, AnyStr]]] = ...,
        appservice_user_id: Optional[str] = ...,
    ) -> str:
        ...

    @overload
    def create_room_as(
        self,
        room_creator: Optional[str] = ...,
        is_public: Optional[bool] = ...,
        room_version: Optional[str] = ...,
        tok: Optional[str] = ...,
        expect_code: int = ...,
        extra_content: Optional[Dict] = ...,
        custom_headers: Optional[Iterable[Tuple[AnyStr, AnyStr]]] = ...,
        appservice_user_id: Optional[str] = ...,
    ) -> Optional[str]:
        ...

    def create_room_as(
        self,
        room_creator: Optional[str] = None,
        is_public: Optional[bool] = True,
        room_version: Optional[str] = None,
        tok: Optional[str] = None,
        expect_code: int = HTTPStatus.OK,
        extra_content: Optional[Dict] = None,
        custom_headers: Optional[Iterable[Tuple[AnyStr, AnyStr]]] = None,
        appservice_user_id: Optional[str] = None,
    ) -> Optional[str]:
        """
        Create a room.

        Args:
            room_creator: The user ID to create the room with.
            is_public: If True, the `visibility` parameter will be set to
                "public". If False, it will be set to "private".
                If None, doesn't specify the `visibility` parameter in which
                case the server is supposed to make the room private according to
                the CS API.
                Defaults to public, since that is commonly needed in tests
                for convenience where room privacy is not a problem.
            room_version: The room version to create the room as. Defaults to Synapse's
                default room version.
            tok: The access token to use in the request.
            expect_code: The expected HTTP response code.
            extra_content: Extra keys to include in the body of the /createRoom request.
                Note that if is_public is set, the "visibility" key will be overridden.
                If room_version is set, the "room_version" key will be overridden.
            custom_headers: HTTP headers to include in the request.
            appservice_user_id: The `user_id` URL parameter to pass.
                This allows driving an application service user
                using an application service access token in `tok`.


        Returns:
            The ID of the newly created room, or None if the request failed.
        """
        temp_id = self.auth_user_id
        self.auth_user_id = room_creator
        path = "/_matrix/client/r0/createRoom"
        content = extra_content or {}
        if is_public is not None:
            content["visibility"] = "public" if is_public else "private"
        if room_version:
            content["room_version"] = room_version
        path = self._append_query_params(
            path, {"access_token": tok, "user_id": appservice_user_id}
        )

        channel = make_request(
            self.hs.get_reactor(),
            self.site,
            "POST",
            path,
            content,
            custom_headers=custom_headers,
        )

        assert channel.code == expect_code, channel.result
        self.auth_user_id = temp_id

        if expect_code == HTTPStatus.OK:
            return channel.json_body["room_id"]
        else:
            return None

    def invite(
        self,
<<<<<<< HEAD
        room=None,
        src=None,
        targ=None,
        expect_code=200,
        tok=None,
        appservice_user_id=None,
        msc3316_ts=None,
    ):
        return self.change_membership(
=======
        room: str,
        src: Optional[str] = None,
        targ: Optional[str] = None,
        expect_code: int = HTTPStatus.OK,
        tok: Optional[str] = None,
    ) -> None:
        self.change_membership(
>>>>>>> 535f8c8f
            room=room,
            src=src,
            targ=targ,
            tok=tok,
            membership=Membership.INVITE,
            expect_code=expect_code,
            msc3316_ts=msc3316_ts,
            appservice_user_id=appservice_user_id,
        )

    def join(
        self,
        room: str,
        user: Optional[str] = None,
        expect_code: int = HTTPStatus.OK,
        tok: Optional[str] = None,
        appservice_user_id: Optional[str] = None,
        expect_errcode: Optional[Codes] = None,
        expect_additional_fields: Optional[dict] = None,
    ) -> None:
        self.change_membership(
            room=room,
            src=user,
            targ=user,
            tok=tok,
            appservice_user_id=appservice_user_id,
            membership=Membership.JOIN,
            expect_code=expect_code,
            expect_errcode=expect_errcode,
            expect_additional_fields=expect_additional_fields,
        )

    def knock(
        self,
        room: Optional[str] = None,
        user: Optional[str] = None,
        reason: Optional[str] = None,
        expect_code: int = HTTPStatus.OK,
        tok: Optional[str] = None,
    ) -> None:
        temp_id = self.auth_user_id
        self.auth_user_id = user
        path = "/knock/%s" % room
        if tok:
            path = path + "?access_token=%s" % tok

        data = {}
        if reason:
            data["reason"] = reason

        channel = make_request(
            self.hs.get_reactor(),
            self.site,
            "POST",
            path,
            data,
        )

        assert channel.code == expect_code, "Expected: %d, got: %d, resp: %r" % (
            expect_code,
            channel.code,
            channel.result["body"],
        )

        self.auth_user_id = temp_id

    def leave(
        self,
        room: str,
        user: Optional[str] = None,
        expect_code: int = HTTPStatus.OK,
        tok: Optional[str] = None,
    ) -> None:
        self.change_membership(
            room=room,
            src=user,
            targ=user,
            tok=tok,
            membership=Membership.LEAVE,
            expect_code=expect_code,
        )

    def ban(
        self,
        room: str,
        src: str,
        targ: str,
        expect_code: int = HTTPStatus.OK,
        tok: Optional[str] = None,
    ) -> None:
        """A convenience helper: `change_membership` with `membership` preset to "ban"."""
        self.change_membership(
            room=room,
            src=src,
            targ=targ,
            tok=tok,
            membership=Membership.BAN,
            expect_code=expect_code,
        )

    def change_membership(
        self,
        room: str,
        src: Optional[str],
        targ: Optional[str],
        membership: str,
        extra_data: Optional[dict] = None,
        tok: Optional[str] = None,
        appservice_user_id: Optional[str] = None,
        expect_code: int = HTTPStatus.OK,
        expect_errcode: Optional[str] = None,
<<<<<<< HEAD
        msc3316_ts: Optional[int] = None,
=======
        expect_additional_fields: Optional[dict] = None,
>>>>>>> 535f8c8f
    ) -> None:
        """
        Send a membership state event into a room.

        Args:
            room: The ID of the room to send to
            src: The mxid of the event sender
            targ: The mxid of the event's target. The state key
            membership: The type of membership event
            extra_data: Extra information to include in the content of the event
            tok: The user access token to use
            appservice_user_id: The `user_id` URL parameter to pass.
                This allows driving an application service user
                using an application service access token in `tok`.
            expect_code: The expected HTTP response code
            expect_errcode: The expected Matrix error code
            msc3316_ts: If the user is an appservice, msc3316_ts will be used as the event's
                "original_server_ts"

        Returns:
            The id of the created event.

        """
        temp_id = self.auth_user_id
        self.auth_user_id = src

        path = f"/_matrix/client/r0/rooms/{room}/state/m.room.member/{targ}"
        url_params: Dict[str, str] = {}

        if tok:
            url_params["access_token"] = tok

        path = self._append_query_params(
            path,
            {
                "access_token": tok,
                "org.matrix.msc3316.ts": msc3316_ts,
                "user_id": appservice_user_id,
            },
        )

        data = {"membership": membership}
        data.update(extra_data or {})

        channel = make_request(
            self.hs.get_reactor(),
            self.site,
            "PUT",
            path,
            data,
        )

        assert channel.code == expect_code, "Expected: %d, got: %d, resp: %r" % (
            expect_code,
            channel.code,
            channel.result["body"],
        )

        if expect_errcode:
            assert (
                str(channel.json_body["errcode"]) == expect_errcode
            ), "Expected: %r, got: %r, resp: %r" % (
                expect_errcode,
                channel.json_body["errcode"],
                channel.result["body"],
            )

        if expect_additional_fields is not None:
            for expect_key, expect_value in expect_additional_fields.items():
                assert expect_key in channel.json_body, "Expected field %s, got %s" % (
                    expect_key,
                    channel.json_body,
                )
                assert (
                    channel.json_body[expect_key] == expect_value
                ), "Expected: %s at %s, got: %s, resp: %s" % (
                    expect_value,
                    expect_key,
                    channel.json_body[expect_key],
                    channel.json_body,
                )

        self.auth_user_id = temp_id

        return channel.json_body.get("event_id")

    def _append_query_params(
        self, path: str, query_params_dict: Dict[str, Union[str, None, int]]
    ):
        query_params = urlencode(
            {k: v for k, v in query_params_dict.items() if v is not None}
        )
        if query_params:
            path += "?%s" % query_params
        return path

    def send(
        self,
        room_id: str,
        body: Optional[str] = None,
        txn_id: Optional[str] = None,
        tok: Optional[str] = None,
        expect_code: int = HTTPStatus.OK,
        custom_headers: Optional[Iterable[Tuple[AnyStr, AnyStr]]] = None,
<<<<<<< HEAD
        ts: Optional[int] = None,
        msc3316_ts: Optional[int] = None,
        appservice_user_id: Optional[str] = None,
    ):
=======
    ) -> JsonDict:
>>>>>>> 535f8c8f
        if body is None:
            body = "body_text_here"

        content = {"msgtype": "m.text", "body": body}

        return self.send_event(
            room_id,
            "m.room.message",
            content,
            txn_id,
            tok,
            expect_code,
            custom_headers=custom_headers,
            ts=ts,
            msc3316_ts=msc3316_ts,
            appservice_user_id=appservice_user_id,
        )

    def send_event(
        self,
        room_id: str,
        type: str,
        content: Optional[dict] = None,
        txn_id: Optional[str] = None,
        tok: Optional[str] = None,
        expect_code: int = HTTPStatus.OK,
        custom_headers: Optional[Iterable[Tuple[AnyStr, AnyStr]]] = None,
<<<<<<< HEAD
        ts=None,
        msc3316_ts=None,
        appservice_user_id: Optional[str] = None,
    ):
=======
    ) -> JsonDict:
>>>>>>> 535f8c8f
        if txn_id is None:
            txn_id = "m%s" % (str(time.time()))

        path = "/_matrix/client/r0/rooms/%s/send/%s/%s" % (room_id, type, txn_id)
        path = self._append_query_params(
            path,
            {
                "access_token": tok,
                "user_id": appservice_user_id,
                "ts": ts,
                "org.matrix.msc3316.ts": msc3316_ts,
            },
        )

        channel = make_request(
            self.hs.get_reactor(),
            self.site,
            "PUT",
            path,
            content or {},
            custom_headers=custom_headers,
        )

        assert channel.code == expect_code, "Expected: %d, got: %d, resp: %r" % (
            expect_code,
            channel.code,
            channel.result["body"],
        )

        return channel.json_body

    def _read_write_state(
        self,
        room_id: str,
        event_type: str,
        body: Optional[Dict[str, Any]],
        tok: Optional[str],
        expect_code: int = HTTPStatus.OK,
        state_key: str = "",
        method: str = "GET",
    ) -> JsonDict:
        """Read or write some state from a given room

        Args:
            room_id:
            event_type: The type of state event
            body: Body that is sent when making the request. The content of the state event.
                If None, the request to the server will have an empty body
            tok: The access token to use
            expect_code: The HTTP code to expect in the response
            state_key:
            method: "GET" or "PUT" for reading or writing state, respectively

        Returns:
            The response body from the server

        Raises:
            AssertionError: if expect_code doesn't match the HTTP code we received
        """
        path = "/_matrix/client/r0/rooms/%s/state/%s/%s" % (
            room_id,
            event_type,
            state_key,
        )
        if tok:
            path = path + "?access_token=%s" % tok

        # Set request body if provided
        content = b""
        if body is not None:
            content = json.dumps(body).encode("utf8")

        channel = make_request(self.hs.get_reactor(), self.site, method, path, content)

        assert channel.code == expect_code, "Expected: %d, got: %d, resp: %r" % (
            expect_code,
            channel.code,
            channel.result["body"],
        )

        return channel.json_body

    def get_state(
        self,
        room_id: str,
        event_type: str,
        tok: str,
        expect_code: int = HTTPStatus.OK,
        state_key: str = "",
    ) -> JsonDict:
        """Gets some state from a room

        Args:
            room_id:
            event_type: The type of state event
            tok: The access token to use
            expect_code: The HTTP code to expect in the response
            state_key:

        Returns:
            The response body from the server

        Raises:
            AssertionError: if expect_code doesn't match the HTTP code we received
        """
        return self._read_write_state(
            room_id, event_type, None, tok, expect_code, state_key, method="GET"
        )

    def send_state(
        self,
        room_id: str,
        event_type: str,
        body: Dict[str, Any],
        tok: Optional[str],
        expect_code: int = HTTPStatus.OK,
        state_key: str = "",
    ) -> JsonDict:
        """Set some state in a room

        Args:
            room_id:
            event_type: The type of state event
            body: Body that is sent when making the request. The content of the state event.
            tok: The access token to use
            expect_code: The HTTP code to expect in the response
            state_key:

        Returns:
            The response body from the server

        Raises:
            AssertionError: if expect_code doesn't match the HTTP code we received
        """
        return self._read_write_state(
            room_id, event_type, body, tok, expect_code, state_key, method="PUT"
        )

    def upload_media(
        self,
        resource: Resource,
        image_data: bytes,
        tok: str,
        filename: str = "test.png",
        expect_code: int = HTTPStatus.OK,
    ) -> JsonDict:
        """Upload a piece of test media to the media repo
        Args:
            resource: The resource that will handle the upload request
            image_data: The image data to upload
            tok: The user token to use during the upload
            filename: The filename of the media to be uploaded
            expect_code: The return code to expect from attempting to upload the media
        """
        image_length = len(image_data)
        path = "/_matrix/media/r0/upload?filename=%s" % (filename,)
        channel = make_request(
            self.hs.get_reactor(),
            FakeSite(resource, self.hs.get_reactor()),
            "POST",
            path,
            content=image_data,
            access_token=tok,
            custom_headers=[("Content-Length", str(image_length))],
        )

        assert channel.code == expect_code, "Expected: %d, got: %d, resp: %r" % (
            expect_code,
            channel.code,
            channel.result["body"],
        )

        return channel.json_body

    def login_via_oidc(
        self,
        remote_user_id: str,
        expected_status: int = 200,
    ) -> JsonDict:
        """Log in via OIDC

        Returns the result of the final token login.

        Requires that "oidc_config" in the homeserver config be set appropriately
        (TEST_OIDC_CONFIG is a suitable example) - and by implication, needs a
        "public_base_url".

        Also requires the login servlet and the OIDC callback resource to be mounted at
        the normal places.
        """
        client_redirect_url = "https://x"
        channel = self.auth_via_oidc({"sub": remote_user_id}, client_redirect_url)

        # expect a confirmation page
        assert channel.code == HTTPStatus.OK, channel.result

        # fish the matrix login token out of the body of the confirmation page
        m = re.search(
            'a href="%s.*loginToken=([^"]*)"' % (client_redirect_url,),
            channel.text_body,
        )
        assert m, channel.text_body
        login_token = m.group(1)

        # finally, submit the matrix login token to the login API, which gives us our
        # matrix access token and device id.
        channel = make_request(
            self.hs.get_reactor(),
            self.site,
            "POST",
            "/login",
            content={"type": "m.login.token", "token": login_token},
        )
        assert (
            channel.code == expected_status
        ), f"unexpected status in response: {channel.code}"
        return channel.json_body

    def auth_via_oidc(
        self,
        user_info_dict: JsonDict,
        client_redirect_url: Optional[str] = None,
        ui_auth_session_id: Optional[str] = None,
    ) -> FakeChannel:
        """Perform an OIDC authentication flow via a mock OIDC provider.

        This can be used for either login or user-interactive auth.

        Starts by making a request to the relevant synapse redirect endpoint, which is
        expected to serve a 302 to the OIDC provider. We then make a request to the
        OIDC callback endpoint, intercepting the HTTP requests that will get sent back
        to the OIDC provider.

        Requires that "oidc_config" in the homeserver config be set appropriately
        (TEST_OIDC_CONFIG is a suitable example) - and by implication, needs a
        "public_base_url".

        Also requires the login servlet and the OIDC callback resource to be mounted at
        the normal places.

        Args:
            user_info_dict: the remote userinfo that the OIDC provider should present.
                Typically this should be '{"sub": "<remote user id>"}'.
            client_redirect_url: for a login flow, the client redirect URL to pass to
                the login redirect endpoint
            ui_auth_session_id: if set, we will perform a UI Auth flow. The session id
                of the UI auth.

        Returns:
            A FakeChannel containing the result of calling the OIDC callback endpoint.
            Note that the response code may be a 200, 302 or 400 depending on how things
            went.
        """

        cookies: Dict[str, str] = {}

        # if we're doing a ui auth, hit the ui auth redirect endpoint
        if ui_auth_session_id:
            # can't set the client redirect url for UI Auth
            assert client_redirect_url is None
            oauth_uri = self.initiate_sso_ui_auth(ui_auth_session_id, cookies)
        else:
            # otherwise, hit the login redirect endpoint
            oauth_uri = self.initiate_sso_login(client_redirect_url, cookies)

        # we now have a URI for the OIDC IdP, but we skip that and go straight
        # back to synapse's OIDC callback resource. However, we do need the "state"
        # param that synapse passes to the IdP via query params, as well as the cookie
        # that synapse passes to the client.

        oauth_uri_path, _ = oauth_uri.split("?", 1)
        assert oauth_uri_path == TEST_OIDC_AUTH_ENDPOINT, (
            "unexpected SSO URI " + oauth_uri_path
        )
        return self.complete_oidc_auth(oauth_uri, cookies, user_info_dict)

    def complete_oidc_auth(
        self,
        oauth_uri: str,
        cookies: Mapping[str, str],
        user_info_dict: JsonDict,
    ) -> FakeChannel:
        """Mock out an OIDC authentication flow

        Assumes that an OIDC auth has been initiated by one of initiate_sso_login or
        initiate_sso_ui_auth; completes the OIDC bits of the flow by making a request to
        Synapse's OIDC callback endpoint, intercepting the HTTP requests that will get
        sent back to the OIDC provider.

        Requires the OIDC callback resource to be mounted at the normal place.

        Args:
            oauth_uri: the OIDC URI returned by synapse's redirect endpoint (ie,
               from initiate_sso_login or initiate_sso_ui_auth).
            cookies: the cookies set by synapse's redirect endpoint, which will be
               sent back to the callback endpoint.
            user_info_dict: the remote userinfo that the OIDC provider should present.
                Typically this should be '{"sub": "<remote user id>"}'.

        Returns:
            A FakeChannel containing the result of calling the OIDC callback endpoint.
        """
        _, oauth_uri_qs = oauth_uri.split("?", 1)
        params = urllib.parse.parse_qs(oauth_uri_qs)
        callback_uri = "%s?%s" % (
            urllib.parse.urlparse(params["redirect_uri"][0]).path,
            urllib.parse.urlencode({"state": params["state"][0], "code": "TEST_CODE"}),
        )

        # before we hit the callback uri, stub out some methods in the http client so
        # that we don't have to handle full HTTPS requests.
        # (expected url, json response) pairs, in the order we expect them.
        expected_requests = [
            # first we get a hit to the token endpoint, which we tell to return
            # a dummy OIDC access token
            (TEST_OIDC_TOKEN_ENDPOINT, {"access_token": "TEST"}),
            # and then one to the user_info endpoint, which returns our remote user id.
            (TEST_OIDC_USERINFO_ENDPOINT, user_info_dict),
        ]

        async def mock_req(
            method: str,
            uri: str,
            data: Optional[dict] = None,
            headers: Optional[Iterable[Tuple[AnyStr, AnyStr]]] = None,
        ):
            (expected_uri, resp_obj) = expected_requests.pop(0)
            assert uri == expected_uri
            resp = FakeResponse(
                code=HTTPStatus.OK,
                phrase=b"OK",
                body=json.dumps(resp_obj).encode("utf-8"),
            )
            return resp

        with patch.object(self.hs.get_proxied_http_client(), "request", mock_req):
            # now hit the callback URI with the right params and a made-up code
            channel = make_request(
                self.hs.get_reactor(),
                self.site,
                "GET",
                callback_uri,
                custom_headers=[
                    ("Cookie", "%s=%s" % (k, v)) for (k, v) in cookies.items()
                ],
            )
        return channel

    def initiate_sso_login(
        self, client_redirect_url: Optional[str], cookies: MutableMapping[str, str]
    ) -> str:
        """Make a request to the login-via-sso redirect endpoint, and return the target

        Assumes that exactly one SSO provider has been configured. Requires the login
        servlet to be mounted.

        Args:
            client_redirect_url: the client redirect URL to pass to the login redirect
                endpoint
            cookies: any cookies returned will be added to this dict

        Returns:
            the URI that the client gets redirected to (ie, the SSO server)
        """
        params = {}
        if client_redirect_url:
            params["redirectUrl"] = client_redirect_url

        # hit the redirect url (which should redirect back to the redirect url. This
        # is the easiest way of figuring out what the Host header ought to be set to
        # to keep Synapse happy.
        channel = make_request(
            self.hs.get_reactor(),
            self.site,
            "GET",
            "/_matrix/client/r0/login/sso/redirect?" + urllib.parse.urlencode(params),
        )
        assert channel.code == 302

        # hit the redirect url again with the right Host header, which should now issue
        # a cookie and redirect to the SSO provider.
        def get_location(channel: FakeChannel) -> str:
            location_values = channel.headers.getRawHeaders("Location")
            # Keep mypy happy by asserting that location_values is nonempty
            assert location_values
            return location_values[0]

        location = get_location(channel)
        parts = urllib.parse.urlsplit(location)
        channel = make_request(
            self.hs.get_reactor(),
            self.site,
            "GET",
            urllib.parse.urlunsplit(("", "") + parts[2:]),
            custom_headers=[
                ("Host", parts[1]),
            ],
        )

        assert channel.code == 302
        channel.extract_cookies(cookies)
        return get_location(channel)

    def initiate_sso_ui_auth(
        self, ui_auth_session_id: str, cookies: MutableMapping[str, str]
    ) -> str:
        """Make a request to the ui-auth-via-sso endpoint, and return the target

        Assumes that exactly one SSO provider has been configured. Requires the
        AuthRestServlet to be mounted.

        Args:
            ui_auth_session_id: the session id of the UI auth
            cookies: any cookies returned will be added to this dict

        Returns:
            the URI that the client gets linked to (ie, the SSO server)
        """
        sso_redirect_endpoint = (
            "/_matrix/client/r0/auth/m.login.sso/fallback/web?"
            + urllib.parse.urlencode({"session": ui_auth_session_id})
        )
        # hit the redirect url (which will issue a cookie and state)
        channel = make_request(
            self.hs.get_reactor(), self.site, "GET", sso_redirect_endpoint
        )
        # that should serve a confirmation page
        assert channel.code == HTTPStatus.OK, channel.text_body
        channel.extract_cookies(cookies)

        # parse the confirmation page to fish out the link.
        p = TestHtmlParser()
        p.feed(channel.text_body)
        p.close()
        assert len(p.links) == 1, "not exactly one link in confirmation page"
        oauth_uri = p.links[0]
        return oauth_uri


# an 'oidc_config' suitable for login_via_oidc.
TEST_OIDC_AUTH_ENDPOINT = "https://issuer.test/auth"
TEST_OIDC_TOKEN_ENDPOINT = "https://issuer.test/token"
TEST_OIDC_USERINFO_ENDPOINT = "https://issuer.test/userinfo"
TEST_OIDC_CONFIG = {
    "enabled": True,
    "discover": False,
    "issuer": "https://issuer.test",
    "client_id": "test-client-id",
    "client_secret": "test-client-secret",
    "scopes": ["profile"],
    "authorization_endpoint": TEST_OIDC_AUTH_ENDPOINT,
    "token_endpoint": TEST_OIDC_TOKEN_ENDPOINT,
    "userinfo_endpoint": TEST_OIDC_USERINFO_ENDPOINT,
    "user_mapping_provider": {"config": {"localpart_template": "{{ user.sub }}"}},
}<|MERGE_RESOLUTION|>--- conflicted
+++ resolved
@@ -159,25 +159,15 @@
 
     def invite(
         self,
-<<<<<<< HEAD
-        room=None,
-        src=None,
-        targ=None,
-        expect_code=200,
-        tok=None,
-        appservice_user_id=None,
-        msc3316_ts=None,
-    ):
-        return self.change_membership(
-=======
         room: str,
         src: Optional[str] = None,
         targ: Optional[str] = None,
         expect_code: int = HTTPStatus.OK,
         tok: Optional[str] = None,
+        appservice_user_id: Optional[str] = None,
+        msc3316_ts: Optional[int] = None,
     ) -> None:
         self.change_membership(
->>>>>>> 535f8c8f
             room=room,
             src=src,
             targ=targ,
@@ -289,12 +279,9 @@
         appservice_user_id: Optional[str] = None,
         expect_code: int = HTTPStatus.OK,
         expect_errcode: Optional[str] = None,
-<<<<<<< HEAD
+        expect_additional_fields: Optional[dict] = None,
         msc3316_ts: Optional[int] = None,
-=======
-        expect_additional_fields: Optional[dict] = None,
->>>>>>> 535f8c8f
-    ) -> None:
+    ) -> Optional[str]:
         """
         Send a membership state event into a room.
 
@@ -382,7 +369,7 @@
 
     def _append_query_params(
         self, path: str, query_params_dict: Dict[str, Union[str, None, int]]
-    ):
+    ) -> str:
         query_params = urlencode(
             {k: v for k, v in query_params_dict.items() if v is not None}
         )
@@ -398,14 +385,10 @@
         tok: Optional[str] = None,
         expect_code: int = HTTPStatus.OK,
         custom_headers: Optional[Iterable[Tuple[AnyStr, AnyStr]]] = None,
-<<<<<<< HEAD
         ts: Optional[int] = None,
         msc3316_ts: Optional[int] = None,
         appservice_user_id: Optional[str] = None,
-    ):
-=======
     ) -> JsonDict:
->>>>>>> 535f8c8f
         if body is None:
             body = "body_text_here"
 
@@ -433,14 +416,10 @@
         tok: Optional[str] = None,
         expect_code: int = HTTPStatus.OK,
         custom_headers: Optional[Iterable[Tuple[AnyStr, AnyStr]]] = None,
-<<<<<<< HEAD
-        ts=None,
-        msc3316_ts=None,
+        ts: Optional[int] = None,
+        msc3316_ts: Optional[int] = None,
         appservice_user_id: Optional[str] = None,
-    ):
-=======
     ) -> JsonDict:
->>>>>>> 535f8c8f
         if txn_id is None:
             txn_id = "m%s" % (str(time.time()))
 
