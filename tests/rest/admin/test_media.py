--- conflicted
+++ resolved
@@ -566,11 +566,7 @@
             self.assertFalse(os.path.exists(local_path))
 
 
-<<<<<<< HEAD
 class QuarantineMediaByIDTestCase(unittest.HomeserverTestCase):
-=======
-class ProtectMediaByIDTestCase(unittest.HomeserverTestCase):
->>>>>>> 65e6c64d
 
     servlets = [
         synapse.rest.admin.register_servlets,
@@ -581,10 +577,7 @@
     def prepare(self, reactor, clock, hs):
         media_repo = hs.get_media_repository_resource()
         self.store = hs.get_datastore()
-<<<<<<< HEAD
         self.server_name = hs.hostname
-=======
->>>>>>> 65e6c64d
 
         self.admin_user = self.register_user("admin", "pass", admin=True)
         self.admin_user_tok = self.login("admin", "pass")
@@ -606,38 +599,24 @@
         server_and_media_id = response["content_uri"][6:]  # Cut off 'mxc://'
         self.media_id = server_and_media_id.split("/")[1]
 
-<<<<<<< HEAD
         self.url = "/_synapse/admin/v1/media/%s/%s/%s"
 
     @parameterized.expand(["quarantine", "unquarantine"])
-=======
-        self.url = "/_synapse/admin/v1/media/%s/%s"
-
-    @parameterized.expand(["protect", "unprotect"])
->>>>>>> 65e6c64d
     def test_no_auth(self, action: str):
         """
         Try to protect media without authentication.
         """
 
-<<<<<<< HEAD
         channel = self.make_request(
             "POST",
             self.url % (action, self.server_name, self.media_id),
             b"{}",
         )
-=======
-        channel = self.make_request("POST", self.url % (action, self.media_id), b"{}")
->>>>>>> 65e6c64d
 
         self.assertEqual(401, int(channel.result["code"]), msg=channel.result["body"])
         self.assertEqual(Codes.MISSING_TOKEN, channel.json_body["errcode"])
 
-<<<<<<< HEAD
     @parameterized.expand(["quarantine", "unquarantine"])
-=======
-    @parameterized.expand(["protect", "unprotect"])
->>>>>>> 65e6c64d
     def test_requester_is_no_admin(self, action: str):
         """
         If the user is not a server admin, an error is returned.
@@ -647,18 +626,13 @@
 
         channel = self.make_request(
             "POST",
-<<<<<<< HEAD
             self.url % (action, self.server_name, self.media_id),
-=======
-            self.url % (action, self.media_id),
->>>>>>> 65e6c64d
             access_token=self.other_user_token,
         )
 
         self.assertEqual(403, int(channel.result["code"]), msg=channel.result["body"])
         self.assertEqual(Codes.FORBIDDEN, channel.json_body["errcode"])
 
-<<<<<<< HEAD
     def test_quarantine_media(self):
         """
         Tests that quarantining and remove from quarantine a media is successfully
@@ -671,7 +645,91 @@
         channel = self.make_request(
             "POST",
             self.url % ("quarantine", self.server_name, self.media_id),
-=======
+            access_token=self.admin_user_tok,
+        )
+
+        self.assertEqual(200, channel.code, msg=channel.json_body)
+        self.assertFalse(channel.json_body)
+
+        media_info = self.get_success(self.store.get_local_media(self.media_id))
+        self.assertTrue(media_info["quarantined_by"])
+
+        # remove from quarantine
+        channel = self.make_request(
+            "POST",
+            self.url % ("unquarantine", self.server_name, self.media_id),
+            access_token=self.admin_user_tok,
+        )
+
+        self.assertEqual(200, channel.code, msg=channel.json_body)
+        self.assertFalse(channel.json_body)
+
+        media_info = self.get_success(self.store.get_local_media(self.media_id))
+        self.assertFalse(media_info["quarantined_by"])
+
+
+class ProtectMediaByIDTestCase(unittest.HomeserverTestCase):
+
+    servlets = [
+        synapse.rest.admin.register_servlets,
+        synapse.rest.admin.register_servlets_for_media_repo,
+        login.register_servlets,
+    ]
+
+    def prepare(self, reactor, clock, hs):
+        media_repo = hs.get_media_repository_resource()
+        self.store = hs.get_datastore()
+
+        self.admin_user = self.register_user("admin", "pass", admin=True)
+        self.admin_user_tok = self.login("admin", "pass")
+
+        # Create media
+        upload_resource = media_repo.children[b"upload"]
+        # file size is 67 Byte
+        image_data = unhexlify(
+            b"89504e470d0a1a0a0000000d4948445200000001000000010806"
+            b"0000001f15c4890000000a49444154789c63000100000500010d"
+            b"0a2db40000000049454e44ae426082"
+        )
+
+        # Upload some media into the room
+        response = self.helper.upload_media(
+            upload_resource, image_data, tok=self.admin_user_tok, expect_code=200
+        )
+        # Extract media ID from the response
+        server_and_media_id = response["content_uri"][6:]  # Cut off 'mxc://'
+        self.media_id = server_and_media_id.split("/")[1]
+
+        self.url = "/_synapse/admin/v1/media/%s/%s"
+
+    @parameterized.expand(["protect", "unprotect"])
+    def test_no_auth(self, action: str):
+        """
+        Try to protect media without authentication.
+        """
+
+        channel = self.make_request("POST", self.url % (action, self.media_id), b"{}")
+
+        self.assertEqual(401, int(channel.result["code"]), msg=channel.result["body"])
+        self.assertEqual(Codes.MISSING_TOKEN, channel.json_body["errcode"])
+
+    @parameterized.expand(["protect", "unprotect"])
+    def test_requester_is_no_admin(self, action: str):
+        """
+        If the user is not a server admin, an error is returned.
+        """
+        self.other_user = self.register_user("user", "pass")
+        self.other_user_token = self.login("user", "pass")
+
+        channel = self.make_request(
+            "POST",
+            self.url % (action, self.media_id),
+            access_token=self.other_user_token,
+        )
+
+        self.assertEqual(403, int(channel.result["code"]), msg=channel.result["body"])
+        self.assertEqual(Codes.FORBIDDEN, channel.json_body["errcode"])
+
     def test_protect_media(self):
         """
         Tests that protect and unprotect a media is successfully
@@ -684,7 +742,6 @@
         channel = self.make_request(
             "POST",
             self.url % ("protect", self.media_id),
->>>>>>> 65e6c64d
             access_token=self.admin_user_tok,
         )
 
@@ -692,21 +749,12 @@
         self.assertFalse(channel.json_body)
 
         media_info = self.get_success(self.store.get_local_media(self.media_id))
-<<<<<<< HEAD
-        self.assertTrue(media_info["quarantined_by"])
-
-        # remove from quarantine
-        channel = self.make_request(
-            "POST",
-            self.url % ("unquarantine", self.server_name, self.media_id),
-=======
         self.assertTrue(media_info["safe_from_quarantine"])
 
         # unprotect
         channel = self.make_request(
             "POST",
             self.url % ("unprotect", self.media_id),
->>>>>>> 65e6c64d
             access_token=self.admin_user_tok,
         )
 
@@ -714,8 +762,4 @@
         self.assertFalse(channel.json_body)
 
         media_info = self.get_success(self.store.get_local_media(self.media_id))
-<<<<<<< HEAD
-        self.assertFalse(media_info["quarantined_by"])
-=======
-        self.assertFalse(media_info["safe_from_quarantine"])
->>>>>>> 65e6c64d
+        self.assertFalse(media_info["safe_from_quarantine"])