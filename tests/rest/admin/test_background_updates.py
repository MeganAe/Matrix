# Copyright 2021 The Matrix.org Foundation C.I.C.
#
# Licensed under the Apache License, Version 2.0 (the "License");
# you may not use this file except in compliance with the License.
# You may obtain a copy of the License at
#
#     http://www.apache.org/licenses/LICENSE-2.0
#
# Unless required by applicable law or agreed to in writing, software
# distributed under the License is distributed on an "AS IS" BASIS,
# WITHOUT WARRANTIES OR CONDITIONS OF ANY KIND, either express or implied.
# See the License for the specific language governing permissions and
# limitations under the License.
from http import HTTPStatus
from typing import Collection

from parameterized import parameterized

from twisted.test.proto_helpers import MemoryReactor

import synapse.rest.admin
from synapse.api.errors import Codes
from synapse.rest.client import login
from synapse.server import HomeServer
from synapse.storage.background_updates import BackgroundUpdater
from synapse.types import JsonDict
from synapse.util import Clock

from tests import unittest


class BackgroundUpdatesTestCase(unittest.HomeserverTestCase):
    servlets = [
        synapse.rest.admin.register_servlets,
        login.register_servlets,
    ]

    def prepare(self, reactor: MemoryReactor, clock: Clock, hs: HomeServer) -> None:
        self.store = hs.get_datastores().main
        self.admin_user = self.register_user("admin", "pass", admin=True)
        self.admin_user_tok = self.login("admin", "pass")
        self.updater = BackgroundUpdater(hs, self.store.db_pool)

    @parameterized.expand(
        [
            ("GET", "/_synapse/admin/v1/background_updates/enabled"),
            ("POST", "/_synapse/admin/v1/background_updates/enabled"),
            ("GET", "/_synapse/admin/v1/background_updates/status"),
            ("POST", "/_synapse/admin/v1/background_updates/start_job"),
        ]
    )
    def test_requester_is_no_admin(self, method: str, url: str) -> None:
        """
        If the user is not a server admin, an error HTTPStatus.FORBIDDEN is returned.
        """

        self.register_user("user", "pass", admin=False)
        other_user_tok = self.login("user", "pass")

        channel = self.make_request(
            method,
            url,
            content={},
            access_token=other_user_tok,
        )

        self.assertEqual(HTTPStatus.FORBIDDEN, channel.code, msg=channel.json_body)
        self.assertEqual(Codes.FORBIDDEN, channel.json_body["errcode"])

    def test_invalid_parameter(self) -> None:
        """
        If parameters are invalid, an error is returned.
        """
        url = "/_synapse/admin/v1/background_updates/start_job"

        # empty content
        channel = self.make_request(
            "POST",
            url,
            content={},
            access_token=self.admin_user_tok,
        )

        self.assertEqual(HTTPStatus.BAD_REQUEST, channel.code, msg=channel.json_body)
        self.assertEqual(Codes.MISSING_PARAM, channel.json_body["errcode"])

        # job_name invalid
        channel = self.make_request(
            "POST",
            url,
            content={"job_name": "unknown"},
            access_token=self.admin_user_tok,
        )

        self.assertEqual(HTTPStatus.BAD_REQUEST, channel.code, msg=channel.json_body)
        self.assertEqual(Codes.UNKNOWN, channel.json_body["errcode"])

    def _register_bg_update(self) -> None:
        "Adds a bg update but doesn't start it"

        async def _fake_update(progress: JsonDict, batch_size: int) -> int:
            await self.clock.sleep(0.2)
            return batch_size

        self.store.db_pool.updates.register_background_update_handler(
            "test_update",
            _fake_update,
        )

        self.get_success(
            self.store.db_pool.simple_insert(
                table="background_updates",
                values={
                    "update_name": "test_update",
                    "progress_json": "{}",
                },
            )
        )

    def test_status_empty(self) -> None:
        """Test the status API works."""

        channel = self.make_request(
            "GET",
            "/_synapse/admin/v1/background_updates/status",
            access_token=self.admin_user_tok,
        )
        self.assertEqual(HTTPStatus.OK, channel.code, msg=channel.json_body)

        # Background updates should be enabled, but none should be running.
        self.assertDictEqual(
            channel.json_body, {"current_updates": {}, "enabled": True}
        )

    def test_status_bg_update(self) -> None:
        """Test the status API works with a background update."""

        # Create a new background update

        self._register_bg_update()

        self.store.db_pool.updates.start_doing_background_updates()

        self.reactor.pump([1.0, 1.0, 1.0])

        channel = self.make_request(
            "GET",
            "/_synapse/admin/v1/background_updates/status",
            access_token=self.admin_user_tok,
        )
        self.assertEqual(HTTPStatus.OK, channel.code, msg=channel.json_body)

        # Background updates should be enabled, and one should be running.
        self.assertDictEqual(
            channel.json_body,
            {
                "current_updates": {
                    "master": {
                        "name": "test_update",
                        "average_items_per_ms": 0.1,
                        "total_duration_ms": 1000.0,
                        "total_item_count": (
<<<<<<< HEAD
                            self.updater.minimum_background_batch_size
=======
                            BackgroundUpdater.DEFAULT_BACKGROUND_BATCH_SIZE
>>>>>>> 26211fec
                        ),
                    }
                },
                "enabled": True,
            },
        )

    def test_enabled(self) -> None:
        """Test the enabled API works."""

        # Create a new background update

        self._register_bg_update()
        self.store.db_pool.updates.start_doing_background_updates()

        # Test that GET works and returns enabled is True.
        channel = self.make_request(
            "GET",
            "/_synapse/admin/v1/background_updates/enabled",
            access_token=self.admin_user_tok,
        )
        self.assertEqual(HTTPStatus.OK, channel.code, msg=channel.json_body)
        self.assertDictEqual(channel.json_body, {"enabled": True})

        # Disable the BG updates
        channel = self.make_request(
            "POST",
            "/_synapse/admin/v1/background_updates/enabled",
            content={"enabled": False},
            access_token=self.admin_user_tok,
        )
        self.assertEqual(HTTPStatus.OK, channel.code, msg=channel.json_body)
        self.assertDictEqual(channel.json_body, {"enabled": False})

        # Advance a bit and get the current status, note this will finish the in
        # flight background update so we call it the status API twice and check
        # there was no change.
        self.reactor.pump([1.0, 1.0])

        channel = self.make_request(
            "GET",
            "/_synapse/admin/v1/background_updates/status",
            access_token=self.admin_user_tok,
        )
        self.assertEqual(HTTPStatus.OK, channel.code, msg=channel.json_body)
        self.assertDictEqual(
            channel.json_body,
            {
                "current_updates": {
                    "master": {
                        "name": "test_update",
                        "average_items_per_ms": 0.1,
                        "total_duration_ms": 1000.0,
                        "total_item_count": (
<<<<<<< HEAD
                            self.updater.minimum_background_batch_size
=======
                            BackgroundUpdater.DEFAULT_BACKGROUND_BATCH_SIZE
>>>>>>> 26211fec
                        ),
                    }
                },
                "enabled": False,
            },
        )

        # Run the reactor for a bit so the BG updates would have a chance to run
        # if they were to.
        self.reactor.pump([1.0, 1.0])

        channel = self.make_request(
            "GET",
            "/_synapse/admin/v1/background_updates/status",
            access_token=self.admin_user_tok,
        )
        self.assertEqual(HTTPStatus.OK, channel.code, msg=channel.json_body)

        # There should be no change from the previous /status response.
        self.assertDictEqual(
            channel.json_body,
            {
                "current_updates": {
                    "master": {
                        "name": "test_update",
                        "average_items_per_ms": 0.1,
                        "total_duration_ms": 1000.0,
                        "total_item_count": (
<<<<<<< HEAD
                            self.updater.minimum_background_batch_size
=======
                            BackgroundUpdater.DEFAULT_BACKGROUND_BATCH_SIZE
>>>>>>> 26211fec
                        ),
                    }
                },
                "enabled": False,
            },
        )

        # Re-enable the background updates.

        channel = self.make_request(
            "POST",
            "/_synapse/admin/v1/background_updates/enabled",
            content={"enabled": True},
            access_token=self.admin_user_tok,
        )
        self.assertEqual(HTTPStatus.OK, channel.code, msg=channel.json_body)

        self.assertDictEqual(channel.json_body, {"enabled": True})

        self.reactor.pump([1.0, 1.0])

        channel = self.make_request(
            "GET",
            "/_synapse/admin/v1/background_updates/status",
            access_token=self.admin_user_tok,
        )
        self.assertEqual(HTTPStatus.OK, channel.code, msg=channel.json_body)

        # Background updates should be enabled and making progress.
        self.assertDictEqual(
            channel.json_body,
            {
                "current_updates": {
                    "master": {
                        "name": "test_update",
                        "average_items_per_ms": 0.05263157894736842,
                        "total_duration_ms": 2000.0,
<<<<<<< HEAD
                        "total_item_count": (
                            2 * self.updater.minimum_background_batch_size
                        ),
=======
                        "total_item_count": (110),
>>>>>>> 26211fec
                    }
                },
                "enabled": True,
            },
        )

    @parameterized.expand(
        [
            ("populate_stats_process_rooms", ["populate_stats_process_rooms"]),
            (
                "regenerate_directory",
                [
                    "populate_user_directory_createtables",
                    "populate_user_directory_process_rooms",
                    "populate_user_directory_process_users",
                    "populate_user_directory_cleanup",
                ],
            ),
        ]
    )
    def test_start_backround_job(self, job_name: str, updates: Collection[str]) -> None:
        """
        Test that background updates add to database and be processed.

        Args:
            job_name: name of the job to call with API
            updates: collection of background updates to be started
        """

        # no background update is waiting
        self.assertTrue(
            self.get_success(
                self.store.db_pool.updates.has_completed_background_updates()
            )
        )

        channel = self.make_request(
            "POST",
            "/_synapse/admin/v1/background_updates/start_job",
            content={"job_name": job_name},
            access_token=self.admin_user_tok,
        )

        self.assertEqual(HTTPStatus.OK, channel.code, msg=channel.json_body)

        # test that each background update is waiting now
        for update in updates:
            self.assertFalse(
                self.get_success(
                    self.store.db_pool.updates.has_completed_background_update(update)
                )
            )

        self.wait_for_background_updates()

        # background updates are done
        self.assertTrue(
            self.get_success(
                self.store.db_pool.updates.has_completed_background_updates()
            )
        )

    def test_start_backround_job_twice(self) -> None:
        """Test that add a background update twice return an error."""

        # add job to database
        self.get_success(
            self.store.db_pool.simple_insert(
                table="background_updates",
                values={
                    "update_name": "populate_stats_process_rooms",
                    "progress_json": "{}",
                },
            )
        )

        channel = self.make_request(
            "POST",
            "/_synapse/admin/v1/background_updates/start_job",
            content={"job_name": "populate_stats_process_rooms"},
            access_token=self.admin_user_tok,
        )

        self.assertEqual(HTTPStatus.BAD_REQUEST, channel.code, msg=channel.json_body)<|MERGE_RESOLUTION|>--- conflicted
+++ resolved
@@ -160,11 +160,7 @@
                         "average_items_per_ms": 0.1,
                         "total_duration_ms": 1000.0,
                         "total_item_count": (
-<<<<<<< HEAD
-                            self.updater.minimum_background_batch_size
-=======
                             BackgroundUpdater.DEFAULT_BACKGROUND_BATCH_SIZE
->>>>>>> 26211fec
                         ),
                     }
                 },
@@ -219,11 +215,7 @@
                         "average_items_per_ms": 0.1,
                         "total_duration_ms": 1000.0,
                         "total_item_count": (
-<<<<<<< HEAD
-                            self.updater.minimum_background_batch_size
-=======
                             BackgroundUpdater.DEFAULT_BACKGROUND_BATCH_SIZE
->>>>>>> 26211fec
                         ),
                     }
                 },
@@ -252,11 +244,7 @@
                         "average_items_per_ms": 0.1,
                         "total_duration_ms": 1000.0,
                         "total_item_count": (
-<<<<<<< HEAD
-                            self.updater.minimum_background_batch_size
-=======
                             BackgroundUpdater.DEFAULT_BACKGROUND_BATCH_SIZE
->>>>>>> 26211fec
                         ),
                     }
                 },
@@ -294,13 +282,7 @@
                         "name": "test_update",
                         "average_items_per_ms": 0.05263157894736842,
                         "total_duration_ms": 2000.0,
-<<<<<<< HEAD
-                        "total_item_count": (
-                            2 * self.updater.minimum_background_batch_size
-                        ),
-=======
                         "total_item_count": (110),
->>>>>>> 26211fec
                     }
                 },
                 "enabled": True,
