--- conflicted
+++ resolved
@@ -1225,37 +1225,6 @@
         reversing the order, etc.
         """
 
-<<<<<<< HEAD
-        def _set_canonical_alias(room_id: str, test_alias: str, admin_user_tok: str):
-            # Create a new alias to this room
-            url = "/_matrix/client/r0/directory/room/%s" % (
-                urllib.parse.quote(test_alias),
-            )
-            channel = self.make_request(
-                "PUT",
-                url.encode("ascii"),
-                {"room_id": room_id},
-                access_token=admin_user_tok,
-            )
-            self.assertEqual(200, channel.code, msg=channel.json_body)
-
-            # Set this new alias as the canonical alias for this room
-            self.helper.send_state(
-                room_id,
-                "m.room.aliases",
-                {"aliases": [test_alias]},
-                tok=admin_user_tok,
-                state_key="test",
-            )
-            self.helper.send_state(
-                room_id,
-                "m.room.canonical_alias",
-                {"alias": test_alias},
-                tok=admin_user_tok,
-            )
-
-=======
->>>>>>> da004078
         def _order_test(
             order_type: str,
             expected_room_list: List[str],
@@ -1683,7 +1652,7 @@
             {"room_id": room_id},
             access_token=admin_user_tok,
         )
-        self.assertEqual(200, int(channel.result["code"]), msg=channel.result["body"])
+        self.assertEqual(200, channel.code, msg=channel.json_body)
 
         # Set this new alias as the canonical alias for this room
         self.helper.send_state(
