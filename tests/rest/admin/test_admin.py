# -*- coding: utf-8 -*-
# Copyright 2018 New Vector Ltd
#
# Licensed under the Apache License, Version 2.0 (the "License");
# you may not use this file except in compliance with the License.
# You may obtain a copy of the License at
#
#     http://www.apache.org/licenses/LICENSE-2.0
#
# Unless required by applicable law or agreed to in writing, software
# distributed under the License is distributed on an "AS IS" BASIS,
# WITHOUT WARRANTIES OR CONDITIONS OF ANY KIND, either express or implied.
# See the License for the specific language governing permissions and
# limitations under the License.

import json
<<<<<<< HEAD
import urllib.parse
from typing import List, Optional
=======
import os
import urllib.parse
from binascii import unhexlify
>>>>>>> d386f2f3

from mock import Mock

from twisted.internet.defer import Deferred

import synapse.rest.admin
from synapse.http.server import JsonResource
from synapse.logging.context import make_deferred_yieldable
from synapse.rest.admin import VersionServlet
from synapse.rest.client.v1 import directory, events, login, room
from synapse.rest.client.v2_alpha import groups

from tests import unittest


class VersionTestCase(unittest.HomeserverTestCase):
    url = "/_synapse/admin/v1/server_version"

    def create_test_json_resource(self):
        resource = JsonResource(self.hs)
        VersionServlet(self.hs).register(resource)
        return resource

    def test_version_string(self):
        request, channel = self.make_request("GET", self.url, shorthand=False)
        self.render(request)

        self.assertEqual(200, int(channel.result["code"]), msg=channel.result["body"])
        self.assertEqual(
            {"server_version", "python_version"}, set(channel.json_body.keys())
        )


class ShutdownRoomTestCase(unittest.HomeserverTestCase):
    servlets = [
        synapse.rest.admin.register_servlets_for_client_rest_resource,
        login.register_servlets,
        events.register_servlets,
        room.register_servlets,
        room.register_deprecated_servlets,
    ]

    def prepare(self, reactor, clock, hs):
        self.event_creation_handler = hs.get_event_creation_handler()
        hs.config.user_consent_version = "1"

        consent_uri_builder = Mock()
        consent_uri_builder.build_user_consent_uri.return_value = "http://example.com"
        self.event_creation_handler._consent_uri_builder = consent_uri_builder

        self.store = hs.get_datastore()

        self.admin_user = self.register_user("admin", "pass", admin=True)
        self.admin_user_tok = self.login("admin", "pass")

        self.other_user = self.register_user("user", "pass")
        self.other_user_token = self.login("user", "pass")

        # Mark the admin user as having consented
        self.get_success(self.store.user_set_consent_version(self.admin_user, "1"))

    def test_shutdown_room_consent(self):
        """Test that we can shutdown rooms with local users who have not
        yet accepted the privacy policy. This used to fail when we tried to
        force part the user from the old room.
        """
        self.event_creation_handler._block_events_without_consent_error = None

        room_id = self.helper.create_room_as(self.other_user, tok=self.other_user_token)

        # Assert one user in room
        users_in_room = self.get_success(self.store.get_users_in_room(room_id))
        self.assertEqual([self.other_user], users_in_room)

        # Enable require consent to send events
        self.event_creation_handler._block_events_without_consent_error = "Error"

        # Assert that the user is getting consent error
        self.helper.send(
            room_id, body="foo", tok=self.other_user_token, expect_code=403
        )

        # Test that the admin can still send shutdown
        url = "admin/shutdown_room/" + room_id
        request, channel = self.make_request(
            "POST",
            url.encode("ascii"),
            json.dumps({"new_room_user_id": self.admin_user}),
            access_token=self.admin_user_tok,
        )
        self.render(request)

        self.assertEqual(200, int(channel.result["code"]), msg=channel.result["body"])

        # Assert there is now no longer anyone in the room
        users_in_room = self.get_success(self.store.get_users_in_room(room_id))
        self.assertEqual([], users_in_room)

    def test_shutdown_room_block_peek(self):
        """Test that a world_readable room can no longer be peeked into after
        it has been shut down.
        """

        self.event_creation_handler._block_events_without_consent_error = None

        room_id = self.helper.create_room_as(self.other_user, tok=self.other_user_token)

        # Enable world readable
        url = "rooms/%s/state/m.room.history_visibility" % (room_id,)
        request, channel = self.make_request(
            "PUT",
            url.encode("ascii"),
            json.dumps({"history_visibility": "world_readable"}),
            access_token=self.other_user_token,
        )
        self.render(request)
        self.assertEqual(200, int(channel.result["code"]), msg=channel.result["body"])

        # Test that the admin can still send shutdown
        url = "admin/shutdown_room/" + room_id
        request, channel = self.make_request(
            "POST",
            url.encode("ascii"),
            json.dumps({"new_room_user_id": self.admin_user}),
            access_token=self.admin_user_tok,
        )
        self.render(request)

        self.assertEqual(200, int(channel.result["code"]), msg=channel.result["body"])

        # Assert we can no longer peek into the room
        self._assert_peek(room_id, expect_code=403)

    def _assert_peek(self, room_id, expect_code):
        """Assert that the admin user can (or cannot) peek into the room.
        """

        url = "rooms/%s/initialSync" % (room_id,)
        request, channel = self.make_request(
            "GET", url.encode("ascii"), access_token=self.admin_user_tok
        )
        self.render(request)
        self.assertEqual(
            expect_code, int(channel.result["code"]), msg=channel.result["body"]
        )

        url = "events?timeout=0&room_id=" + room_id
        request, channel = self.make_request(
            "GET", url.encode("ascii"), access_token=self.admin_user_tok
        )
        self.render(request)
        self.assertEqual(
            expect_code, int(channel.result["code"]), msg=channel.result["body"]
        )


class DeleteGroupTestCase(unittest.HomeserverTestCase):
    servlets = [
        synapse.rest.admin.register_servlets_for_client_rest_resource,
        login.register_servlets,
        groups.register_servlets,
    ]

    def prepare(self, reactor, clock, hs):
        self.store = hs.get_datastore()

        self.admin_user = self.register_user("admin", "pass", admin=True)
        self.admin_user_tok = self.login("admin", "pass")

        self.other_user = self.register_user("user", "pass")
        self.other_user_token = self.login("user", "pass")

    def test_delete_group(self):
        # Create a new group
        request, channel = self.make_request(
            "POST",
            "/create_group".encode("ascii"),
            access_token=self.admin_user_tok,
            content={"localpart": "test"},
        )

        self.render(request)
        self.assertEqual(200, int(channel.result["code"]), msg=channel.result["body"])

        group_id = channel.json_body["group_id"]

        self._check_group(group_id, expect_code=200)

        # Invite/join another user

        url = "/groups/%s/admin/users/invite/%s" % (group_id, self.other_user)
        request, channel = self.make_request(
            "PUT", url.encode("ascii"), access_token=self.admin_user_tok, content={}
        )
        self.render(request)
        self.assertEqual(200, int(channel.result["code"]), msg=channel.result["body"])

        url = "/groups/%s/self/accept_invite" % (group_id,)
        request, channel = self.make_request(
            "PUT", url.encode("ascii"), access_token=self.other_user_token, content={}
        )
        self.render(request)
        self.assertEqual(200, int(channel.result["code"]), msg=channel.result["body"])

        # Check other user knows they're in the group
        self.assertIn(group_id, self._get_groups_user_is_in(self.admin_user_tok))
        self.assertIn(group_id, self._get_groups_user_is_in(self.other_user_token))

        # Now delete the group
        url = "/admin/delete_group/" + group_id
        request, channel = self.make_request(
            "POST",
            url.encode("ascii"),
            access_token=self.admin_user_tok,
            content={"localpart": "test"},
        )

        self.render(request)
        self.assertEqual(200, int(channel.result["code"]), msg=channel.result["body"])

        # Check group returns 404
        self._check_group(group_id, expect_code=404)

        # Check users don't think they're in the group
        self.assertNotIn(group_id, self._get_groups_user_is_in(self.admin_user_tok))
        self.assertNotIn(group_id, self._get_groups_user_is_in(self.other_user_token))

    def _check_group(self, group_id, expect_code):
        """Assert that trying to fetch the given group results in the given
        HTTP status code
        """

        url = "/groups/%s/profile" % (group_id,)
        request, channel = self.make_request(
            "GET", url.encode("ascii"), access_token=self.admin_user_tok
        )

        self.render(request)
        self.assertEqual(
            expect_code, int(channel.result["code"]), msg=channel.result["body"]
        )

    def _get_groups_user_is_in(self, access_token):
        """Returns the list of groups the user is in (given their access token)
        """
        request, channel = self.make_request(
            "GET", "/joined_groups".encode("ascii"), access_token=access_token
        )

        self.render(request)
        self.assertEqual(200, int(channel.result["code"]), msg=channel.result["body"])

        return channel.json_body["groups"]


class PurgeRoomTestCase(unittest.HomeserverTestCase):
    """Test /purge_room admin API.
    """

    servlets = [
        synapse.rest.admin.register_servlets,
        login.register_servlets,
        room.register_servlets,
    ]

    def prepare(self, reactor, clock, hs):
        self.store = hs.get_datastore()

        self.admin_user = self.register_user("admin", "pass", admin=True)
        self.admin_user_tok = self.login("admin", "pass")

    def test_purge_room(self):
        room_id = self.helper.create_room_as(self.admin_user, tok=self.admin_user_tok)

        # All users have to have left the room.
        self.helper.leave(room_id, user=self.admin_user, tok=self.admin_user_tok)

        url = "/_synapse/admin/v1/purge_room"
        request, channel = self.make_request(
            "POST",
            url.encode("ascii"),
            {"room_id": room_id},
            access_token=self.admin_user_tok,
        )
        self.render(request)

        self.assertEqual(200, int(channel.result["code"]), msg=channel.result["body"])

        # Test that the following tables have been purged of all rows related to the room.
        for table in (
            "current_state_events",
            "event_backward_extremities",
            "event_forward_extremities",
            "event_json",
            "event_push_actions",
            "event_search",
            "events",
            "group_rooms",
            "public_room_list_stream",
            "receipts_graph",
            "receipts_linearized",
            "room_aliases",
            "room_depth",
            "room_memberships",
            "room_stats_state",
            "room_stats_current",
            "room_stats_historical",
            "room_stats_earliest_token",
            "rooms",
            "stream_ordering_to_exterm",
            "users_in_public_rooms",
            "users_who_share_private_rooms",
            "appservice_room_list",
            "e2e_room_keys",
            "event_push_summary",
            "pusher_throttle",
            "group_summary_rooms",
            "local_invites",
            "room_account_data",
            "room_tags",
            # "state_groups",  # Current impl leaves orphaned state groups around.
            "state_groups_state",
        ):
            count = self.get_success(
                self.store.db.simple_select_one_onecol(
                    table=table,
                    keyvalues={"room_id": room_id},
                    retcol="COUNT(*)",
                    desc="test_purge_room",
                )
            )

            self.assertEqual(count, 0, msg="Rows not purged in {}".format(table))

<<<<<<< HEAD
    test_purge_room.skip = "Disabled because it's currently broken"


class RoomTestCase(unittest.HomeserverTestCase):
    """Test /room admin API.
=======

class QuarantineMediaTestCase(unittest.HomeserverTestCase):
    """Test /quarantine_media admin API.
>>>>>>> d386f2f3
    """

    servlets = [
        synapse.rest.admin.register_servlets,
<<<<<<< HEAD
        login.register_servlets,
        room.register_servlets,
        directory.register_servlets,
=======
        synapse.rest.admin.register_servlets_for_media_repo,
        login.register_servlets,
        room.register_servlets,
>>>>>>> d386f2f3
    ]

    def prepare(self, reactor, clock, hs):
        self.store = hs.get_datastore()
<<<<<<< HEAD

        # Create user
        self.admin_user = self.register_user("user5", "pass", admin=True)
        self.admin_user_tok = self.login("user5", "pass")

    def test_list_rooms(self):
        """Test that we can list rooms"""
        # Create 3 test rooms
        total_rooms = 3
        room_ids = []
        for x in range(total_rooms):
            room_id = self.helper.create_room_as(
                self.admin_user, tok=self.admin_user_tok
            )
            room_ids.append(room_id)

        # Request the list of rooms
        url = "/_synapse/admin/v1/rooms"
        request, channel = self.make_request(
            "GET", url.encode("ascii"), access_token=self.admin_user_tok,
        )
        self.render(request)

        # Check request completed successfully
        self.assertEqual(200, int(channel.code), msg=channel.json_body)

        # Check that response json body contains a "rooms" key
        self.assertTrue(
            "rooms" in channel.json_body,
            msg="Response body does not " "contain a 'rooms' key",
        )

        # Check that 3 rooms were returned
        self.assertEqual(3, len(channel.json_body["rooms"]), msg=channel.json_body)

        # Check their room_ids match
        returned_room_ids = [room["room_id"] for room in channel.json_body["rooms"]]
        common_room_ids = set(room_ids) & set(returned_room_ids)
        self.assertEqual(
            len(common_room_ids),
            total_rooms,
            msg="Different room_ids than expected returned. "
            "Expected:\n%s\nReturned:\n%s" % (room_ids, returned_room_ids),
        )

        # Check that all fields are available
        for r in channel.json_body["rooms"]:
            self.assertIn("name", r)
            self.assertIn("canonical_alias", r)
            self.assertIn("joined_members", r)

        # We shouldn't receive a next token here as there's no further rooms to show
        self.assertTrue("next_token" not in channel.json_body)

    @unittest.DEBUG
    def test_list_rooms_pagination(self):
        """Test that we can get a full list of rooms through pagination"""
        # Create 5 test rooms
        total_rooms = 5
        room_ids = []
        for x in range(total_rooms):
            room_id = self.helper.create_room_as(
                self.admin_user, tok=self.admin_user_tok
            )
            room_ids.append(room_id)

        returned_room_ids = []

        # Request the list of rooms
        start = 0
        limit = 2

        run_count = 0
        should_repeat = True
        while should_repeat:
            run_count += 1

            url = "/_synapse/admin/v1/rooms?from=%d&limit=%d" % (start, limit)
            request, channel = self.make_request(
                "GET", url.encode("ascii"), access_token=self.admin_user_tok,
            )
            self.render(request)
            self.assertEqual(
                200, int(channel.result["code"]), msg=channel.result["body"]
            )

            self.assertTrue("rooms" in channel.json_body)
            for r in channel.json_body["rooms"]:
                returned_room_ids.append(r["room_id"])

            if "next_token" not in channel.json_body:
                # We have reached the end of the list
                should_repeat = False
            else:
                # Make another query with an updated start value
                start = channel.json_body["next_token"]

        # We should've queried the endpoint 3 times
        self.assertEqual(
            run_count,
            3,
            msg="Should've queried 3 times for 5 rooms with " "limit 2 per query",
        )

        # Check that we received all of the room ids
        common_room_ids = set(room_ids) & set(returned_room_ids)
        self.assertEqual(
            len(common_room_ids),
            total_rooms,
            msg="Different room_ids than expected returned. "
            "Expected:\n%s\nReturned:\n%s" % (room_ids, returned_room_ids),
        )

        url = "/_synapse/admin/v1/rooms?from=%d&limit=%d" % (start, limit)
        request, channel = self.make_request(
            "GET", url.encode("ascii"), access_token=self.admin_user_tok,
        )
        self.render(request)
        self.assertEqual(200, int(channel.result["code"]), msg=channel.result["body"])

    def test_correct_room_attributes(self):
        """Test the correct attributes for a room are returned"""
        # Create a test room
        room_id = self.helper.create_room_as(self.admin_user, tok=self.admin_user_tok)

        test_alias = "#test:test"
        test_room_name = "something"

        # Have another user join the room
        user_2 = self.register_user("user4", "pass")
        user_tok_2 = self.login("user4", "pass")
        self.helper.join(room_id, user_2, tok=user_tok_2)

        # Create a new alias to this room
        url = "/_matrix/client/r0/directory/room/%s" % (urllib.parse.quote(test_alias),)
        request, channel = self.make_request(
            "PUT",
            url.encode("ascii"),
            {"room_id": room_id},
            access_token=self.admin_user_tok,
        )
        self.render(request)
        self.assertEqual(200, int(channel.result["code"]), msg=channel.result["body"])

        # Set this new alias as the canonical alias for this room
        self.helper.send_state(
            room_id,
            "m.room.aliases",
            {"aliases": [test_alias]},
            tok=self.admin_user_tok,
            state_key="test",
        )
        self.helper.send_state(
            room_id,
            "m.room.canonical_alias",
            {"alias": test_alias},
            tok=self.admin_user_tok,
        )

        # Set a name for the room
        self.helper.send_state(
            room_id, "m.room.name", {"name": test_room_name}, tok=self.admin_user_tok,
        )

        # Request the list of rooms
        url = "/_synapse/admin/v1/rooms"
        request, channel = self.make_request(
            "GET", url.encode("ascii"), access_token=self.admin_user_tok,
        )
        self.render(request)
        self.assertEqual(200, int(channel.result["code"]), msg=channel.result["body"])

        # Check that rooms were returned
        self.assertTrue("rooms" in channel.json_body)
        rooms = channel.json_body["rooms"]

        # Check that only one room was returned
        self.assertEqual(len(rooms), 1)

        # Check that there is no `next_token`
        self.assertNotIn("next_token", channel.json_body)

        # Check that all provided attributes are set
        r = rooms[0]
        self.assertEqual(room_id, r["room_id"])
        self.assertEqual(test_room_name, r["name"])
        self.assertEqual(test_alias, r["canonical_alias"])

    def test_room_list_sort_order(self):
        """Test room list sort ordering. alphabetical versus number of members,
        reversing the order, etc.
        """
        # Create 3 test rooms
        room_id_1 = self.helper.create_room_as(self.admin_user, tok=self.admin_user_tok)
        room_id_2 = self.helper.create_room_as(self.admin_user, tok=self.admin_user_tok)
        room_id_3 = self.helper.create_room_as(self.admin_user, tok=self.admin_user_tok)

        # Set room names in alphabetical order. room 1 -> A, 2 -> B, 3 -> C
        self.helper.send_state(
            room_id_1, "m.room.name", {"name": "A"}, tok=self.admin_user_tok,
        )
        self.helper.send_state(
            room_id_2, "m.room.name", {"name": "B"}, tok=self.admin_user_tok,
        )
        self.helper.send_state(
            room_id_3, "m.room.name", {"name": "C"}, tok=self.admin_user_tok,
        )

        # Set room member size in the reverse order. room 1 -> 1 member, 2 -> 2, 3 -> 3
        user_1 = self.register_user("bob1", "pass")
        user_1_tok = self.login("bob1", "pass")
        self.helper.join(room_id_2, user_1, tok=user_1_tok)

        user_2 = self.register_user("bob2", "pass")
        user_2_tok = self.login("bob2", "pass")
        self.helper.join(room_id_3, user_2, tok=user_2_tok)

        user_3 = self.register_user("bob3", "pass")
        user_3_tok = self.login("bob3", "pass")
        self.helper.join(room_id_3, user_3, tok=user_3_tok)

        def _order_test(
            order_type: str, expected_room_list: List[str], reverse: bool = False,
        ):
            """Request the list of rooms in a certain order. Assert that order is what
            we expect

            Args:
                order_type: The type of ordering to give the server
                expected_room_list: The list of room_ids in the order we expect to get
                    back from the server
            """
            # Request the list of rooms in the given order
            url = "/_synapse/admin/v1/rooms?order_by=%s" % (order_type,)
            if reverse:
                url += "&dir=b"
            request, channel = self.make_request(
                "GET", url.encode("ascii"), access_token=self.admin_user_tok,
            )
            self.render(request)
            self.assertEqual(200, channel.code, msg=channel.json_body)

            # Check that rooms were returned
            self.assertTrue("rooms" in channel.json_body)
            rooms = channel.json_body["rooms"]

            # Check that rooms were returned in alphabetical order
            returned_order = [r["room_id"] for r in rooms]
            self.assertListEqual(expected_room_list, returned_order)  # order is checked

        # Test different sort orders, with forward and reverse directions
        _order_test("alphabetical", [room_id_1, room_id_2, room_id_3])
        _order_test("alphabetical", [room_id_3, room_id_2, room_id_1], reverse=True)

        _order_test("size", [room_id_3, room_id_2, room_id_1])
        _order_test("size", [room_id_1, room_id_2, room_id_3], reverse=True)

    def test_search_term(self):
        """Test that searching for a room works correctly"""
        # Create two test rooms
        room_id_1 = self.helper.create_room_as(self.admin_user, tok=self.admin_user_tok)
        room_id_2 = self.helper.create_room_as(self.admin_user, tok=self.admin_user_tok)

        room_name_1 = "something"
        room_name_2 = "else"

        # Set the name for each room
        self.helper.send_state(
            room_id_1, "m.room.name", {"name": room_name_1}, tok=self.admin_user_tok,
        )
        self.helper.send_state(
            room_id_2, "m.room.name", {"name": room_name_2}, tok=self.admin_user_tok,
        )

        def _search_test(
            expected_room_id: Optional[str],
            search_term: str,
            expected_http_code: int = 200,
        ):
            """Search for a room and check that the returned room's id is a match

            Args:
                expected_room_id: The room_id expected to be returned by the API. Set
                    to None to expect zero results for the search
                search_term: The term to search for room names with
                expected_http_code: The expected http code for the request
            """
            url = "/_synapse/admin/v1/rooms?search_term=%s" % (search_term,)
            request, channel = self.make_request(
                "GET", url.encode("ascii"), access_token=self.admin_user_tok,
            )
            self.render(request)
            self.assertEqual(expected_http_code, channel.code, msg=channel.json_body)

            if expected_http_code != 200:
                return

            # Check that rooms were returned
            self.assertTrue("rooms" in channel.json_body)
            rooms = channel.json_body["rooms"]

            # Check that the expected number of rooms were returned
            self.assertEqual(len(rooms), 1 if expected_room_id else 0)

            if expected_room_id:
                # Check that the first returned room id is correct
                r = rooms[0]
                self.assertEqual(expected_room_id, r["room_id"])

        # Perform search tests
        _search_test(room_id_1, "something")
        _search_test(room_id_1, "thing")

        _search_test(room_id_2, "else")
        _search_test(room_id_2, "se")

        _search_test(None, "foo")
        _search_test(None, "bar")
        _search_test(None, "", expected_http_code=400)
=======
        self.hs = hs

        # Allow for uploading and downloading to/from the media repo
        self.media_repo = hs.get_media_repository_resource()
        self.download_resource = self.media_repo.children[b"download"]
        self.upload_resource = self.media_repo.children[b"upload"]
        self.image_data = unhexlify(
            b"89504e470d0a1a0a0000000d4948445200000001000000010806"
            b"0000001f15c4890000000a49444154789c63000100000500010d"
            b"0a2db40000000049454e44ae426082"
        )

    def make_homeserver(self, reactor, clock):

        self.fetches = []

        def get_file(destination, path, output_stream, args=None, max_size=None):
            """
            Returns tuple[int,dict,str,int] of file length, response headers,
            absolute URI, and response code.
            """

            def write_to(r):
                data, response = r
                output_stream.write(data)
                return response

            d = Deferred()
            d.addCallback(write_to)
            self.fetches.append((d, destination, path, args))
            return make_deferred_yieldable(d)

        client = Mock()
        client.get_file = get_file

        self.storage_path = self.mktemp()
        self.media_store_path = self.mktemp()
        os.mkdir(self.storage_path)
        os.mkdir(self.media_store_path)

        config = self.default_config()
        config["media_store_path"] = self.media_store_path
        config["thumbnail_requirements"] = {}
        config["max_image_pixels"] = 2000000

        provider_config = {
            "module": "synapse.rest.media.v1.storage_provider.FileStorageProviderBackend",
            "store_local": True,
            "store_synchronous": False,
            "store_remote": True,
            "config": {"directory": self.storage_path},
        }
        config["media_storage_providers"] = [provider_config]

        hs = self.setup_test_homeserver(config=config, http_client=client)

        return hs

    def test_quarantine_media_requires_admin(self):
        self.register_user("nonadmin", "pass", admin=False)
        non_admin_user_tok = self.login("nonadmin", "pass")

        # Attempt quarantine media APIs as non-admin
        url = "/_synapse/admin/v1/media/quarantine/example.org/abcde12345"
        request, channel = self.make_request(
            "POST", url.encode("ascii"), access_token=non_admin_user_tok,
        )
        self.render(request)

        # Expect a forbidden error
        self.assertEqual(
            403,
            int(channel.result["code"]),
            msg="Expected forbidden on quarantining media as a non-admin",
        )

        # And the roomID/userID endpoint
        url = "/_synapse/admin/v1/room/!room%3Aexample.com/media/quarantine"
        request, channel = self.make_request(
            "POST", url.encode("ascii"), access_token=non_admin_user_tok,
        )
        self.render(request)

        # Expect a forbidden error
        self.assertEqual(
            403,
            int(channel.result["code"]),
            msg="Expected forbidden on quarantining media as a non-admin",
        )

    def test_quarantine_media_by_id(self):
        self.register_user("id_admin", "pass", admin=True)
        admin_user_tok = self.login("id_admin", "pass")

        self.register_user("id_nonadmin", "pass", admin=False)
        non_admin_user_tok = self.login("id_nonadmin", "pass")

        # Upload some media into the room
        response = self.helper.upload_media(
            self.upload_resource, self.image_data, tok=admin_user_tok
        )

        # Extract media ID from the response
        server_name_and_media_id = response["content_uri"][
            6:
        ]  # Cut off the 'mxc://' bit
        server_name, media_id = server_name_and_media_id.split("/")

        # Attempt to access the media
        request, channel = self.make_request(
            "GET",
            server_name_and_media_id,
            shorthand=False,
            access_token=non_admin_user_tok,
        )
        request.render(self.download_resource)
        self.pump(1.0)

        # Should be successful
        self.assertEqual(200, int(channel.code), msg=channel.result["body"])

        # Quarantine the media
        url = "/_synapse/admin/v1/media/quarantine/%s/%s" % (
            urllib.parse.quote(server_name),
            urllib.parse.quote(media_id),
        )
        request, channel = self.make_request("POST", url, access_token=admin_user_tok,)
        self.render(request)
        self.pump(1.0)
        self.assertEqual(200, int(channel.code), msg=channel.result["body"])

        # Attempt to access the media
        request, channel = self.make_request(
            "GET",
            server_name_and_media_id,
            shorthand=False,
            access_token=admin_user_tok,
        )
        request.render(self.download_resource)
        self.pump(1.0)

        # Should be quarantined
        self.assertEqual(
            404,
            int(channel.code),
            msg=(
                "Expected to receive a 404 on accessing quarantined media: %s"
                % server_name_and_media_id
            ),
        )

    def test_quarantine_all_media_in_room(self):
        self.register_user("room_admin", "pass", admin=True)
        admin_user_tok = self.login("room_admin", "pass")

        non_admin_user = self.register_user("room_nonadmin", "pass", admin=False)
        non_admin_user_tok = self.login("room_nonadmin", "pass")

        room_id = self.helper.create_room_as(non_admin_user, tok=admin_user_tok)
        self.helper.join(room_id, non_admin_user, tok=non_admin_user_tok)

        # Upload some media
        response_1 = self.helper.upload_media(
            self.upload_resource, self.image_data, tok=non_admin_user_tok
        )
        response_2 = self.helper.upload_media(
            self.upload_resource, self.image_data, tok=non_admin_user_tok
        )

        # Extract mxcs
        mxc_1 = response_1["content_uri"]
        mxc_2 = response_2["content_uri"]

        # Send it into the room
        self.helper.send_event(
            room_id,
            "m.room.message",
            content={"body": "image-1", "msgtype": "m.image", "url": mxc_1},
            txn_id="111",
            tok=non_admin_user_tok,
        )
        self.helper.send_event(
            room_id,
            "m.room.message",
            content={"body": "image-2", "msgtype": "m.image", "url": mxc_2},
            txn_id="222",
            tok=non_admin_user_tok,
        )

        # Quarantine all media in the room
        url = "/_synapse/admin/v1/room/%s/media/quarantine" % urllib.parse.quote(
            room_id
        )
        request, channel = self.make_request("POST", url, access_token=admin_user_tok,)
        self.render(request)
        self.pump(1.0)
        self.assertEqual(200, int(channel.code), msg=channel.result["body"])
        self.assertEqual(
            json.loads(channel.result["body"].decode("utf-8")),
            {"num_quarantined": 2},
            "Expected 2 quarantined items",
        )

        # Convert mxc URLs to server/media_id strings
        server_and_media_id_1 = mxc_1[6:]
        server_and_media_id_2 = mxc_2[6:]

        # Test that we cannot download any of the media anymore
        request, channel = self.make_request(
            "GET",
            server_and_media_id_1,
            shorthand=False,
            access_token=non_admin_user_tok,
        )
        request.render(self.download_resource)
        self.pump(1.0)

        # Should be quarantined
        self.assertEqual(
            404,
            int(channel.code),
            msg=(
                "Expected to receive a 404 on accessing quarantined media: %s"
                % server_and_media_id_1
            ),
        )

        request, channel = self.make_request(
            "GET",
            server_and_media_id_2,
            shorthand=False,
            access_token=non_admin_user_tok,
        )
        request.render(self.download_resource)
        self.pump(1.0)

        # Should be quarantined
        self.assertEqual(
            404,
            int(channel.code),
            msg=(
                "Expected to receive a 404 on accessing quarantined media: %s"
                % server_and_media_id_2
            ),
        )

    def test_quarantine_all_media_by_user(self):
        self.register_user("user_admin", "pass", admin=True)
        admin_user_tok = self.login("user_admin", "pass")

        non_admin_user = self.register_user("user_nonadmin", "pass", admin=False)
        non_admin_user_tok = self.login("user_nonadmin", "pass")

        # Upload some media
        response_1 = self.helper.upload_media(
            self.upload_resource, self.image_data, tok=non_admin_user_tok
        )
        response_2 = self.helper.upload_media(
            self.upload_resource, self.image_data, tok=non_admin_user_tok
        )

        # Extract media IDs
        server_and_media_id_1 = response_1["content_uri"][6:]
        server_and_media_id_2 = response_2["content_uri"][6:]

        # Quarantine all media by this user
        url = "/_synapse/admin/v1/user/%s/media/quarantine" % urllib.parse.quote(
            non_admin_user
        )
        request, channel = self.make_request(
            "POST", url.encode("ascii"), access_token=admin_user_tok,
        )
        self.render(request)
        self.pump(1.0)
        self.assertEqual(200, int(channel.result["code"]), msg=channel.result["body"])
        self.assertEqual(
            json.loads(channel.result["body"].decode("utf-8")),
            {"num_quarantined": 2},
            "Expected 2 quarantined items",
        )

        # Attempt to access each piece of media
        request, channel = self.make_request(
            "GET",
            server_and_media_id_1,
            shorthand=False,
            access_token=non_admin_user_tok,
        )
        request.render(self.download_resource)
        self.pump(1.0)

        # Should be quarantined
        self.assertEqual(
            404,
            int(channel.code),
            msg=(
                "Expected to receive a 404 on accessing quarantined media: %s"
                % server_and_media_id_1,
            ),
        )

        # Attempt to access each piece of media
        request, channel = self.make_request(
            "GET",
            server_and_media_id_2,
            shorthand=False,
            access_token=non_admin_user_tok,
        )
        request.render(self.download_resource)
        self.pump(1.0)

        # Should be quarantined
        self.assertEqual(
            404,
            int(channel.code),
            msg=(
                "Expected to receive a 404 on accessing quarantined media: %s"
                % server_and_media_id_2
            ),
        )
>>>>>>> d386f2f3
<|MERGE_RESOLUTION|>--- conflicted
+++ resolved
@@ -14,14 +14,11 @@
 # limitations under the License.
 
 import json
-<<<<<<< HEAD
 import urllib.parse
 from typing import List, Optional
-=======
 import os
 import urllib.parse
 from binascii import unhexlify
->>>>>>> d386f2f3
 
 from mock import Mock
 
@@ -356,39 +353,359 @@
 
             self.assertEqual(count, 0, msg="Rows not purged in {}".format(table))
 
-<<<<<<< HEAD
-    test_purge_room.skip = "Disabled because it's currently broken"
+
+class QuarantineMediaTestCase(unittest.HomeserverTestCase):
+    """Test /quarantine_media admin API.
+    """
+
+    servlets = [
+        synapse.rest.admin.register_servlets,
+        synapse.rest.admin.register_servlets_for_media_repo,
+        login.register_servlets,
+        room.register_servlets,
+    ]
+
+    def prepare(self, reactor, clock, hs):
+        self.store = hs.get_datastore()
+        self.hs = hs
+
+        # Allow for uploading and downloading to/from the media repo
+        self.media_repo = hs.get_media_repository_resource()
+        self.download_resource = self.media_repo.children[b"download"]
+        self.upload_resource = self.media_repo.children[b"upload"]
+        self.image_data = unhexlify(
+            b"89504e470d0a1a0a0000000d4948445200000001000000010806"
+            b"0000001f15c4890000000a49444154789c63000100000500010d"
+            b"0a2db40000000049454e44ae426082"
+        )
+
+    def make_homeserver(self, reactor, clock):
+
+        self.fetches = []
+
+        def get_file(destination, path, output_stream, args=None, max_size=None):
+            """
+            Returns tuple[int,dict,str,int] of file length, response headers,
+            absolute URI, and response code.
+            """
+
+            def write_to(r):
+                data, response = r
+                output_stream.write(data)
+                return response
+
+            d = Deferred()
+            d.addCallback(write_to)
+            self.fetches.append((d, destination, path, args))
+            return make_deferred_yieldable(d)
+
+        client = Mock()
+        client.get_file = get_file
+
+        self.storage_path = self.mktemp()
+        self.media_store_path = self.mktemp()
+        os.mkdir(self.storage_path)
+        os.mkdir(self.media_store_path)
+
+        config = self.default_config()
+        config["media_store_path"] = self.media_store_path
+        config["thumbnail_requirements"] = {}
+        config["max_image_pixels"] = 2000000
+
+        provider_config = {
+            "module": "synapse.rest.media.v1.storage_provider.FileStorageProviderBackend",
+            "store_local": True,
+            "store_synchronous": False,
+            "store_remote": True,
+            "config": {"directory": self.storage_path},
+        }
+        config["media_storage_providers"] = [provider_config]
+
+        hs = self.setup_test_homeserver(config=config, http_client=client)
+
+        return hs
+
+    def test_quarantine_media_requires_admin(self):
+        self.register_user("nonadmin", "pass", admin=False)
+        non_admin_user_tok = self.login("nonadmin", "pass")
+
+        # Attempt quarantine media APIs as non-admin
+        url = "/_synapse/admin/v1/media/quarantine/example.org/abcde12345"
+        request, channel = self.make_request(
+            "POST", url.encode("ascii"), access_token=non_admin_user_tok,
+        )
+        self.render(request)
+
+        # Expect a forbidden error
+        self.assertEqual(
+            403,
+            int(channel.result["code"]),
+            msg="Expected forbidden on quarantining media as a non-admin",
+        )
+
+        # And the roomID/userID endpoint
+        url = "/_synapse/admin/v1/room/!room%3Aexample.com/media/quarantine"
+        request, channel = self.make_request(
+            "POST", url.encode("ascii"), access_token=non_admin_user_tok,
+        )
+        self.render(request)
+
+        # Expect a forbidden error
+        self.assertEqual(
+            403,
+            int(channel.result["code"]),
+            msg="Expected forbidden on quarantining media as a non-admin",
+        )
+
+    def test_quarantine_media_by_id(self):
+        self.register_user("id_admin", "pass", admin=True)
+        admin_user_tok = self.login("id_admin", "pass")
+
+        self.register_user("id_nonadmin", "pass", admin=False)
+        non_admin_user_tok = self.login("id_nonadmin", "pass")
+
+        # Upload some media into the room
+        response = self.helper.upload_media(
+            self.upload_resource, self.image_data, tok=admin_user_tok
+        )
+
+        # Extract media ID from the response
+        server_name_and_media_id = response["content_uri"][
+                                   6:
+                                   ]  # Cut off the 'mxc://' bit
+        server_name, media_id = server_name_and_media_id.split("/")
+
+        # Attempt to access the media
+        request, channel = self.make_request(
+            "GET",
+            server_name_and_media_id,
+            shorthand=False,
+            access_token=non_admin_user_tok,
+        )
+        request.render(self.download_resource)
+        self.pump(1.0)
+
+        # Should be successful
+        self.assertEqual(200, int(channel.code), msg=channel.result["body"])
+
+        # Quarantine the media
+        url = "/_synapse/admin/v1/media/quarantine/%s/%s" % (
+            urllib.parse.quote(server_name),
+            urllib.parse.quote(media_id),
+        )
+        request, channel = self.make_request("POST", url, access_token=admin_user_tok,)
+        self.render(request)
+        self.pump(1.0)
+        self.assertEqual(200, int(channel.code), msg=channel.result["body"])
+
+        # Attempt to access the media
+        request, channel = self.make_request(
+            "GET",
+            server_name_and_media_id,
+            shorthand=False,
+            access_token=admin_user_tok,
+        )
+        request.render(self.download_resource)
+        self.pump(1.0)
+
+        # Should be quarantined
+        self.assertEqual(
+            404,
+            int(channel.code),
+            msg=(
+                "Expected to receive a 404 on accessing quarantined media: %s"
+                % server_name_and_media_id
+            ),
+        )
+
+    def test_quarantine_all_media_in_room(self):
+        self.register_user("room_admin", "pass", admin=True)
+        admin_user_tok = self.login("room_admin", "pass")
+
+        non_admin_user = self.register_user("room_nonadmin", "pass", admin=False)
+        non_admin_user_tok = self.login("room_nonadmin", "pass")
+
+        room_id = self.helper.create_room_as(non_admin_user, tok=admin_user_tok)
+        self.helper.join(room_id, non_admin_user, tok=non_admin_user_tok)
+
+        # Upload some media
+        response_1 = self.helper.upload_media(
+            self.upload_resource, self.image_data, tok=non_admin_user_tok
+        )
+        response_2 = self.helper.upload_media(
+            self.upload_resource, self.image_data, tok=non_admin_user_tok
+        )
+
+        # Extract mxcs
+        mxc_1 = response_1["content_uri"]
+        mxc_2 = response_2["content_uri"]
+
+        # Send it into the room
+        self.helper.send_event(
+            room_id,
+            "m.room.message",
+            content={"body": "image-1", "msgtype": "m.image", "url": mxc_1},
+            txn_id="111",
+            tok=non_admin_user_tok,
+        )
+        self.helper.send_event(
+            room_id,
+            "m.room.message",
+            content={"body": "image-2", "msgtype": "m.image", "url": mxc_2},
+            txn_id="222",
+            tok=non_admin_user_tok,
+        )
+
+        # Quarantine all media in the room
+        url = "/_synapse/admin/v1/room/%s/media/quarantine" % urllib.parse.quote(
+            room_id
+        )
+        request, channel = self.make_request("POST", url, access_token=admin_user_tok,)
+        self.render(request)
+        self.pump(1.0)
+        self.assertEqual(200, int(channel.code), msg=channel.result["body"])
+        self.assertEqual(
+            json.loads(channel.result["body"].decode("utf-8")),
+            {"num_quarantined": 2},
+            "Expected 2 quarantined items",
+        )
+
+        # Convert mxc URLs to server/media_id strings
+        server_and_media_id_1 = mxc_1[6:]
+        server_and_media_id_2 = mxc_2[6:]
+
+        # Test that we cannot download any of the media anymore
+        request, channel = self.make_request(
+            "GET",
+            server_and_media_id_1,
+            shorthand=False,
+            access_token=non_admin_user_tok,
+        )
+        request.render(self.download_resource)
+        self.pump(1.0)
+
+        # Should be quarantined
+        self.assertEqual(
+            404,
+            int(channel.code),
+            msg=(
+                "Expected to receive a 404 on accessing quarantined media: %s"
+                % server_and_media_id_1
+            ),
+        )
+
+        request, channel = self.make_request(
+            "GET",
+            server_and_media_id_2,
+            shorthand=False,
+            access_token=non_admin_user_tok,
+        )
+        request.render(self.download_resource)
+        self.pump(1.0)
+
+        # Should be quarantined
+        self.assertEqual(
+            404,
+            int(channel.code),
+            msg=(
+                "Expected to receive a 404 on accessing quarantined media: %s"
+                % server_and_media_id_2
+            ),
+        )
+
+    def test_quarantine_all_media_by_user(self):
+        self.register_user("user_admin", "pass", admin=True)
+        admin_user_tok = self.login("user_admin", "pass")
+
+        non_admin_user = self.register_user("user_nonadmin", "pass", admin=False)
+        non_admin_user_tok = self.login("user_nonadmin", "pass")
+
+        # Upload some media
+        response_1 = self.helper.upload_media(
+            self.upload_resource, self.image_data, tok=non_admin_user_tok
+        )
+        response_2 = self.helper.upload_media(
+            self.upload_resource, self.image_data, tok=non_admin_user_tok
+        )
+
+        # Extract media IDs
+        server_and_media_id_1 = response_1["content_uri"][6:]
+        server_and_media_id_2 = response_2["content_uri"][6:]
+
+        # Quarantine all media by this user
+        url = "/_synapse/admin/v1/user/%s/media/quarantine" % urllib.parse.quote(
+            non_admin_user
+        )
+        request, channel = self.make_request(
+            "POST", url.encode("ascii"), access_token=admin_user_tok,
+        )
+        self.render(request)
+        self.pump(1.0)
+        self.assertEqual(200, int(channel.result["code"]), msg=channel.result["body"])
+        self.assertEqual(
+            json.loads(channel.result["body"].decode("utf-8")),
+            {"num_quarantined": 2},
+            "Expected 2 quarantined items",
+        )
+
+        # Attempt to access each piece of media
+        request, channel = self.make_request(
+            "GET",
+            server_and_media_id_1,
+            shorthand=False,
+            access_token=non_admin_user_tok,
+        )
+        request.render(self.download_resource)
+        self.pump(1.0)
+
+        # Should be quarantined
+        self.assertEqual(
+            404,
+            int(channel.code),
+            msg=(
+                "Expected to receive a 404 on accessing quarantined media: %s"
+                % server_and_media_id_1,
+            ),
+        )
+
+        # Attempt to access each piece of media
+        request, channel = self.make_request(
+            "GET",
+            server_and_media_id_2,
+            shorthand=False,
+            access_token=non_admin_user_tok,
+        )
+        request.render(self.download_resource)
+        self.pump(1.0)
+
+        # Should be quarantined
+        self.assertEqual(
+            404,
+            int(channel.code),
+            msg=(
+                "Expected to receive a 404 on accessing quarantined media: %s"
+                % server_and_media_id_2
+            ),
+        )
 
 
 class RoomTestCase(unittest.HomeserverTestCase):
     """Test /room admin API.
-=======
-
-class QuarantineMediaTestCase(unittest.HomeserverTestCase):
-    """Test /quarantine_media admin API.
->>>>>>> d386f2f3
     """
 
     servlets = [
         synapse.rest.admin.register_servlets,
-<<<<<<< HEAD
         login.register_servlets,
         room.register_servlets,
         directory.register_servlets,
-=======
-        synapse.rest.admin.register_servlets_for_media_repo,
-        login.register_servlets,
-        room.register_servlets,
->>>>>>> d386f2f3
     ]
 
     def prepare(self, reactor, clock, hs):
         self.store = hs.get_datastore()
-<<<<<<< HEAD
 
         # Create user
-        self.admin_user = self.register_user("user5", "pass", admin=True)
-        self.admin_user_tok = self.login("user5", "pass")
+        self.admin_user = self.register_user("admin", "pass", admin=True)
+        self.admin_user_tok = self.login("admin", "pass")
 
     def test_list_rooms(self):
         """Test that we can list rooms"""
@@ -439,7 +756,6 @@
         # We shouldn't receive a next token here as there's no further rooms to show
         self.assertTrue("next_token" not in channel.json_body)
 
-    @unittest.DEBUG
     def test_list_rooms_pagination(self):
         """Test that we can get a full list of rooms through pagination"""
         # Create 5 test rooms
@@ -703,326 +1019,4 @@
 
         _search_test(None, "foo")
         _search_test(None, "bar")
-        _search_test(None, "", expected_http_code=400)
-=======
-        self.hs = hs
-
-        # Allow for uploading and downloading to/from the media repo
-        self.media_repo = hs.get_media_repository_resource()
-        self.download_resource = self.media_repo.children[b"download"]
-        self.upload_resource = self.media_repo.children[b"upload"]
-        self.image_data = unhexlify(
-            b"89504e470d0a1a0a0000000d4948445200000001000000010806"
-            b"0000001f15c4890000000a49444154789c63000100000500010d"
-            b"0a2db40000000049454e44ae426082"
-        )
-
-    def make_homeserver(self, reactor, clock):
-
-        self.fetches = []
-
-        def get_file(destination, path, output_stream, args=None, max_size=None):
-            """
-            Returns tuple[int,dict,str,int] of file length, response headers,
-            absolute URI, and response code.
-            """
-
-            def write_to(r):
-                data, response = r
-                output_stream.write(data)
-                return response
-
-            d = Deferred()
-            d.addCallback(write_to)
-            self.fetches.append((d, destination, path, args))
-            return make_deferred_yieldable(d)
-
-        client = Mock()
-        client.get_file = get_file
-
-        self.storage_path = self.mktemp()
-        self.media_store_path = self.mktemp()
-        os.mkdir(self.storage_path)
-        os.mkdir(self.media_store_path)
-
-        config = self.default_config()
-        config["media_store_path"] = self.media_store_path
-        config["thumbnail_requirements"] = {}
-        config["max_image_pixels"] = 2000000
-
-        provider_config = {
-            "module": "synapse.rest.media.v1.storage_provider.FileStorageProviderBackend",
-            "store_local": True,
-            "store_synchronous": False,
-            "store_remote": True,
-            "config": {"directory": self.storage_path},
-        }
-        config["media_storage_providers"] = [provider_config]
-
-        hs = self.setup_test_homeserver(config=config, http_client=client)
-
-        return hs
-
-    def test_quarantine_media_requires_admin(self):
-        self.register_user("nonadmin", "pass", admin=False)
-        non_admin_user_tok = self.login("nonadmin", "pass")
-
-        # Attempt quarantine media APIs as non-admin
-        url = "/_synapse/admin/v1/media/quarantine/example.org/abcde12345"
-        request, channel = self.make_request(
-            "POST", url.encode("ascii"), access_token=non_admin_user_tok,
-        )
-        self.render(request)
-
-        # Expect a forbidden error
-        self.assertEqual(
-            403,
-            int(channel.result["code"]),
-            msg="Expected forbidden on quarantining media as a non-admin",
-        )
-
-        # And the roomID/userID endpoint
-        url = "/_synapse/admin/v1/room/!room%3Aexample.com/media/quarantine"
-        request, channel = self.make_request(
-            "POST", url.encode("ascii"), access_token=non_admin_user_tok,
-        )
-        self.render(request)
-
-        # Expect a forbidden error
-        self.assertEqual(
-            403,
-            int(channel.result["code"]),
-            msg="Expected forbidden on quarantining media as a non-admin",
-        )
-
-    def test_quarantine_media_by_id(self):
-        self.register_user("id_admin", "pass", admin=True)
-        admin_user_tok = self.login("id_admin", "pass")
-
-        self.register_user("id_nonadmin", "pass", admin=False)
-        non_admin_user_tok = self.login("id_nonadmin", "pass")
-
-        # Upload some media into the room
-        response = self.helper.upload_media(
-            self.upload_resource, self.image_data, tok=admin_user_tok
-        )
-
-        # Extract media ID from the response
-        server_name_and_media_id = response["content_uri"][
-            6:
-        ]  # Cut off the 'mxc://' bit
-        server_name, media_id = server_name_and_media_id.split("/")
-
-        # Attempt to access the media
-        request, channel = self.make_request(
-            "GET",
-            server_name_and_media_id,
-            shorthand=False,
-            access_token=non_admin_user_tok,
-        )
-        request.render(self.download_resource)
-        self.pump(1.0)
-
-        # Should be successful
-        self.assertEqual(200, int(channel.code), msg=channel.result["body"])
-
-        # Quarantine the media
-        url = "/_synapse/admin/v1/media/quarantine/%s/%s" % (
-            urllib.parse.quote(server_name),
-            urllib.parse.quote(media_id),
-        )
-        request, channel = self.make_request("POST", url, access_token=admin_user_tok,)
-        self.render(request)
-        self.pump(1.0)
-        self.assertEqual(200, int(channel.code), msg=channel.result["body"])
-
-        # Attempt to access the media
-        request, channel = self.make_request(
-            "GET",
-            server_name_and_media_id,
-            shorthand=False,
-            access_token=admin_user_tok,
-        )
-        request.render(self.download_resource)
-        self.pump(1.0)
-
-        # Should be quarantined
-        self.assertEqual(
-            404,
-            int(channel.code),
-            msg=(
-                "Expected to receive a 404 on accessing quarantined media: %s"
-                % server_name_and_media_id
-            ),
-        )
-
-    def test_quarantine_all_media_in_room(self):
-        self.register_user("room_admin", "pass", admin=True)
-        admin_user_tok = self.login("room_admin", "pass")
-
-        non_admin_user = self.register_user("room_nonadmin", "pass", admin=False)
-        non_admin_user_tok = self.login("room_nonadmin", "pass")
-
-        room_id = self.helper.create_room_as(non_admin_user, tok=admin_user_tok)
-        self.helper.join(room_id, non_admin_user, tok=non_admin_user_tok)
-
-        # Upload some media
-        response_1 = self.helper.upload_media(
-            self.upload_resource, self.image_data, tok=non_admin_user_tok
-        )
-        response_2 = self.helper.upload_media(
-            self.upload_resource, self.image_data, tok=non_admin_user_tok
-        )
-
-        # Extract mxcs
-        mxc_1 = response_1["content_uri"]
-        mxc_2 = response_2["content_uri"]
-
-        # Send it into the room
-        self.helper.send_event(
-            room_id,
-            "m.room.message",
-            content={"body": "image-1", "msgtype": "m.image", "url": mxc_1},
-            txn_id="111",
-            tok=non_admin_user_tok,
-        )
-        self.helper.send_event(
-            room_id,
-            "m.room.message",
-            content={"body": "image-2", "msgtype": "m.image", "url": mxc_2},
-            txn_id="222",
-            tok=non_admin_user_tok,
-        )
-
-        # Quarantine all media in the room
-        url = "/_synapse/admin/v1/room/%s/media/quarantine" % urllib.parse.quote(
-            room_id
-        )
-        request, channel = self.make_request("POST", url, access_token=admin_user_tok,)
-        self.render(request)
-        self.pump(1.0)
-        self.assertEqual(200, int(channel.code), msg=channel.result["body"])
-        self.assertEqual(
-            json.loads(channel.result["body"].decode("utf-8")),
-            {"num_quarantined": 2},
-            "Expected 2 quarantined items",
-        )
-
-        # Convert mxc URLs to server/media_id strings
-        server_and_media_id_1 = mxc_1[6:]
-        server_and_media_id_2 = mxc_2[6:]
-
-        # Test that we cannot download any of the media anymore
-        request, channel = self.make_request(
-            "GET",
-            server_and_media_id_1,
-            shorthand=False,
-            access_token=non_admin_user_tok,
-        )
-        request.render(self.download_resource)
-        self.pump(1.0)
-
-        # Should be quarantined
-        self.assertEqual(
-            404,
-            int(channel.code),
-            msg=(
-                "Expected to receive a 404 on accessing quarantined media: %s"
-                % server_and_media_id_1
-            ),
-        )
-
-        request, channel = self.make_request(
-            "GET",
-            server_and_media_id_2,
-            shorthand=False,
-            access_token=non_admin_user_tok,
-        )
-        request.render(self.download_resource)
-        self.pump(1.0)
-
-        # Should be quarantined
-        self.assertEqual(
-            404,
-            int(channel.code),
-            msg=(
-                "Expected to receive a 404 on accessing quarantined media: %s"
-                % server_and_media_id_2
-            ),
-        )
-
-    def test_quarantine_all_media_by_user(self):
-        self.register_user("user_admin", "pass", admin=True)
-        admin_user_tok = self.login("user_admin", "pass")
-
-        non_admin_user = self.register_user("user_nonadmin", "pass", admin=False)
-        non_admin_user_tok = self.login("user_nonadmin", "pass")
-
-        # Upload some media
-        response_1 = self.helper.upload_media(
-            self.upload_resource, self.image_data, tok=non_admin_user_tok
-        )
-        response_2 = self.helper.upload_media(
-            self.upload_resource, self.image_data, tok=non_admin_user_tok
-        )
-
-        # Extract media IDs
-        server_and_media_id_1 = response_1["content_uri"][6:]
-        server_and_media_id_2 = response_2["content_uri"][6:]
-
-        # Quarantine all media by this user
-        url = "/_synapse/admin/v1/user/%s/media/quarantine" % urllib.parse.quote(
-            non_admin_user
-        )
-        request, channel = self.make_request(
-            "POST", url.encode("ascii"), access_token=admin_user_tok,
-        )
-        self.render(request)
-        self.pump(1.0)
-        self.assertEqual(200, int(channel.result["code"]), msg=channel.result["body"])
-        self.assertEqual(
-            json.loads(channel.result["body"].decode("utf-8")),
-            {"num_quarantined": 2},
-            "Expected 2 quarantined items",
-        )
-
-        # Attempt to access each piece of media
-        request, channel = self.make_request(
-            "GET",
-            server_and_media_id_1,
-            shorthand=False,
-            access_token=non_admin_user_tok,
-        )
-        request.render(self.download_resource)
-        self.pump(1.0)
-
-        # Should be quarantined
-        self.assertEqual(
-            404,
-            int(channel.code),
-            msg=(
-                "Expected to receive a 404 on accessing quarantined media: %s"
-                % server_and_media_id_1,
-            ),
-        )
-
-        # Attempt to access each piece of media
-        request, channel = self.make_request(
-            "GET",
-            server_and_media_id_2,
-            shorthand=False,
-            access_token=non_admin_user_tok,
-        )
-        request.render(self.download_resource)
-        self.pump(1.0)
-
-        # Should be quarantined
-        self.assertEqual(
-            404,
-            int(channel.code),
-            msg=(
-                "Expected to receive a 404 on accessing quarantined media: %s"
-                % server_and_media_id_2
-            ),
-        )
->>>>>>> d386f2f3
+        _search_test(None, "", expected_http_code=400)