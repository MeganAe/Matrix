# Copyright 2020 The Matrix.org Foundation C.I.C.
#
# Licensed under the Apache License, Version 2.0 (the "License");
# you may not use this file except in compliance with the License.
# You may obtain a copy of the License at
#
#     http://www.apache.org/licenses/LICENSE-2.0
#
# Unless required by applicable law or agreed to in writing, software
# distributed under the License is distributed on an "AS IS" BASIS,
# WITHOUT WARRANTIES OR CONDITIONS OF ANY KIND, either express or implied.
# See the License for the specific language governing permissions and
# limitations under the License.

import os.path
import tempfile

from synapse.config import ConfigError
from synapse.util.stringutils import random_string

from tests import unittest


class BaseConfigTestCase(unittest.HomeserverTestCase):
    def prepare(self, reactor, clock, hs):
        self.hs = hs

    def test_loading_missing_templates(self):
        # Use a temporary directory that exists on the system, but that isn't likely to
        # contain template files
        with tempfile.TemporaryDirectory() as tmp_dir:
            # Attempt to load an HTML template from our custom template directory
            template = self.hs.config.read_templates(["sso_error.html"], (tmp_dir,))[0]

        # If no errors, we should've gotten the default template instead

        # Render the template
        a_random_string = random_string(5)
        html_content = template.render({"error_description": a_random_string})

        # Check that our string exists in the template
        self.assertIn(
            a_random_string,
            html_content,
            "Template file did not contain our test string",
        )

    def test_loading_custom_templates(self):
        # Use a temporary directory that exists on the system
        with tempfile.TemporaryDirectory() as tmp_dir:
            # Create a temporary bogus template file
            with tempfile.NamedTemporaryFile(dir=tmp_dir) as tmp_template:
                # Get temporary file's filename
                template_filename = os.path.basename(tmp_template.name)

                # Write a custom HTML template
                contents = b"{{ test_variable }}"
                tmp_template.write(contents)
                tmp_template.flush()

                # Attempt to load the template from our custom template directory
                template = (
                    self.hs.config.read_templates([template_filename], (tmp_dir,))
                )[0]

        # Render the template
        a_random_string = random_string(5)
        html_content = template.render({"test_variable": a_random_string})

        # Check that our string exists in the template
        self.assertIn(
            a_random_string,
            html_content,
            "Template file did not contain our test string",
        )

    def test_multiple_custom_template_directories(self):
        """Tests that directories are searched in the right order if multiple custom
        template directories are provided.
        """
        # Create two temporary directories on the filesystem.
        tempdirs = [
            tempfile.TemporaryDirectory(),
            tempfile.TemporaryDirectory(),
        ]

<<<<<<< HEAD
        # Create one template in each directory, which content is the index of the
=======
        # Create one template in each directory, whose content is the index of the
>>>>>>> 642a42ed
        # directory in the list.
        template_filename = "my_template.html.j2"
        for i in range(len(tempdirs)):
            tempdir = tempdirs[i]
            template_path = os.path.join(tempdir.name, template_filename)

            with open(template_path, "w") as fp:
                fp.write(str(i))
                fp.flush()

        # Retrieve the template.
        template = (
            self.hs.config.read_templates(
                [template_filename],
                (td.name for td in tempdirs),
            )
        )[0]

        # Test that we got the template we dropped in the first directory in the list.
        self.assertEqual(template.render(), "0")

        # Add another template, this one only in the second directory in the list, so we
        # can test that the second directory is still searched into when no matching file
        # could be found in the first one.
        other_template_name = "my_other_template.html.j2"
        other_template_path = os.path.join(tempdirs[1].name, other_template_name)

        with open(other_template_path, "w") as fp:
            fp.write("hello world")
            fp.flush()

        # Retrieve the template.
        template = (
            self.hs.config.read_templates(
                [other_template_name],
                (td.name for td in tempdirs),
            )
        )[0]

        # Test that the file has the expected content.
        self.assertEqual(template.render(), "hello world")

        # Cleanup the temporary directories manually since we're not using a context
        # manager.
        for td in tempdirs:
            td.cleanup()

    def test_loading_template_from_nonexistent_custom_directory(self):
        with self.assertRaises(ConfigError):
            self.hs.config.read_templates(
                ["some_filename.html"], ("a_nonexistent_directory",)
            )<|MERGE_RESOLUTION|>--- conflicted
+++ resolved
@@ -84,11 +84,7 @@
             tempfile.TemporaryDirectory(),
         ]
 
-<<<<<<< HEAD
-        # Create one template in each directory, which content is the index of the
-=======
         # Create one template in each directory, whose content is the index of the
->>>>>>> 642a42ed
         # directory in the list.
         template_filename = "my_template.html.j2"
         for i in range(len(tempdirs)):
