--- conflicted
+++ resolved
@@ -126,7 +126,6 @@
         add_resizable_cache("foo", cache_resize_callback=cache.set_cache_factor)
         self.assertEqual(cache.max_size, 150)
 
-<<<<<<< HEAD
     def test_cache_with_asterisk_in_name(self):
         """Some caches have asterisks in their name, test that they are set correctly.
         """
@@ -154,7 +153,7 @@
         cache_c = LruCache(100)
         add_resizable_cache("*cache_c*", cache_resize_callback=cache_c.set_cache_factor)
         self.assertEqual(cache_c.max_size, 200)
-=======
+
     def test_apply_cache_factor_from_config(self):
         """Caches can disable applying cache factor updates, mainly used by
         event cache size.
@@ -169,5 +168,4 @@
         )
         add_resizable_cache("event_cache", cache_resize_callback=cache.set_cache_factor)
 
-        self.assertEqual(cache.max_size, 10240)
->>>>>>> eefc6b3a
+        self.assertEqual(cache.max_size, 10240)