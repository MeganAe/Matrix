--- conflicted
+++ resolved
@@ -366,13 +366,9 @@
                 store.db_pool.updates.do_next_background_update(False), by=0.1
             )
 
-<<<<<<< HEAD
-    def make_homeserver(self, reactor: ThreadedMemoryReactorClock, clock: Clock):
-=======
     def make_homeserver(
         self, reactor: ThreadedMemoryReactorClock, clock: Clock
     ) -> HomeServer:
->>>>>>> 9f7d6c6b
         """
         Make and return a homeserver.
 
