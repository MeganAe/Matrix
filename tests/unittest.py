--- conflicted
+++ resolved
@@ -443,7 +443,6 @@
         access_token = channel.json_body["access_token"]
         return access_token
 
-<<<<<<< HEAD
     def create_and_send_event(
         self, room_id, user, soft_failed=False, prev_event_ids=None
     ):
@@ -501,7 +500,7 @@
         )
 
         self.hs.get_datastore().get_latest_event_ids_in_room.invalidate((room_id,))
-=======
+
     def attempt_wrong_password_login(self, username, password):
         """Attempts to login as the user with the given password, asserting
         that the attempt *fails*.
@@ -512,5 +511,4 @@
             "POST", "/_matrix/client/r0/login", json.dumps(body).encode('utf8')
         )
         self.render(request)
-        self.assertEqual(channel.code, 403, channel.result)
->>>>>>> 09e9a26b
+        self.assertEqual(channel.code, 403, channel.result)