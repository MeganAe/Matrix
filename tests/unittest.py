# Copyright 2014-2016 OpenMarket Ltd
# Copyright 2018 New Vector
# Copyright 2019 Matrix.org Federation C.I.C
#
# Licensed under the Apache License, Version 2.0 (the "License");
# you may not use this file except in compliance with the License.
# You may obtain a copy of the License at
#
#     http://www.apache.org/licenses/LICENSE-2.0
#
# Unless required by applicable law or agreed to in writing, software
# distributed under the License is distributed on an "AS IS" BASIS,
# WITHOUT WARRANTIES OR CONDITIONS OF ANY KIND, either express or implied.
# See the License for the specific language governing permissions and
# limitations under the License.
import gc
import hashlib
import hmac
import inspect
import logging
import secrets
import time
from typing import (
    Any,
    AnyStr,
    Callable,
    ClassVar,
    Dict,
    Iterable,
    List,
    Optional,
    Tuple,
    Type,
    TypeVar,
    Union,
)
from unittest.mock import Mock, patch

from canonicaljson import json

from twisted.internet.defer import Deferred, ensureDeferred, succeed
from twisted.python.failure import Failure
from twisted.python.threadpool import ThreadPool
from twisted.test.proto_helpers import MemoryReactor
from twisted.trial import unittest
from twisted.web.resource import Resource
from twisted.web.server import Request

from synapse import events
from synapse.api.constants import EventTypes, Membership
from synapse.config.homeserver import HomeServerConfig
from synapse.config.ratelimiting import FederationRateLimitConfig
from synapse.federation.transport import server as federation_server
from synapse.http.server import JsonResource
from synapse.http.site import SynapseRequest, SynapseSite
from synapse.logging.context import (
    SENTINEL_CONTEXT,
    LoggingContext,
    current_context,
    set_current_context,
)
from synapse.rest import RegisterServletsFunc
from synapse.server import HomeServer
from synapse.types import JsonDict, UserID, create_requester
from synapse.util import Clock
from synapse.util.httpresourcetree import create_resource_tree
from synapse.util.ratelimitutils import FederationRateLimiter

from tests.server import FakeChannel, get_clock, make_request, setup_test_homeserver
from tests.test_utils import event_injection, setup_awaitable_errors
from tests.test_utils.logging_setup import setup_logging
from tests.utils import default_config, setupdb

setupdb()
setup_logging()


def around(target):
    """A CLOS-style 'around' modifier, which wraps the original method of the
    given instance with another piece of code.

    @around(self)
    def method_name(orig, *args, **kwargs):
        return orig(*args, **kwargs)
    """

    def _around(code):
        name = code.__name__
        orig = getattr(target, name)

        def new(*args, **kwargs):
            return code(orig, *args, **kwargs)

        setattr(target, name, new)

    return _around


class TestCase(unittest.TestCase):
    """A subclass of twisted.trial's TestCase which looks for 'loglevel'
    attributes on both itself and its individual test methods, to override the
    root logger's logging level while that test (case|method) runs."""

    def __init__(self, methodName: str):
        super().__init__(methodName)

        method = getattr(self, methodName)

        level = getattr(method, "loglevel", getattr(self, "loglevel", None))

        @around(self)
        def setUp(orig):
            # if we're not starting in the sentinel logcontext, then to be honest
            # all future bets are off.
            if current_context():
                self.fail(
                    "Test starting with non-sentinel logging context %s"
                    % (current_context(),)
                )

            old_level = logging.getLogger().level
            if level is not None and old_level != level:

                @around(self)
                def tearDown(orig):
                    ret = orig()
                    logging.getLogger().setLevel(old_level)
                    return ret

                logging.getLogger().setLevel(level)

            # Trial messes with the warnings configuration, thus this has to be
            # done in the context of an individual TestCase.
            self.addCleanup(setup_awaitable_errors())

            return orig()

        @around(self)
        def tearDown(orig):
            ret = orig()
            # force a GC to workaround problems with deferreds leaking logcontexts when
            # they are GCed (see the logcontext docs)
            gc.collect()
            set_current_context(SENTINEL_CONTEXT)

            return ret

    def assertObjectHasAttributes(self, attrs, obj):
        """Asserts that the given object has each of the attributes given, and
        that the value of each matches according to assertEquals."""
        for key in attrs.keys():
            if not hasattr(obj, key):
                raise AssertionError("Expected obj to have a '.%s'" % key)
            try:
                self.assertEquals(attrs[key], getattr(obj, key))
            except AssertionError as e:
                raise (type(e))(f"Assert error for '.{key}':") from e

    def assert_dict(self, required, actual):
        """Does a partial assert of a dict.

        Args:
            required (dict): The keys and value which MUST be in 'actual'.
            actual (dict): The test result. Extra keys will not be checked.
        """
        for key in required:
            self.assertEquals(
                required[key], actual[key], msg="%s mismatch. %s" % (key, actual)
            )


def DEBUG(target):
    """A decorator to set the .loglevel attribute to logging.DEBUG.
    Can apply to either a TestCase or an individual test method."""
    target.loglevel = logging.DEBUG
    return target


def INFO(target):
    """A decorator to set the .loglevel attribute to logging.INFO.
    Can apply to either a TestCase or an individual test method."""
    target.loglevel = logging.INFO
    return target


def logcontext_clean(target):
    """A decorator which marks the TestCase or method as 'logcontext_clean'

    ... ie, any logcontext errors should cause a test failure
    """

    def logcontext_error(msg):
        raise AssertionError("logcontext error: %s" % (msg))

    patcher = patch("synapse.logging.context.logcontext_error", new=logcontext_error)
    return patcher(target)


class HomeserverTestCase(TestCase):
    """
    A base TestCase that reduces boilerplate for HomeServer-using test cases.

    Defines a setUp method which creates a mock reactor, and instantiates a homeserver
    running on that reactor.

    There are various hooks for modifying the way that the homeserver is instantiated:

    * override make_homeserver, for example by making it pass different parameters into
      setup_test_homeserver.

    * override default_config, to return a modified configuration dictionary for use
      by setup_test_homeserver.

    * On a per-test basis, you can use the @override_config decorator to give a
      dictionary containing additional configuration settings to be added to the basic
      config dict.

    Attributes:
        servlets: List of servlet registration function.
        user_id (str): The user ID to assume if auth is hijacked.
        hijack_auth: Whether to hijack auth to return the user specified
        in user_id.
    """

    hijack_auth: ClassVar[bool] = True
    needs_threadpool: ClassVar[bool] = False
    servlets: ClassVar[List[RegisterServletsFunc]] = []

    def __init__(self, methodName: str):
        super().__init__(methodName)

        # see if we have any additional config for this test
        method = getattr(self, methodName)
        self._extra_config = getattr(method, "_extra_config", None)

    def setUp(self):
        """
        Set up the TestCase by calling the homeserver constructor, optionally
        hijacking the authentication system to return a fixed user, and then
        calling the prepare function.
        """
        self.reactor, self.clock = get_clock()
        self._hs_args = {"clock": self.clock, "reactor": self.reactor}
        self.hs = self.make_homeserver(self.reactor, self.clock)

        # Honour the `use_frozen_dicts` config option. We have to do this
        # manually because this is taken care of in the app `start` code, which
        # we don't run. Plus we want to reset it on tearDown.
        events.USE_FROZEN_DICTS = self.hs.config.server.use_frozen_dicts

        if self.hs is None:
            raise Exception("No homeserver returned from make_homeserver.")

        if not isinstance(self.hs, HomeServer):
            raise Exception("A homeserver wasn't returned, but %r" % (self.hs,))

        # create the root resource, and a site to wrap it.
        self.resource = self.create_test_resource()
        self.site = SynapseSite(
            logger_name="synapse.access.http.fake",
            site_tag=self.hs.config.server.server_name,
            config=self.hs.config.server.listeners[0],
            resource=self.resource,
            server_version_string="1",
            max_request_body_size=1234,
            reactor=self.reactor,
        )

        from tests.rest.client.utils import RestHelper

        self.helper = RestHelper(self.hs, self.site, getattr(self, "user_id", None))

        if hasattr(self, "user_id"):
            if self.hijack_auth:

                # We need a valid token ID to satisfy foreign key constraints.
                token_id = self.get_success(
                    self.hs.get_datastore().add_access_token_to_user(
                        self.helper.auth_user_id,
                        "some_fake_token",
                        None,
                        None,
                    )
                )

                async def get_user_by_access_token(token=None, allow_guest=False):
                    return {
                        "user": UserID.from_string(self.helper.auth_user_id),
                        "token_id": token_id,
                        "is_guest": False,
                    }

                async def get_user_by_req(request, allow_guest=False, rights="access"):
                    return create_requester(
                        UserID.from_string(self.helper.auth_user_id),
                        token_id,
                        False,
                        False,
                        None,
                    )

                # Type ignore: mypy doesn't like us assigning to methods.
                self.hs.get_auth().get_user_by_req = get_user_by_req  # type: ignore[assignment]
                self.hs.get_auth().get_user_by_access_token = get_user_by_access_token  # type: ignore[assignment]
                self.hs.get_auth().get_access_token_from_request = Mock(  # type: ignore[assignment]
                    return_value="1234"
                )

        if self.needs_threadpool:
            self.reactor.threadpool = ThreadPool()
            self.addCleanup(self.reactor.threadpool.stop)
            self.reactor.threadpool.start()

        if hasattr(self, "prepare"):
            self.prepare(self.reactor, self.clock, self.hs)

    def tearDown(self):
        # Reset to not use frozen dicts.
        events.USE_FROZEN_DICTS = False

    def wait_on_thread(self, deferred, timeout=10):
        """
        Wait until a Deferred is done, where it's waiting on a real thread.
        """
        start_time = time.time()

        while not deferred.called:
            if start_time + timeout < time.time():
                raise ValueError("Timed out waiting for threadpool")
            self.reactor.advance(0.01)
            time.sleep(0.01)

    def wait_for_background_updates(self) -> None:
<<<<<<< HEAD
        """Block until all background database updates have completed."""
        self.get_success(self.store.db_pool.updates.run_background_updates(False))
=======
        """
        Block until all background database updates have completed.

        Note that callers must ensure that's a store property created on the
        testcase.
        """
        while not self.get_success(
            self.store.db_pool.updates.has_completed_background_updates()
        ):
            self.get_success(
                self.store.db_pool.updates.do_next_background_update(100), by=0.1
            )
>>>>>>> 10356638

    def make_homeserver(self, reactor, clock):
        """
        Make and return a homeserver.

        Args:
            reactor: A Twisted Reactor, or something that pretends to be one.
            clock (synapse.util.Clock): The Clock, associated with the reactor.

        Returns:
            A homeserver (synapse.server.HomeServer) suitable for testing.

        Function to be overridden in subclasses.
        """
        hs = self.setup_test_homeserver()
        return hs

    def create_test_resource(self) -> Resource:
        """
        Create a the root resource for the test server.

        The default calls `self.create_resource_dict` and builds the resultant dict
        into a tree.
        """
        root_resource = Resource()
        create_resource_tree(self.create_resource_dict(), root_resource)
        return root_resource

    def create_resource_dict(self) -> Dict[str, Resource]:
        """Create a resource tree for the test server

        A resource tree is a mapping from path to twisted.web.resource.

        The default implementation creates a JsonResource and calls each function in
        `servlets` to register servlets against it.
        """
        servlet_resource = JsonResource(self.hs)
        for servlet in self.servlets:
            servlet(self.hs, servlet_resource)
        return {
            "/_matrix/client": servlet_resource,
            "/_synapse/admin": servlet_resource,
        }

    def default_config(self):
        """
        Get a default HomeServer config dict.
        """
        config = default_config("test")

        # apply any additional config which was specified via the override_config
        # decorator.
        if self._extra_config is not None:
            config.update(self._extra_config)

        return config

    def prepare(self, reactor: MemoryReactor, clock: Clock, homeserver: HomeServer):
        """
        Prepare for the test.  This involves things like mocking out parts of
        the homeserver, or building test data common across the whole test
        suite.

        Args:
            reactor: A Twisted Reactor, or something that pretends to be one.
            clock (synapse.util.Clock): The Clock, associated with the reactor.
            homeserver (synapse.server.HomeServer): The HomeServer to test
            against.

        Function to optionally be overridden in subclasses.
        """

    def make_request(
        self,
        method: Union[bytes, str],
        path: Union[bytes, str],
        content: Union[bytes, str, JsonDict] = b"",
        access_token: Optional[str] = None,
        request: Type[Request] = SynapseRequest,
        shorthand: bool = True,
        federation_auth_origin: Optional[bytes] = None,
        content_is_form: bool = False,
        await_result: bool = True,
        custom_headers: Optional[Iterable[Tuple[AnyStr, AnyStr]]] = None,
        client_ip: str = "127.0.0.1",
    ) -> FakeChannel:
        """
        Create a SynapseRequest at the path using the method and containing the
        given content.

        Args:
            method (bytes/unicode): The HTTP request method ("verb").
            path (bytes/unicode): The HTTP path, suitably URL encoded (e.g.
            escaped UTF-8 & spaces and such).
            content (bytes or dict): The body of the request. JSON-encoded, if
            a dict.
            shorthand: Whether to try and be helpful and prefix the given URL
            with the usual REST API path, if it doesn't contain it.
            federation_auth_origin: if set to not-None, we will add a fake
                Authorization header pretenting to be the given server name.
            content_is_form: Whether the content is URL encoded form data. Adds the
                'Content-Type': 'application/x-www-form-urlencoded' header.

            await_result: whether to wait for the request to complete rendering. If
                 true (the default), will pump the test reactor until the the renderer
                 tells the channel the request is finished.

            custom_headers: (name, value) pairs to add as request headers

            client_ip: The IP to use as the requesting IP. Useful for testing
                ratelimiting.

        Returns:
            The FakeChannel object which stores the result of the request.
        """
        return make_request(
            self.reactor,
            self.site,
            method,
            path,
            content,
            access_token,
            request,
            shorthand,
            federation_auth_origin,
            content_is_form,
            await_result,
            custom_headers,
            client_ip,
        )

    def setup_test_homeserver(self, *args: Any, **kwargs: Any) -> HomeServer:
        """
        Set up the test homeserver, meant to be called by the overridable
        make_homeserver. It automatically passes through the test class's
        clock & reactor.

        Args:
            See tests.utils.setup_test_homeserver.

        Returns:
            synapse.server.HomeServer
        """
        kwargs = dict(kwargs)
        kwargs.update(self._hs_args)
        if "config" not in kwargs:
            config = self.default_config()
        else:
            config = kwargs["config"]

        # Parse the config from a config dict into a HomeServerConfig
        config_obj = HomeServerConfig()
        config_obj.parse_config_dict(config, "", "")
        kwargs["config"] = config_obj

        async def run_bg_updates():
            with LoggingContext("run_bg_updates"):
                self.get_success(stor.db_pool.updates.run_background_updates(False))

        hs = setup_test_homeserver(self.addCleanup, *args, **kwargs)
        stor = hs.get_datastore()

        # Run the database background updates, when running against "master".
        if hs.__class__.__name__ == "TestHomeServer":
            self.get_success(run_bg_updates())

        return hs

    def pump(self, by=0.0):
        """
        Pump the reactor enough that Deferreds will fire.
        """
        self.reactor.pump([by] * 100)

    def get_success(self, d, by=0.0):
        if inspect.isawaitable(d):
            d = ensureDeferred(d)
        if not isinstance(d, Deferred):
            return d
        self.pump(by=by)
        return self.successResultOf(d)

    def get_failure(self, d, exc):
        """
        Run a Deferred and get a Failure from it. The failure must be of the type `exc`.
        """
        if inspect.isawaitable(d):
            d = ensureDeferred(d)
        if not isinstance(d, Deferred):
            return d
        self.pump()
        return self.failureResultOf(d, exc)

    def get_success_or_raise(self, d, by=0.0):
        """Drive deferred to completion and return result or raise exception
        on failure.
        """

        if inspect.isawaitable(d):
            deferred = ensureDeferred(d)
        if not isinstance(deferred, Deferred):
            return d

        results: list = []
        deferred.addBoth(results.append)

        self.pump(by=by)

        if not results:
            self.fail(
                "Success result expected on {!r}, found no result instead".format(
                    deferred
                )
            )

        result = results[0]

        if isinstance(result, Failure):
            result.raiseException()

        return result

    def register_user(
        self,
        username: str,
        password: str,
        admin: Optional[bool] = False,
        displayname: Optional[str] = None,
    ) -> str:
        """
        Register a user. Requires the Admin API be registered.

        Args:
            username: The user part of the new user.
            password: The password of the new user.
            admin: Whether the user should be created as an admin or not.
            displayname: The displayname of the new user.

        Returns:
            The MXID of the new user.
        """
        self.hs.config.registration.registration_shared_secret = "shared"

        # Create the user
        channel = self.make_request("GET", "/_synapse/admin/v1/register")
        self.assertEqual(channel.code, 200, msg=channel.result)
        nonce = channel.json_body["nonce"]

        want_mac = hmac.new(key=b"shared", digestmod=hashlib.sha1)
        nonce_str = b"\x00".join([username.encode("utf8"), password.encode("utf8")])
        if admin:
            nonce_str += b"\x00admin"
        else:
            nonce_str += b"\x00notadmin"

        want_mac.update(nonce.encode("ascii") + b"\x00" + nonce_str)
        want_mac_digest = want_mac.hexdigest()

        body = json.dumps(
            {
                "nonce": nonce,
                "username": username,
                "displayname": displayname,
                "password": password,
                "admin": admin,
                "mac": want_mac_digest,
                "inhibit_login": True,
            }
        )
        channel = self.make_request(
            "POST", "/_synapse/admin/v1/register", body.encode("utf8")
        )
        self.assertEqual(channel.code, 200, channel.json_body)

        user_id = channel.json_body["user_id"]
        return user_id

    def register_appservice_user(
        self,
        username: str,
        appservice_token: str,
    ) -> str:
        """Register an appservice user as an application service.
        Requires the client-facing registration API be registered.

        Args:
            username: the user to be registered by an application service.
                Should be a full username, i.e. ""@localpart:hostname" as opposed to just "localpart"
            appservice_token: the acccess token for that application service.

        Raises: if the request to '/register' does not return 200 OK.

        Returns: the MXID of the new user.
        """
        channel = self.make_request(
            "POST",
            "/_matrix/client/r0/register",
            {
                "username": username,
                "type": "m.login.application_service",
            },
            access_token=appservice_token,
        )
        self.assertEqual(channel.code, 200, channel.json_body)
        return channel.json_body["user_id"]

    def login(
        self,
        username,
        password,
        device_id=None,
        custom_headers: Optional[Iterable[Tuple[AnyStr, AnyStr]]] = None,
    ):
        """
        Log in a user, and get an access token. Requires the Login API be
        registered.

        """
        body = {"type": "m.login.password", "user": username, "password": password}
        if device_id:
            body["device_id"] = device_id

        channel = self.make_request(
            "POST",
            "/_matrix/client/r0/login",
            json.dumps(body).encode("utf8"),
            custom_headers=custom_headers,
        )
        self.assertEqual(channel.code, 200, channel.result)

        access_token = channel.json_body["access_token"]
        return access_token

    def create_and_send_event(
        self, room_id, user, soft_failed=False, prev_event_ids=None
    ):
        """
        Create and send an event.

        Args:
            soft_failed (bool): Whether to create a soft failed event or not
            prev_event_ids (list[str]|None): Explicitly set the prev events,
                or if None just use the default

        Returns:
            str: The new event's ID.
        """
        event_creator = self.hs.get_event_creation_handler()
        requester = create_requester(user)

        event, context = self.get_success(
            event_creator.create_event(
                requester,
                {
                    "type": EventTypes.Message,
                    "room_id": room_id,
                    "sender": user.to_string(),
                    "content": {"body": secrets.token_hex(), "msgtype": "m.text"},
                },
                prev_event_ids=prev_event_ids,
            )
        )

        if soft_failed:
            event.internal_metadata.soft_failed = True

        self.get_success(
            event_creator.handle_new_client_event(requester, event, context)
        )

        return event.event_id

    def add_extremity(self, room_id, event_id):
        """
        Add the given event as an extremity to the room.
        """
        self.get_success(
            self.hs.get_datastore().db_pool.simple_insert(
                table="event_forward_extremities",
                values={"room_id": room_id, "event_id": event_id},
                desc="test_add_extremity",
            )
        )

        self.hs.get_datastore().get_latest_event_ids_in_room.invalidate((room_id,))

    def attempt_wrong_password_login(self, username, password):
        """Attempts to login as the user with the given password, asserting
        that the attempt *fails*.
        """
        body = {"type": "m.login.password", "user": username, "password": password}

        channel = self.make_request(
            "POST", "/_matrix/client/r0/login", json.dumps(body).encode("utf8")
        )
        self.assertEqual(channel.code, 403, channel.result)

    def inject_room_member(self, room: str, user: str, membership: Membership) -> None:
        """
        Inject a membership event into a room.

        Deprecated: use event_injection.inject_room_member directly

        Args:
            room: Room ID to inject the event into.
            user: MXID of the user to inject the membership for.
            membership: The membership type.
        """
        self.get_success(
            event_injection.inject_member_event(self.hs, room, user, membership)
        )


class FederatingHomeserverTestCase(HomeserverTestCase):
    """
    A federating homeserver that authenticates incoming requests as `other.example.com`.
    """

    def create_resource_dict(self) -> Dict[str, Resource]:
        d = super().create_resource_dict()
        d["/_matrix/federation"] = TestTransportLayerServer(self.hs)
        return d


class TestTransportLayerServer(JsonResource):
    """A test implementation of TransportLayerServer

    authenticates incoming requests as `other.example.com`.
    """

    def __init__(self, hs):
        super().__init__(hs)

        class Authenticator:
            def authenticate_request(self, request, content):
                return succeed("other.example.com")

        authenticator = Authenticator()

        ratelimiter = FederationRateLimiter(
            hs.get_clock(),
            FederationRateLimitConfig(
                window_size=1,
                sleep_limit=1,
                sleep_delay=1,
                reject_limit=1000,
                concurrent=1000,
            ),
        )

        federation_server.register_servlets(hs, self, authenticator, ratelimiter)


def override_config(extra_config):
    """A decorator which can be applied to test functions to give additional HS config

    For use

    For example:

        class MyTestCase(HomeserverTestCase):
            @override_config({"enable_registration": False, ...})
            def test_foo(self):
                ...

    Args:
        extra_config(dict): Additional config settings to be merged into the default
            config dict before instantiating the test homeserver.
    """

    def decorator(func):
        func._extra_config = extra_config
        return func

    return decorator


TV = TypeVar("TV")


def skip_unless(condition: bool, reason: str) -> Callable[[TV], TV]:
    """A test decorator which will skip the decorated test unless a condition is set

    For example:

    class MyTestCase(TestCase):
        @skip_unless(HAS_FOO, "Cannot test without foo")
        def test_foo(self):
            ...

    Args:
        condition: If true, the test will be skipped
        reason: the reason to give for skipping the test
    """

    def decorator(f: TV) -> TV:
        if not condition:
            f.skip = reason  # type: ignore
        return f

    return decorator<|MERGE_RESOLUTION|>--- conflicted
+++ resolved
@@ -331,23 +331,12 @@
             time.sleep(0.01)
 
     def wait_for_background_updates(self) -> None:
-<<<<<<< HEAD
-        """Block until all background database updates have completed."""
-        self.get_success(self.store.db_pool.updates.run_background_updates(False))
-=======
-        """
-        Block until all background database updates have completed.
+        """Block until all background database updates have completed.
 
         Note that callers must ensure that's a store property created on the
         testcase.
         """
-        while not self.get_success(
-            self.store.db_pool.updates.has_completed_background_updates()
-        ):
-            self.get_success(
-                self.store.db_pool.updates.do_next_background_update(100), by=0.1
-            )
->>>>>>> 10356638
+        self.get_success(self.store.db_pool.updates.run_background_updates(False))
 
     def make_homeserver(self, reactor, clock):
         """
