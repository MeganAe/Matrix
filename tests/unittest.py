--- conflicted
+++ resolved
@@ -241,26 +241,6 @@
         if hasattr(self, "user_id"):
             if self.hijack_auth:
 
-<<<<<<< HEAD
-                def get_user_by_access_token(token=None, allow_guest=False):
-                    return succeed(
-                        {
-                            "user": UserID.from_string(self.helper.auth_user_id),
-                            "token_id": 1,
-                            "is_guest": False,
-                        }
-                    )
-
-                def get_user_by_req(request, allow_guest=False, rights="access"):
-                    return succeed(
-                        create_requester(
-                            UserID.from_string(self.helper.auth_user_id),
-                            1,
-                            False,
-                            False,
-                            None,
-                        )
-=======
                 async def get_user_by_access_token(token=None, allow_guest=False):
                     return {
                         "user": UserID.from_string(self.helper.auth_user_id),
@@ -270,8 +250,11 @@
 
                 async def get_user_by_req(request, allow_guest=False, rights="access"):
                     return create_requester(
-                        UserID.from_string(self.helper.auth_user_id), 1, False, None
->>>>>>> a0f574f3
+                        UserID.from_string(self.helper.auth_user_id),
+                        1,
+                        False,
+                        False,
+                        None,
                     )
 
                 self.hs.get_auth().get_user_by_req = get_user_by_req
