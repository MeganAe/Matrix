--- conflicted
+++ resolved
@@ -126,21 +126,11 @@
         @around(self)
         def tearDown(orig):
             ret = orig()
-<<<<<<< HEAD
-            if LoggingContext.current_context() is not LoggingContext.sentinel:
-                self.fail(
-                    "Test exited with non-sentinel logging context %s" % (
-                        LoggingContext.current_context(),
-                    )
-                )
-=======
-
             # force a GC to workaround problems with deferreds leaking logcontexts when
             # they are GCed (see the logcontext docs)
             gc.collect()
             LoggingContext.set_current_context(LoggingContext.sentinel)
 
->>>>>>> 80527b56
             return ret
 
     def assertObjectHasAttributes(self, attrs, obj):
