# Copyright 2022 The Matrix.org Foundation C.I.C.
#
# Licensed under the Apache License, Version 2.0 (the "License");
# you may not use this file except in compliance with the License.
# You may obtain a copy of the License at
#
#     http://www.apache.org/licenses/LICENSE-2.0
#
# Unles4s required by applicable law or agreed to in writing, software
# distributed under the License is distributed on an "AS IS" BASIS,
# WITHOUT WARRANTIES OR CONDITIONS OF ANY KIND, either express or implied.
# See the License for the specific language governing permissions and
# limitations under the License.

import inspect
import itertools
import logging
from http import HTTPStatus
from typing import (
    Any,
    Callable,
    ContextManager,
    Dict,
    List,
    Optional,
    Set,
    Tuple,
    TypeVar,
    Union,
)
from unittest import mock
from unittest.mock import Mock

from twisted.internet.defer import Deferred
from twisted.internet.error import ConnectionDone
<<<<<<< HEAD
from twisted.test.proto_helpers import MemoryReactorClock
=======
from twisted.python.failure import Failure
from twisted.test.proto_helpers import MemoryReactorClock
from twisted.web.server import Site
>>>>>>> a10cc5f8

from synapse.http.server import (
    HTTP_STATUS_REQUEST_CANCELLED,
    respond_with_html_bytes,
    respond_with_json,
)
from synapse.http.site import SynapseRequest
from synapse.logging.context import LoggingContext, make_deferred_yieldable
from synapse.types import JsonDict

<<<<<<< HEAD
from tests.server import FakeChannel


def test_disconnect(
    reactor: MemoryReactorClock,
    channel: FakeChannel,
    expect_cancellation: bool,
    expected_body: Union[bytes, JsonDict],
    expected_code: Optional[int] = None,
) -> None:
    """Disconnects an in-flight request and checks the response.

    Args:
        reactor: The twisted reactor running the request handler.
        channel: The `FakeChannel` for the request.
        expect_cancellation: `True` if request processing is expected to be cancelled,
            `False` if the request should run to completion.
        expected_body: The expected response for the request.
        expected_code: The expected status code for the request. Defaults to `200` or
            `499` depending on `expect_cancellation`.
    """
    # Determine the expected status code.
    if expected_code is None:
        if expect_cancellation:
            expected_code = HTTP_STATUS_REQUEST_CANCELLED
        else:
            expected_code = HTTPStatus.OK

    request = channel.request
    if channel.is_finished():
        raise AssertionError(
=======
from tests import unittest
from tests.server import FakeChannel, ThreadedMemoryReactorClock, make_request
from tests.unittest import logcontext_clean

logger = logging.getLogger(__name__)


T = TypeVar("T")


class EndpointCancellationTestHelperMixin(unittest.TestCase):
    """Provides helper methods for testing cancellation of endpoints."""

    def _test_disconnect(
        self,
        reactor: ThreadedMemoryReactorClock,
        channel: FakeChannel,
        expect_cancellation: bool,
        expected_body: Union[bytes, JsonDict],
        expected_code: Optional[int] = None,
    ) -> None:
        """Disconnects an in-flight request and checks the response.

        Args:
            reactor: The twisted reactor running the request handler.
            channel: The `FakeChannel` for the request.
            expect_cancellation: `True` if request processing is expected to be
                cancelled, `False` if the request should run to completion.
            expected_body: The expected response for the request.
            expected_code: The expected status code for the request. Defaults to `200`
                or `499` depending on `expect_cancellation`.
        """
        # Determine the expected status code.
        if expected_code is None:
            if expect_cancellation:
                expected_code = HTTP_STATUS_REQUEST_CANCELLED
            else:
                expected_code = HTTPStatus.OK

        request = channel.request
        self.assertFalse(
            channel.is_finished(),
>>>>>>> a10cc5f8
            "Request finished before we could disconnect - "
            "ensure `await_result=False` is passed to `make_request`.",
        )

    # We're about to disconnect the request. This also disconnects the channel, so we
    # have to rely on mocks to extract the response.
    respond_method: Callable[..., Any]
    if isinstance(expected_body, bytes):
        respond_method = respond_with_html_bytes
    else:
        respond_method = respond_with_json

    with mock.patch(
        f"synapse.http.server.{respond_method.__name__}", wraps=respond_method
    ) as respond_mock:
        # Disconnect the request.
        request.connectionLost(reason=ConnectionDone())

        if expect_cancellation:
            # An immediate cancellation is expected.
            respond_mock.assert_called_once()
        else:
<<<<<<< HEAD
            respond_mock.assert_not_called()

            # The handler is expected to run to completion.
            reactor.advance(1.0)
            respond_mock.assert_called_once()

        args, _kwargs = respond_mock.call_args
        code, body = args[1], args[2]

        if code != expected_code:
            raise AssertionError(
                f"{code} != {expected_code} : "
                "Request did not finish with the expected status code."
            )

        if request.code != expected_code:
            raise AssertionError(
                f"{request.code} != {expected_code} : "
                "Request did not finish with the expected status code."
            )

        if body != expected_body:
            raise AssertionError(
                f"{body!r} != {expected_body!r} : "
                "Request did not finish with the expected status code."
            )
=======
            respond_method = respond_with_json

        with mock.patch(
            f"synapse.http.server.{respond_method.__name__}", wraps=respond_method
        ) as respond_mock:
            # Disconnect the request.
            request.connectionLost(reason=ConnectionDone())

            if expect_cancellation:
                # An immediate cancellation is expected.
                respond_mock.assert_called_once()
                args, _kwargs = respond_mock.call_args
                code, body = args[1], args[2]
                self.assertEqual(code, expected_code)
                self.assertEqual(request.code, expected_code)
                self.assertEqual(body, expected_body)
            else:
                respond_mock.assert_not_called()

                # The handler is expected to run to completion.
                reactor.pump([1.0])
                respond_mock.assert_called_once()
                args, _kwargs = respond_mock.call_args
                code, body = args[1], args[2]
                self.assertEqual(code, expected_code)
                self.assertEqual(request.code, expected_code)
                self.assertEqual(body, expected_body)


@logcontext_clean
def make_request_with_cancellation_test(
    test_name: str,
    reactor: MemoryReactorClock,
    site: Site,
    method: str,
    path: str,
    content: Union[bytes, str, JsonDict] = b"",
) -> FakeChannel:
    """Performs a request repeatedly, disconnecting at successive `await`s, until
    one completes.

    Fails if:
        * A logging context is lost during cancellation.
        * A logging context get restarted after it is marked as finished, eg. if
            a request's logging context is used by some processing started by the
            request, but the request neglects to cancel that processing or wait for it
            to complete.

            Note that "Re-starting finished log context" errors get raised within the
            request handling code and may or may not get caught. These errors will
            likely manifest as a different logging context error at a later point. When
            debugging logging context failures, setting a breakpoint in
            `logcontext_error` can prove useful.
        * A request gets stuck, possibly due to a previous cancellation.
        * The request does not return a 499 when the client disconnects.
            This implies that a `CancelledError` was swallowed somewhere.

    It is up to the caller to verify that the request returns the correct data when
    it finally runs to completion.

    Note that this function can only cover a single code path and does not guarantee
    that an endpoint is compatible with cancellation on every code path.
    To allow inspection of the code path that is being tested, this function will
    log the stack trace at every `await` that gets cancelled. To view these log
    lines, `trial` can be run with the `SYNAPSE_TEST_LOG_LEVEL=INFO` environment
    variable, which will include the log lines in `_trial_temp/test.log`.
    Alternatively, `_log_for_request` can be modified to write to `sys.stdout`.

    Args:
        test_name: The name of the test, which will be logged.
        reactor: The twisted reactor running the request handler.
        site: The twisted `Site` to use to render the request.
        method: The HTTP request method ("verb").
        path: The HTTP path, suitably URL encoded (e.g. escaped UTF-8 & spaces and
            such).
        content: The body of the request.

    Returns:
        The `FakeChannel` object which stores the result of the final request that
        runs to completion.
    """
    # To process a request, a coroutine run is created for the async method handling
    # the request. That method may then start other coroutine runs, wrapped in
    # `Deferred`s.
    #
    # We would like to trigger a cancellation at the first `await`, re-run the
    # request and cancel at the second `await`, and so on. By patching
    # `Deferred.__next__`, we can intercept `await`s, track which ones we have or
    # have not seen, and force them to block when they wouldn't have.

    # The set of previously seen `await`s.
    # Each element is a stringified stack trace.
    seen_awaits: Set[Tuple[str, ...]] = set()

    _log_for_request(
        0, f"Running make_request_with_cancellation_test for {test_name}..."
    )

    for request_number in itertools.count(1):
        deferred_patch = Deferred__next__Patch(seen_awaits, request_number)

        try:
            with mock.patch(
                "synapse.http.server.respond_with_json", wraps=respond_with_json
            ) as respond_mock:
                with deferred_patch.patch():
                    # Start the request.
                    channel = make_request(
                        reactor, site, method, path, content, await_result=False
                    )
                    request = channel.request

                    # Run the request until we see a new `await` which we have not
                    # yet cancelled at, or it completes.
                    while not respond_mock.called and not deferred_patch.new_await_seen:
                        previous_awaits_seen = deferred_patch.awaits_seen

                        reactor.advance(0.0)

                        if deferred_patch.awaits_seen == previous_awaits_seen:
                            # We didn't see any progress. Try advancing the clock.
                            reactor.advance(1.0)

                        if deferred_patch.awaits_seen == previous_awaits_seen:
                            # We still didn't see any progress. The request might be
                            # stuck.
                            raise AssertionError(
                                "Request appears to be stuck, possibly due to a "
                                "previous cancelled request"
                            )

                if respond_mock.called:
                    # The request ran to completion and we are done with testing it.

                    # `respond_with_json` writes the response asynchronously, so we
                    # might have to give the reactor a kick before the channel gets
                    # the response.
                    deferred_patch.unblock_awaits()
                    channel.await_result()

                    return channel

                # Disconnect the client and wait for the response.
                request.connectionLost(reason=ConnectionDone())

                _log_for_request(request_number, "--- disconnected ---")

                # Advance the reactor just enough to get a response.
                # We don't want to advance the reactor too far, because we can only
                # detect re-starts of finished logging contexts after we set the
                # finished flag below.
                for _ in range(2):
                    # We may need to pump the reactor to allow `delay_cancellation`s to
                    # finish.
                    if not respond_mock.called:
                        reactor.advance(0.0)

                    # Try advancing the clock if that didn't work.
                    if not respond_mock.called:
                        reactor.advance(1.0)

                    # `delay_cancellation`s may be waiting for processing that we've
                    # forced to block. Try unblocking them, followed by another round of
                    # pumping the reactor.
                    if not respond_mock.called:
                        deferred_patch.unblock_awaits()

                # Mark the request's logging context as finished. If it gets
                # activated again, an `AssertionError` will be raised and bubble up
                # through request handling code. This `AssertionError` may or may not be
                # caught. Eventually some other code will deactivate the logging
                # context which will raise a different `AssertionError` because
                # resource usage won't have been correctly tracked.
                if isinstance(request, SynapseRequest) and request.logcontext:
                    request.logcontext.finished = True

                # Check that the request finished with a 499,
                # ie. the `CancelledError` wasn't swallowed.
                respond_mock.assert_called_once()

                if request.code != HTTP_STATUS_REQUEST_CANCELLED:
                    raise AssertionError(
                        f"{request.code} != {HTTP_STATUS_REQUEST_CANCELLED} : "
                        "Cancelled request did not finish with the correct status code."
                    )
        finally:
            # Unblock any processing that might be shared between requests, if we
            # haven't already done so.
            deferred_patch.unblock_awaits()

    assert False, "unreachable"  # noqa: B011


class Deferred__next__Patch:
    """A `Deferred.__next__` patch that will intercept `await`s and force them
    to block once it sees a new `await`.

    When done with the patch, `unblock_awaits()` must be called to clean up after any
    `await`s that were forced to block, otherwise processing shared between multiple
    requests, such as database queries started by `@cached`, will become permanently
    stuck.

    Usage:
        seen_awaits = set()
        deferred_patch = Deferred__next__Patch(seen_awaits, 1)
        try:
            with deferred_patch.patch():
                # do things
                ...
        finally:
            deferred_patch.unblock_awaits()
    """

    def __init__(self, seen_awaits: Set[Tuple[str, ...]], request_number: int):
        """
        Args:
            seen_awaits: The set of stack traces of `await`s that have been previously
                seen. When the `Deferred.__next__` patch sees a new `await`, it will add
                it to the set.
            request_number: The request number to log against.
        """
        self._request_number = request_number
        self._seen_awaits = seen_awaits

        self._original_Deferred___next__ = Deferred.__next__

        # The number of `await`s on `Deferred`s we have seen so far.
        self.awaits_seen = 0

        # Whether we have seen a new `await` not in `seen_awaits`.
        self.new_await_seen = False

        # To force `await`s on resolved `Deferred`s to block, we make up a new
        # unresolved `Deferred` and return it out of `Deferred.__next__` /
        # `coroutine.send()`. We have to resolve it later, in case the `await`ing
        # coroutine is part of some shared processing, such as `@cached`.
        self._to_unblock: Dict[Deferred, Union[object, Failure]] = {}

        # The last stack we logged.
        self._previous_stack: List[inspect.FrameInfo] = []

    def patch(self) -> ContextManager[Mock]:
        """Returns a context manager which patches `Deferred.__next__`."""

        def Deferred___next__(
            deferred: "Deferred[T]", value: object = None
        ) -> "Deferred[T]":
            """Intercepts `await`s on `Deferred`s and rigs them to block once we have
            seen enough of them.

            `Deferred.__next__` will normally:
                * return `self` if the `Deferred` is unresolved, in which case
                   `coroutine.send()` will return the `Deferred`, and
                   `_defer.inlineCallbacks` will stop running the coroutine until the
                   `Deferred` is resolved.
                * raise a `StopIteration(result)`, containing the result of the `await`.
                * raise another exception, which will come out of the `await`.
            """
            self.awaits_seen += 1

            stack = _get_stack(skip_frames=1)
            stack_hash = _hash_stack(stack)

            if stack_hash not in self._seen_awaits:
                # Block at the current `await` onwards.
                self._seen_awaits.add(stack_hash)
                self.new_await_seen = True

            if not self.new_await_seen:
                # This `await` isn't interesting. Let it proceed normally.

                # Don't log the stack. It's been seen before in a previous run.
                self._previous_stack = stack

                return self._original_Deferred___next__(deferred, value)

            # We want to block at the current `await`.
            if deferred.called and not deferred.paused:
                # This `Deferred` already has a result.
                # We return a new, unresolved, `Deferred` for `_inlineCallbacks` to wait
                # on. This blocks the coroutine that did this `await`.
                # We queue it up for unblocking later.
                new_deferred: "Deferred[T]" = Deferred()
                self._to_unblock[new_deferred] = deferred.result

                _log_await_stack(
                    stack,
                    self._previous_stack,
                    self._request_number,
                    "force-blocked await",
                )
                self._previous_stack = stack

                return make_deferred_yieldable(new_deferred)

            # This `Deferred` does not have a result yet.
            # The `await` will block normally, so we don't have to do anything.
            _log_await_stack(
                stack,
                self._previous_stack,
                self._request_number,
                "blocking await",
            )
            self._previous_stack = stack

            return self._original_Deferred___next__(deferred, value)

        return mock.patch.object(Deferred, "__next__", new=Deferred___next__)

    def unblock_awaits(self) -> None:
        """Unblocks any shared processing that we forced to block.

        Must be called when done, otherwise processing shared between multiple requests,
        such as database queries started by `@cached`, will become permanently stuck.
        """
        to_unblock = self._to_unblock
        self._to_unblock = {}
        for deferred, result in to_unblock.items():
            deferred.callback(result)


def _log_for_request(request_number: int, message: str) -> None:
    """Logs a message for an iteration of `make_request_with_cancellation_test`."""
    # We want consistent alignment when logging stack traces, so ensure the logging
    # context has a fixed width name.
    with LoggingContext(name=f"request-{request_number:<2}"):
        logger.info(message)


def _log_await_stack(
    stack: List[inspect.FrameInfo],
    previous_stack: List[inspect.FrameInfo],
    request_number: int,
    note: str,
) -> None:
    """Logs the stack for an `await` in `make_request_with_cancellation_test`.

    Only logs the part of the stack that has changed since the previous call.

    Example output looks like:
    ```
    delay_cancellation:750 (synapse/util/async_helpers.py:750)
        DatabasePool._runInteraction:768 (synapse/storage/database.py:768)
            > *blocked on await* at DatabasePool.runWithConnection:891 (synapse/storage/database.py:891)
    ```

    Args:
        stack: The stack to log, as returned by `_get_stack()`.
        previous_stack: The previous stack logged, with callers appearing before
            callees.
        request_number: The request number to log against.
        note: A note to attach to the last stack frame, eg. "blocked on await".
    """
    for i, frame_info in enumerate(stack[:-1]):
        # Skip any frames in common with the previous logging.
        if i < len(previous_stack) and frame_info == previous_stack[i]:
            continue

        frame = _format_stack_frame(frame_info)
        message = f"{'  ' * i}{frame}"
        _log_for_request(request_number, message)

    # Always print the final frame with the `await`.
    # If the frame with the `await` started another coroutine run, we may have already
    # printed a deeper stack which includes our final frame. We want to log where all
    # `await`s happen, so we reprint the frame in this case.
    i = len(stack) - 1
    frame_info = stack[i]
    frame = _format_stack_frame(frame_info)
    message = f"{'  ' * i}> *{note}* at {frame}"
    _log_for_request(request_number, message)


def _format_stack_frame(frame_info: inspect.FrameInfo) -> str:
    """Returns a string representation of a stack frame.

    Used for debug logging.

    Returns:
        A string, formatted like
        "JsonResource._async_render:559 (synapse/http/server.py:559)".
    """
    method_name = _get_stack_frame_method_name(frame_info)

    return (
        f"{method_name}:{frame_info.lineno} ({frame_info.filename}:{frame_info.lineno})"
    )


def _get_stack(skip_frames: int) -> List[inspect.FrameInfo]:
    """Captures the stack for a request.

    Skips any twisted frames and stops at `JsonResource.wrapped_async_request_handler`.

    Used for debug logging.

    Returns:
        A list of `inspect.FrameInfo`s, with callers appearing before callees.
    """
    stack = []

    skip_frames += 1  # Also skip `get_stack` itself.

    for frame_info in inspect.stack()[skip_frames:]:
        # Skip any twisted `inlineCallbacks` gunk.
        if "/twisted/" in frame_info.filename:
            continue

        # Exclude the reactor frame, upwards.
        method_name = _get_stack_frame_method_name(frame_info)
        if method_name == "ThreadedMemoryReactorClock.advance":
            break

        stack.append(frame_info)

        # Stop at `JsonResource`'s `wrapped_async_request_handler`, which is the entry
        # point for request handling.
        if frame_info.function == "wrapped_async_request_handler":
            break

    return stack[::-1]


def _get_stack_frame_method_name(frame_info: inspect.FrameInfo) -> str:
    """Returns the name of a stack frame's method.

    eg. "JsonResource._async_render".
    """
    method_name = frame_info.function

    # Prefix the class name for instance methods.
    frame_self = frame_info.frame.f_locals.get("self")
    if frame_self:
        method = getattr(frame_self, method_name, None)
        if method:
            method_name = method.__qualname__
        else:
            # We couldn't find the method on `self`.
            # Make something up. It's useful to know which class "contains" a
            # function anyway.
            method_name = f"{type(frame_self).__name__} {method_name}"

    return method_name


def _hash_stack(stack: List[inspect.FrameInfo]):
    """Turns a stack into a hashable value that can be put into a set."""
    return tuple(_format_stack_frame(frame) for frame in stack)
>>>>>>> a10cc5f8
<|MERGE_RESOLUTION|>--- conflicted
+++ resolved
@@ -33,13 +33,9 @@
 
 from twisted.internet.defer import Deferred
 from twisted.internet.error import ConnectionDone
-<<<<<<< HEAD
-from twisted.test.proto_helpers import MemoryReactorClock
-=======
 from twisted.python.failure import Failure
 from twisted.test.proto_helpers import MemoryReactorClock
 from twisted.web.server import Site
->>>>>>> a10cc5f8
 
 from synapse.http.server import (
     HTTP_STATUS_REQUEST_CANCELLED,
@@ -50,8 +46,13 @@
 from synapse.logging.context import LoggingContext, make_deferred_yieldable
 from synapse.types import JsonDict
 
-<<<<<<< HEAD
-from tests.server import FakeChannel
+from tests.server import FakeChannel, make_request
+from tests.unittest import logcontext_clean
+
+logger = logging.getLogger(__name__)
+
+
+T = TypeVar("T")
 
 
 def test_disconnect(
@@ -82,50 +83,6 @@
     request = channel.request
     if channel.is_finished():
         raise AssertionError(
-=======
-from tests import unittest
-from tests.server import FakeChannel, ThreadedMemoryReactorClock, make_request
-from tests.unittest import logcontext_clean
-
-logger = logging.getLogger(__name__)
-
-
-T = TypeVar("T")
-
-
-class EndpointCancellationTestHelperMixin(unittest.TestCase):
-    """Provides helper methods for testing cancellation of endpoints."""
-
-    def _test_disconnect(
-        self,
-        reactor: ThreadedMemoryReactorClock,
-        channel: FakeChannel,
-        expect_cancellation: bool,
-        expected_body: Union[bytes, JsonDict],
-        expected_code: Optional[int] = None,
-    ) -> None:
-        """Disconnects an in-flight request and checks the response.
-
-        Args:
-            reactor: The twisted reactor running the request handler.
-            channel: The `FakeChannel` for the request.
-            expect_cancellation: `True` if request processing is expected to be
-                cancelled, `False` if the request should run to completion.
-            expected_body: The expected response for the request.
-            expected_code: The expected status code for the request. Defaults to `200`
-                or `499` depending on `expect_cancellation`.
-        """
-        # Determine the expected status code.
-        if expected_code is None:
-            if expect_cancellation:
-                expected_code = HTTP_STATUS_REQUEST_CANCELLED
-            else:
-                expected_code = HTTPStatus.OK
-
-        request = channel.request
-        self.assertFalse(
-            channel.is_finished(),
->>>>>>> a10cc5f8
             "Request finished before we could disconnect - "
             "ensure `await_result=False` is passed to `make_request`.",
         )
@@ -148,7 +105,6 @@
             # An immediate cancellation is expected.
             respond_mock.assert_called_once()
         else:
-<<<<<<< HEAD
             respond_mock.assert_not_called()
 
             # The handler is expected to run to completion.
@@ -175,34 +131,6 @@
                 f"{body!r} != {expected_body!r} : "
                 "Request did not finish with the expected status code."
             )
-=======
-            respond_method = respond_with_json
-
-        with mock.patch(
-            f"synapse.http.server.{respond_method.__name__}", wraps=respond_method
-        ) as respond_mock:
-            # Disconnect the request.
-            request.connectionLost(reason=ConnectionDone())
-
-            if expect_cancellation:
-                # An immediate cancellation is expected.
-                respond_mock.assert_called_once()
-                args, _kwargs = respond_mock.call_args
-                code, body = args[1], args[2]
-                self.assertEqual(code, expected_code)
-                self.assertEqual(request.code, expected_code)
-                self.assertEqual(body, expected_body)
-            else:
-                respond_mock.assert_not_called()
-
-                # The handler is expected to run to completion.
-                reactor.pump([1.0])
-                respond_mock.assert_called_once()
-                args, _kwargs = respond_mock.call_args
-                code, body = args[1], args[2]
-                self.assertEqual(code, expected_code)
-                self.assertEqual(request.code, expected_code)
-                self.assertEqual(body, expected_body)
 
 
 @logcontext_clean
@@ -623,5 +551,4 @@
 
 def _hash_stack(stack: List[inspect.FrameInfo]):
     """Turns a stack into a hashable value that can be put into a set."""
-    return tuple(_format_stack_frame(frame) for frame in stack)
->>>>>>> a10cc5f8
+    return tuple(_format_stack_frame(frame) for frame in stack)