# Copyright 2019 The Matrix.org Foundation C.I.C.
#
# Licensed under the Apache License, Version 2.0 (the "License");
# you may not use this file except in compliance with the License.
# You may obtain a copy of the License at
#
#     http://www.apache.org/licenses/LICENSE-2.0
#
# Unless required by applicable law or agreed to in writing, software
# distributed under the License is distributed on an "AS IS" BASIS,
# WITHOUT WARRANTIES OR CONDITIONS OF ANY KIND, either express or implied.
# See the License for the specific language governing permissions and
# limitations under the License.
import base64
import logging
import os
from typing import Iterable, Optional
from unittest.mock import patch

import treq
from netaddr import IPSet

from twisted.internet import interfaces  # noqa: F401
from twisted.internet.endpoints import HostnameEndpoint, _WrapperEndpoint
from twisted.internet.protocol import Factory
from twisted.protocols.tls import TLSMemoryBIOFactory
from twisted.web.http import HTTPChannel

from synapse.http.client import BlacklistingReactorWrapper
from synapse.http.proxyagent import ProxyAgent, parse_proxy

from tests.http import TestServerTLSConnectionFactory, get_test_https_policy
from tests.server import FakeTransport, ThreadedMemoryReactorClock
from tests.unittest import TestCase

logger = logging.getLogger(__name__)

HTTPFactory = Factory.forProtocol(HTTPChannel)


class ProxyParserTests(TestCase):
    def test_parse_proxy_host_only(self):
        url = b"localhost"
        self.assertEqual((b"http", b"localhost", 1080), parse_proxy(url))

    def test_parse_proxy_host_port(self):
        url = b"localhost:9988"
        self.assertEqual((b"http", b"localhost", 9988), parse_proxy(url))

    def test_parse_proxy_scheme_host(self):
        url = b"https://localhost"
        self.assertEqual((b"https", b"localhost", 1080), parse_proxy(url))

    def test_parse_proxy_scheme_host_port(self):
        url = b"https://localhost:1234"
        self.assertEqual((b"https", b"localhost", 1234), parse_proxy(url))

    def test_parse_proxy_host_only_ipv4(self):
        url = b"1.2.3.4"
        self.assertEqual((b"http", b"1.2.3.4", 1080), parse_proxy(url))

    def test_parse_proxy_host_port_ipv4(self):
        url = b"1.2.3.4:9988"
        self.assertEqual((b"http", b"1.2.3.4", 9988), parse_proxy(url))

    def test_parse_proxy_scheme_host_ipv4(self):
        url = b"https://1.2.3.4"
        self.assertEqual((b"https", b"1.2.3.4", 1080), parse_proxy(url))

    def test_parse_proxy_scheme_host_port_ipv4(self):
        url = b"https://1.2.3.4:9988"
        self.assertEqual((b"https", b"1.2.3.4", 9988), parse_proxy(url))

    def test_parse_proxy_host_ipv6(self):
        url = b"2001:0db8:85a3:0000:0000:8a2e:0370:effe"
        self.assertEqual(
            (b"http", b"2001:0db8:85a3:0000:0000:8a2e:0370:effe", 1080),
            parse_proxy(url),
        )

        # currently broken
        url = b"2001:0db8:85a3:0000:0000:8a2e:0370:1234"
        # self.assertEqual((b"http", b"2001:0db8:85a3:0000:0000:8a2e:0370:1234", 1080), parse_proxy(url))

        # also broken
        url = b"::1"
        # self.assertEqual((b"http", b"::1", 1080), parse_proxy(url))
        url = b"::ffff:0.0.0.0"
        self.assertEqual((b"http", b"::ffff:0.0.0.0", 1080), parse_proxy(url))

    def test_parse_proxy_host_port_ipv6(self):
        url = b"2001:0db8:85a3:0000:0000:8a2e:0370:effe:9988"
        self.assertEqual(
            (b"http", b"2001:0db8:85a3:0000:0000:8a2e:0370:effe", 9988),
            parse_proxy(url),
        )

        # currently broken
        url = b"2001:0db8:85a3:0000:0000:8a2e:0370:1234:9988"
        # self.assertEqual((b"http", b"2001:0db8:85a3:0000:0000:8a2e:0370:1234", 9988), parse_proxy(url))

        url = b"::1:9988"
        self.assertEqual((b"http", b"::1", 9988), parse_proxy(url))
        url = b"::ffff:0.0.0.0:9988"
        self.assertEqual((b"http", b"::ffff:0.0.0.0", 9988), parse_proxy(url))

    def test_parse_proxy_scheme_host_ipv6(self):
        url = b"https://2001:0db8:85a3:0000:0000:8a2e:0370:effe"
        self.assertEqual(
            (b"https", b"2001:0db8:85a3:0000:0000:8a2e:0370:effe", 1080),
            parse_proxy(url),
        )

        # currently broken
        url = b"https://2001:0db8:85a3:0000:0000:8a2e:0370:1234"
        # self.assertEqual((b"https", b"2001:0db8:85a3:0000:0000:8a2e:0370:1234", 1080), parse_proxy(url))

        # also broken
        url = b"https://::1"
        # self.assertEqual((b"https", b"::1", 1080), parse_proxy(url))
        url = b"https://::ffff:0.0.0.0:1080"
        self.assertEqual((b"https", b"::ffff:0.0.0.0", 1080), parse_proxy(url))

    def test_parse_proxy_scheme_host_port_ipv6(self):
        url = b"https://2001:0db8:85a3:0000:0000:8a2e:0370:effe:9988"
        self.assertEqual(
            (b"https", b"2001:0db8:85a3:0000:0000:8a2e:0370:effe", 9988),
            parse_proxy(url),
        )

        # currently broken
        url = b"https://2001:0db8:85a3:0000:0000:8a2e:0370:1234:9988"
        # self.assertEqual((b"https", b"2001:0db8:85a3:0000:0000:8a2e:0370:1234", 9988), parse_proxy(url))

        url = b"https://::1:9988"
        self.assertEqual((b"https", b"::1", 9988), parse_proxy(url))
        url = b"https://::ffff:0.0.0.0:9988"
        self.assertEqual((b"https", b"::ffff:0.0.0.0", 9988), parse_proxy(url))


class MatrixFederationAgentTests(TestCase):
    def setUp(self):
        self.reactor = ThreadedMemoryReactorClock()

    def _make_connection(
        self,
        client_factory,
        server_factory,
        ssl=False,
        expected_sni=None,
        tls_sanlist: Optional[Iterable[bytes]] = None,
    ):
        """Builds a test server, and completes the outgoing client connection

        Args:
            client_factory (interfaces.IProtocolFactory): the the factory that the
                application is trying to use to make the outbound connection. We will
                invoke it to build the client Protocol

            server_factory (interfaces.IProtocolFactory): a factory to build the
                server-side protocol

            ssl (bool): If true, we will expect an ssl connection and wrap
                server_factory with a TLSMemoryBIOFactory

            expected_sni (bytes|None): the expected SNI value

            tls_sanlist: list of SAN entries for the TLS cert presented by the server.
                 Defaults to [b'DNS:test.com']

        Returns:
            IProtocol: the server Protocol returned by server_factory
        """
        if ssl:
            server_factory = _wrap_server_factory_for_tls(server_factory, tls_sanlist)

        server_protocol = server_factory.buildProtocol(None)

        # now, tell the client protocol factory to build the client protocol,
        # and wire the output of said protocol up to the server via
        # a FakeTransport.
        #
        # Normally this would be done by the TCP socket code in Twisted, but we are
        # stubbing that out here.
        client_protocol = client_factory.buildProtocol(None)
        client_protocol.makeConnection(
            FakeTransport(server_protocol, self.reactor, client_protocol)
        )

        # tell the server protocol to send its stuff back to the client, too
        server_protocol.makeConnection(
            FakeTransport(client_protocol, self.reactor, server_protocol)
        )

        if ssl:
            http_protocol = server_protocol.wrappedProtocol
            tls_connection = server_protocol._tlsConnection
        else:
            http_protocol = server_protocol
            tls_connection = None

        # give the reactor a pump to get the TLS juices flowing (if needed)
        self.reactor.advance(0)

        if expected_sni is not None:
            server_name = tls_connection.get_servername()
            self.assertEqual(
                server_name,
                expected_sni,
                "Expected SNI %s but got %s" % (expected_sni, server_name),
            )

        return http_protocol

    def _test_request_direct_connection(self, agent, scheme, hostname, path):
        """Runs a test case for a direct connection not going through a proxy.

        Args:
            agent (ProxyAgent): the proxy agent being tested

            scheme (bytes): expected to be either "http" or "https"

            hostname (bytes): the hostname to connect to in the test

            path (bytes): the path to connect to in the test
        """
        is_https = scheme == b"https"

        self.reactor.lookups[hostname.decode()] = "1.2.3.4"
        d = agent.request(b"GET", scheme + b"://" + hostname + b"/" + path)

        # there should be a pending TCP connection
        clients = self.reactor.tcpClients
        self.assertEqual(len(clients), 1)
        (host, port, client_factory, _timeout, _bindAddress) = clients[0]
        self.assertEqual(host, "1.2.3.4")
        self.assertEqual(port, 443 if is_https else 80)

        # make a test server, and wire up the client
        http_server = self._make_connection(
            client_factory,
            _get_test_protocol_factory(),
            ssl=is_https,
            expected_sni=hostname if is_https else None,
        )

        # the FakeTransport is async, so we need to pump the reactor
        self.reactor.advance(0)

        # now there should be a pending request
        self.assertEqual(len(http_server.requests), 1)

        request = http_server.requests[0]
        self.assertEqual(request.method, b"GET")
        self.assertEqual(request.path, b"/" + path)
        self.assertEqual(request.requestHeaders.getRawHeaders(b"host"), [hostname])
        request.write(b"result")
        request.finish()

        self.reactor.advance(0)

        resp = self.successResultOf(d)
        body = self.successResultOf(treq.content(resp))
        self.assertEqual(body, b"result")

    def test_http_request(self):
        agent = ProxyAgent(self.reactor)
        self._test_request_direct_connection(agent, b"http", b"test.com", b"")

    def test_https_request(self):
        agent = ProxyAgent(self.reactor, contextFactory=get_test_https_policy())
        self._test_request_direct_connection(agent, b"https", b"test.com", b"abc")

    def test_http_request_use_proxy_empty_environment(self):
        agent = ProxyAgent(self.reactor, use_proxy=True)
        self._test_request_direct_connection(agent, b"http", b"test.com", b"")

    @patch.dict(os.environ, {"http_proxy": "proxy.com:8888", "NO_PROXY": "test.com"})
    def test_http_request_via_uppercase_no_proxy(self):
        agent = ProxyAgent(self.reactor, use_proxy=True)
        self._test_request_direct_connection(agent, b"http", b"test.com", b"")

    @patch.dict(
        os.environ, {"http_proxy": "proxy.com:8888", "no_proxy": "test.com,unused.com"}
    )
    def test_http_request_via_no_proxy(self):
        agent = ProxyAgent(self.reactor, use_proxy=True)
        self._test_request_direct_connection(agent, b"http", b"test.com", b"")

    @patch.dict(
        os.environ, {"https_proxy": "proxy.com", "no_proxy": "test.com,unused.com"}
    )
    def test_https_request_via_no_proxy(self):
        agent = ProxyAgent(
            self.reactor,
            contextFactory=get_test_https_policy(),
            use_proxy=True,
        )
        self._test_request_direct_connection(agent, b"https", b"test.com", b"abc")

    @patch.dict(os.environ, {"http_proxy": "proxy.com:8888", "no_proxy": "*"})
    def test_http_request_via_no_proxy_star(self):
        agent = ProxyAgent(self.reactor, use_proxy=True)
        self._test_request_direct_connection(agent, b"http", b"test.com", b"")

    @patch.dict(os.environ, {"https_proxy": "proxy.com", "no_proxy": "*"})
    def test_https_request_via_no_proxy_star(self):
        agent = ProxyAgent(
            self.reactor,
            contextFactory=get_test_https_policy(),
            use_proxy=True,
        )
        self._test_request_direct_connection(agent, b"https", b"test.com", b"abc")

<<<<<<< HEAD
    def _test_request_proxy_connection(
        self, agent: ProxyAgent, ssl: bool = False
    ) -> None:
        """Send a request via an agent and check that it is correctly received at the proxy
=======
    @patch.dict(os.environ, {"http_proxy": "proxy.com:8888", "no_proxy": "unused.com"})
    def test_http_request_via_proxy(self):
        """
        Tests that requests can be made through a proxy.
        """
        self._do_http_request_via_proxy(auth_credentials=None)

    @patch.dict(
        os.environ,
        {"http_proxy": "bob:pinkponies@proxy.com:8888", "no_proxy": "unused.com"},
    )
    def test_http_request_via_proxy_with_auth(self):
        """
        Tests that authenticated requests can be made through a proxy.
        """
        self._do_http_request_via_proxy(auth_credentials="bob:pinkponies")

    @patch.dict(os.environ, {"https_proxy": "proxy.com", "no_proxy": "unused.com"})
    def test_https_request_via_proxy(self):
        """Tests that TLS-encrypted requests can be made through a proxy"""
        self._do_https_request_via_proxy(auth_credentials=None)

    @patch.dict(
        os.environ,
        {"https_proxy": "bob:pinkponies@proxy.com", "no_proxy": "unused.com"},
    )
    def test_https_request_via_proxy_with_auth(self):
        """Tests that authenticated, TLS-encrypted requests can be made through a proxy"""
        self._do_https_request_via_proxy(auth_credentials="bob:pinkponies")

    def _do_http_request_via_proxy(
        self,
        auth_credentials: Optional[str] = None,
    ):
        """
        Tests that requests can be made through a proxy.
        """
        agent = ProxyAgent(self.reactor, use_proxy=True)
>>>>>>> 6a600682

        Args:
            agent: the Agent to send the request via. It is expected to send requests
               to a proxy at 'proxy.com:8888'.
            ssl: True if we expect the Agent to connect via https
        """
        self.reactor.lookups["proxy.com"] = "1.2.3.5"
        d = agent.request(b"GET", b"http://test.com")

        # there should be a pending TCP connection
        clients = self.reactor.tcpClients
        self.assertEqual(len(clients), 1)
        (host, port, client_factory, _timeout, _bindAddress) = clients[0]
        self.assertEqual(host, "1.2.3.5")
        self.assertEqual(port, 8888)

        # make a test server, and wire up the client
        http_server = self._make_connection(
            client_factory,
            _get_test_protocol_factory(),
            ssl=ssl,
            tls_sanlist=[b"DNS:proxy.com"] if ssl else None,
            expected_sni=b"proxy.com" if ssl else None,
        )

        # the FakeTransport is async, so we need to pump the reactor
        self.reactor.advance(0)

        # now there should be a pending request
        self.assertEqual(len(http_server.requests), 1)

        request = http_server.requests[0]

        # Check whether auth credentials have been supplied to the proxy
        proxy_auth_header_values = request.requestHeaders.getRawHeaders(
            b"Proxy-Authorization"
        )

        if auth_credentials is not None:
            # Compute the correct header value for Proxy-Authorization
            encoded_credentials = base64.b64encode(b"bob:pinkponies")
            expected_header_value = b"Basic " + encoded_credentials

            # Validate the header's value
            self.assertIn(expected_header_value, proxy_auth_header_values)
        else:
            # Check that the Proxy-Authorization header has not been supplied to the proxy
            self.assertIsNone(proxy_auth_header_values)

        self.assertEqual(request.method, b"GET")
        self.assertEqual(request.path, b"http://test.com")
        self.assertEqual(request.requestHeaders.getRawHeaders(b"host"), [b"test.com"])
        request.write(b"result")
        request.finish()

        self.reactor.advance(0)

        resp = self.successResultOf(d)
        body = self.successResultOf(treq.content(resp))
        self.assertEqual(body, b"result")

<<<<<<< HEAD
    @patch.dict(os.environ, {"http_proxy": "proxy.com:8888", "no_proxy": "unused.com"})
    def test_http_request_via_proxy(self):
        agent = ProxyAgent(self.reactor, use_proxy=True)
        self._test_request_proxy_connection(agent)

    @patch.dict(
        os.environ, {"http_proxy": "https://proxy.com:8888", "no_proxy": "unused.com"}
    )
    def test_http_request_via_https_proxy(self):
        agent = ProxyAgent(
            self.reactor, use_proxy=True, contextFactory=get_test_https_policy()
        )
        self._test_request_proxy_connection(agent, ssl=True)

    @patch.dict(os.environ, {"https_proxy": "proxy.com", "no_proxy": "unused.com"})
    def test_https_request_via_proxy(self):
        """Tests that TLS-encrypted requests can be made through a proxy"""
        self._do_https_request_via_proxy(auth_credentials=None)

    @patch.dict(
        os.environ,
        {"https_proxy": "bob:pinkponies@proxy.com", "no_proxy": "unused.com"},
    )
    def test_https_request_via_proxy_with_auth(self):
        """Tests that authenticated, TLS-encrypted requests can be made through a proxy"""
        self._do_https_request_via_proxy(auth_credentials="bob:pinkponies")

=======
>>>>>>> 6a600682
    def _do_https_request_via_proxy(
        self,
        auth_credentials: Optional[str] = None,
    ):
        agent = ProxyAgent(
            self.reactor,
            contextFactory=get_test_https_policy(),
            use_proxy=True,
        )

        self.reactor.lookups["proxy.com"] = "1.2.3.5"
        d = agent.request(b"GET", b"https://test.com/abc")

        # there should be a pending TCP connection
        clients = self.reactor.tcpClients
        self.assertEqual(len(clients), 1)
        (host, port, client_factory, _timeout, _bindAddress) = clients[0]
        self.assertEqual(host, "1.2.3.5")
        self.assertEqual(port, 1080)

        # make a test HTTP server, and wire up the client
        proxy_server = self._make_connection(
            client_factory, _get_test_protocol_factory()
        )

        # fish the transports back out so that we can do the old switcheroo
        s2c_transport = proxy_server.transport
        client_protocol = s2c_transport.other
        c2s_transport = client_protocol.transport

        # the FakeTransport is async, so we need to pump the reactor
        self.reactor.advance(0)

        # now there should be a pending CONNECT request
        self.assertEqual(len(proxy_server.requests), 1)

        request = proxy_server.requests[0]
        self.assertEqual(request.method, b"CONNECT")
        self.assertEqual(request.path, b"test.com:443")

        # Check whether auth credentials have been supplied to the proxy
        proxy_auth_header_values = request.requestHeaders.getRawHeaders(
            b"Proxy-Authorization"
        )

        if auth_credentials is not None:
            # Compute the correct header value for Proxy-Authorization
            encoded_credentials = base64.b64encode(b"bob:pinkponies")
            expected_header_value = b"Basic " + encoded_credentials

            # Validate the header's value
            self.assertIn(expected_header_value, proxy_auth_header_values)
        else:
            # Check that the Proxy-Authorization header has not been supplied to the proxy
            self.assertIsNone(proxy_auth_header_values)

        # tell the proxy server not to close the connection
        proxy_server.persistent = True

        # this just stops the http Request trying to do a chunked response
        # request.setHeader(b"Content-Length", b"0")
        request.finish()

        # now we can replace the proxy channel with a new, SSL-wrapped HTTP channel
        ssl_factory = _wrap_server_factory_for_tls(_get_test_protocol_factory())
        ssl_protocol = ssl_factory.buildProtocol(None)
        http_server = ssl_protocol.wrappedProtocol

        ssl_protocol.makeConnection(
            FakeTransport(client_protocol, self.reactor, ssl_protocol)
        )
        c2s_transport.other = ssl_protocol

        self.reactor.advance(0)

        server_name = ssl_protocol._tlsConnection.get_servername()
        expected_sni = b"test.com"
        self.assertEqual(
            server_name,
            expected_sni,
            "Expected SNI %s but got %s" % (expected_sni, server_name),
        )

        # now there should be a pending request
        self.assertEqual(len(http_server.requests), 1)

        request = http_server.requests[0]
        self.assertEqual(request.method, b"GET")
        self.assertEqual(request.path, b"/abc")
        self.assertEqual(request.requestHeaders.getRawHeaders(b"host"), [b"test.com"])

        # Check that the destination server DID NOT receive proxy credentials
        proxy_auth_header_values = request.requestHeaders.getRawHeaders(
            b"Proxy-Authorization"
        )
        self.assertIsNone(proxy_auth_header_values)

        request.write(b"result")
        request.finish()

        self.reactor.advance(0)

        resp = self.successResultOf(d)
        body = self.successResultOf(treq.content(resp))
        self.assertEqual(body, b"result")

    @patch.dict(os.environ, {"http_proxy": "proxy.com:8888"})
    def test_http_request_via_proxy_with_blacklist(self):
        # The blacklist includes the configured proxy IP.
        agent = ProxyAgent(
            BlacklistingReactorWrapper(
                self.reactor, ip_whitelist=None, ip_blacklist=IPSet(["1.0.0.0/8"])
            ),
            self.reactor,
            use_proxy=True,
        )

        self.reactor.lookups["proxy.com"] = "1.2.3.5"
        d = agent.request(b"GET", b"http://test.com")

        # there should be a pending TCP connection
        clients = self.reactor.tcpClients
        self.assertEqual(len(clients), 1)
        (host, port, client_factory, _timeout, _bindAddress) = clients[0]
        self.assertEqual(host, "1.2.3.5")
        self.assertEqual(port, 8888)

        # make a test server, and wire up the client
        http_server = self._make_connection(
            client_factory, _get_test_protocol_factory()
        )

        # the FakeTransport is async, so we need to pump the reactor
        self.reactor.advance(0)

        # now there should be a pending request
        self.assertEqual(len(http_server.requests), 1)

        request = http_server.requests[0]
        self.assertEqual(request.method, b"GET")
        self.assertEqual(request.path, b"http://test.com")
        self.assertEqual(request.requestHeaders.getRawHeaders(b"host"), [b"test.com"])
        request.write(b"result")
        request.finish()

        self.reactor.advance(0)

        resp = self.successResultOf(d)
        body = self.successResultOf(treq.content(resp))
        self.assertEqual(body, b"result")

    @patch.dict(os.environ, {"HTTPS_PROXY": "proxy.com"})
    def test_https_request_via_uppercase_proxy_with_blacklist(self):
        # The blacklist includes the configured proxy IP.
        agent = ProxyAgent(
            BlacklistingReactorWrapper(
                self.reactor, ip_whitelist=None, ip_blacklist=IPSet(["1.0.0.0/8"])
            ),
            self.reactor,
            contextFactory=get_test_https_policy(),
            use_proxy=True,
        )

        self.reactor.lookups["proxy.com"] = "1.2.3.5"
        d = agent.request(b"GET", b"https://test.com/abc")

        # there should be a pending TCP connection
        clients = self.reactor.tcpClients
        self.assertEqual(len(clients), 1)
        (host, port, client_factory, _timeout, _bindAddress) = clients[0]
        self.assertEqual(host, "1.2.3.5")
        self.assertEqual(port, 1080)

        # make a test HTTP server, and wire up the client
        proxy_server = self._make_connection(
            client_factory, _get_test_protocol_factory()
        )

        # fish the transports back out so that we can do the old switcheroo
        s2c_transport = proxy_server.transport
        client_protocol = s2c_transport.other
        c2s_transport = client_protocol.transport

        # the FakeTransport is async, so we need to pump the reactor
        self.reactor.advance(0)

        # now there should be a pending CONNECT request
        self.assertEqual(len(proxy_server.requests), 1)

        request = proxy_server.requests[0]
        self.assertEqual(request.method, b"CONNECT")
        self.assertEqual(request.path, b"test.com:443")

        # tell the proxy server not to close the connection
        proxy_server.persistent = True

        # this just stops the http Request trying to do a chunked response
        # request.setHeader(b"Content-Length", b"0")
        request.finish()

        # now we can replace the proxy channel with a new, SSL-wrapped HTTP channel
        ssl_factory = _wrap_server_factory_for_tls(_get_test_protocol_factory())
        ssl_protocol = ssl_factory.buildProtocol(None)
        http_server = ssl_protocol.wrappedProtocol

        ssl_protocol.makeConnection(
            FakeTransport(client_protocol, self.reactor, ssl_protocol)
        )
        c2s_transport.other = ssl_protocol

        self.reactor.advance(0)

        server_name = ssl_protocol._tlsConnection.get_servername()
        expected_sni = b"test.com"
        self.assertEqual(
            server_name,
            expected_sni,
            "Expected SNI %s but got %s" % (expected_sni, server_name),
        )

        # now there should be a pending request
        self.assertEqual(len(http_server.requests), 1)

        request = http_server.requests[0]
        self.assertEqual(request.method, b"GET")
        self.assertEqual(request.path, b"/abc")
        self.assertEqual(request.requestHeaders.getRawHeaders(b"host"), [b"test.com"])
        request.write(b"result")
        request.finish()

        self.reactor.advance(0)

        resp = self.successResultOf(d)
        body = self.successResultOf(treq.content(resp))
        self.assertEqual(body, b"result")

    @patch.dict(os.environ, {"http_proxy": "proxy.com:8888"})
    def test_proxy_with_no_scheme(self):
        http_proxy_agent = ProxyAgent(self.reactor, use_proxy=True)
        self.assertIsInstance(http_proxy_agent.http_proxy_endpoint, HostnameEndpoint)
        self.assertEqual(http_proxy_agent.http_proxy_endpoint._hostStr, "proxy.com")
        self.assertEqual(http_proxy_agent.http_proxy_endpoint._port, 8888)

    @patch.dict(os.environ, {"http_proxy": "socks://proxy.com:8888"})
    def test_proxy_with_unsupported_scheme(self):
        with self.assertRaises(ValueError):
            _ = ProxyAgent(self.reactor, use_proxy=True)

    @patch.dict(os.environ, {"http_proxy": "http://proxy.com:8888"})
    def test_proxy_with_http_scheme(self):
        http_proxy_agent = ProxyAgent(self.reactor, use_proxy=True)
        self.assertIsInstance(http_proxy_agent.http_proxy_endpoint, HostnameEndpoint)
        self.assertEqual(http_proxy_agent.http_proxy_endpoint._hostStr, "proxy.com")
        self.assertEqual(http_proxy_agent.http_proxy_endpoint._port, 8888)

    @patch.dict(os.environ, {"http_proxy": "https://proxy.com:8888"})
    def test_proxy_with_https_scheme(self):
        https_proxy_agent = ProxyAgent(self.reactor, use_proxy=True)
        self.assertIsInstance(https_proxy_agent.http_proxy_endpoint, _WrapperEndpoint)
        self.assertEqual(
            https_proxy_agent.http_proxy_endpoint._wrappedEndpoint._hostStr, "proxy.com"
        )
        self.assertEqual(
            https_proxy_agent.http_proxy_endpoint._wrappedEndpoint._port, 8888
        )


def _wrap_server_factory_for_tls(factory, sanlist=None):
    """Wrap an existing Protocol Factory with a test TLSMemoryBIOFactory

    The resultant factory will create a TLS server which presents a certificate
    signed by our test CA, valid for the domains in `sanlist`

    Args:
        factory (interfaces.IProtocolFactory): protocol factory to wrap
        sanlist (iterable[bytes]): list of domains the cert should be valid for

    Returns:
        interfaces.IProtocolFactory
    """
    if sanlist is None:
        sanlist = [b"DNS:test.com"]

    connection_creator = TestServerTLSConnectionFactory(sanlist=sanlist)
    return TLSMemoryBIOFactory(
        connection_creator, isClient=False, wrappedFactory=factory
    )


def _get_test_protocol_factory():
    """Get a protocol Factory which will build an HTTPChannel

    Returns:
        interfaces.IProtocolFactory
    """
    server_factory = Factory.forProtocol(HTTPChannel)

    # Request.finish expects the factory to have a 'log' method.
    server_factory.log = _log_request

    return server_factory


def _log_request(request):
    """Implements Factory.log, which is expected by Request.finish"""
    logger.info("Completed request %s", request)<|MERGE_RESOLUTION|>--- conflicted
+++ resolved
@@ -312,18 +312,12 @@
         )
         self._test_request_direct_connection(agent, b"https", b"test.com", b"abc")
 
-<<<<<<< HEAD
-    def _test_request_proxy_connection(
-        self, agent: ProxyAgent, ssl: bool = False
-    ) -> None:
-        """Send a request via an agent and check that it is correctly received at the proxy
-=======
     @patch.dict(os.environ, {"http_proxy": "proxy.com:8888", "no_proxy": "unused.com"})
     def test_http_request_via_proxy(self):
         """
         Tests that requests can be made through a proxy.
         """
-        self._do_http_request_via_proxy(auth_credentials=None)
+        self._do_http_request_via_proxy(ssl=False, auth_credentials=None)
 
     @patch.dict(
         os.environ,
@@ -333,7 +327,21 @@
         """
         Tests that authenticated requests can be made through a proxy.
         """
-        self._do_http_request_via_proxy(auth_credentials="bob:pinkponies")
+        self._do_http_request_via_proxy(ssl=False, auth_credentials="bob:pinkponies")
+
+    @patch.dict(
+        os.environ,
+        {"http_proxy": "https://proxy.com:8888", "no_proxy": "unused.com"}
+    )
+    def test_http_request_via_https_proxy(self):
+        self._do_http_request_via_proxy(ssl=True, auth_credentials=None)
+
+    @patch.dict(
+        os.environ,
+        {"http_proxy": "https://bob:pinkponies@proxy.com:8888", "no_proxy": "unused.com"}
+    )
+    def test_http_request_via_https_proxy_with_auth(self):
+        self._test_request_proxy_connection(ssl=True, auth_credentials="bob:pinkponies")
 
     @patch.dict(os.environ, {"https_proxy": "proxy.com", "no_proxy": "unused.com"})
     def test_https_request_via_proxy(self):
@@ -349,20 +357,21 @@
         self._do_https_request_via_proxy(auth_credentials="bob:pinkponies")
 
     def _do_http_request_via_proxy(
-        self,
-        auth_credentials: Optional[str] = None,
-    ):
+        self, ssl: bool = False, auth_credentials: Optional[str] = None,
+    ) -> None:
+        """Send a http request via an agent and check that it is correctly received at
+            the proxy. The proxy can use either http or https.
+        Args:
+            ssl: True if we expect the request to connect via https to proxy
+            auth_credentials: credentials to authenticate at proxy
         """
-        Tests that requests can be made through a proxy.
-        """
-        agent = ProxyAgent(self.reactor, use_proxy=True)
->>>>>>> 6a600682
-
-        Args:
-            agent: the Agent to send the request via. It is expected to send requests
-               to a proxy at 'proxy.com:8888'.
-            ssl: True if we expect the Agent to connect via https
-        """
+        if ssl:
+            agent = ProxyAgent(
+                self.reactor, use_proxy=True, contextFactory=get_test_https_policy()
+            )
+        else:
+            agent = ProxyAgent(self.reactor, use_proxy=True)
+
         self.reactor.lookups["proxy.com"] = "1.2.3.5"
         d = agent.request(b"GET", b"http://test.com")
 
@@ -418,36 +427,6 @@
         body = self.successResultOf(treq.content(resp))
         self.assertEqual(body, b"result")
 
-<<<<<<< HEAD
-    @patch.dict(os.environ, {"http_proxy": "proxy.com:8888", "no_proxy": "unused.com"})
-    def test_http_request_via_proxy(self):
-        agent = ProxyAgent(self.reactor, use_proxy=True)
-        self._test_request_proxy_connection(agent)
-
-    @patch.dict(
-        os.environ, {"http_proxy": "https://proxy.com:8888", "no_proxy": "unused.com"}
-    )
-    def test_http_request_via_https_proxy(self):
-        agent = ProxyAgent(
-            self.reactor, use_proxy=True, contextFactory=get_test_https_policy()
-        )
-        self._test_request_proxy_connection(agent, ssl=True)
-
-    @patch.dict(os.environ, {"https_proxy": "proxy.com", "no_proxy": "unused.com"})
-    def test_https_request_via_proxy(self):
-        """Tests that TLS-encrypted requests can be made through a proxy"""
-        self._do_https_request_via_proxy(auth_credentials=None)
-
-    @patch.dict(
-        os.environ,
-        {"https_proxy": "bob:pinkponies@proxy.com", "no_proxy": "unused.com"},
-    )
-    def test_https_request_via_proxy_with_auth(self):
-        """Tests that authenticated, TLS-encrypted requests can be made through a proxy"""
-        self._do_https_request_via_proxy(auth_credentials="bob:pinkponies")
-
-=======
->>>>>>> 6a600682
     def _do_https_request_via_proxy(
         self,
         auth_credentials: Optional[str] = None,
