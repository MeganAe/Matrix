# Copyright 2019 The Matrix.org Foundation C.I.C.
#
# Licensed under the Apache License, Version 2.0 (the "License");
# you may not use this file except in compliance with the License.
# You may obtain a copy of the License at
#
#     http://www.apache.org/licenses/LICENSE-2.0
#
# Unless required by applicable law or agreed to in writing, software
# distributed under the License is distributed on an "AS IS" BASIS,
# WITHOUT WARRANTIES OR CONDITIONS OF ANY KIND, either express or implied.
# See the License for the specific language governing permissions and
# limitations under the License.
import base64
import logging
import os
from typing import List, Optional
from unittest.mock import patch

import treq
from netaddr import IPSet
from parameterized import parameterized

from twisted.internet import interfaces  # noqa: F401
from twisted.internet.endpoints import (
    HostnameEndpoint,
    _WrapperEndpoint,
    _WrappingProtocol,
)
from twisted.internet.interfaces import IProtocol, IProtocolFactory
from twisted.internet.protocol import Factory, Protocol
from twisted.protocols.tls import TLSMemoryBIOFactory, TLSMemoryBIOProtocol
from twisted.web.http import HTTPChannel

from synapse.http.client import BlacklistingReactorWrapper
from synapse.http.connectproxyclient import ProxyCredentials
from synapse.http.proxyagent import ProxyAgent, parse_proxy

from tests.http import (
    TestServerTLSConnectionFactory,
    dummy_address,
    get_test_https_policy,
)
from tests.server import FakeTransport, ThreadedMemoryReactorClock
from tests.unittest import TestCase
from tests.utils import checked_cast

logger = logging.getLogger(__name__)

HTTPFactory = Factory.forProtocol(HTTPChannel)


class ProxyParserTests(TestCase):
    """
    Values for test
    [
        proxy_string,
        expected_scheme,
        expected_hostname,
        expected_port,
        expected_credentials,
    ]
    """

    @parameterized.expand(
        [
            # host
            [b"localhost", b"http", b"localhost", 1080, None],
            [b"localhost:9988", b"http", b"localhost", 9988, None],
            # host+scheme
            [b"https://localhost", b"https", b"localhost", 1080, None],
            [b"https://localhost:1234", b"https", b"localhost", 1234, None],
            # ipv4
            [b"1.2.3.4", b"http", b"1.2.3.4", 1080, None],
            [b"1.2.3.4:9988", b"http", b"1.2.3.4", 9988, None],
            # ipv4+scheme
            [b"https://1.2.3.4", b"https", b"1.2.3.4", 1080, None],
            [b"https://1.2.3.4:9988", b"https", b"1.2.3.4", 9988, None],
            # ipv6 - without brackets is broken
            # [
            #     b"2001:0db8:85a3:0000:0000:8a2e:0370:effe",
            #     b"http",
            #     b"2001:0db8:85a3:0000:0000:8a2e:0370:effe",
            #     1080,
            #     None,
            # ],
            # [
            #     b"2001:0db8:85a3:0000:0000:8a2e:0370:1234",
            #     b"http",
            #     b"2001:0db8:85a3:0000:0000:8a2e:0370:1234",
            #     1080,
            #     None,
            # ],
            # [b"::1", b"http", b"::1", 1080, None],
            # [b"::ffff:0.0.0.0", b"http", b"::ffff:0.0.0.0", 1080, None],
            # ipv6 - with brackets
            [
                b"[2001:0db8:85a3:0000:0000:8a2e:0370:effe]",
                b"http",
                b"2001:0db8:85a3:0000:0000:8a2e:0370:effe",
                1080,
                None,
            ],
            [
                b"[2001:0db8:85a3:0000:0000:8a2e:0370:1234]",
                b"http",
                b"2001:0db8:85a3:0000:0000:8a2e:0370:1234",
                1080,
                None,
            ],
            [b"[::1]", b"http", b"::1", 1080, None],
            [b"[::ffff:0.0.0.0]", b"http", b"::ffff:0.0.0.0", 1080, None],
            # ipv6+port
            [
                b"[2001:0db8:85a3:0000:0000:8a2e:0370:effe]:9988",
                b"http",
                b"2001:0db8:85a3:0000:0000:8a2e:0370:effe",
                9988,
                None,
            ],
            [
                b"[2001:0db8:85a3:0000:0000:8a2e:0370:1234]:9988",
                b"http",
                b"2001:0db8:85a3:0000:0000:8a2e:0370:1234",
                9988,
                None,
            ],
            [b"[::1]:9988", b"http", b"::1", 9988, None],
            [b"[::ffff:0.0.0.0]:9988", b"http", b"::ffff:0.0.0.0", 9988, None],
            # ipv6+scheme
            [
                b"https://[2001:0db8:85a3:0000:0000:8a2e:0370:effe]",
                b"https",
                b"2001:0db8:85a3:0000:0000:8a2e:0370:effe",
                1080,
                None,
            ],
            [
                b"https://[2001:0db8:85a3:0000:0000:8a2e:0370:1234]",
                b"https",
                b"2001:0db8:85a3:0000:0000:8a2e:0370:1234",
                1080,
                None,
            ],
            [b"https://[::1]", b"https", b"::1", 1080, None],
            [b"https://[::ffff:0.0.0.0]", b"https", b"::ffff:0.0.0.0", 1080, None],
            # ipv6+scheme+port
            [
                b"https://[2001:0db8:85a3:0000:0000:8a2e:0370:effe]:9988",
                b"https",
                b"2001:0db8:85a3:0000:0000:8a2e:0370:effe",
                9988,
                None,
            ],
            [
                b"https://[2001:0db8:85a3:0000:0000:8a2e:0370:1234]:9988",
                b"https",
                b"2001:0db8:85a3:0000:0000:8a2e:0370:1234",
                9988,
                None,
            ],
            [b"https://[::1]:9988", b"https", b"::1", 9988, None],
            # with credentials
            [
                b"https://user:pass@1.2.3.4:9988",
                b"https",
                b"1.2.3.4",
                9988,
                b"user:pass",
            ],
            [b"user:pass@1.2.3.4:9988", b"http", b"1.2.3.4", 9988, b"user:pass"],
            [
                b"https://user:pass@proxy.local:9988",
                b"https",
                b"proxy.local",
                9988,
                b"user:pass",
            ],
            [
                b"user:pass@proxy.local:9988",
                b"http",
                b"proxy.local",
                9988,
                b"user:pass",
            ],
        ]
    )
    def test_parse_proxy(
        self,
        proxy_string: bytes,
        expected_scheme: bytes,
        expected_hostname: bytes,
        expected_port: int,
        expected_credentials: Optional[bytes],
    ) -> None:
        """
        Tests that a given proxy URL will be broken into the components.
        Args:
            proxy_string: The proxy connection string.
            expected_scheme: Expected value of proxy scheme.
            expected_hostname: Expected value of proxy hostname.
            expected_port: Expected value of proxy port.
            expected_credentials: Expected value of credentials.
                Must be in form '<username>:<password>' or None
        """
        proxy_cred = None
        if expected_credentials:
            proxy_cred = ProxyCredentials(expected_credentials)
        self.assertEqual(
            (
                expected_scheme,
                expected_hostname,
                expected_port,
                proxy_cred,
            ),
            parse_proxy(proxy_string),
        )


class MatrixFederationAgentTests(TestCase):
    def setUp(self) -> None:
        self.reactor = ThreadedMemoryReactorClock()

    def _make_connection(
        self,
        client_factory: IProtocolFactory,
        server_factory: IProtocolFactory,
        ssl: bool = False,
        expected_sni: Optional[bytes] = None,
        tls_sanlist: Optional[List[bytes]] = None,
    ) -> IProtocol:
        """Builds a test server, and completes the outgoing client connection

        Args:
            client_factory: the the factory that the
                application is trying to use to make the outbound connection. We will
                invoke it to build the client Protocol

            server_factory: a factory to build the
                server-side protocol

            ssl: If true, we will expect an ssl connection and wrap
                server_factory with a TLSMemoryBIOFactory

            expected_sni: the expected SNI value

            tls_sanlist: list of SAN entries for the TLS cert presented by the server.
                 Defaults to [b'DNS:test.com']

        Returns:
            the server Protocol returned by server_factory
        """
        if ssl:
            server_factory = _wrap_server_factory_for_tls(server_factory, tls_sanlist)

        server_protocol = server_factory.buildProtocol(dummy_address)
        assert server_protocol is not None

        # now, tell the client protocol factory to build the client protocol,
        # and wire the output of said protocol up to the server via
        # a FakeTransport.
        #
        # Normally this would be done by the TCP socket code in Twisted, but we are
        # stubbing that out here.
        client_protocol = client_factory.buildProtocol(dummy_address)
        assert client_protocol is not None
        client_protocol.makeConnection(
            FakeTransport(server_protocol, self.reactor, client_protocol)
        )

        # tell the server protocol to send its stuff back to the client, too
        server_protocol.makeConnection(
            FakeTransport(client_protocol, self.reactor, server_protocol)
        )

        if ssl:
            assert isinstance(server_protocol, TLSMemoryBIOProtocol)
            http_protocol = server_protocol.wrappedProtocol
            tls_connection = server_protocol._tlsConnection
        else:
            http_protocol = server_protocol
            tls_connection = None

        # give the reactor a pump to get the TLS juices flowing (if needed)
        self.reactor.advance(0)

        if expected_sni is not None:
            server_name = tls_connection.get_servername()
            self.assertEqual(
                server_name,
                expected_sni,
                f"Expected SNI {expected_sni!s} but got {server_name!s}",
            )

        return http_protocol

    def _test_request_direct_connection(
        self,
        agent: ProxyAgent,
        scheme: bytes,
        hostname: bytes,
        path: bytes,
    ) -> None:
        """Runs a test case for a direct connection not going through a proxy.

        Args:
            agent: the proxy agent being tested

            scheme: expected to be either "http" or "https"

            hostname: the hostname to connect to in the test

            path: the path to connect to in the test
        """
        is_https = scheme == b"https"

        self.reactor.lookups[hostname.decode()] = "1.2.3.4"
        d = agent.request(b"GET", scheme + b"://" + hostname + b"/" + path)

        # there should be a pending TCP connection
        clients = self.reactor.tcpClients
        self.assertEqual(len(clients), 1)
        (host, port, client_factory, _timeout, _bindAddress) = clients[0]
        self.assertEqual(host, "1.2.3.4")
        self.assertEqual(port, 443 if is_https else 80)

        # make a test server, and wire up the client
        http_server = self._make_connection(
            client_factory,
            _get_test_protocol_factory(),
            ssl=is_https,
            expected_sni=hostname if is_https else None,
        )
        assert isinstance(http_server, HTTPChannel)

        # the FakeTransport is async, so we need to pump the reactor
        self.reactor.advance(0)

        # now there should be a pending request
        self.assertEqual(len(http_server.requests), 1)

        request = http_server.requests[0]
        self.assertEqual(request.method, b"GET")
        self.assertEqual(request.path, b"/" + path)
        self.assertEqual(request.requestHeaders.getRawHeaders(b"host"), [hostname])
        request.write(b"result")
        request.finish()

        self.reactor.advance(0)

        resp = self.successResultOf(d)
        body = self.successResultOf(treq.content(resp))
        self.assertEqual(body, b"result")

    def test_http_request(self) -> None:
        agent = ProxyAgent(self.reactor)
        self._test_request_direct_connection(agent, b"http", b"test.com", b"")

    def test_https_request(self) -> None:
        agent = ProxyAgent(self.reactor, contextFactory=get_test_https_policy())
        self._test_request_direct_connection(agent, b"https", b"test.com", b"abc")

    def test_http_request_use_proxy_empty_environment(self) -> None:
        agent = ProxyAgent(self.reactor, use_proxy=True)
        self._test_request_direct_connection(agent, b"http", b"test.com", b"")

    @patch.dict(os.environ, {"http_proxy": "proxy.com:8888", "NO_PROXY": "test.com"})
    def test_http_request_via_uppercase_no_proxy(self) -> None:
        agent = ProxyAgent(self.reactor, use_proxy=True)
        self._test_request_direct_connection(agent, b"http", b"test.com", b"")

    @patch.dict(
        os.environ, {"http_proxy": "proxy.com:8888", "no_proxy": "test.com,unused.com"}
    )
    def test_http_request_via_no_proxy(self) -> None:
        agent = ProxyAgent(self.reactor, use_proxy=True)
        self._test_request_direct_connection(agent, b"http", b"test.com", b"")

    @patch.dict(
        os.environ, {"https_proxy": "proxy.com", "no_proxy": "test.com,unused.com"}
    )
    def test_https_request_via_no_proxy(self) -> None:
        agent = ProxyAgent(
            self.reactor,
            contextFactory=get_test_https_policy(),
            use_proxy=True,
        )
        self._test_request_direct_connection(agent, b"https", b"test.com", b"abc")

    @patch.dict(os.environ, {"http_proxy": "proxy.com:8888", "no_proxy": "*"})
    def test_http_request_via_no_proxy_star(self) -> None:
        agent = ProxyAgent(self.reactor, use_proxy=True)
        self._test_request_direct_connection(agent, b"http", b"test.com", b"")

    @patch.dict(os.environ, {"https_proxy": "proxy.com", "no_proxy": "*"})
    def test_https_request_via_no_proxy_star(self) -> None:
        agent = ProxyAgent(
            self.reactor,
            contextFactory=get_test_https_policy(),
            use_proxy=True,
        )
        self._test_request_direct_connection(agent, b"https", b"test.com", b"abc")

    @patch.dict(os.environ, {"http_proxy": "proxy.com:8888", "no_proxy": "unused.com"})
    def test_http_request_via_proxy(self) -> None:
        """
        Tests that requests can be made through a proxy.
        """
        self._do_http_request_via_proxy(
            expect_proxy_ssl=False, expected_auth_credentials=None
        )

    @patch.dict(
        os.environ,
        {"http_proxy": "bob:pinkponies@proxy.com:8888", "no_proxy": "unused.com"},
    )
    def test_http_request_via_proxy_with_auth(self) -> None:
        """
        Tests that authenticated requests can be made through a proxy.
        """
        self._do_http_request_via_proxy(
            expect_proxy_ssl=False, expected_auth_credentials=b"bob:pinkponies"
        )

    @patch.dict(
        os.environ, {"http_proxy": "https://proxy.com:8888", "no_proxy": "unused.com"}
    )
    def test_http_request_via_https_proxy(self) -> None:
        self._do_http_request_via_proxy(
            expect_proxy_ssl=True, expected_auth_credentials=None
        )

    @patch.dict(
        os.environ,
        {
            "http_proxy": "https://bob:pinkponies@proxy.com:8888",
            "no_proxy": "unused.com",
        },
    )
    def test_http_request_via_https_proxy_with_auth(self) -> None:
        self._do_http_request_via_proxy(
            expect_proxy_ssl=True, expected_auth_credentials=b"bob:pinkponies"
        )

    @patch.dict(os.environ, {"https_proxy": "proxy.com", "no_proxy": "unused.com"})
    def test_https_request_via_proxy(self) -> None:
        """Tests that TLS-encrypted requests can be made through a proxy"""
        self._do_https_request_via_proxy(
            expect_proxy_ssl=False, expected_auth_credentials=None
        )

    @patch.dict(
        os.environ,
        {"https_proxy": "bob:pinkponies@proxy.com", "no_proxy": "unused.com"},
    )
    def test_https_request_via_proxy_with_auth(self) -> None:
        """Tests that authenticated, TLS-encrypted requests can be made through a proxy"""
        self._do_https_request_via_proxy(
            expect_proxy_ssl=False, expected_auth_credentials=b"bob:pinkponies"
        )

    @patch.dict(
        os.environ, {"https_proxy": "https://proxy.com", "no_proxy": "unused.com"}
    )
    def test_https_request_via_https_proxy(self) -> None:
        """Tests that TLS-encrypted requests can be made through a proxy"""
        self._do_https_request_via_proxy(
            expect_proxy_ssl=True, expected_auth_credentials=None
        )

    @patch.dict(
        os.environ,
        {"https_proxy": "https://bob:pinkponies@proxy.com", "no_proxy": "unused.com"},
    )
    def test_https_request_via_https_proxy_with_auth(self) -> None:
        """Tests that authenticated, TLS-encrypted requests can be made through a proxy"""
        self._do_https_request_via_proxy(
            expect_proxy_ssl=True, expected_auth_credentials=b"bob:pinkponies"
        )

    def _do_http_request_via_proxy(
        self,
        expect_proxy_ssl: bool = False,
        expected_auth_credentials: Optional[bytes] = None,
    ) -> None:
        """Send a http request via an agent and check that it is correctly received at
            the proxy. The proxy can use either http or https.
        Args:
            expect_proxy_ssl: True if we expect the request to connect via https to proxy
            expected_auth_credentials: credentials to authenticate at proxy
        """
        if expect_proxy_ssl:
            agent = ProxyAgent(
                self.reactor, use_proxy=True, contextFactory=get_test_https_policy()
            )
        else:
            agent = ProxyAgent(self.reactor, use_proxy=True)

        self.reactor.lookups["proxy.com"] = "1.2.3.5"
        d = agent.request(b"GET", b"http://test.com")

        # there should be a pending TCP connection
        clients = self.reactor.tcpClients
        self.assertEqual(len(clients), 1)
        (host, port, client_factory, _timeout, _bindAddress) = clients[0]
        self.assertEqual(host, "1.2.3.5")
        self.assertEqual(port, 8888)

        # make a test server, and wire up the client
        http_server = self._make_connection(
            client_factory,
            _get_test_protocol_factory(),
            ssl=expect_proxy_ssl,
            tls_sanlist=[b"DNS:proxy.com"] if expect_proxy_ssl else None,
            expected_sni=b"proxy.com" if expect_proxy_ssl else None,
        )
        assert isinstance(http_server, HTTPChannel)

        # the FakeTransport is async, so we need to pump the reactor
        self.reactor.advance(0)

        # now there should be a pending request
        self.assertEqual(len(http_server.requests), 1)

        request = http_server.requests[0]

        # Check whether auth credentials have been supplied to the proxy
        proxy_auth_header_values = request.requestHeaders.getRawHeaders(
            b"Proxy-Authorization"
        )

        if expected_auth_credentials is not None:
            # Compute the correct header value for Proxy-Authorization
            encoded_credentials = base64.b64encode(expected_auth_credentials)
            expected_header_value = b"Basic " + encoded_credentials

            # Validate the header's value
            self.assertIn(expected_header_value, proxy_auth_header_values)
        else:
            # Check that the Proxy-Authorization header has not been supplied to the proxy
            self.assertIsNone(proxy_auth_header_values)

        self.assertEqual(request.method, b"GET")
        self.assertEqual(request.path, b"http://test.com")
        self.assertEqual(request.requestHeaders.getRawHeaders(b"host"), [b"test.com"])
        request.write(b"result")
        request.finish()

        self.reactor.advance(0)

        resp = self.successResultOf(d)
        body = self.successResultOf(treq.content(resp))
        self.assertEqual(body, b"result")

    def _do_https_request_via_proxy(
        self,
        expect_proxy_ssl: bool = False,
        expected_auth_credentials: Optional[bytes] = None,
    ) -> None:
        """Send a https request via an agent and check that it is correctly received at
            the proxy and client. The proxy can use either http or https.
        Args:
            expect_proxy_ssl: True if we expect the request to connect via https to proxy
            expected_auth_credentials: credentials to authenticate at proxy
        """
        agent = ProxyAgent(
            self.reactor,
            contextFactory=get_test_https_policy(),
            use_proxy=True,
        )

        self.reactor.lookups["proxy.com"] = "1.2.3.5"
        d = agent.request(b"GET", b"https://test.com/abc")

        # there should be a pending TCP connection
        clients = self.reactor.tcpClients
        self.assertEqual(len(clients), 1)
        (host, port, client_factory, _timeout, _bindAddress) = clients[0]
        self.assertEqual(host, "1.2.3.5")
        self.assertEqual(port, 1080)

        # make a test server to act as the proxy, and wire up the client
        proxy_server = self._make_connection(
            client_factory,
            _get_test_protocol_factory(),
            ssl=expect_proxy_ssl,
            tls_sanlist=[b"DNS:proxy.com"] if expect_proxy_ssl else None,
            expected_sni=b"proxy.com" if expect_proxy_ssl else None,
        )
        assert isinstance(proxy_server, HTTPChannel)

        # now there should be a pending CONNECT request
        self.assertEqual(len(proxy_server.requests), 1)

        request = proxy_server.requests[0]
        self.assertEqual(request.method, b"CONNECT")
        self.assertEqual(request.path, b"test.com:443")

        # Check whether auth credentials have been supplied to the proxy
        proxy_auth_header_values = request.requestHeaders.getRawHeaders(
            b"Proxy-Authorization"
        )

        if expected_auth_credentials is not None:
            # Compute the correct header value for Proxy-Authorization
            encoded_credentials = base64.b64encode(expected_auth_credentials)
            expected_header_value = b"Basic " + encoded_credentials

            # Validate the header's value
            self.assertIn(expected_header_value, proxy_auth_header_values)
        else:
            # Check that the Proxy-Authorization header has not been supplied to the proxy
            self.assertIsNone(proxy_auth_header_values)

        # tell the proxy server not to close the connection
        proxy_server.persistent = True

        request.finish()

        # now we make another test server to act as the upstream HTTP server.
        server_ssl_protocol = _wrap_server_factory_for_tls(
            _get_test_protocol_factory()
        ).buildProtocol(dummy_address)
<<<<<<< HEAD
        assert isinstance(server_ssl_protocol, TLSMemoryBIOProtocol)
=======
>>>>>>> 9f7d6c6b

        # Tell the HTTP server to send outgoing traffic back via the proxy's transport.
        proxy_server_transport = proxy_server.transport
        assert proxy_server_transport is not None
        server_ssl_protocol.makeConnection(proxy_server_transport)

        # ... and replace the protocol on the proxy's transport with the
        # TLSMemoryBIOProtocol for the test server, so that incoming traffic
        # to the proxy gets sent over to the HTTP(s) server.
        #
        # This needs a bit of gut-wrenching, which is different depending on whether
        # the proxy is using TLS or not.
        #
        # (an alternative, possibly more elegant, approach would be to use a custom
        # Protocol to implement the proxy, which starts out by forwarding to an
        # HTTPChannel (to implement the CONNECT command) and can then be switched
        # into a mode where it forwards its traffic to another Protocol.)
        if expect_proxy_ssl:
            assert isinstance(proxy_server_transport, TLSMemoryBIOProtocol)
            proxy_server_transport.wrappedProtocol = server_ssl_protocol
        else:
            assert isinstance(proxy_server_transport, FakeTransport)
            client_protocol = proxy_server_transport.other
            assert isinstance(client_protocol, Protocol)
            c2s_transport = checked_cast(FakeTransport, client_protocol.transport)
            c2s_transport.other = server_ssl_protocol

        self.reactor.advance(0)

        server_name = server_ssl_protocol._tlsConnection.get_servername()
        expected_sni = b"test.com"
        self.assertEqual(
            server_name,
            expected_sni,
            f"Expected SNI {expected_sni!s} but got {server_name!s}",
        )

        # now there should be a pending request
        http_server = server_ssl_protocol.wrappedProtocol
        assert isinstance(http_server, HTTPChannel)
        self.assertEqual(len(http_server.requests), 1)

        request = http_server.requests[0]
        self.assertEqual(request.method, b"GET")
        self.assertEqual(request.path, b"/abc")
        self.assertEqual(request.requestHeaders.getRawHeaders(b"host"), [b"test.com"])

        # Check that the destination server DID NOT receive proxy credentials
        proxy_auth_header_values = request.requestHeaders.getRawHeaders(
            b"Proxy-Authorization"
        )
        self.assertIsNone(proxy_auth_header_values)

        request.write(b"result")
        request.finish()

        self.reactor.advance(0)

        resp = self.successResultOf(d)
        body = self.successResultOf(treq.content(resp))
        self.assertEqual(body, b"result")

    @patch.dict(os.environ, {"http_proxy": "proxy.com:8888"})
    def test_http_request_via_proxy_with_blacklist(self) -> None:
        # The blacklist includes the configured proxy IP.
        agent = ProxyAgent(
            BlacklistingReactorWrapper(
                self.reactor, ip_whitelist=None, ip_blacklist=IPSet(["1.0.0.0/8"])
            ),
            self.reactor,
            use_proxy=True,
        )

        self.reactor.lookups["proxy.com"] = "1.2.3.5"
        d = agent.request(b"GET", b"http://test.com")

        # there should be a pending TCP connection
        clients = self.reactor.tcpClients
        self.assertEqual(len(clients), 1)
        (host, port, client_factory, _timeout, _bindAddress) = clients[0]
        self.assertEqual(host, "1.2.3.5")
        self.assertEqual(port, 8888)

        # make a test server, and wire up the client
        http_server = self._make_connection(
            client_factory, _get_test_protocol_factory()
        )
        assert isinstance(http_server, HTTPChannel)

        # the FakeTransport is async, so we need to pump the reactor
        self.reactor.advance(0)

        # now there should be a pending request
        self.assertEqual(len(http_server.requests), 1)

        request = http_server.requests[0]
        self.assertEqual(request.method, b"GET")
        self.assertEqual(request.path, b"http://test.com")
        self.assertEqual(request.requestHeaders.getRawHeaders(b"host"), [b"test.com"])
        request.write(b"result")
        request.finish()

        self.reactor.advance(0)

        resp = self.successResultOf(d)
        body = self.successResultOf(treq.content(resp))
        self.assertEqual(body, b"result")

    @patch.dict(os.environ, {"HTTPS_PROXY": "proxy.com"})
    def test_https_request_via_uppercase_proxy_with_blacklist(self) -> None:
        # The blacklist includes the configured proxy IP.
        agent = ProxyAgent(
            BlacklistingReactorWrapper(
                self.reactor, ip_whitelist=None, ip_blacklist=IPSet(["1.0.0.0/8"])
            ),
            self.reactor,
            contextFactory=get_test_https_policy(),
            use_proxy=True,
        )

        self.reactor.lookups["proxy.com"] = "1.2.3.5"
        d = agent.request(b"GET", b"https://test.com/abc")

        # there should be a pending TCP connection
        clients = self.reactor.tcpClients
        self.assertEqual(len(clients), 1)
        (host, port, client_factory, _timeout, _bindAddress) = clients[0]
        self.assertEqual(host, "1.2.3.5")
        self.assertEqual(port, 1080)

        # make a test HTTP server, and wire up the client
        proxy_server = self._make_connection(
            client_factory, _get_test_protocol_factory()
        )
        assert isinstance(proxy_server, HTTPChannel)

        # fish the transports back out so that we can do the old switcheroo
<<<<<<< HEAD
        s2c_transport = proxy_server.transport
        assert isinstance(s2c_transport, FakeTransport)
        client_protocol = s2c_transport.other
        assert isinstance(client_protocol, _WrappingProtocol)
        c2s_transport = client_protocol.transport
        assert isinstance(c2s_transport, FakeTransport)
=======
        # To help mypy out with the various Protocols and wrappers and mocks, we do
        # some explicit casting. Without the casts, we hit the bug I reported at
        # https://github.com/Shoobx/mypy-zope/issues/91 .
        # We also double-checked these casts at runtime (test-time) because I found it
        # quite confusing to deduce these types in the first place!
        s2c_transport = checked_cast(FakeTransport, proxy_server.transport)
        client_protocol = checked_cast(_WrappingProtocol, s2c_transport.other)
        c2s_transport = checked_cast(FakeTransport, client_protocol.transport)
>>>>>>> 9f7d6c6b

        # the FakeTransport is async, so we need to pump the reactor
        self.reactor.advance(0)

        # now there should be a pending CONNECT request
        self.assertEqual(len(proxy_server.requests), 1)

        request = proxy_server.requests[0]
        self.assertEqual(request.method, b"CONNECT")
        self.assertEqual(request.path, b"test.com:443")

        # tell the proxy server not to close the connection
        proxy_server.persistent = True

        # this just stops the http Request trying to do a chunked response
        # request.setHeader(b"Content-Length", b"0")
        request.finish()

        # now we can replace the proxy channel with a new, SSL-wrapped HTTP channel
        ssl_factory = _wrap_server_factory_for_tls(_get_test_protocol_factory())
        ssl_protocol = ssl_factory.buildProtocol(dummy_address)
        assert isinstance(ssl_protocol, TLSMemoryBIOProtocol)
        http_server = ssl_protocol.wrappedProtocol
        assert isinstance(http_server, HTTPChannel)

        ssl_protocol.makeConnection(
            FakeTransport(client_protocol, self.reactor, ssl_protocol)
        )
        c2s_transport.other = ssl_protocol

        self.reactor.advance(0)

        server_name = ssl_protocol._tlsConnection.get_servername()
        expected_sni = b"test.com"
        self.assertEqual(
            server_name,
            expected_sni,
            f"Expected SNI {expected_sni!s} but got {server_name!s}",
        )

        # now there should be a pending request
        self.assertEqual(len(http_server.requests), 1)

        request = http_server.requests[0]
        self.assertEqual(request.method, b"GET")
        self.assertEqual(request.path, b"/abc")
        self.assertEqual(request.requestHeaders.getRawHeaders(b"host"), [b"test.com"])
        request.write(b"result")
        request.finish()

        self.reactor.advance(0)

        resp = self.successResultOf(d)
        body = self.successResultOf(treq.content(resp))
        self.assertEqual(body, b"result")

    @patch.dict(os.environ, {"http_proxy": "proxy.com:8888"})
    def test_proxy_with_no_scheme(self) -> None:
        http_proxy_agent = ProxyAgent(self.reactor, use_proxy=True)
<<<<<<< HEAD
        assert isinstance(http_proxy_agent.http_proxy_endpoint, HostnameEndpoint)
        self.assertEqual(http_proxy_agent.http_proxy_endpoint._hostStr, "proxy.com")
        self.assertEqual(http_proxy_agent.http_proxy_endpoint._port, 8888)
=======
        proxy_ep = checked_cast(HostnameEndpoint, http_proxy_agent.http_proxy_endpoint)
        self.assertEqual(proxy_ep._hostStr, "proxy.com")
        self.assertEqual(proxy_ep._port, 8888)
>>>>>>> 9f7d6c6b

    @patch.dict(os.environ, {"http_proxy": "socks://proxy.com:8888"})
    def test_proxy_with_unsupported_scheme(self) -> None:
        with self.assertRaises(ValueError):
            ProxyAgent(self.reactor, use_proxy=True)

    @patch.dict(os.environ, {"http_proxy": "http://proxy.com:8888"})
    def test_proxy_with_http_scheme(self) -> None:
        http_proxy_agent = ProxyAgent(self.reactor, use_proxy=True)
<<<<<<< HEAD
        assert isinstance(http_proxy_agent.http_proxy_endpoint, HostnameEndpoint)
        self.assertEqual(http_proxy_agent.http_proxy_endpoint._hostStr, "proxy.com")
        self.assertEqual(http_proxy_agent.http_proxy_endpoint._port, 8888)
=======
        proxy_ep = checked_cast(HostnameEndpoint, http_proxy_agent.http_proxy_endpoint)
        self.assertEqual(proxy_ep._hostStr, "proxy.com")
        self.assertEqual(proxy_ep._port, 8888)
>>>>>>> 9f7d6c6b

    @patch.dict(os.environ, {"http_proxy": "https://proxy.com:8888"})
    def test_proxy_with_https_scheme(self) -> None:
        https_proxy_agent = ProxyAgent(self.reactor, use_proxy=True)
<<<<<<< HEAD
        assert isinstance(https_proxy_agent.http_proxy_endpoint, _WrapperEndpoint)
        self.assertEqual(
            https_proxy_agent.http_proxy_endpoint._wrappedEndpoint._hostStr, "proxy.com"
        )
        self.assertEqual(
            https_proxy_agent.http_proxy_endpoint._wrappedEndpoint._port, 8888
        )
=======
        proxy_ep = checked_cast(_WrapperEndpoint, https_proxy_agent.http_proxy_endpoint)
        self.assertEqual(proxy_ep._wrappedEndpoint._hostStr, "proxy.com")
        self.assertEqual(proxy_ep._wrappedEndpoint._port, 8888)
>>>>>>> 9f7d6c6b


def _wrap_server_factory_for_tls(
    factory: IProtocolFactory, sanlist: Optional[List[bytes]] = None
<<<<<<< HEAD
) -> IProtocolFactory:
=======
) -> TLSMemoryBIOFactory:
>>>>>>> 9f7d6c6b
    """Wrap an existing Protocol Factory with a test TLSMemoryBIOFactory

    The resultant factory will create a TLS server which presents a certificate
    signed by our test CA, valid for the domains in `sanlist`

    Args:
        factory: protocol factory to wrap
        sanlist: list of domains the cert should be valid for

    Returns:
        interfaces.IProtocolFactory
    """
    if sanlist is None:
        sanlist = [b"DNS:test.com"]

    connection_creator = TestServerTLSConnectionFactory(sanlist=sanlist)
    return TLSMemoryBIOFactory(
        connection_creator, isClient=False, wrappedFactory=factory
    )


def _get_test_protocol_factory() -> IProtocolFactory:
    """Get a protocol Factory which will build an HTTPChannel

    Returns:
        interfaces.IProtocolFactory
    """
    server_factory = Factory.forProtocol(HTTPChannel)

    # Request.finish expects the factory to have a 'log' method.
    server_factory.log = _log_request

    return server_factory


def _log_request(request: str) -> None:
    """Implements Factory.log, which is expected by Request.finish"""
    logger.info(f"Completed request {request}")<|MERGE_RESOLUTION|>--- conflicted
+++ resolved
@@ -621,10 +621,6 @@
         server_ssl_protocol = _wrap_server_factory_for_tls(
             _get_test_protocol_factory()
         ).buildProtocol(dummy_address)
-<<<<<<< HEAD
-        assert isinstance(server_ssl_protocol, TLSMemoryBIOProtocol)
-=======
->>>>>>> 9f7d6c6b
 
         # Tell the HTTP server to send outgoing traffic back via the proxy's transport.
         proxy_server_transport = proxy_server.transport
@@ -762,14 +758,6 @@
         assert isinstance(proxy_server, HTTPChannel)
 
         # fish the transports back out so that we can do the old switcheroo
-<<<<<<< HEAD
-        s2c_transport = proxy_server.transport
-        assert isinstance(s2c_transport, FakeTransport)
-        client_protocol = s2c_transport.other
-        assert isinstance(client_protocol, _WrappingProtocol)
-        c2s_transport = client_protocol.transport
-        assert isinstance(c2s_transport, FakeTransport)
-=======
         # To help mypy out with the various Protocols and wrappers and mocks, we do
         # some explicit casting. Without the casts, we hit the bug I reported at
         # https://github.com/Shoobx/mypy-zope/issues/91 .
@@ -778,7 +766,6 @@
         s2c_transport = checked_cast(FakeTransport, proxy_server.transport)
         client_protocol = checked_cast(_WrappingProtocol, s2c_transport.other)
         c2s_transport = checked_cast(FakeTransport, client_protocol.transport)
->>>>>>> 9f7d6c6b
 
         # the FakeTransport is async, so we need to pump the reactor
         self.reactor.advance(0)
@@ -838,15 +825,9 @@
     @patch.dict(os.environ, {"http_proxy": "proxy.com:8888"})
     def test_proxy_with_no_scheme(self) -> None:
         http_proxy_agent = ProxyAgent(self.reactor, use_proxy=True)
-<<<<<<< HEAD
-        assert isinstance(http_proxy_agent.http_proxy_endpoint, HostnameEndpoint)
-        self.assertEqual(http_proxy_agent.http_proxy_endpoint._hostStr, "proxy.com")
-        self.assertEqual(http_proxy_agent.http_proxy_endpoint._port, 8888)
-=======
         proxy_ep = checked_cast(HostnameEndpoint, http_proxy_agent.http_proxy_endpoint)
         self.assertEqual(proxy_ep._hostStr, "proxy.com")
         self.assertEqual(proxy_ep._port, 8888)
->>>>>>> 9f7d6c6b
 
     @patch.dict(os.environ, {"http_proxy": "socks://proxy.com:8888"})
     def test_proxy_with_unsupported_scheme(self) -> None:
@@ -856,41 +837,21 @@
     @patch.dict(os.environ, {"http_proxy": "http://proxy.com:8888"})
     def test_proxy_with_http_scheme(self) -> None:
         http_proxy_agent = ProxyAgent(self.reactor, use_proxy=True)
-<<<<<<< HEAD
-        assert isinstance(http_proxy_agent.http_proxy_endpoint, HostnameEndpoint)
-        self.assertEqual(http_proxy_agent.http_proxy_endpoint._hostStr, "proxy.com")
-        self.assertEqual(http_proxy_agent.http_proxy_endpoint._port, 8888)
-=======
         proxy_ep = checked_cast(HostnameEndpoint, http_proxy_agent.http_proxy_endpoint)
         self.assertEqual(proxy_ep._hostStr, "proxy.com")
         self.assertEqual(proxy_ep._port, 8888)
->>>>>>> 9f7d6c6b
 
     @patch.dict(os.environ, {"http_proxy": "https://proxy.com:8888"})
     def test_proxy_with_https_scheme(self) -> None:
         https_proxy_agent = ProxyAgent(self.reactor, use_proxy=True)
-<<<<<<< HEAD
-        assert isinstance(https_proxy_agent.http_proxy_endpoint, _WrapperEndpoint)
-        self.assertEqual(
-            https_proxy_agent.http_proxy_endpoint._wrappedEndpoint._hostStr, "proxy.com"
-        )
-        self.assertEqual(
-            https_proxy_agent.http_proxy_endpoint._wrappedEndpoint._port, 8888
-        )
-=======
         proxy_ep = checked_cast(_WrapperEndpoint, https_proxy_agent.http_proxy_endpoint)
         self.assertEqual(proxy_ep._wrappedEndpoint._hostStr, "proxy.com")
         self.assertEqual(proxy_ep._wrappedEndpoint._port, 8888)
->>>>>>> 9f7d6c6b
 
 
 def _wrap_server_factory_for_tls(
     factory: IProtocolFactory, sanlist: Optional[List[bytes]] = None
-<<<<<<< HEAD
-) -> IProtocolFactory:
-=======
 ) -> TLSMemoryBIOFactory:
->>>>>>> 9f7d6c6b
     """Wrap an existing Protocol Factory with a test TLSMemoryBIOFactory
 
     The resultant factory will create a TLS server which presents a certificate
