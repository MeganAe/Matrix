# Copyright 2018 New Vector Ltd
#
# Licensed under the Apache License, Version 2.0 (the "License");
# you may not use this file except in compliance with the License.
# You may obtain a copy of the License at
#
#     http://www.apache.org/licenses/LICENSE-2.0
#
# Unless required by applicable law or agreed to in writing, software
# distributed under the License is distributed on an "AS IS" BASIS,
# WITHOUT WARRANTIES OR CONDITIONS OF ANY KIND, either express or implied.
# See the License for the specific language governing permissions and
# limitations under the License.
from typing import Any, Dict, Generator
from unittest.mock import ANY, Mock, create_autospec

from netaddr import IPSet
from parameterized import parameterized

from twisted.internet import defer
from twisted.internet.defer import Deferred, TimeoutError
from twisted.internet.error import ConnectingCancelledError, DNSLookupError
from twisted.test.proto_helpers import MemoryReactor, StringTransport
from twisted.web.client import Agent, ResponseNeverReceived
from twisted.web.http import HTTPChannel
from twisted.web.http_headers import Headers

from synapse.api.errors import HttpResponseException, RequestSendFailed
from synapse.http.matrixfederationclient import (
    ByteParser,
    MatrixFederationHttpClient,
    MatrixFederationRequest,
)
from synapse.logging.context import (
    SENTINEL_CONTEXT,
    LoggingContext,
    LoggingContextOrSentinel,
    current_context,
)
from synapse.server import HomeServer
from synapse.util import Clock

from tests.replication._base import BaseMultiWorkerStreamTestCase
from tests.server import FakeTransport
<<<<<<< HEAD
from tests.test_utils import FakeResponse
=======
>>>>>>> 496f7310
from tests.unittest import HomeserverTestCase, override_config


def check_logcontext(context: LoggingContextOrSentinel) -> None:
    current = current_context()
    if current is not context:
        raise AssertionError("Expected logcontext %s but was %s" % (context, current))


class FederationClientTests(HomeserverTestCase):
    def make_homeserver(self, reactor: MemoryReactor, clock: Clock) -> HomeServer:
        hs = self.setup_test_homeserver(reactor=reactor, clock=clock)
        return hs

    def prepare(
        self, reactor: MemoryReactor, clock: Clock, homeserver: HomeServer
    ) -> None:
        self.cl = MatrixFederationHttpClient(self.hs, None)
        self.reactor.lookups["testserv"] = "1.2.3.4"

    def test_client_get(self) -> None:
        """
        happy-path test of a GET request
        """

        @defer.inlineCallbacks
        def do_request() -> Generator["Deferred[object]", object, object]:
            with LoggingContext("one") as context:
                fetch_d = defer.ensureDeferred(
                    self.cl.get_json("testserv:8008", "foo/bar")
                )

                # Nothing happened yet
                self.assertNoResult(fetch_d)

                # should have reset logcontext to the sentinel
                check_logcontext(SENTINEL_CONTEXT)

                try:
                    fetch_res = yield fetch_d
                    return fetch_res
                finally:
                    check_logcontext(context)

        test_d = do_request()

        self.pump()

        # Nothing happened yet
        self.assertNoResult(test_d)

        # Make sure treq is trying to connect
        clients = self.reactor.tcpClients
        self.assertEqual(len(clients), 1)
        (host, port, factory, _timeout, _bindAddress) = clients[0]
        self.assertEqual(host, "1.2.3.4")
        self.assertEqual(port, 8008)

        # complete the connection and wire it up to a fake transport
        protocol = factory.buildProtocol(None)
        transport = StringTransport()
        protocol.makeConnection(transport)

        # that should have made it send the request to the transport
        self.assertRegex(transport.value(), b"^GET /foo/bar")
        self.assertRegex(transport.value(), b"Host: testserv:8008")

        # Deferred is still without a result
        self.assertNoResult(test_d)

        # Send it the HTTP response
        res_json = b'{ "a": 1 }'
        protocol.dataReceived(
            b"HTTP/1.1 200 OK\r\n"
            b"Server: Fake\r\n"
            b"Content-Type: application/json\r\n"
            b"Content-Length: %i\r\n"
            b"\r\n"
            b"%s" % (len(res_json), res_json)
        )

        self.pump()

        res = self.successResultOf(test_d)

        # check the response is as expected
        self.assertEqual(res, {"a": 1})

    def test_dns_error(self) -> None:
        """
        If the DNS lookup returns an error, it will bubble up.
        """
        d = defer.ensureDeferred(
            self.cl.get_json("testserv2:8008", "foo/bar", timeout=10000)
        )
        self.pump()

        f = self.failureResultOf(d)
        self.assertIsInstance(f.value, RequestSendFailed)
        self.assertIsInstance(f.value.inner_exception, DNSLookupError)

    def test_client_connection_refused(self) -> None:
        d = defer.ensureDeferred(
            self.cl.get_json("testserv:8008", "foo/bar", timeout=10000)
        )

        self.pump()

        # Nothing happened yet
        self.assertNoResult(d)

        clients = self.reactor.tcpClients
        self.assertEqual(len(clients), 1)
        (host, port, factory, _timeout, _bindAddress) = clients[0]
        self.assertEqual(host, "1.2.3.4")
        self.assertEqual(port, 8008)
        e = Exception("go away")
        factory.clientConnectionFailed(None, e)
        self.pump(0.5)

        f = self.failureResultOf(d)

        self.assertIsInstance(f.value, RequestSendFailed)
        self.assertIs(f.value.inner_exception, e)

    def test_client_never_connect(self) -> None:
        """
        If the HTTP request is not connected and is timed out, it'll give a
        ConnectingCancelledError or TimeoutError.
        """
        d = defer.ensureDeferred(
            self.cl.get_json("testserv:8008", "foo/bar", timeout=10000)
        )

        self.pump()

        # Nothing happened yet
        self.assertNoResult(d)

        # Make sure treq is trying to connect
        clients = self.reactor.tcpClients
        self.assertEqual(len(clients), 1)
        self.assertEqual(clients[0][0], "1.2.3.4")
        self.assertEqual(clients[0][1], 8008)

        # Deferred is still without a result
        self.assertNoResult(d)

        # Push by enough to time it out
        self.reactor.advance(10.5)
        f = self.failureResultOf(d)

        self.assertIsInstance(f.value, RequestSendFailed)
        self.assertIsInstance(
            f.value.inner_exception, (ConnectingCancelledError, TimeoutError)
        )

    def test_client_connect_no_response(self) -> None:
        """
        If the HTTP request is connected, but gets no response before being
        timed out, it'll give a ResponseNeverReceived.
        """
        d = defer.ensureDeferred(
            self.cl.get_json("testserv:8008", "foo/bar", timeout=10000)
        )

        self.pump()

        # Nothing happened yet
        self.assertNoResult(d)

        # Make sure treq is trying to connect
        clients = self.reactor.tcpClients
        self.assertEqual(len(clients), 1)
        self.assertEqual(clients[0][0], "1.2.3.4")
        self.assertEqual(clients[0][1], 8008)

        conn = Mock()
        client = clients[0][2].buildProtocol(None)
        client.makeConnection(conn)

        # Deferred is still without a result
        self.assertNoResult(d)

        # Push by enough to time it out
        self.reactor.advance(10.5)
        f = self.failureResultOf(d)

        self.assertIsInstance(f.value, RequestSendFailed)
        self.assertIsInstance(f.value.inner_exception, ResponseNeverReceived)

    def test_client_ip_range_blocklist(self) -> None:
        """Ensure that Synapse does not try to connect to blocked IPs"""

        # Set up the ip_range blocklist
        self.hs.config.server.federation_ip_range_blocklist = IPSet(
            ["127.0.0.0/8", "fe80::/64"]
        )
        self.reactor.lookups["internal"] = "127.0.0.1"
        self.reactor.lookups["internalv6"] = "fe80:0:0:0:0:8a2e:370:7337"
        self.reactor.lookups["fine"] = "10.20.30.40"
        cl = MatrixFederationHttpClient(self.hs, None)

        # Try making a GET request to a blocked IPv4 address
        # ------------------------------------------------------
        # Make the request
        d = defer.ensureDeferred(cl.get_json("internal:8008", "foo/bar", timeout=10000))

        # Nothing happened yet
        self.assertNoResult(d)

        self.pump(1)

        # Check that it was unable to resolve the address
        clients = self.reactor.tcpClients
        self.assertEqual(len(clients), 0)

        f = self.failureResultOf(d)
        self.assertIsInstance(f.value, RequestSendFailed)
        self.assertIsInstance(f.value.inner_exception, DNSLookupError)

        # Try making a POST request to a blocked IPv6 address
        # -------------------------------------------------------
        # Make the request
        d = defer.ensureDeferred(
            cl.post_json("internalv6:8008", "foo/bar", timeout=10000)
        )

        # Nothing has happened yet
        self.assertNoResult(d)

        # Move the reactor forwards
        self.pump(1)

        # Check that it was unable to resolve the address
        clients = self.reactor.tcpClients
        self.assertEqual(len(clients), 0)

        # Check that it was due to a blocked DNS lookup
        f = self.failureResultOf(d, RequestSendFailed)
        self.assertIsInstance(f.value.inner_exception, DNSLookupError)

        # Try making a GET request to an allowed IPv4 address
        # ----------------------------------------------------------
        # Make the request
        d = defer.ensureDeferred(cl.post_json("fine:8008", "foo/bar", timeout=10000))

        # Nothing has happened yet
        self.assertNoResult(d)

        # Move the reactor forwards
        self.pump(1)

        # Check that it was able to resolve the address
        clients = self.reactor.tcpClients
        self.assertNotEqual(len(clients), 0)

        # Connection will still fail as this IP address does not resolve to anything
        f = self.failureResultOf(d, RequestSendFailed)
        self.assertIsInstance(f.value.inner_exception, ConnectingCancelledError)

    def test_client_gets_headers(self) -> None:
        """
        Once the client gets the headers, _request returns successfully.
        """
        request = MatrixFederationRequest(
            method="GET", destination="testserv:8008", path="foo/bar"
        )
        d = defer.ensureDeferred(self.cl._send_request(request, timeout=10000))

        self.pump()

        conn = Mock()
        clients = self.reactor.tcpClients
        client = clients[0][2].buildProtocol(None)
        client.makeConnection(conn)

        # Deferred does not have a result
        self.assertNoResult(d)

        # Send it the HTTP response
        client.dataReceived(b"HTTP/1.1 200 OK\r\nServer: Fake\r\n\r\n")

        # We should get a successful response
        r = self.successResultOf(d)
        self.assertEqual(r.code, 200)

    @parameterized.expand(["get_json", "post_json", "delete_json", "put_json"])
    def test_timeout_reading_body(self, method_name: str) -> None:
        """
        If the HTTP request is connected, but gets no response before being
        timed out, it'll give a RequestSendFailed with can_retry.
        """
        method = getattr(self.cl, method_name)
        d = defer.ensureDeferred(method("testserv:8008", "foo/bar", timeout=10000))

        self.pump()

        conn = Mock()
        clients = self.reactor.tcpClients
        client = clients[0][2].buildProtocol(None)
        client.makeConnection(conn)

        # Deferred does not have a result
        self.assertNoResult(d)

        # Send it the HTTP response
        client.dataReceived(
            b"HTTP/1.1 200 OK\r\nContent-Type: application/json\r\n"
            b"Server: Fake\r\n\r\n"
        )

        # Push by enough to time it out
        self.reactor.advance(10.5)
        f = self.failureResultOf(d)

        self.assertIsInstance(f.value, RequestSendFailed)
        self.assertTrue(f.value.can_retry)
        self.assertIsInstance(f.value.inner_exception, defer.TimeoutError)

    def test_client_requires_trailing_slashes(self) -> None:
        """
        If a connection is made to a client but the client rejects it due to
        requiring a trailing slash. We need to retry the request with a
        trailing slash. Workaround for Synapse <= v0.99.3, explained in #3622.
        """
        d = defer.ensureDeferred(
            self.cl.get_json("testserv:8008", "foo/bar", try_trailing_slash_on_400=True)
        )

        # Send the request
        self.pump()

        # there should have been a call to connectTCP
        clients = self.reactor.tcpClients
        self.assertEqual(len(clients), 1)
        (_host, _port, factory, _timeout, _bindAddress) = clients[0]

        # complete the connection and wire it up to a fake transport
        client = factory.buildProtocol(None)
        conn = StringTransport()
        client.makeConnection(conn)

        # that should have made it send the request to the connection
        self.assertRegex(conn.value(), b"^GET /foo/bar")

        # Clear the original request data before sending a response
        conn.clear()

        # Send the HTTP response
        client.dataReceived(
            b"HTTP/1.1 400 Bad Request\r\n"
            b"Content-Type: application/json\r\n"
            b"Content-Length: 59\r\n"
            b"\r\n"
            b'{"errcode":"M_UNRECOGNIZED","error":"Unrecognized request"}'
        )

        # We should get another request with a trailing slash
        self.assertRegex(conn.value(), b"^GET /foo/bar/")

        # Send a happy response this time
        client.dataReceived(
            b"HTTP/1.1 200 OK\r\n"
            b"Content-Type: application/json\r\n"
            b"Content-Length: 2\r\n"
            b"\r\n"
            b"{}"
        )

        # We should get a successful response
        r = self.successResultOf(d)
        self.assertEqual(r, {})

    def test_client_does_not_retry_on_400_plus(self) -> None:
        """
        Another test for trailing slashes but now test that we don't retry on
        trailing slashes on a non-400/M_UNRECOGNIZED response.

        See test_client_requires_trailing_slashes() for context.
        """
        d = defer.ensureDeferred(
            self.cl.get_json("testserv:8008", "foo/bar", try_trailing_slash_on_400=True)
        )

        # Send the request
        self.pump()

        # there should have been a call to connectTCP
        clients = self.reactor.tcpClients
        self.assertEqual(len(clients), 1)
        (_host, _port, factory, _timeout, _bindAddress) = clients[0]

        # complete the connection and wire it up to a fake transport
        client = factory.buildProtocol(None)
        conn = StringTransport()
        client.makeConnection(conn)

        # that should have made it send the request to the connection
        self.assertRegex(conn.value(), b"^GET /foo/bar")

        # Clear the original request data before sending a response
        conn.clear()

        # Send the HTTP response
        client.dataReceived(
            b"HTTP/1.1 404 Not Found\r\n"
            b"Content-Type: application/json\r\n"
            b"Content-Length: 2\r\n"
            b"\r\n"
            b"{}"
        )

        # We should not get another request
        self.assertEqual(conn.value(), b"")

        # We should get a 404 failure response
        self.failureResultOf(d)

    def test_client_sends_body(self) -> None:
        defer.ensureDeferred(
            self.cl.post_json(
                "testserv:8008", "foo/bar", timeout=10000, data={"a": "b"}
            )
        )

        self.pump()

        clients = self.reactor.tcpClients
        self.assertEqual(len(clients), 1)
        client = clients[0][2].buildProtocol(None)
        server = HTTPChannel()

        client.makeConnection(FakeTransport(server, self.reactor))
        server.makeConnection(FakeTransport(client, self.reactor))

        self.pump(0.1)

        self.assertEqual(len(server.requests), 1)
        request = server.requests[0]
        content = request.content.read()
        self.assertEqual(content, b'{"a":"b"}')

    def test_closes_connection(self) -> None:
        """Check that the client closes unused HTTP connections"""
        d = defer.ensureDeferred(self.cl.get_json("testserv:8008", "foo/bar"))

        self.pump()

        # there should have been a call to connectTCP
        clients = self.reactor.tcpClients
        self.assertEqual(len(clients), 1)
        (_host, _port, factory, _timeout, _bindAddress) = clients[0]

        # complete the connection and wire it up to a fake transport
        client = factory.buildProtocol(None)
        conn = StringTransport()
        client.makeConnection(conn)

        # that should have made it send the request to the connection
        self.assertRegex(conn.value(), b"^GET /foo/bar")

        # Send the HTTP response
        client.dataReceived(
            b"HTTP/1.1 200 OK\r\n"
            b"Content-Type: application/json\r\n"
            b"Content-Length: 2\r\n"
            b"\r\n"
            b"{}"
        )

        # We should get a successful response
        r = self.successResultOf(d)
        self.assertEqual(r, {})

        self.assertFalse(conn.disconnecting)

        # wait for a while
        self.reactor.advance(120)

        self.assertTrue(conn.disconnecting)

    @parameterized.expand([(b"",), (b"foo",), (b'{"a": Infinity}',)])
    def test_json_error(self, return_value: bytes) -> None:
        """
        Test what happens if invalid JSON is returned from the remote endpoint.
        """

        test_d = defer.ensureDeferred(self.cl.get_json("testserv:8008", "foo/bar"))

        self.pump()

        # Nothing happened yet
        self.assertNoResult(test_d)

        # Make sure treq is trying to connect
        clients = self.reactor.tcpClients
        self.assertEqual(len(clients), 1)
        (host, port, factory, _timeout, _bindAddress) = clients[0]
        self.assertEqual(host, "1.2.3.4")
        self.assertEqual(port, 8008)

        # complete the connection and wire it up to a fake transport
        protocol = factory.buildProtocol(None)
        transport = StringTransport()
        protocol.makeConnection(transport)

        # that should have made it send the request to the transport
        self.assertRegex(transport.value(), b"^GET /foo/bar")
        self.assertRegex(transport.value(), b"Host: testserv:8008")

        # Deferred is still without a result
        self.assertNoResult(test_d)

        # Send it the HTTP response
        protocol.dataReceived(
            b"HTTP/1.1 200 OK\r\n"
            b"Server: Fake\r\n"
            b"Content-Type: application/json\r\n"
            b"Content-Length: %i\r\n"
            b"\r\n"
            b"%s" % (len(return_value), return_value)
        )

        self.pump()

        f = self.failureResultOf(test_d)
        self.assertIsInstance(f.value, RequestSendFailed)

    def test_too_big(self) -> None:
        """
        Test what happens if a huge response is returned from the remote endpoint.
        """

        test_d = defer.ensureDeferred(self.cl.get_json("testserv:8008", "foo/bar"))

        self.pump()

        # Nothing happened yet
        self.assertNoResult(test_d)

        # Make sure treq is trying to connect
        clients = self.reactor.tcpClients
        self.assertEqual(len(clients), 1)
        (host, port, factory, _timeout, _bindAddress) = clients[0]
        self.assertEqual(host, "1.2.3.4")
        self.assertEqual(port, 8008)

        # complete the connection and wire it up to a fake transport
        protocol = factory.buildProtocol(None)
        transport = StringTransport()
        protocol.makeConnection(transport)

        # that should have made it send the request to the transport
        self.assertRegex(transport.value(), b"^GET /foo/bar")
        self.assertRegex(transport.value(), b"Host: testserv:8008")

        # Deferred is still without a result
        self.assertNoResult(test_d)

        # Send it a huge HTTP response
        protocol.dataReceived(
            b"HTTP/1.1 200 OK\r\n"
            b"Server: Fake\r\n"
            b"Content-Type: application/json\r\n"
            b"\r\n"
        )

        self.pump()

        # should still be waiting
        self.assertNoResult(test_d)

        sent = 0
        chunk_size = 1024 * 512
        while not test_d.called:
            protocol.dataReceived(b"a" * chunk_size)
            sent += chunk_size
            self.assertLessEqual(sent, ByteParser.MAX_RESPONSE_SIZE)

        self.assertEqual(sent, ByteParser.MAX_RESPONSE_SIZE)

        f = self.failureResultOf(test_d)
        self.assertIsInstance(f.value, RequestSendFailed)

        self.assertTrue(transport.disconnecting)

    def test_build_auth_headers_rejects_falsey_destinations(self) -> None:
        with self.assertRaises(ValueError):
            self.cl.build_auth_headers(None, b"GET", b"https://example.com")
        with self.assertRaises(ValueError):
            self.cl.build_auth_headers(b"", b"GET", b"https://example.com")
        with self.assertRaises(ValueError):
            self.cl.build_auth_headers(
                None, b"GET", b"https://example.com", destination_is=b""
            )
        with self.assertRaises(ValueError):
            self.cl.build_auth_headers(
                b"", b"GET", b"https://example.com", destination_is=b""
            )

<<<<<<< HEAD

class FederationClientProxyTests(BaseMultiWorkerStreamTestCase):
    def default_config(self) -> Dict[str, Any]:
        conf = super().default_config()
        conf["instance_map"] = {
            "main": {"host": "testserv", "port": 8765},
            "federation_sender": {"host": "testserv", "port": 1001},
        }
        return conf

    @override_config({"outbound_federation_restricted_to": ["federation_sender"]})
    def test_proxy_requests_through_federation_sender_worker(self) -> None:
        """
        Test that all outbound federation requests go through the `federation_sender`
        worker
        """
        # Mock out the `MatrixFederationHttpClient` of the `federation_sender` instance
        # so we can act like some remote server responding to requests
        mock_client_on_federation_sender = Mock()
        mock_agent_on_federation_sender = create_autospec(Agent, spec_set=True)
        mock_client_on_federation_sender.agent = mock_agent_on_federation_sender

        # Create the `federation_sender` worker
        self.federation_sender = self.make_worker_hs(
            "synapse.app.generic_worker",
            {"worker_name": "federation_sender"},
            federation_http_client=mock_client_on_federation_sender,
        )

        # Fake `remoteserv:8008` responding to requests
        mock_agent_on_federation_sender.request.side_effect = (
            lambda *args, **kwargs: defer.succeed(
                FakeResponse.json(
                    payload={
                        "foo": "bar",
                    }
                )
            )
        )

        # This federation request from the main process should be proxied through the
        # `federation_sender` worker off to the remote server
        test_request_from_main_process_d = defer.ensureDeferred(
            self.hs.get_federation_http_client().get_json("remoteserv:8008", "foo/bar")
        )

        # Pump the reactor so our deferred goes through the motions
        self.pump()

        # Make sure that the request was proxied through the `federation_sender` worker
        mock_agent_on_federation_sender.request.assert_called_once_with(
            b"GET",
            b"matrix-federation://remoteserv:8008/foo/bar",
            headers=ANY,
            bodyProducer=ANY,
        )

        # Make sure the response is as expected back on the main worker
        res = self.successResultOf(test_request_from_main_process_d)
        self.assertEqual(res, {"foo": "bar"})

    @override_config({"outbound_federation_restricted_to": ["federation_sender"]})
    def test_proxy_request_with_network_error_through_federation_sender_worker(
        self,
    ) -> None:
        """
        Test that when the outbound federation request fails with a network related
        error, a sensible error makes its way back to the main process.
        """
        # Mock out the `MatrixFederationHttpClient` of the `federation_sender` instance
        # so we can act like some remote server responding to requests
        mock_client_on_federation_sender = Mock()
        mock_agent_on_federation_sender = create_autospec(Agent, spec_set=True)
        mock_client_on_federation_sender.agent = mock_agent_on_federation_sender

        # Create the `federation_sender` worker
        self.federation_sender = self.make_worker_hs(
            "synapse.app.generic_worker",
            {"worker_name": "federation_sender"},
            federation_http_client=mock_client_on_federation_sender,
        )

        # Fake `remoteserv:8008` responding to requests
        mock_agent_on_federation_sender.request.side_effect = (
            lambda *args, **kwargs: defer.fail(ResponseNeverReceived("fake error"))
        )

        # This federation request from the main process should be proxied through the
        # `federation_sender` worker off to the remote server
        test_request_from_main_process_d = defer.ensureDeferred(
            self.hs.get_federation_http_client().get_json("remoteserv:8008", "foo/bar")
        )

        # Pump the reactor so our deferred goes through the motions. We pump with 10
        # seconds (0.1 * 100) so the `MatrixFederationHttpClient` runs out of retries
        # and finally passes along the error response.
        self.pump(0.1)

        # Make sure that the request was proxied through the `federation_sender` worker
        mock_agent_on_federation_sender.request.assert_called_with(
            b"GET",
            b"matrix-federation://remoteserv:8008/foo/bar",
            headers=ANY,
            bodyProducer=ANY,
        )

        # Make sure we get some sort of error back on the main worker
        failure_res = self.failureResultOf(test_request_from_main_process_d)
        self.assertIsInstance(failure_res.value, RequestSendFailed)
        self.assertIsInstance(failure_res.value.inner_exception, HttpResponseException)

    @override_config({"outbound_federation_restricted_to": ["federation_sender"]})
    def test_proxy_requests_and_discards_hop_by_hop_headers(self) -> None:
        """
        Test to make sure hop-by-hop headers and addional headers defined in the
        `Connection` header are discarded when proxying requests
        """
        # Mock out the `MatrixFederationHttpClient` of the `federation_sender` instance
        # so we can act like some remote server responding to requests
        mock_client_on_federation_sender = Mock()
        mock_agent_on_federation_sender = create_autospec(Agent, spec_set=True)
        mock_client_on_federation_sender.agent = mock_agent_on_federation_sender

        # Create the `federation_sender` worker
        self.federation_sender = self.make_worker_hs(
            "synapse.app.generic_worker",
            {"worker_name": "federation_sender"},
            federation_http_client=mock_client_on_federation_sender,
        )

        # Fake `remoteserv:8008` responding to requests
        mock_agent_on_federation_sender.request.side_effect = lambda *args, **kwargs: defer.succeed(
            FakeResponse(
                code=200,
                body=b'{"foo": "bar"}',
                headers=Headers(
                    {
                        "Content-Type": ["application/json"],
                        "Connection": ["close, X-Foo, X-Bar"],
                        # Should be removed because it's defined in the `Connection` header
                        "X-Foo": ["foo"],
                        "X-Bar": ["bar"],
                        # Should be removed because it's a hop-by-hop header
                        "Proxy-Authorization": "abcdef",
                    }
                ),
            )
        )

        # This federation request from the main process should be proxied through the
        # `federation_sender` worker off to the remote server
        test_request_from_main_process_d = defer.ensureDeferred(
            self.hs.get_federation_http_client().get_json_with_headers(
                "remoteserv:8008", "foo/bar"
            )
        )

        # Pump the reactor so our deferred goes through the motions
        self.pump()

        # Make sure that the request was proxied through the `federation_sender` worker
        mock_agent_on_federation_sender.request.assert_called_once_with(
            b"GET",
            b"matrix-federation://remoteserv:8008/foo/bar",
            headers=ANY,
            bodyProducer=ANY,
        )

        res, headers = self.successResultOf(test_request_from_main_process_d)
        header_names = set(headers.keys())

        # Make sure the response does not include the hop-by-hop headers
        self.assertNotIn(b"X-Foo", header_names)
        self.assertNotIn(b"X-Bar", header_names)
        self.assertNotIn(b"Proxy-Authorization", header_names)
        # Make sure the response is as expected back on the main worker
        self.assertEqual(res, {"foo": "bar"})
=======
    @override_config(
        {
            "federation": {
                "client_timeout": "180s",
                "max_long_retry_delay": "100s",
                "max_short_retry_delay": "7s",
                "max_long_retries": 20,
                "max_short_retries": 5,
            }
        }
    )
    def test_configurable_retry_and_delay_values(self) -> None:
        self.assertEqual(self.cl.default_timeout_seconds, 180)
        self.assertEqual(self.cl.max_long_retry_delay_seconds, 100)
        self.assertEqual(self.cl.max_short_retry_delay_seconds, 7)
        self.assertEqual(self.cl.max_long_retries, 20)
        self.assertEqual(self.cl.max_short_retries, 5)
>>>>>>> 496f7310
<|MERGE_RESOLUTION|>--- conflicted
+++ resolved
@@ -42,10 +42,7 @@
 
 from tests.replication._base import BaseMultiWorkerStreamTestCase
 from tests.server import FakeTransport
-<<<<<<< HEAD
 from tests.test_utils import FakeResponse
-=======
->>>>>>> 496f7310
 from tests.unittest import HomeserverTestCase, override_config
 
 
@@ -647,7 +644,24 @@
                 b"", b"GET", b"https://example.com", destination_is=b""
             )
 
-<<<<<<< HEAD
+    @override_config(
+        {
+            "federation": {
+                "client_timeout": "180s",
+                "max_long_retry_delay": "100s",
+                "max_short_retry_delay": "7s",
+                "max_long_retries": 20,
+                "max_short_retries": 5,
+            }
+        }
+    )
+    def test_configurable_retry_and_delay_values(self) -> None:
+        self.assertEqual(self.cl.default_timeout_seconds, 180)
+        self.assertEqual(self.cl.max_long_retry_delay_seconds, 100)
+        self.assertEqual(self.cl.max_short_retry_delay_seconds, 7)
+        self.assertEqual(self.cl.max_long_retries, 20)
+        self.assertEqual(self.cl.max_short_retries, 5)
+
 
 class FederationClientProxyTests(BaseMultiWorkerStreamTestCase):
     def default_config(self) -> Dict[str, Any]:
@@ -824,23 +838,4 @@
         self.assertNotIn(b"X-Bar", header_names)
         self.assertNotIn(b"Proxy-Authorization", header_names)
         # Make sure the response is as expected back on the main worker
-        self.assertEqual(res, {"foo": "bar"})
-=======
-    @override_config(
-        {
-            "federation": {
-                "client_timeout": "180s",
-                "max_long_retry_delay": "100s",
-                "max_short_retry_delay": "7s",
-                "max_long_retries": 20,
-                "max_short_retries": 5,
-            }
-        }
-    )
-    def test_configurable_retry_and_delay_values(self) -> None:
-        self.assertEqual(self.cl.default_timeout_seconds, 180)
-        self.assertEqual(self.cl.max_long_retry_delay_seconds, 100)
-        self.assertEqual(self.cl.max_short_retry_delay_seconds, 7)
-        self.assertEqual(self.cl.max_long_retries, 20)
-        self.assertEqual(self.cl.max_short_retries, 5)
->>>>>>> 496f7310
+        self.assertEqual(res, {"foo": "bar"})