--- conflicted
+++ resolved
@@ -4,168 +4,13 @@
 from synapse.server import HomeServer
 from synapse.util import Clock
 
-<<<<<<< HEAD
-=======
-from tests import unittest
 from tests.server import ThreadedMemoryReactorClock
->>>>>>> e5b4d937
 from tests.unittest import HomeserverTestCase
 
 FIVE_MINUTES_IN_SECONDS = 300
 ONE_DAY_IN_SECONDS = 86400
 
 
-<<<<<<< HEAD
-=======
-class PhoneHomeTestCase(HomeserverTestCase):
-    servlets = [
-        synapse.rest.admin.register_servlets_for_client_rest_resource,
-        room.register_servlets,
-        login.register_servlets,
-    ]
-
-    # Override the retention time for the user_ips table because otherwise it
-    # gets pruned too aggressively for our R30 test.
-    @unittest.override_config({"user_ips_max_age": "365d"})
-    def test_r30_minimum_usage(self) -> None:
-        """
-        Tests the minimum amount of interaction necessary for the R30 metric
-        to consider a user 'retained'.
-        """
-
-        # Register a user, log it in, create a room and send a message
-        user_id = self.register_user("u1", "secret!")
-        access_token = self.login("u1", "secret!")
-        room_id = self.helper.create_room_as(room_creator=user_id, tok=access_token)
-        self.helper.send(room_id, "message", tok=access_token)
-
-        # Check the R30 results do not count that user.
-        r30_results = self.get_success(self.hs.get_datastores().main.count_r30_users())
-        self.assertEqual(r30_results, {"all": 0})
-
-        # Advance 30 days (+ 1 second, because strict inequality causes issues if we are
-        # bang on 30 days later).
-        self.reactor.advance(30 * ONE_DAY_IN_SECONDS + 1)
-
-        # (Make sure the user isn't somehow counted by this point.)
-        r30_results = self.get_success(self.hs.get_datastores().main.count_r30_users())
-        self.assertEqual(r30_results, {"all": 0})
-
-        # Send a message (this counts as activity)
-        self.helper.send(room_id, "message2", tok=access_token)
-
-        # We have to wait some time for _update_client_ips_batch to get
-        # called and update the user_ips table.
-        self.reactor.advance(2 * 60 * 60)
-
-        # *Now* the user is counted.
-        r30_results = self.get_success(self.hs.get_datastores().main.count_r30_users())
-        self.assertEqual(r30_results, {"all": 1, "unknown": 1})
-
-        # Advance 29 days. The user has now not posted for 29 days.
-        self.reactor.advance(29 * ONE_DAY_IN_SECONDS)
-
-        # The user is still counted.
-        r30_results = self.get_success(self.hs.get_datastores().main.count_r30_users())
-        self.assertEqual(r30_results, {"all": 1, "unknown": 1})
-
-        # Advance another day. The user has now not posted for 30 days.
-        self.reactor.advance(ONE_DAY_IN_SECONDS)
-
-        # The user is now no longer counted in R30.
-        r30_results = self.get_success(self.hs.get_datastores().main.count_r30_users())
-        self.assertEqual(r30_results, {"all": 0})
-
-    def test_r30_minimum_usage_using_default_config(self) -> None:
-        """
-        Tests the minimum amount of interaction necessary for the R30 metric
-        to consider a user 'retained'.
-
-        N.B. This test does not override the `user_ips_max_age` config setting,
-        which defaults to 28 days.
-        """
-
-        # Register a user, log it in, create a room and send a message
-        user_id = self.register_user("u1", "secret!")
-        access_token = self.login("u1", "secret!")
-        room_id = self.helper.create_room_as(room_creator=user_id, tok=access_token)
-        self.helper.send(room_id, "message", tok=access_token)
-
-        # Check the R30 results do not count that user.
-        r30_results = self.get_success(self.hs.get_datastores().main.count_r30_users())
-        self.assertEqual(r30_results, {"all": 0})
-
-        # Advance 30 days (+ 1 second, because strict inequality causes issues if we are
-        # bang on 30 days later).
-        self.reactor.advance(30 * ONE_DAY_IN_SECONDS + 1)
-
-        # (Make sure the user isn't somehow counted by this point.)
-        r30_results = self.get_success(self.hs.get_datastores().main.count_r30_users())
-        self.assertEqual(r30_results, {"all": 0})
-
-        # Send a message (this counts as activity)
-        self.helper.send(room_id, "message2", tok=access_token)
-
-        # We have to wait some time for _update_client_ips_batch to get
-        # called and update the user_ips table.
-        self.reactor.advance(2 * 60 * 60)
-
-        # *Now* the user is counted.
-        r30_results = self.get_success(self.hs.get_datastores().main.count_r30_users())
-        self.assertEqual(r30_results, {"all": 1, "unknown": 1})
-
-        # Advance 27 days. The user has now not posted for 27 days.
-        self.reactor.advance(27 * ONE_DAY_IN_SECONDS)
-
-        # The user is still counted.
-        r30_results = self.get_success(self.hs.get_datastores().main.count_r30_users())
-        self.assertEqual(r30_results, {"all": 1, "unknown": 1})
-
-        # Advance another day. The user has now not posted for 28 days.
-        self.reactor.advance(ONE_DAY_IN_SECONDS)
-
-        # The user is now no longer counted in R30.
-        # (This is because the user_ips table has been pruned, which by default
-        # only preserves the last 28 days of entries.)
-        r30_results = self.get_success(self.hs.get_datastores().main.count_r30_users())
-        self.assertEqual(r30_results, {"all": 0})
-
-    def test_r30_user_must_be_retained_for_at_least_a_month(self) -> None:
-        """
-        Tests that a newly-registered user must be retained for a whole month
-        before appearing in the R30 statistic, even if they post every day
-        during that time!
-        """
-        # Register a user and send a message
-        user_id = self.register_user("u1", "secret!")
-        access_token = self.login("u1", "secret!")
-        room_id = self.helper.create_room_as(room_creator=user_id, tok=access_token)
-        self.helper.send(room_id, "message", tok=access_token)
-
-        # Check the user does not contribute to R30 yet.
-        r30_results = self.get_success(self.hs.get_datastores().main.count_r30_users())
-        self.assertEqual(r30_results, {"all": 0})
-
-        for _ in range(30):
-            # This loop posts a message every day for 30 days
-            self.reactor.advance(ONE_DAY_IN_SECONDS)
-            self.helper.send(room_id, "I'm still here", tok=access_token)
-
-            # Notice that the user *still* does not contribute to R30!
-            r30_results = self.get_success(
-                self.hs.get_datastores().main.count_r30_users()
-            )
-            self.assertEqual(r30_results, {"all": 0})
-
-        self.reactor.advance(ONE_DAY_IN_SECONDS)
-        self.helper.send(room_id, "Still here!", tok=access_token)
-
-        # *Now* the user appears in R30.
-        r30_results = self.get_success(self.hs.get_datastores().main.count_r30_users())
-        self.assertEqual(r30_results, {"all": 1, "unknown": 1})
-
-
->>>>>>> e5b4d937
 class PhoneHomeR30V2TestCase(HomeserverTestCase):
     servlets = [
         synapse.rest.admin.register_servlets_for_client_rest_resource,
