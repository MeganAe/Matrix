--- conflicted
+++ resolved
@@ -192,7 +192,6 @@
         key1 = signedjson.key.generate_signing_key("1")
         r = self.hs.get_datastores().main.store_server_keys_json(
             "server9",
-<<<<<<< HEAD
             get_key_id(key1),
             from_server="test",
             ts_now_ms=int(time.time() * 1000),
@@ -208,10 +207,6 @@
                     }
                 }
             ),
-=======
-            int(time.time() * 1000),
-            {("server9", get_key_id(key1)): FetchKeyResult(get_verify_key(key1), 1000)},
->>>>>>> d751f65e
         )
         self.get_success(r)
 
@@ -304,13 +299,8 @@
             int(time.time() * 1000),
             # None is not a valid value in FetchKeyResult, but we're abusing this
             # API to insert null values into the database. The nulls get converted
-<<<<<<< HEAD
             # to 0 when fetched in KeyStore.get_server_signature_keys.
-            [("server9", get_key_id(key1), FetchKeyResult(get_verify_key(key1), None))],  # type: ignore[arg-type]
-=======
-            # to 0 when fetched in KeyStore.get_server_verify_keys.
             {("server9", get_key_id(key1)): FetchKeyResult(get_verify_key(key1), None)},  # type: ignore[arg-type]
->>>>>>> d751f65e
         )
         self.get_success(r)
 
