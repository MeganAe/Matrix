--- conflicted
+++ resolved
@@ -605,26 +605,19 @@
         """Test that choosing between thumbnails with the same quality rating succeeds.
 
         We are not particular about which thumbnail is chosen."""
-<<<<<<< HEAD
 
         content_type = self.test_image.content_type.decode()
-=======
         media_repo = self.hs.get_media_repository()
         thumbnail_resouce = ThumbnailResource(
             self.hs, media_repo, media_repo.media_storage
         )
->>>>>>> fc31b495
 
         self.assertIsNotNone(
             thumbnail_resouce._select_thumbnail(
                 desired_width=desired_size,
                 desired_height=desired_size,
                 desired_method=method,
-<<<<<<< HEAD
                 desired_type=content_type,
-=======
-                desired_type=self.test_image.content_type,  # type: ignore[arg-type]
->>>>>>> fc31b495
                 # Provide two identical thumbnails which are guaranteed to have the same
                 # quality rating.
                 thumbnail_infos=[
