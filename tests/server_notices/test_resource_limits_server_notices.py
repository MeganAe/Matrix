# Copyright 2018, 2019 New Vector Ltd
#
# Licensed under the Apache License, Version 2.0 (the "License");
# you may not use this file except in compliance with the License.
# You may obtain a copy of the License at
#
#     http://www.apache.org/licenses/LICENSE-2.0
#
# Unless required by applicable law or agreed to in writing, software
# distributed under the License is distributed on an "AS IS" BASIS,
# WITHOUT WARRANTIES OR CONDITIONS OF ANY KIND, either express or implied.
# See the License for the specific language governing permissions and
# limitations under the License.
from typing import Tuple
from unittest.mock import Mock

from twisted.test.proto_helpers import MemoryReactor

from synapse.api.constants import EventTypes, LimitBlockingTypes, ServerNoticeMsgType
from synapse.api.errors import ResourceLimitError
from synapse.rest import admin
from synapse.rest.client import login, room, sync
from synapse.server import HomeServer
from synapse.server_notices.resource_limits_server_notices import (
    ResourceLimitsServerNotices,
)
from synapse.server_notices.server_notices_sender import ServerNoticesSender
from synapse.types import JsonDict
from synapse.util import Clock

from tests import unittest
from tests.test_utils import make_awaitable
from tests.unittest import override_config
from tests.utils import default_config


class TestResourceLimitsServerNotices(unittest.HomeserverTestCase):
    def default_config(self) -> JsonDict:
        config = default_config("test")

        config.update(
            {
                "admin_contact": "mailto:user@test.com",
                "limit_usage_by_mau": True,
                "server_notices": {
                    "system_mxid_localpart": "server",
                    "system_mxid_display_name": "test display name",
                    "system_mxid_avatar_url": None,
                    "room_name": "Server Notices",
                },
            }
        )

        # apply any additional config which was specified via the override_config
        # decorator.
        if self._extra_config is not None:
            config.update(self._extra_config)

        return config

    def prepare(self, reactor: MemoryReactor, clock: Clock, hs: HomeServer) -> None:
<<<<<<< HEAD
        self.clock._reactor.advance(1)  # type: ignore
        self.server_notices_sender = self.hs.get_server_notices_sender()
=======
        server_notices_sender = self.hs.get_server_notices_sender()
        assert isinstance(server_notices_sender, ServerNoticesSender)
>>>>>>> 9f7d6c6b

        # relying on [1] is far from ideal, but the only case where
        # ResourceLimitsServerNotices class needs to be isolated is this test,
        # general code should never have a reason to do so ...
        rlsn = list(server_notices_sender._server_notices)[1]
        assert isinstance(rlsn, ResourceLimitsServerNotices)
        self._rlsn = rlsn

        self._rlsn._store.user_last_seen_monthly_active = Mock(
            return_value=make_awaitable(1000)
        )
        self._rlsn._server_notices_manager.send_notice = Mock(  # type: ignore[assignment]
            return_value=make_awaitable(Mock())
        )
        self._send_notice = self._rlsn._server_notices_manager.send_notice

        self.user_id = "@user_id:test"

        self._rlsn._server_notices_manager.get_or_create_notice_room_for_user = Mock(
            return_value=make_awaitable("!something:localhost")
        )
        self._rlsn._server_notices_manager.maybe_get_notice_room_for_user = Mock(
            return_value=make_awaitable("!something:localhost")
        )
        self._rlsn._store.add_tag_to_room = Mock(return_value=make_awaitable(None))  # type: ignore[assignment]
        self._rlsn._store.get_tags_for_room = Mock(return_value=make_awaitable({}))  # type: ignore[assignment]

    @override_config({"hs_disabled": True})
    def test_maybe_send_server_notice_disabled_hs(self) -> None:
        """If the HS is disabled, we should not send notices"""
        self.get_success(self._rlsn.maybe_send_server_notice_to_user(self.user_id))
        self._send_notice.assert_not_called()

    @override_config({"limit_usage_by_mau": False})
    def test_maybe_send_server_notice_to_user_flag_off(self) -> None:
        """If mau limiting is disabled, we should not send notices"""
        self.get_success(self._rlsn.maybe_send_server_notice_to_user(self.user_id))
        self._send_notice.assert_not_called()

    def test_maybe_send_server_notice_to_user_remove_blocked_notice(self) -> None:
        """Test when user has blocked notice, but should have it removed"""

        self._rlsn._auth_blocking.check_auth_blocking = Mock(  # type: ignore[assignment]
            return_value=make_awaitable(None)
        )
        mock_event = Mock(
            type=EventTypes.Message, content={"msgtype": ServerNoticeMsgType}
        )
        self._rlsn._store.get_events = Mock(  # type: ignore[assignment]
            return_value=make_awaitable({"123": mock_event})
        )
        self.get_success(self._rlsn.maybe_send_server_notice_to_user(self.user_id))
        # Would be better to check the content, but once == remove blocking event
        maybe_get_notice_room_for_user = (
            self._rlsn._server_notices_manager.maybe_get_notice_room_for_user
        )
        assert isinstance(maybe_get_notice_room_for_user, Mock)
        maybe_get_notice_room_for_user.assert_called_once()
        self._send_notice.assert_called_once()

    def test_maybe_send_server_notice_to_user_remove_blocked_notice_noop(self) -> None:
        """
        Test when user has blocked notice, but notice ought to be there (NOOP)
        """
        self._rlsn._auth_blocking.check_auth_blocking = Mock(  # type: ignore[assignment]
            return_value=make_awaitable(None),
            side_effect=ResourceLimitError(403, "foo"),
        )

        mock_event = Mock(
            type=EventTypes.Message, content={"msgtype": ServerNoticeMsgType}
        )
        self._rlsn._store.get_events = Mock(  # type: ignore[assignment]
            return_value=make_awaitable({"123": mock_event})
        )

        self.get_success(self._rlsn.maybe_send_server_notice_to_user(self.user_id))

        self._send_notice.assert_not_called()

    def test_maybe_send_server_notice_to_user_add_blocked_notice(self) -> None:
        """
        Test when user does not have blocked notice, but should have one
        """
        self._rlsn._auth_blocking.check_auth_blocking = Mock(  # type: ignore[assignment]
            return_value=make_awaitable(None),
            side_effect=ResourceLimitError(403, "foo"),
        )
        self.get_success(self._rlsn.maybe_send_server_notice_to_user(self.user_id))

        # Would be better to check contents, but 2 calls == set blocking event
        self.assertEqual(self._send_notice.call_count, 2)

    def test_maybe_send_server_notice_to_user_add_blocked_notice_noop(self) -> None:
        """
        Test when user does not have blocked notice, nor should they (NOOP)
        """
        self._rlsn._auth_blocking.check_auth_blocking = Mock(  # type: ignore[assignment]
            return_value=make_awaitable(None)
        )

        self.get_success(self._rlsn.maybe_send_server_notice_to_user(self.user_id))

        self._send_notice.assert_not_called()

    def test_maybe_send_server_notice_to_user_not_in_mau_cohort(self) -> None:
        """
        Test when user is not part of the MAU cohort - this should not ever
        happen - but ...
        """
        self._rlsn._auth_blocking.check_auth_blocking = Mock(  # type: ignore[assignment]
            return_value=make_awaitable(None)
        )
        self._rlsn._store.user_last_seen_monthly_active = Mock(
            return_value=make_awaitable(None)
        )
        self.get_success(self._rlsn.maybe_send_server_notice_to_user(self.user_id))

        self._send_notice.assert_not_called()

    @override_config({"mau_limit_alerting": False})
    def test_maybe_send_server_notice_when_alerting_suppressed_room_unblocked(
        self,
    ) -> None:
        """
        Test that when server is over MAU limit and alerting is suppressed, then
        an alert message is not sent into the room
        """
        self._rlsn._auth_blocking.check_auth_blocking = Mock(  # type: ignore[assignment]
            return_value=make_awaitable(None),
            side_effect=ResourceLimitError(
                403, "foo", limit_type=LimitBlockingTypes.MONTHLY_ACTIVE_USER
            ),
        )
        self.get_success(self._rlsn.maybe_send_server_notice_to_user(self.user_id))

        self.assertEqual(self._send_notice.call_count, 0)

    @override_config({"mau_limit_alerting": False})
    def test_check_hs_disabled_unaffected_by_mau_alert_suppression(self) -> None:
        """
        Test that when a server is disabled, that MAU limit alerting is ignored.
        """
        self._rlsn._auth_blocking.check_auth_blocking = Mock(  # type: ignore[assignment]
            return_value=make_awaitable(None),
            side_effect=ResourceLimitError(
                403, "foo", limit_type=LimitBlockingTypes.HS_DISABLED
            ),
        )
        self.get_success(self._rlsn.maybe_send_server_notice_to_user(self.user_id))

        # Would be better to check contents, but 2 calls == set blocking event
        self.assertEqual(self._send_notice.call_count, 2)

    @override_config({"mau_limit_alerting": False})
    def test_maybe_send_server_notice_when_alerting_suppressed_room_blocked(
        self,
    ) -> None:
        """
        When the room is already in a blocked state, test that when alerting
        is suppressed that the room is returned to an unblocked state.
        """
        self._rlsn._auth_blocking.check_auth_blocking = Mock(  # type: ignore[assignment]
            return_value=make_awaitable(None),
            side_effect=ResourceLimitError(
                403, "foo", limit_type=LimitBlockingTypes.MONTHLY_ACTIVE_USER
            ),
        )

        self._rlsn._is_room_currently_blocked = Mock(  # type: ignore[assignment]
            return_value=make_awaitable((True, []))
        )

        mock_event = Mock(
            type=EventTypes.Message, content={"msgtype": ServerNoticeMsgType}
        )
        self._rlsn._store.get_events = Mock(  # type: ignore[assignment]
            return_value=make_awaitable({"123": mock_event})
        )
        self.get_success(self._rlsn.maybe_send_server_notice_to_user(self.user_id))

        self._send_notice.assert_called_once()


class TestResourceLimitsServerNoticesWithRealRooms(unittest.HomeserverTestCase):
    servlets = [
        admin.register_servlets,
        login.register_servlets,
        room.register_servlets,
        sync.register_servlets,
    ]

    def default_config(self) -> JsonDict:
        c = super().default_config()
        c["server_notices"] = {
            "system_mxid_localpart": "server",
            "system_mxid_display_name": None,
            "system_mxid_avatar_url": None,
            "room_name": "Test Server Notice Room",
        }
        c["limit_usage_by_mau"] = True
        c["max_mau_value"] = 5
        c["admin_contact"] = "mailto:user@test.com"
        return c

    def prepare(self, reactor: MemoryReactor, clock: Clock, hs: HomeServer) -> None:
        self.clock._reactor.advance(1)  # type: ignore
        self.store = self.hs.get_datastores().main
        self.server_notices_manager = self.hs.get_server_notices_manager()
        self.event_source = self.hs.get_event_sources()

        server_notices_sender = self.hs.get_server_notices_sender()
        assert isinstance(server_notices_sender, ServerNoticesSender)

        # relying on [1] is far from ideal, but the only case where
        # ResourceLimitsServerNotices class needs to be isolated is this test,
        # general code should never have a reason to do so ...
        rlsn = list(server_notices_sender._server_notices)[1]
        assert isinstance(rlsn, ResourceLimitsServerNotices)
        self._rlsn = rlsn

        self.user_id = "@user_id:test"

    def test_server_notice_only_sent_once(self) -> None:
        self.store.get_monthly_active_count = Mock(return_value=make_awaitable(1000))

        self.store.user_last_seen_monthly_active = Mock(
            return_value=make_awaitable(1000)
        )

        # Call the function multiple times to ensure we only send the notice once
        self.get_success(self._rlsn.maybe_send_server_notice_to_user(self.user_id))
        self.get_success(self._rlsn.maybe_send_server_notice_to_user(self.user_id))
        self.get_success(self._rlsn.maybe_send_server_notice_to_user(self.user_id))

        # Now lets get the last load of messages in the service notice room and
        # check that there is only one server notice
        room_id = self.get_success(
            self.server_notices_manager.get_or_create_notice_room_for_user(self.user_id)
        )

        token = self.event_source.get_current_token()
        events, _ = self.get_success(
            self.store.get_recent_events_for_room(
                room_id, limit=100, end_token=token.room_key
            )
        )

        count = 0
        for event in events:
            if event.type != EventTypes.Message:
                continue
            if event.content.get("msgtype") != ServerNoticeMsgType:
                continue

            count += 1

        self.assertEqual(count, 1)

    def test_no_invite_without_notice(self) -> None:
        """Tests that a user doesn't get invited to a server notices room without a
        server notice being sent.

        The scenario for this test is a single user on a server where the MAU limit
        hasn't been reached (since it's the only user and the limit is 5), so users
        shouldn't receive a server notice.
        """
        m = Mock(return_value=make_awaitable(None))
        self._rlsn._server_notices_manager.maybe_get_notice_room_for_user = m

        user_id = self.register_user("user", "password")
        tok = self.login("user", "password")

        channel = self.make_request("GET", "/sync?timeout=0", access_token=tok)

        self.assertNotIn(
            "rooms", channel.json_body, "Got invites without server notice"
        )

        m.assert_called_once_with(user_id)

    def test_invite_with_notice(self) -> None:
        """Tests that, if the MAU limit is hit, the server notices user invites each user
        to a room in which it has sent a notice.
        """
        user_id, tok, room_id = self._trigger_notice_and_join()

        # Sync again to retrieve the events in the room, so we can check whether this
        # room has a notice in it.
        channel = self.make_request("GET", "/sync?timeout=0", access_token=tok)

        # Scan the events in the room to search for a message from the server notices
        # user.
        events = channel.json_body["rooms"]["join"][room_id]["timeline"]["events"]
        notice_in_room = False
        for event in events:
            if (
                event["type"] == EventTypes.Message
                and event["sender"] == self.hs.config.servernotices.server_notices_mxid
            ):
                notice_in_room = True

        self.assertTrue(notice_in_room, "No server notice in room")

    def _trigger_notice_and_join(self) -> Tuple[str, str, str]:
        """Creates enough active users to hit the MAU limit and trigger a system notice
        about it, then joins the system notices room with one of the users created.

        Returns:
            A tuple of:
                user_id: The ID of the user that joined the room.
                tok: The access token of the user that joined the room.
                room_id: The ID of the room that's been joined.
        """
        # We need at least one user to process
        self.assertGreater(self.hs.config.server.max_mau_value, 0)

        invites = {}

        # Register as many users as the MAU limit allows.
        for i in range(self.hs.config.server.max_mau_value):
            localpart = "user%d" % i
            user_id = self.register_user(localpart, "password")
            tok = self.login(localpart, "password")

            # Sync with the user's token to mark the user as active.
            channel = self.make_request(
                "GET",
                "/sync?timeout=0",
                access_token=tok,
            )

            # Also retrieves the list of invites for this user. We don't care about that
            # one except if we're processing the last user, which should have received an
            # invite to a room with a server notice about the MAU limit being reached.
            # We could also pick another user and sync with it, which would return an
            # invite to a system notices room, but it doesn't matter which user we're
            # using so we use the last one because it saves us an extra sync.
            if "rooms" in channel.json_body:
                invites = channel.json_body["rooms"]["invite"]

        # Make sure we have an invite to process.
        self.assertEqual(len(invites), 1, invites)

        # Join the room.
        room_id = list(invites.keys())[0]
        self.helper.join(room=room_id, user=user_id, tok=tok)

        return user_id, tok, room_id<|MERGE_RESOLUTION|>--- conflicted
+++ resolved
@@ -59,13 +59,9 @@
         return config
 
     def prepare(self, reactor: MemoryReactor, clock: Clock, hs: HomeServer) -> None:
-<<<<<<< HEAD
         self.clock._reactor.advance(1)  # type: ignore
-        self.server_notices_sender = self.hs.get_server_notices_sender()
-=======
         server_notices_sender = self.hs.get_server_notices_sender()
         assert isinstance(server_notices_sender, ServerNoticesSender)
->>>>>>> 9f7d6c6b
 
         # relying on [1] is far from ideal, but the only case where
         # ResourceLimitsServerNotices class needs to be isolated is this test,
