# Copyright 2018 New Vector Ltd
#
# Licensed under the Apache License, Version 2.0 (the "License");
# you may not use this file except in compliance with the License.
# You may obtain a copy of the License at
#
#     http://www.apache.org/licenses/LICENSE-2.0
#
# Unless required by applicable law or agreed to in writing, software
# distributed under the License is distributed on an "AS IS" BASIS,
# WITHOUT WARRANTIES OR CONDITIONS OF ANY KIND, either express or implied.
# See the License for the specific language governing permissions and
# limitations under the License.

import logging
import re
from io import StringIO

from twisted.internet.defer import Deferred
from twisted.python.failure import Failure
from twisted.test.proto_helpers import AccumulatingProtocol
from twisted.web.resource import Resource
from twisted.web.server import NOT_DONE_YET

from synapse.api.errors import Codes, RedirectException, SynapseError
from synapse.config.server import parse_listener_def
<<<<<<< HEAD
from synapse.http.server import (
    DirectServeResource,
    JsonResource,
    OptionsResource,
    wrap_html_request_handler,
)
=======
from synapse.http.server import DirectServeHtmlResource, JsonResource, OptionsResource
>>>>>>> 5cdca53a
from synapse.http.site import SynapseSite, logger
from synapse.logging.context import make_deferred_yieldable
from synapse.util import Clock

from tests import unittest
from tests.server import (
    FakeTransport,
    ThreadedMemoryReactorClock,
    make_request,
    render,
    setup_test_homeserver,
)


class JsonResourceTests(unittest.TestCase):
    def setUp(self):
        self.reactor = ThreadedMemoryReactorClock()
        self.hs_clock = Clock(self.reactor)
        self.homeserver = setup_test_homeserver(
            self.addCleanup, http_client=None, clock=self.hs_clock, reactor=self.reactor
        )

    def test_handler_for_request(self):
        """
        JsonResource.handler_for_request gives correctly decoded URL args to
        the callback, while Twisted will give the raw bytes of URL query
        arguments.
        """
        got_kwargs = {}

        def _callback(request, **kwargs):
            got_kwargs.update(kwargs)
            return 200, kwargs

        res = JsonResource(self.homeserver)
        res.register_paths(
            "GET",
            [re.compile("^/_matrix/foo/(?P<room_id>[^/]*)$")],
            _callback,
            "test_servlet",
        )

        request, channel = make_request(
            self.reactor, b"GET", b"/_matrix/foo/%E2%98%83?a=%E2%98%83"
        )
        render(request, res, self.reactor)

        self.assertEqual(request.args, {b"a": ["\N{SNOWMAN}".encode("utf8")]})
        self.assertEqual(got_kwargs, {"room_id": "\N{SNOWMAN}"})

    def test_callback_direct_exception(self):
        """
        If the web callback raises an uncaught exception, it will be translated
        into a 500.
        """

        def _callback(request, **kwargs):
            raise Exception("boo")

        res = JsonResource(self.homeserver)
        res.register_paths(
            "GET", [re.compile("^/_matrix/foo$")], _callback, "test_servlet"
        )

        request, channel = make_request(self.reactor, b"GET", b"/_matrix/foo")
        render(request, res, self.reactor)

        self.assertEqual(channel.result["code"], b"500")

    def test_callback_indirect_exception(self):
        """
        If the web callback raises an uncaught exception in a Deferred, it will
        be translated into a 500.
        """

        def _throw(*args):
            raise Exception("boo")

        def _callback(request, **kwargs):
            d = Deferred()
            d.addCallback(_throw)
            self.reactor.callLater(1, d.callback, True)
            return make_deferred_yieldable(d)

        res = JsonResource(self.homeserver)
        res.register_paths(
            "GET", [re.compile("^/_matrix/foo$")], _callback, "test_servlet"
        )

        request, channel = make_request(self.reactor, b"GET", b"/_matrix/foo")
        render(request, res, self.reactor)

        self.assertEqual(channel.result["code"], b"500")

    def test_callback_synapseerror(self):
        """
        If the web callback raises a SynapseError, it returns the appropriate
        status code and message set in it.
        """

        def _callback(request, **kwargs):
            raise SynapseError(403, "Forbidden!!one!", Codes.FORBIDDEN)

        res = JsonResource(self.homeserver)
        res.register_paths(
            "GET", [re.compile("^/_matrix/foo$")], _callback, "test_servlet"
        )

        request, channel = make_request(self.reactor, b"GET", b"/_matrix/foo")
        render(request, res, self.reactor)

        self.assertEqual(channel.result["code"], b"403")
        self.assertEqual(channel.json_body["error"], "Forbidden!!one!")
        self.assertEqual(channel.json_body["errcode"], "M_FORBIDDEN")

    def test_no_handler(self):
        """
        If there is no handler to process the request, Synapse will return 400.
        """

        def _callback(request, **kwargs):
            """
            Not ever actually called!
            """
            self.fail("shouldn't ever get here")

        res = JsonResource(self.homeserver)
        res.register_paths(
            "GET", [re.compile("^/_matrix/foo$")], _callback, "test_servlet"
        )

        request, channel = make_request(self.reactor, b"GET", b"/_matrix/foobar")
        render(request, res, self.reactor)

        self.assertEqual(channel.result["code"], b"400")
        self.assertEqual(channel.json_body["error"], "Unrecognized request")
        self.assertEqual(channel.json_body["errcode"], "M_UNRECOGNIZED")


class OptionsResourceTests(unittest.TestCase):
    def setUp(self):
        self.reactor = ThreadedMemoryReactorClock()

        class DummyResource(Resource):
            isLeaf = True

            def render(self, request):
                return request.path

        # Setup a resource with some children.
        self.resource = OptionsResource()
        self.resource.putChild(b"res", DummyResource())

    def _make_request(self, method, path):
        """Create a request from the method/path and return a channel with the response."""
        request, channel = make_request(self.reactor, method, path, shorthand=False)
        request.prepath = []  # This doesn't get set properly by make_request.

        # Create a site and query for the resource.
        site = SynapseSite(
            "test",
            "site_tag",
            parse_listener_def({"type": "http", "port": 0}),
            self.resource,
            "1.0",
        )
        request.site = site
        resource = site.getResourceFor(request)

        # Finally, render the resource and return the channel.
        render(request, resource, self.reactor)
        return channel

    def test_unknown_options_request(self):
        """An OPTIONS requests to an unknown URL still returns 200 OK."""
        channel = self._make_request(b"OPTIONS", b"/foo/")
        self.assertEqual(channel.result["code"], b"200")
        self.assertEqual(channel.result["body"], b"{}")

        # Ensure the correct CORS headers have been added
        self.assertTrue(
            channel.headers.hasHeader(b"Access-Control-Allow-Origin"),
            "has CORS Origin header",
        )
        self.assertTrue(
            channel.headers.hasHeader(b"Access-Control-Allow-Methods"),
            "has CORS Methods header",
        )
        self.assertTrue(
            channel.headers.hasHeader(b"Access-Control-Allow-Headers"),
            "has CORS Headers header",
        )

    def test_known_options_request(self):
        """An OPTIONS requests to an known URL still returns 200 OK."""
        channel = self._make_request(b"OPTIONS", b"/res/")
        self.assertEqual(channel.result["code"], b"200")
        self.assertEqual(channel.result["body"], b"{}")

        # Ensure the correct CORS headers have been added
        self.assertTrue(
            channel.headers.hasHeader(b"Access-Control-Allow-Origin"),
            "has CORS Origin header",
        )
        self.assertTrue(
            channel.headers.hasHeader(b"Access-Control-Allow-Methods"),
            "has CORS Methods header",
        )
        self.assertTrue(
            channel.headers.hasHeader(b"Access-Control-Allow-Headers"),
            "has CORS Headers header",
        )

    def test_unknown_request(self):
        """A non-OPTIONS request to an unknown URL should 404."""
        channel = self._make_request(b"GET", b"/foo/")
        self.assertEqual(channel.result["code"], b"404")

    def test_known_request(self):
        """A non-OPTIONS request to an known URL should query the proper resource."""
        channel = self._make_request(b"GET", b"/res/")
        self.assertEqual(channel.result["code"], b"200")
        self.assertEqual(channel.result["body"], b"/res/")


class WrapHtmlRequestHandlerTests(unittest.TestCase):
    class TestResource(DirectServeHtmlResource):
        callback = None

        async def _async_render_GET(self, request):
            await self.callback(request)

    def setUp(self):
        self.reactor = ThreadedMemoryReactorClock()

    def test_good_response(self):
        def callback(request):
            request.write(b"response")
            request.finish()

        res = WrapHtmlRequestHandlerTests.TestResource()
        res.callback = callback

        request, channel = make_request(self.reactor, b"GET", b"/path")
        render(request, res, self.reactor)

        self.assertEqual(channel.result["code"], b"200")
        body = channel.result["body"]
        self.assertEqual(body, b"response")

    def test_redirect_exception(self):
        """
        If the callback raises a RedirectException, it is turned into a 30x
        with the right location.
        """

        def callback(request, **kwargs):
            raise RedirectException(b"/look/an/eagle", 301)

        res = WrapHtmlRequestHandlerTests.TestResource()
        res.callback = callback

        request, channel = make_request(self.reactor, b"GET", b"/path")
        render(request, res, self.reactor)

        self.assertEqual(channel.result["code"], b"301")
        headers = channel.result["headers"]
        location_headers = [v for k, v in headers if k == b"Location"]
        self.assertEqual(location_headers, [b"/look/an/eagle"])

    def test_redirect_exception_with_cookie(self):
        """
        If the callback raises a RedirectException which sets a cookie, that is
        returned too
        """

        def callback(request, **kwargs):
            e = RedirectException(b"/no/over/there", 304)
            e.cookies.append(b"session=yespls")
            raise e

        res = WrapHtmlRequestHandlerTests.TestResource()
        res.callback = callback

        request, channel = make_request(self.reactor, b"GET", b"/path")
        render(request, res, self.reactor)

        self.assertEqual(channel.result["code"], b"304")
        headers = channel.result["headers"]
        location_headers = [v for k, v in headers if k == b"Location"]
        self.assertEqual(location_headers, [b"/no/over/there"])
        cookies_headers = [v for k, v in headers if k == b"Set-Cookie"]
        self.assertEqual(cookies_headers, [b"session=yespls"])


class SiteTestCase(unittest.HomeserverTestCase):
    def test_lose_connection(self):
        """
        We log the URI correctly redacted when we lose the connection.
        """

        class HangingResource(Resource):
            """
            A Resource that strategically hangs, as if it were processing an
            answer.
            """

            def render(self, request):
                return NOT_DONE_YET

        # Set up a logging handler that we can inspect afterwards
        output = StringIO()
        handler = logging.StreamHandler(output)
        logger.addHandler(handler)
        old_level = logger.level
        logger.setLevel(10)
        self.addCleanup(logger.setLevel, old_level)
        self.addCleanup(logger.removeHandler, handler)

        # Make a resource and a Site, the resource will hang and allow us to
        # time out the request while it's 'processing'
        base_resource = Resource()
        base_resource.putChild(b"", HangingResource())
        site = SynapseSite(
            "test", "site_tag", self.hs.config.listeners[0], base_resource, "1.0"
        )

        server = site.buildProtocol(None)
        client = AccumulatingProtocol()
        client.makeConnection(FakeTransport(server, self.reactor))
        server.makeConnection(FakeTransport(client, self.reactor))

        # Send a request with an access token that will get redacted
        server.dataReceived(b"GET /?access_token=bar HTTP/1.0\r\n\r\n")
        self.pump()

        # Lose the connection
        e = Failure(Exception("Failed123"))
        server.connectionLost(e)
        handler.flush()

        # Our access token is redacted and the failure reason is logged.
        self.assertIn("/?access_token=<redacted>", output.getvalue())
        self.assertIn("Failed123", output.getvalue())<|MERGE_RESOLUTION|>--- conflicted
+++ resolved
@@ -24,16 +24,7 @@
 
 from synapse.api.errors import Codes, RedirectException, SynapseError
 from synapse.config.server import parse_listener_def
-<<<<<<< HEAD
-from synapse.http.server import (
-    DirectServeResource,
-    JsonResource,
-    OptionsResource,
-    wrap_html_request_handler,
-)
-=======
 from synapse.http.server import DirectServeHtmlResource, JsonResource, OptionsResource
->>>>>>> 5cdca53a
 from synapse.http.site import SynapseSite, logger
 from synapse.logging.context import make_deferred_yieldable
 from synapse.util import Clock
