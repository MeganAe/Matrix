# -*- coding: utf-8 -*-
# Copyright 2019 New Vector Ltd
#
# Licensed under the Apache License, Version 2.0 (the "License");
# you may not use this file except in compliance with the License.
# You may obtain a copy of the License at
#
#     http://www.apache.org/licenses/LICENSE-2.0
#
# Unless required by applicable law or agreed to in writing, software
# distributed under the License is distributed on an "AS IS" BASIS,
# WITHOUT WARRANTIES OR CONDITIONS OF ANY KIND, either express or implied.
# See the License for the specific language governing permissions and
# limitations under the License.

import logging
from typing import Any, List, Optional, Tuple

import attr

from twisted.internet.interfaces import IConsumer, IPullProducer, IReactorTime
from twisted.internet.task import LoopingCall
from twisted.web.http import HTTPChannel

from synapse.app.generic_worker import (
    GenericWorkerReplicationHandler,
    GenericWorkerServer,
)
from synapse.http.site import SynapseRequest
from synapse.replication.tcp.handler import ReplicationCommandHandler
from synapse.replication.tcp.protocol import ClientReplicationStreamProtocol
from synapse.replication.tcp.resource import ReplicationStreamProtocolFactory
from synapse.server import HomeServer
from synapse.util import Clock

from tests import unittest
from tests.server import FakeTransport

logger = logging.getLogger(__name__)


class BaseStreamTestCase(unittest.HomeserverTestCase):
    """Base class for tests of the replication streams"""

    def prepare(self, reactor, clock, hs):
        # build a replication server
        server_factory = ReplicationStreamProtocolFactory(hs)
        self.streamer = hs.get_replication_streamer()
        self.server = server_factory.buildProtocol(None)

        # Make a new HomeServer object for the worker
        config = self.default_config()
        config["worker_app"] = "synapse.app.generic_worker"
        config["worker_replication_host"] = "testserv"
        config["worker_replication_http_port"] = "8765"

        self.reactor.lookups["testserv"] = "1.2.3.4"

        self.worker_hs = self.setup_test_homeserver(
            http_client=None,
            homeserverToUse=GenericWorkerServer,
            config=config,
            reactor=self.reactor,
        )

        # Since we use sqlite in memory databases we need to make sure the
        # databases objects are the same.
        self.worker_hs.get_datastore().db = hs.get_datastore().db

        self.test_handler = self._build_replication_data_handler()
        self.worker_hs.replication_data_handler = self.test_handler

        repl_handler = ReplicationCommandHandler(self.worker_hs)
        self.client = ClientReplicationStreamProtocol(
            self.worker_hs, "client", "test", clock, repl_handler,
        )

        self._client_transport = None
        self._server_transport = None

    def _build_replication_data_handler(self):
        return TestReplicationDataHandler(self.worker_hs)

    def reconnect(self):
        if self._client_transport:
            self.client.close()

        if self._server_transport:
            self.server.close()

        self._client_transport = FakeTransport(self.server, self.reactor)
        self.client.makeConnection(self._client_transport)

        self._server_transport = FakeTransport(self.client, self.reactor)
        self.server.makeConnection(self._server_transport)

    def disconnect(self):
        if self._client_transport:
            self._client_transport = None
            self.client.close()

        if self._server_transport:
            self._server_transport = None
            self.server.close()

    def replicate(self):
        """Tell the master side of replication that something has happened, and then
        wait for the replication to occur.
        """
        self.streamer.on_notifier_poke()
        self.pump(0.1)

    def handle_http_replication_attempt(self) -> SynapseRequest:
        """Asserts that a connection attempt was made to the master HS on the
        HTTP replication port, then proxies it to the master HS object to be
        handled.

        Returns:
            The request object received by master HS.
        """

        # We should have an outbound connection attempt.
        clients = self.reactor.tcpClients
        self.assertEqual(len(clients), 1)
        (host, port, client_factory, _timeout, _bindAddress) = clients.pop(0)
        self.assertEqual(host, "1.2.3.4")
        self.assertEqual(port, 8765)

        # Set up client side protocol
        client_protocol = client_factory.buildProtocol(None)

        request_factory = OneShotRequestFactory()

        # Set up the server side protocol
        channel = _PushHTTPChannel(self.reactor)
        channel.requestFactory = request_factory
        channel.site = self.site

        # Connect client to server and vice versa.
        client_to_server_transport = FakeTransport(
            channel, self.reactor, client_protocol
        )
        client_protocol.makeConnection(client_to_server_transport)

        server_to_client_transport = FakeTransport(
            client_protocol, self.reactor, channel
        )
        channel.makeConnection(server_to_client_transport)

        # The request will now be processed by `self.site` and the response
        # streamed back.
        self.reactor.advance(0)

        # We tear down the connection so it doesn't get reused without our
        # knowledge.
        server_to_client_transport.loseConnection()
        client_to_server_transport.loseConnection()

        return request_factory.request

    def assert_request_is_get_repl_stream_updates(
        self, request: SynapseRequest, stream_name: str
    ):
        """Asserts that the given request is a HTTP replication request for
        fetching updates for given stream.
        """

        self.assertRegex(
            request.path,
            br"^/_synapse/replication/get_repl_stream_updates/%s/[^/]+$"
            % (stream_name.encode("ascii"),),
        )

        self.assertEqual(request.method, b"GET")


class TestReplicationDataHandler(GenericWorkerReplicationHandler):
    """Drop-in for ReplicationDataHandler which just collects RDATA rows"""

    def __init__(self, hs: HomeServer):
        super().__init__(hs)

        # list of received (stream_name, token, row) tuples
        self.received_rdata_rows = []  # type: List[Tuple[str, int, Any]]

<<<<<<< HEAD
    def get_streams_to_replicate(self):
        return self.stream_positions

    async def on_rdata(self, stream_name, instance_name, token, rows):
        await super().on_rdata(stream_name, instance_name, token, rows)
=======
    async def on_rdata(self, stream_name, token, rows):
        await super().on_rdata(stream_name, token, rows)
>>>>>>> 3085cde5
        for r in rows:
            self.received_rdata_rows.append((stream_name, token, r))


@attr.s()
class OneShotRequestFactory:
    """A simple request factory that generates a single `SynapseRequest` and
    stores it for future use. Can only be used once.
    """

    request = attr.ib(default=None)

    def __call__(self, *args, **kwargs):
        assert self.request is None

        self.request = SynapseRequest(*args, **kwargs)
        return self.request


class _PushHTTPChannel(HTTPChannel):
    """A HTTPChannel that wraps pull producers to push producers.

    This is a hack to get around the fact that HTTPChannel transparently wraps a
    pull producer (which is what Synapse uses to reply to requests) with
    `_PullToPush` to convert it to a push producer. Unfortunately `_PullToPush`
    uses the standard reactor rather than letting us use our test reactor, which
    makes it very hard to test.
    """

    def __init__(self, reactor: IReactorTime):
        super().__init__()
        self.reactor = reactor

        self._pull_to_push_producer = None  # type: Optional[_PullToPushProducer]

    def registerProducer(self, producer, streaming):
        # Convert pull producers to push producer.
        if not streaming:
            self._pull_to_push_producer = _PullToPushProducer(
                self.reactor, producer, self
            )
            producer = self._pull_to_push_producer

        super().registerProducer(producer, True)

    def unregisterProducer(self):
        if self._pull_to_push_producer:
            # We need to manually stop the _PullToPushProducer.
            self._pull_to_push_producer.stop()


class _PullToPushProducer:
    """A push producer that wraps a pull producer.
    """

    def __init__(
        self, reactor: IReactorTime, producer: IPullProducer, consumer: IConsumer
    ):
        self._clock = Clock(reactor)
        self._producer = producer
        self._consumer = consumer

        # While running we use a looping call with a zero delay to call
        # resumeProducing on given producer.
        self._looping_call = None  # type: Optional[LoopingCall]

        # We start writing next reactor tick.
        self._start_loop()

    def _start_loop(self):
        """Start the looping call to
        """

        if not self._looping_call:
            # Start a looping call which runs every tick.
            self._looping_call = self._clock.looping_call(self._run_once, 0)

    def stop(self):
        """Stops calling resumeProducing.
        """
        if self._looping_call:
            self._looping_call.stop()
            self._looping_call = None

    def pauseProducing(self):
        """Implements IPushProducer
        """
        self.stop()

    def resumeProducing(self):
        """Implements IPushProducer
        """
        self._start_loop()

    def stopProducing(self):
        """Implements IPushProducer
        """
        self.stop()
        self._producer.stopProducing()

    def _run_once(self):
        """Calls resumeProducing on producer once.
        """

        try:
            self._producer.resumeProducing()
        except Exception:
            logger.exception("Failed to call resumeProducing")
            try:
                self._consumer.unregisterProducer()
            except Exception:
                pass

            self.stopProducing()<|MERGE_RESOLUTION|>--- conflicted
+++ resolved
@@ -183,16 +183,8 @@
         # list of received (stream_name, token, row) tuples
         self.received_rdata_rows = []  # type: List[Tuple[str, int, Any]]
 
-<<<<<<< HEAD
-    def get_streams_to_replicate(self):
-        return self.stream_positions
-
     async def on_rdata(self, stream_name, instance_name, token, rows):
         await super().on_rdata(stream_name, instance_name, token, rows)
-=======
-    async def on_rdata(self, stream_name, token, rows):
-        await super().on_rdata(stream_name, token, rows)
->>>>>>> 3085cde5
         for r in rows:
             self.received_rdata_rows.append((stream_name, token, r))
 
