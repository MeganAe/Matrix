--- conflicted
+++ resolved
@@ -127,10 +127,7 @@
 
         # ... updating the cache ID gen on the master still shouldn't cause the
         # deferred to wake up.
-<<<<<<< HEAD
-=======
         assert store._cache_id_gen is not None
->>>>>>> 9f7d6c6b
         ctx = store._cache_id_gen.get_next()
         self.get_success(ctx.__aenter__())
         self.get_success(ctx.__aexit__(None, None, None))
@@ -143,8 +140,6 @@
         # ... but worker1 finishing (and so sending an update) should.
         self.get_success(ctx_worker1.__aexit__(None, None, None))
 
-<<<<<<< HEAD
-=======
         self.assertTrue(d.called)
 
     def test_wait_for_stream_position_rdata(self) -> None:
@@ -206,5 +201,4 @@
 
         # Master should get told about `next_token2`, so the deferred should
         # resolve.
->>>>>>> 9f7d6c6b
         self.assertTrue(d.called)