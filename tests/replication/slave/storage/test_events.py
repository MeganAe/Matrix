# Copyright 2016 OpenMarket Ltd
#
# Licensed under the Apache License, Version 2.0 (the "License");
# you may not use this file except in compliance with the License.
# You may obtain a copy of the License at
#
#     http://www.apache.org/licenses/LICENSE-2.0
#
# Unless required by applicable law or agreed to in writing, software
# distributed under the License is distributed on an "AS IS" BASIS,
# WITHOUT WARRANTIES OR CONDITIONS OF ANY KIND, either express or implied.
# See the License for the specific language governing permissions and
# limitations under the License.
import logging
from typing import Iterable, Optional

from canonicaljson import encode_canonical_json
from parameterized import parameterized

from synapse.api.constants import ReceiptTypes
from synapse.api.room_versions import RoomVersions
from synapse.events import FrozenEvent, _EventInternalMetadata, make_event_from_dict
from synapse.handlers.room import RoomEventSource
from synapse.replication.slave.storage.events import SlavedEventStore
from synapse.storage.databases.main.event_push_actions import NotifCounts
from synapse.storage.roommember import GetRoomsForUserWithStreamOrdering, RoomsForUser
from synapse.types import PersistedEventPosition

from tests.server import FakeTransport

from ._base import BaseSlavedStoreTestCase

USER_ID = "@feeling:test"
USER_ID_2 = "@bright:test"
OUTLIER = {"outlier": True}
ROOM_ID = "!room:test"

logger = logging.getLogger(__name__)


def dict_equals(self, other):
    me = encode_canonical_json(self.get_pdu_json())
    them = encode_canonical_json(other.get_pdu_json())
    return me == them


def patch__eq__(cls):
    eq = getattr(cls, "__eq__", None)
    cls.__eq__ = dict_equals

    def unpatch():
        if eq is not None:
            cls.__eq__ = eq

    return unpatch


class SlavedEventStoreTestCase(BaseSlavedStoreTestCase):

    STORE_TYPE = SlavedEventStore

    def setUp(self):
        # Patch up the equality operator for events so that we can check
        # whether lists of events match using assertEqual
        self.unpatches = [patch__eq__(_EventInternalMetadata), patch__eq__(FrozenEvent)]
        return super().setUp()

    def prepare(self, *args, **kwargs):
        super().prepare(*args, **kwargs)

        self.get_success(
            self.master_store.store_room(
                ROOM_ID,
                USER_ID,
                is_public=False,
                room_version=RoomVersions.V1,
            )
        )

    def tearDown(self):
        [unpatch() for unpatch in self.unpatches]

    def test_get_latest_event_ids_in_room(self):
        create = self.persist(type="m.room.create", key="", creator=USER_ID)
        self.replicate()
        self.check("get_latest_event_ids_in_room", (ROOM_ID,), [create.event_id])

        join = self.persist(
            type="m.room.member",
            key=USER_ID,
            membership="join",
            prev_events=[(create.event_id, {})],
        )
        self.replicate()
        self.check("get_latest_event_ids_in_room", (ROOM_ID,), [join.event_id])

    def test_redactions(self):
        self.persist(type="m.room.create", key="", creator=USER_ID)
        self.persist(type="m.room.member", key=USER_ID, membership="join")

        msg = self.persist(type="m.room.message", msgtype="m.text", body="Hello")
        self.replicate()
        self.check("get_event", [msg.event_id], msg)

        redaction = self.persist(type="m.room.redaction", redacts=msg.event_id)
        self.replicate()

        msg_dict = msg.get_dict()
        msg_dict["content"] = {}
        msg_dict["unsigned"]["redacted_by"] = redaction.event_id
        msg_dict["unsigned"]["redacted_because"] = redaction
        redacted = make_event_from_dict(
            msg_dict, internal_metadata_dict=msg.internal_metadata.get_dict()
        )
        self.check("get_event", [msg.event_id], redacted)

    def test_backfilled_redactions(self):
        self.persist(type="m.room.create", key="", creator=USER_ID)
        self.persist(type="m.room.member", key=USER_ID, membership="join")

        msg = self.persist(type="m.room.message", msgtype="m.text", body="Hello")
        self.replicate()
        self.check("get_event", [msg.event_id], msg)

        redaction = self.persist(
            type="m.room.redaction", redacts=msg.event_id, backfill=True
        )
        self.replicate()

        msg_dict = msg.get_dict()
        msg_dict["content"] = {}
        msg_dict["unsigned"]["redacted_by"] = redaction.event_id
        msg_dict["unsigned"]["redacted_because"] = redaction
        redacted = make_event_from_dict(
            msg_dict, internal_metadata_dict=msg.internal_metadata.get_dict()
        )
        self.check("get_event", [msg.event_id], redacted)

    def test_invites(self):
        self.persist(type="m.room.create", key="", creator=USER_ID)
        self.check("get_invited_rooms_for_local_user", [USER_ID_2], [])
        event = self.persist(type="m.room.member", key=USER_ID_2, membership="invite")

        self.replicate()

        self.check(
            "get_invited_rooms_for_local_user",
            [USER_ID_2],
            [
                RoomsForUser(
                    ROOM_ID,
                    USER_ID,
                    "invite",
                    event.event_id,
                    event.internal_metadata.stream_ordering,
                    RoomVersions.V1.identifier,
                )
            ],
        )

    @parameterized.expand([(True,), (False,)])
    def test_push_actions_for_user(self, send_receipt: bool):
        self.persist(type="m.room.create", key="", creator=USER_ID)
        self.persist(type="m.room.member", key=USER_ID, membership="join")
        self.persist(
            type="m.room.member", sender=USER_ID, key=USER_ID_2, membership="join"
        )
        event1 = self.persist(type="m.room.message", msgtype="m.text", body="hello")
        self.replicate()

        if send_receipt:
            self.get_success(
                self.master_store.insert_receipt(
                    ROOM_ID, ReceiptTypes.READ, USER_ID_2, [event1.event_id], {}
                )
            )

        self.check(
            "get_unread_event_push_actions_by_room_for_user",
            [ROOM_ID, USER_ID_2],
            NotifCounts(highlight_count=0, unread_count=0, notify_count=0),
        )

        self.persist(
            type="m.room.message",
            msgtype="m.text",
            body="world",
            push_actions=[(USER_ID_2, ["notify"])],
        )
        self.replicate()
        self.check(
            "get_unread_event_push_actions_by_room_for_user",
            [ROOM_ID, USER_ID_2],
            NotifCounts(highlight_count=0, unread_count=0, notify_count=1),
        )

        self.persist(
            type="m.room.message",
            msgtype="m.text",
            body="world",
            push_actions=[
                (USER_ID_2, ["notify", {"set_tweak": "highlight", "value": True}])
            ],
        )
        self.replicate()
        self.check(
            "get_unread_event_push_actions_by_room_for_user",
            [ROOM_ID, USER_ID_2],
            NotifCounts(highlight_count=1, unread_count=0, notify_count=2),
        )

    def test_get_rooms_for_user_with_stream_ordering(self):
        """Check that the cache on get_rooms_for_user_with_stream_ordering is invalidated
        by rows in the events stream
        """
        self.persist(type="m.room.create", key="", creator=USER_ID)
        self.persist(type="m.room.member", key=USER_ID, membership="join")
        self.replicate()
        self.check("get_rooms_for_user_with_stream_ordering", (USER_ID_2,), set())

        j2 = self.persist(
            type="m.room.member", sender=USER_ID_2, key=USER_ID_2, membership="join"
        )
        self.replicate()

        expected_pos = PersistedEventPosition(
            "master", j2.internal_metadata.stream_ordering
        )
        self.check(
            "get_rooms_for_user_with_stream_ordering",
            (USER_ID_2,),
            {GetRoomsForUserWithStreamOrdering(ROOM_ID, expected_pos)},
        )

    def test_get_rooms_for_user_with_stream_ordering_with_multi_event_persist(self):
        """Check that current_state invalidation happens correctly with multiple events
        in the persistence batch.

        This test attempts to reproduce a race condition between the event persistence
        loop and a worker-based Sync handler.

        The problem occurred when the master persisted several events in one batch. It
        only updates the current_state at the end of each batch, so the obvious thing
        to do is then to issue a current_state_delta stream update corresponding to the
        last stream_id in the batch.

        However, that raises the possibility that a worker will see the replication
        notification for a join event before the current_state caches are invalidated.

        The test involves:
         * creating a join and a message event for a user, and persisting them in the
           same batch

         * controlling the replication stream so that updates are sent gradually

         * between each bunch of replication updates, check that we see a consistent
           snapshot of the state.
        """
        self.persist(type="m.room.create", key="", creator=USER_ID)
        self.persist(type="m.room.member", key=USER_ID, membership="join")
        self.replicate()
        self.check("get_rooms_for_user_with_stream_ordering", (USER_ID_2,), set())

        # limit the replication rate
        repl_transport = self._server_transport
        assert isinstance(repl_transport, FakeTransport)
        repl_transport.autoflush = False

        # build the join and message events and persist them in the same batch.
        logger.info("----- build test events ------")
        j2, j2ctx = self.build_event(
            type="m.room.member", sender=USER_ID_2, key=USER_ID_2, membership="join"
        )
        msg, msgctx = self.build_event()
        self.get_success(
            self._storage_controllers.persistence.persist_events(
                [(j2, j2ctx), (msg, msgctx)]
            )
        )
        self.replicate()

        event_source = RoomEventSource(self.hs)
        event_source.store = self.slaved_store
        current_token = event_source.get_current_key()

        # gradually stream out the replication
        while repl_transport.buffer:
            logger.info("------ flush ------")
            repl_transport.flush(30)
            self.pump(0)

            prev_token = current_token
            current_token = event_source.get_current_key()

            # attempt to replicate the behaviour of the sync handler.
            #
            # First, we get a list of the rooms we are joined to
            joined_rooms = self.get_success(
                self.slaved_store.get_rooms_for_user_with_stream_ordering(USER_ID_2)
            )

            # Then, we get a list of the events since the last sync
            membership_changes = self.get_success(
                self.slaved_store.get_membership_changes_for_user(
                    USER_ID_2, prev_token, current_token
                )
            )

            logger.info(
                "%s->%s: joined_rooms=%r membership_changes=%r",
                prev_token,
                current_token,
                joined_rooms,
                membership_changes,
            )

            # the membership change is only any use to us if the room is in the
            # joined_rooms list.
            if membership_changes:
                expected_pos = PersistedEventPosition(
                    "master", j2.internal_metadata.stream_ordering
                )
                self.assertEqual(
                    joined_rooms,
                    {GetRoomsForUserWithStreamOrdering(ROOM_ID, expected_pos)},
                )

    event_id = 0

    def persist(self, backfill=False, **kwargs):
        """
        Returns:
            synapse.events.FrozenEvent: The event that was persisted.
        """
        event, context = self.build_event(**kwargs)

        if backfill:
            self.get_success(
                self._storage_controllers.persistence.persist_events(
                    [(event, context)], backfilled=True
                )
            )
        else:
            self.get_success(
                self._storage_controllers.persistence.persist_event(event, context)
            )

        return event

    def build_event(
        self,
        sender=USER_ID,
        room_id=ROOM_ID,
        type="m.room.message",
        key=None,
        internal: Optional[dict] = None,
        depth=None,
        prev_events: Optional[list] = None,
        auth_events: Optional[list] = None,
        prev_state: Optional[list] = None,
        redacts=None,
        push_actions: Iterable = frozenset(),
        **content,
    ):
        prev_events = prev_events or []
        auth_events = auth_events or []
        prev_state = prev_state or []

        if depth is None:
            depth = self.event_id

        if not prev_events:
            latest_event_ids = self.get_success(
                self.master_store.get_latest_event_ids_in_room(room_id)
            )
            prev_events = [(ev_id, {}) for ev_id in latest_event_ids]

        event_dict = {
            "sender": sender,
            "type": type,
            "content": content,
            "event_id": "$%d:blue" % (self.event_id,),
            "room_id": room_id,
            "depth": depth,
            "origin_server_ts": self.event_id,
            "prev_events": prev_events,
            "auth_events": auth_events,
        }
        if key is not None:
            event_dict["state_key"] = key
            event_dict["prev_state"] = prev_state

        if redacts is not None:
            event_dict["redacts"] = redacts

        event = make_event_from_dict(event_dict, internal_metadata_dict=internal or {})

        self.event_id += 1
        state_handler = self.hs.get_state_handler()
        context = self.get_success(state_handler.compute_event_context(event))

        self.get_success(
            self.master_store.add_push_actions_to_staging(
                event.event_id,
                {user_id: actions for user_id, actions in push_actions},
<<<<<<< HEAD
                {user_id: False for user_id, _ in push_actions},
=======
                False,
                "main",
>>>>>>> 3853011d
            )
        )
        return event, context<|MERGE_RESOLUTION|>--- conflicted
+++ resolved
@@ -403,12 +403,8 @@
             self.master_store.add_push_actions_to_staging(
                 event.event_id,
                 {user_id: actions for user_id, actions in push_actions},
-<<<<<<< HEAD
                 {user_id: False for user_id, _ in push_actions},
-=======
-                False,
                 "main",
->>>>>>> 3853011d
             )
         )
         return event, context