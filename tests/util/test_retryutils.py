--- conflicted
+++ resolved
@@ -91,15 +91,8 @@
         #
         # one more go, with success
         #
-<<<<<<< HEAD
         self.reactor.advance(MIN_RETRY_INTERVAL * RETRY_MULTIPLIER * 2.0)
-        d = get_retry_limiter("test_dest", self.clock, store)
-        self.pump()
-        limiter = self.successResultOf(d)
-=======
-        self.pump(MIN_RETRY_INTERVAL * RETRY_MULTIPLIER * 2.0)
         limiter = self.get_success(get_retry_limiter("test_dest", self.clock, store))
->>>>>>> 88b9807b
 
         self.pump(1)
         with limiter:
