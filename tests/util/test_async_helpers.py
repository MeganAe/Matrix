--- conflicted
+++ resolved
@@ -26,11 +26,8 @@
 )
 from synapse.util.async_helpers import (
     ObservableDeferred,
-<<<<<<< HEAD
+    concurrently_execute,
     stop_cancellation,
-=======
-    concurrently_execute,
->>>>>>> 5458eb85
     timeout_deferred,
 )
 
@@ -184,50 +181,6 @@
             self.assertIs(current_context(), context_one)
 
 
-<<<<<<< HEAD
-class StopCancellationTests(TestCase):
-    """Tests for the `stop_cancellation` function."""
-
-    def test_succeed(self):
-        """Test that the new `Deferred` receives the result."""
-        deferred: "Deferred[str]" = Deferred()
-        wrapper_deferred = stop_cancellation(deferred)
-
-        # Success should propagate through.
-        deferred.callback("success")
-        self.assertTrue(wrapper_deferred.called)
-        self.assertEqual("success", self.successResultOf(wrapper_deferred))
-
-    def test_failure(self):
-        """Test that the new `Deferred` receives the `Failure`."""
-        deferred: "Deferred[str]" = Deferred()
-        wrapper_deferred = stop_cancellation(deferred)
-
-        # Failure should propagate through.
-        deferred.errback(ValueError("abc"))
-        self.assertTrue(wrapper_deferred.called)
-        self.failureResultOf(wrapper_deferred, ValueError)
-        self.assertIsNone(deferred.result, "`Failure` was not consumed")
-
-    def test_cancellation(self):
-        """Test that cancellation of the new `Deferred` leaves the original running."""
-        deferred: "Deferred[str]" = Deferred()
-        wrapper_deferred = stop_cancellation(deferred)
-
-        # Cancel the new `Deferred`.
-        wrapper_deferred.cancel()
-        self.assertTrue(wrapper_deferred.called)
-        self.failureResultOf(wrapper_deferred, CancelledError)
-        self.assertFalse(
-            deferred.called, "Original `Deferred` was unexpectedly cancelled."
-        )
-
-        # Now make the inner `Deferred` fail.
-        # The `Failure` must be consumed, otherwise unwanted tracebacks will be printed
-        # in logs.
-        deferred.errback(ValueError("abc"))
-        self.assertIsNone(deferred.result, "`Failure` was not consumed")
-=======
 class _TestException(Exception):
     pass
 
@@ -330,4 +283,47 @@
         d2 = ensureDeferred(caller())
         d1.callback(0)
         self.successResultOf(d2)
->>>>>>> 5458eb85
+
+
+class StopCancellationTests(TestCase):
+    """Tests for the `stop_cancellation` function."""
+
+    def test_succeed(self):
+        """Test that the new `Deferred` receives the result."""
+        deferred: "Deferred[str]" = Deferred()
+        wrapper_deferred = stop_cancellation(deferred)
+
+        # Success should propagate through.
+        deferred.callback("success")
+        self.assertTrue(wrapper_deferred.called)
+        self.assertEqual("success", self.successResultOf(wrapper_deferred))
+
+    def test_failure(self):
+        """Test that the new `Deferred` receives the `Failure`."""
+        deferred: "Deferred[str]" = Deferred()
+        wrapper_deferred = stop_cancellation(deferred)
+
+        # Failure should propagate through.
+        deferred.errback(ValueError("abc"))
+        self.assertTrue(wrapper_deferred.called)
+        self.failureResultOf(wrapper_deferred, ValueError)
+        self.assertIsNone(deferred.result, "`Failure` was not consumed")
+
+    def test_cancellation(self):
+        """Test that cancellation of the new `Deferred` leaves the original running."""
+        deferred: "Deferred[str]" = Deferred()
+        wrapper_deferred = stop_cancellation(deferred)
+
+        # Cancel the new `Deferred`.
+        wrapper_deferred.cancel()
+        self.assertTrue(wrapper_deferred.called)
+        self.failureResultOf(wrapper_deferred, CancelledError)
+        self.assertFalse(
+            deferred.called, "Original `Deferred` was unexpectedly cancelled."
+        )
+
+        # Now make the inner `Deferred` fail.
+        # The `Failure` must be consumed, otherwise unwanted tracebacks will be printed
+        # in logs.
+        deferred.errback(ValueError("abc"))
+        self.assertIsNone(deferred.result, "`Failure` was not consumed")