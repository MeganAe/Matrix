--- conflicted
+++ resolved
@@ -13,27 +13,13 @@
 # See the License for the specific language governing permissions and
 # limitations under the License.
 
-<<<<<<< HEAD
-from typing import Callable, Hashable, Optional, Tuple
+from typing import Callable, Hashable, Tuple
 
 from twisted.internet import defer, reactor
 from twisted.internet.base import ReactorBase
 from twisted.internet.defer import CancelledError, Deferred
 
-from synapse.logging.context import (
-    LoggingContext,
-    current_context,
-    make_deferred_yieldable,
-)
-=======
-from typing import Callable, Hashable, Tuple
-
-from twisted.internet import defer, reactor
-from twisted.internet.base import ReactorBase
-from twisted.internet.defer import CancelledError, Deferred
-
 from synapse.logging.context import LoggingContext, current_context
->>>>>>> 41b5f726
 from synapse.util.async_helpers import Linearizer
 
 from tests import unittest
@@ -60,11 +46,7 @@
         unblock_d: "Deferred[None]" = Deferred()
 
         async def task() -> None:
-<<<<<<< HEAD
             async with linearizer.queue(key):
-=======
-            with await linearizer.queue(key):
->>>>>>> 41b5f726
                 acquired_d.callback(None)
                 await unblock_d
 
@@ -141,19 +123,10 @@
         linearizer = Linearizer()
         key = ""
 
-<<<<<<< HEAD
-        async def func(i: int, wait_for: Optional["Deferred[None]"] = None) -> None:
+        async def func(i: int) -> None:
             with LoggingContext("func(%s)" % i) as lc:
                 async with linearizer.queue(key):
                     self.assertEqual(current_context(), lc)
-                    if wait_for:
-                        await make_deferred_yieldable(wait_for)
-=======
-        async def func(i: int) -> None:
-            with LoggingContext("func(%s)" % i) as lc:
-                with (await linearizer.queue(key)):
-                    self.assertEqual(current_context(), lc)
->>>>>>> 41b5f726
 
                 self.assertEqual(current_context(), lc)
 
