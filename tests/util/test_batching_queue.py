--- conflicted
+++ resolved
@@ -45,19 +45,6 @@
         self._pending_calls.append((values, d))
         return await make_deferred_yieldable(d)
 
-<<<<<<< HEAD
-    def _assert_metrics(self, queued, keys, in_flight):
-        """Assert that the metrics are correct"""
-
-        self.assertEqual(len(number_queued.collect()), 1)
-        self.assertEqual(len(number_queued.collect()[0].samples), 1)
-        self.assertEqual(
-            number_queued.collect()[0].samples[0].labels,
-            {"name": self.queue._name},
-        )
-        self.assertEqual(
-            number_queued.collect()[0].samples[0].value,
-=======
     def _get_sample_with_name(self, metric, name) -> int:
         """For a prometheus metric get the value of the sample that has a
         matching "name" label.
@@ -74,36 +61,16 @@
         sample = self._get_sample_with_name(number_queued, self.queue._name)
         self.assertEqual(
             sample,
->>>>>>> fc3d2dc2
             queued,
             "number_queued",
         )
 
-<<<<<<< HEAD
-        self.assertEqual(len(number_of_keys.collect()), 1)
-        self.assertEqual(len(number_of_keys.collect()[0].samples), 1)
-        self.assertEqual(
-            number_queued.collect()[0].samples[0].labels, {"name": self.queue._name}
-        )
-        self.assertEqual(
-            number_of_keys.collect()[0].samples[0].value, keys, "number_of_keys"
-        )
-
-        self.assertEqual(len(number_in_flight.collect()), 1)
-        self.assertEqual(len(number_in_flight.collect()[0].samples), 1)
-        self.assertEqual(
-            number_queued.collect()[0].samples[0].labels, {"name": self.queue._name}
-        )
-        self.assertEqual(
-            number_in_flight.collect()[0].samples[0].value,
-=======
         sample = self._get_sample_with_name(number_of_keys, self.queue._name)
         self.assertEqual(sample, keys, "number_of_keys")
 
         sample = self._get_sample_with_name(number_in_flight, self.queue._name)
         self.assertEqual(
             sample,
->>>>>>> fc3d2dc2
             in_flight,
             "number_in_flight",
         )
