--- conflicted
+++ resolved
@@ -41,7 +41,6 @@
     def _generate_room(self) -> str:
         """Create a room and return the room ID."""
         return self.helper.create_room_as(self.user_id, tok=self.token)
-<<<<<<< HEAD
 
     def run_background_updates(self, update_name: str) -> None:
         """Insert and run the background update."""
@@ -52,18 +51,6 @@
             )
         )
 
-=======
-
-    def run_background_updates(self, update_name: str) -> None:
-        """Insert and run the background update."""
-        self.get_success(
-            self.store.db_pool.simple_insert(
-                "background_updates",
-                {"update_name": update_name, "progress_json": "{}"},
-            )
-        )
-
->>>>>>> 9f7d6c6b
         # ... and tell the DataStore that it hasn't finished all updates yet
         self.store.db_pool.updates._all_done = False
 
