--- conflicted
+++ resolved
@@ -25,13 +25,9 @@
 
 
 class ReceiptTestCase(HomeserverTestCase):
-<<<<<<< HEAD
-    def prepare(self, reactor, clock, homeserver):
+    def prepare(self, reactor, clock, homeserver) -> None:
         self.clock._reactor.advance(1)  # type: ignore
 
-=======
-    def prepare(self, reactor, clock, homeserver) -> None:
->>>>>>> 738c1172
         super().prepare(reactor, clock, homeserver)
 
         self.store = homeserver.get_datastores().main
