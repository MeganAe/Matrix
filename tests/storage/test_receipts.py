# Copyright 2016 OpenMarket Ltd
#
# Licensed under the Apache License, Version 2.0 (the "License");
# you may not use this file except in compliance with the License.
# You may obtain a copy of the License at
#
#     http://www.apache.org/licenses/LICENSE-2.0
#
# Unless required by applicable law or agreed to in writing, software
# distributed under the License is distributed on an "AS IS" BASIS,
# WITHOUT WARRANTIES OR CONDITIONS OF ANY KIND, either express or implied.
# See the License for the specific language governing permissions and
# limitations under the License.

from typing import Collection, Optional

from twisted.test.proto_helpers import MemoryReactor

from synapse.api.constants import ReceiptTypes
from synapse.server import HomeServer
from synapse.types import UserID, create_requester
from synapse.util import Clock

from tests.test_utils.event_injection import create_event
from tests.unittest import HomeserverTestCase

OTHER_USER_ID = "@other:test"
OUR_USER_ID = "@our:test"


class ReceiptTestCase(HomeserverTestCase):
<<<<<<< HEAD
    def prepare(self, reactor, clock, homeserver) -> None:
        self.clock._reactor.advance(1)  # type: ignore

=======
    def prepare(
        self, reactor: MemoryReactor, clock: Clock, homeserver: HomeServer
    ) -> None:
>>>>>>> 774e20b5
        super().prepare(reactor, clock, homeserver)

        self.store = homeserver.get_datastores().main

        self.room_creator = homeserver.get_room_creation_handler()
        self.persist_event_storage_controller = (
            self.hs.get_storage_controllers().persistence
        )

        # Create a test user
        self.ourUser = UserID.from_string(OUR_USER_ID)
        self.ourRequester = create_requester(self.ourUser)

        # Create a second test user
        self.otherUser = UserID.from_string(OTHER_USER_ID)
        self.otherRequester = create_requester(self.otherUser)

        # Create a test room
        info, _ = self.get_success(self.room_creator.create_room(self.ourRequester, {}))
        self.room_id1 = info["room_id"]

        # Create a second test room
        info, _ = self.get_success(self.room_creator.create_room(self.ourRequester, {}))
        self.room_id2 = info["room_id"]

        # Join the second user to the first room
        memberEvent, memberEventContext = self.get_success(
            create_event(
                self.hs,
                room_id=self.room_id1,
                type="m.room.member",
                sender=self.otherRequester.user.to_string(),
                state_key=self.otherRequester.user.to_string(),
                content={"membership": "join"},
            )
        )
        self.get_success(
            self.persist_event_storage_controller.persist_event(
                memberEvent, memberEventContext
            )
        )

        # Join the second user to the second room
        memberEvent, memberEventContext = self.get_success(
            create_event(
                self.hs,
                room_id=self.room_id2,
                type="m.room.member",
                sender=self.otherRequester.user.to_string(),
                state_key=self.otherRequester.user.to_string(),
                content={"membership": "join"},
            )
        )
        self.get_success(
            self.persist_event_storage_controller.persist_event(
                memberEvent, memberEventContext
            )
        )

    def get_last_unthreaded_receipt(
        self, receipt_types: Collection[str], room_id: Optional[str] = None
    ) -> Optional[str]:
        """
        Fetch the event ID for the latest unthreaded receipt in the test room for the test user.

        Args:
            receipt_types: The receipt types to fetch.

        Returns:
            The latest receipt, if one exists.
        """
        result = self.get_success(
            self.store.db_pool.runInteraction(
                "get_last_receipt_event_id_for_user",
                self.store.get_last_unthreaded_receipt_for_user_txn,
                OUR_USER_ID,
                room_id or self.room_id1,
                receipt_types,
            )
        )
        if not result:
            return None

        event_id, _ = result
        return event_id

    def test_return_empty_with_no_data(self) -> None:
        res = self.get_success(
            self.store.get_receipts_for_user(
                OUR_USER_ID,
                [
                    ReceiptTypes.READ,
                    ReceiptTypes.READ_PRIVATE,
                ],
            )
        )
        self.assertEqual(res, {})

        res = self.get_success(
            self.store.get_receipts_for_user_with_orderings(
                OUR_USER_ID,
                [
                    ReceiptTypes.READ,
                    ReceiptTypes.READ_PRIVATE,
                ],
            )
        )
        self.assertEqual(res, {})

        res2 = self.get_last_unthreaded_receipt(
            [ReceiptTypes.READ, ReceiptTypes.READ_PRIVATE]
        )

        self.assertIsNone(res2)

    def test_get_receipts_for_user(self) -> None:
        # Send some events into the first room
        event1_1_id = self.create_and_send_event(
            self.room_id1, UserID.from_string(OTHER_USER_ID)
        )
        event1_2_id = self.create_and_send_event(
            self.room_id1, UserID.from_string(OTHER_USER_ID)
        )

        # Send public read receipt for the first event
        self.get_success(
            self.store.insert_receipt(
                self.room_id1, ReceiptTypes.READ, OUR_USER_ID, [event1_1_id], None, {}
            )
        )
        # Send private read receipt for the second event
        self.get_success(
            self.store.insert_receipt(
                self.room_id1,
                ReceiptTypes.READ_PRIVATE,
                OUR_USER_ID,
                [event1_2_id],
                None,
                {},
            )
        )

        # Test we get the latest event when we want both private and public receipts
        res = self.get_success(
            self.store.get_receipts_for_user(
                OUR_USER_ID, [ReceiptTypes.READ, ReceiptTypes.READ_PRIVATE]
            )
        )
        self.assertEqual(res, {self.room_id1: event1_2_id})

        # Test we get the older event when we want only public receipt
        res = self.get_success(
            self.store.get_receipts_for_user(OUR_USER_ID, [ReceiptTypes.READ])
        )
        self.assertEqual(res, {self.room_id1: event1_1_id})

        # Test we get the latest event when we want only the public receipt
        res = self.get_success(
            self.store.get_receipts_for_user(OUR_USER_ID, [ReceiptTypes.READ_PRIVATE])
        )
        self.assertEqual(res, {self.room_id1: event1_2_id})

        # Test receipt updating
        self.get_success(
            self.store.insert_receipt(
                self.room_id1, ReceiptTypes.READ, OUR_USER_ID, [event1_2_id], None, {}
            )
        )
        res = self.get_success(
            self.store.get_receipts_for_user(OUR_USER_ID, [ReceiptTypes.READ])
        )
        self.assertEqual(res, {self.room_id1: event1_2_id})

        # Send some events into the second room
        event2_1_id = self.create_and_send_event(
            self.room_id2, UserID.from_string(OTHER_USER_ID)
        )

        # Test new room is reflected in what the method returns
        self.get_success(
            self.store.insert_receipt(
                self.room_id2,
                ReceiptTypes.READ_PRIVATE,
                OUR_USER_ID,
                [event2_1_id],
                None,
                {},
            )
        )
        res = self.get_success(
            self.store.get_receipts_for_user(
                OUR_USER_ID, [ReceiptTypes.READ, ReceiptTypes.READ_PRIVATE]
            )
        )
        self.assertEqual(res, {self.room_id1: event1_2_id, self.room_id2: event2_1_id})

    def test_get_last_receipt_event_id_for_user(self) -> None:
        # Send some events into the first room
        event1_1_id = self.create_and_send_event(
            self.room_id1, UserID.from_string(OTHER_USER_ID)
        )
        event1_2_id = self.create_and_send_event(
            self.room_id1, UserID.from_string(OTHER_USER_ID)
        )

        # Send public read receipt for the first event
        self.get_success(
            self.store.insert_receipt(
                self.room_id1, ReceiptTypes.READ, OUR_USER_ID, [event1_1_id], None, {}
            )
        )
        # Send private read receipt for the second event
        self.get_success(
            self.store.insert_receipt(
                self.room_id1,
                ReceiptTypes.READ_PRIVATE,
                OUR_USER_ID,
                [event1_2_id],
                None,
                {},
            )
        )

        # Test we get the latest event when we want both private and public receipts
        res = self.get_last_unthreaded_receipt(
            [ReceiptTypes.READ, ReceiptTypes.READ_PRIVATE]
        )
        self.assertEqual(res, event1_2_id)

        # Test we get the older event when we want only public receipt
        res = self.get_last_unthreaded_receipt([ReceiptTypes.READ])
        self.assertEqual(res, event1_1_id)

        # Test we get the latest event when we want only the private receipt
        res = self.get_last_unthreaded_receipt([ReceiptTypes.READ_PRIVATE])
        self.assertEqual(res, event1_2_id)

        # Test receipt updating
        self.get_success(
            self.store.insert_receipt(
                self.room_id1, ReceiptTypes.READ, OUR_USER_ID, [event1_2_id], None, {}
            )
        )
        res = self.get_last_unthreaded_receipt([ReceiptTypes.READ])
        self.assertEqual(res, event1_2_id)

        # Send some events into the second room
        event2_1_id = self.create_and_send_event(
            self.room_id2, UserID.from_string(OTHER_USER_ID)
        )

        # Test new room is reflected in what the method returns
        self.get_success(
            self.store.insert_receipt(
                self.room_id2,
                ReceiptTypes.READ_PRIVATE,
                OUR_USER_ID,
                [event2_1_id],
                None,
                {},
            )
        )
        res = self.get_last_unthreaded_receipt(
            [ReceiptTypes.READ, ReceiptTypes.READ_PRIVATE], room_id=self.room_id2
        )
        self.assertEqual(res, event2_1_id)<|MERGE_RESOLUTION|>--- conflicted
+++ resolved
@@ -29,15 +29,10 @@
 
 
 class ReceiptTestCase(HomeserverTestCase):
-<<<<<<< HEAD
-    def prepare(self, reactor, clock, homeserver) -> None:
-        self.clock._reactor.advance(1)  # type: ignore
-
-=======
     def prepare(
         self, reactor: MemoryReactor, clock: Clock, homeserver: HomeServer
     ) -> None:
->>>>>>> 774e20b5
+        self.clock._reactor.advance(1)  # type: ignore
         super().prepare(reactor, clock, homeserver)
 
         self.store = homeserver.get_datastores().main
