--- conflicted
+++ resolved
@@ -22,19 +22,11 @@
         )
 
     def test_do_background_update(self):
-<<<<<<< HEAD
-        # the time we claim each update takes
-        duration_ms = 0.2
+        # the time we claim it takes to update one item when running the update
+        duration_ms = 10
 
         # the target runtime for each bg update
         target_background_update_duration_ms = 100
-=======
-        # the time we claim it takes to update one item when running the update
-        duration_ms = 4200
-
-        # the target runtime for each bg update
-        target_background_update_duration_ms = 5000000
->>>>>>> 1d8b80b3
 
         store = self.hs.get_datastore()
         self.get_success(
@@ -65,13 +57,9 @@
         self.assertFalse(res)
 
         # on the first call, we should get run with the default background update size
-<<<<<<< HEAD
-        self.update_handler.assert_called_once_with({"my_key": 1}, 100)
-=======
         self.update_handler.assert_called_once_with(
             {"my_key": 1}, self.updates.MINIMUM_BACKGROUND_BATCH_SIZE
         )
->>>>>>> 1d8b80b3
 
         # second step: complete the update
         # we should now get run with a much bigger number of items to update
