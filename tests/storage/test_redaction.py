# -*- coding: utf-8 -*-
# Copyright 2014-2021 The Matrix.org Foundation C.I.C.
#
# Licensed under the Apache License, Version 2.0 (the "License");
# you may not use this file except in compliance with the License.
# You may obtain a copy of the License at
#
#     http://www.apache.org/licenses/LICENSE-2.0
#
# Unless required by applicable law or agreed to in writing, software
# distributed under the License is distributed on an "AS IS" BASIS,
# WITHOUT WARRANTIES OR CONDITIONS OF ANY KIND, either express or implied.
# See the License for the specific language governing permissions and
# limitations under the License.
from typing import Optional

from canonicaljson import json

from synapse.api.constants import EventTypes, Membership
from synapse.api.room_versions import RoomVersions
from synapse.types import RoomID, UserID

from tests import unittest
from tests.utils import create_room


class RedactionTestCase(unittest.HomeserverTestCase):
    def default_config(self):
        config = super().default_config()
        config["redaction_retention_period"] = "30d"
        return config

    def prepare(self, reactor, clock, hs):
        self.store = hs.get_datastore()
        self.storage = hs.get_storage()
        self.event_builder_factory = hs.get_event_builder_factory()
        self.event_creation_handler = hs.get_event_creation_handler()

        self.u_alice = UserID.from_string("@alice:test")
        self.u_bob = UserID.from_string("@bob:test")

        self.room1 = RoomID.from_string("!abc123:test")

        self.get_success(
            create_room(hs, self.room1.to_string(), self.u_alice.to_string())
        )

        self.depth = 1

    def inject_room_member(
        self,
        room,
        user,
        membership,
        replaces_state=None,
        extra_content: Optional[dict] = None,
    ):
        content = {"membership": membership}
        content.update(extra_content or {})
        builder = self.event_builder_factory.for_room_version(
            RoomVersions.V1,
            {
                "type": EventTypes.Member,
                "sender": user.to_string(),
                "state_key": user.to_string(),
                "room_id": room.to_string(),
                "content": content,
            },
        )

        event, context = self.get_success(
            self.event_creation_handler.create_new_client_event(builder)
        )

        self.get_success(self.storage.persistence.persist_event(event, context))

        return event

    def inject_message(self, room, user, body):
        self.depth += 1

        builder = self.event_builder_factory.for_room_version(
            RoomVersions.V1,
            {
                "type": EventTypes.Message,
                "sender": user.to_string(),
                "state_key": user.to_string(),
                "room_id": room.to_string(),
                "content": {"body": body, "msgtype": "message"},
            },
        )

        event, context = self.get_success(
            self.event_creation_handler.create_new_client_event(builder)
        )

        self.get_success(self.storage.persistence.persist_event(event, context))

        return event

    def inject_redaction(self, room, event_id, user, reason):
        builder = self.event_builder_factory.for_room_version(
            RoomVersions.V1,
            {
                "type": EventTypes.Redaction,
                "sender": user.to_string(),
                "state_key": user.to_string(),
                "room_id": room.to_string(),
                "content": {"reason": reason},
                "redacts": event_id,
            },
        )

        event, context = self.get_success(
            self.event_creation_handler.create_new_client_event(builder)
        )

        self.get_success(self.storage.persistence.persist_event(event, context))

        return event

    def test_redact(self):
        self.get_success(
            self.inject_room_member(self.room1, self.u_alice, Membership.JOIN)
        )

        msg_event = self.get_success(self.inject_message(self.room1, self.u_alice, "t"))

        # Check event has not been redacted:
        event = self.get_success(self.store.get_event(msg_event.event_id))

        self.assertObjectHasAttributes(
            {
                "type": EventTypes.Message,
                "user_id": self.u_alice.to_string(),
                "content": {"body": "t", "msgtype": "message"},
            },
            event,
        )

        self.assertFalse("redacted_because" in event.unsigned)

        # Redact event
        reason = "Because I said so"
        self.get_success(
            self.inject_redaction(self.room1, msg_event.event_id, self.u_alice, reason)
        )

        event = self.get_success(self.store.get_event(msg_event.event_id))

        self.assertEqual(msg_event.event_id, event.event_id)

        self.assertTrue("redacted_because" in event.unsigned)

        self.assertObjectHasAttributes(
            {
                "type": EventTypes.Message,
                "user_id": self.u_alice.to_string(),
                "content": {},
            },
            event,
        )

        self.assertObjectHasAttributes(
            {
                "type": EventTypes.Redaction,
                "user_id": self.u_alice.to_string(),
                "content": {"reason": reason},
            },
            event.unsigned["redacted_because"],
        )

    def test_redact_join(self):
        self.get_success(
            self.inject_room_member(self.room1, self.u_alice, Membership.JOIN)
        )

        msg_event = self.get_success(
            self.inject_room_member(
                self.room1, self.u_bob, Membership.JOIN, extra_content={"blue": "red"}
            )
        )

        event = self.get_success(self.store.get_event(msg_event.event_id))

        self.assertObjectHasAttributes(
            {
                "type": EventTypes.Member,
                "user_id": self.u_bob.to_string(),
                "content": {"membership": Membership.JOIN, "blue": "red"},
            },
            event,
        )

        self.assertFalse(hasattr(event, "redacted_because"))

        # Redact event
        reason = "Because I said so"
        self.get_success(
            self.inject_redaction(self.room1, msg_event.event_id, self.u_alice, reason)
        )

        # Check redaction

        event = self.get_success(self.store.get_event(msg_event.event_id))

        self.assertTrue("redacted_because" in event.unsigned)

        self.assertObjectHasAttributes(
            {
                "type": EventTypes.Member,
                "user_id": self.u_bob.to_string(),
                "content": {"membership": Membership.JOIN},
            },
            event,
        )

        self.assertObjectHasAttributes(
            {
                "type": EventTypes.Redaction,
                "user_id": self.u_alice.to_string(),
                "content": {"reason": reason},
            },
            event.unsigned["redacted_because"],
        )

    def test_circular_redaction(self):
        redaction_event_id1 = "$redaction1_id:test"
        redaction_event_id2 = "$redaction2_id:test"

        class EventIdManglingBuilder:
            def __init__(self, base_builder, event_id):
                self._base_builder = base_builder
                self._event_id = event_id

<<<<<<< HEAD
            @defer.inlineCallbacks
            def build(
                self,
                prev_event_ids,
                auth_event_ids,
                inherit_depth: bool,
            ):
                built_event = yield defer.ensureDeferred(
                    self._base_builder.build(
                        prev_event_ids, auth_event_ids, inherit_depth
                    )
=======
            async def build(self, prev_event_ids, auth_event_ids):
                built_event = await self._base_builder.build(
                    prev_event_ids, auth_event_ids
>>>>>>> 0b311212
                )

                built_event._event_id = self._event_id
                built_event._dict["event_id"] = self._event_id
                assert built_event.event_id == self._event_id

                return built_event

            @property
            def room_id(self):
                return self._base_builder.room_id

            @property
            def type(self):
                return self._base_builder.type

        event_1, context_1 = self.get_success(
            self.event_creation_handler.create_new_client_event(
                EventIdManglingBuilder(
                    self.event_builder_factory.for_room_version(
                        RoomVersions.V1,
                        {
                            "type": EventTypes.Redaction,
                            "sender": self.u_alice.to_string(),
                            "room_id": self.room1.to_string(),
                            "content": {"reason": "test"},
                            "redacts": redaction_event_id2,
                        },
                    ),
                    redaction_event_id1,
                )
            )
        )

        self.get_success(self.storage.persistence.persist_event(event_1, context_1))

        event_2, context_2 = self.get_success(
            self.event_creation_handler.create_new_client_event(
                EventIdManglingBuilder(
                    self.event_builder_factory.for_room_version(
                        RoomVersions.V1,
                        {
                            "type": EventTypes.Redaction,
                            "sender": self.u_alice.to_string(),
                            "room_id": self.room1.to_string(),
                            "content": {"reason": "test"},
                            "redacts": redaction_event_id1,
                        },
                    ),
                    redaction_event_id2,
                )
            )
        )
        self.get_success(self.storage.persistence.persist_event(event_2, context_2))

        # fetch one of the redactions
        fetched = self.get_success(self.store.get_event(redaction_event_id1))

        # it should have been redacted
        self.assertEqual(fetched.unsigned["redacted_by"], redaction_event_id2)
        self.assertEqual(
            fetched.unsigned["redacted_because"].event_id, redaction_event_id2
        )

    def test_redact_censor(self):
        """Test that a redacted event gets censored in the DB after a month"""

        self.get_success(
            self.inject_room_member(self.room1, self.u_alice, Membership.JOIN)
        )

        msg_event = self.get_success(self.inject_message(self.room1, self.u_alice, "t"))

        # Check event has not been redacted:
        event = self.get_success(self.store.get_event(msg_event.event_id))

        self.assertObjectHasAttributes(
            {
                "type": EventTypes.Message,
                "user_id": self.u_alice.to_string(),
                "content": {"body": "t", "msgtype": "message"},
            },
            event,
        )

        self.assertFalse("redacted_because" in event.unsigned)

        # Redact event
        reason = "Because I said so"
        self.get_success(
            self.inject_redaction(self.room1, msg_event.event_id, self.u_alice, reason)
        )

        event = self.get_success(self.store.get_event(msg_event.event_id))

        self.assertTrue("redacted_because" in event.unsigned)

        self.assertObjectHasAttributes(
            {
                "type": EventTypes.Message,
                "user_id": self.u_alice.to_string(),
                "content": {},
            },
            event,
        )

        event_json = self.get_success(
            self.store.db_pool.simple_select_one_onecol(
                table="event_json",
                keyvalues={"event_id": msg_event.event_id},
                retcol="json",
            )
        )

        self.assert_dict(
            {"content": {"body": "t", "msgtype": "message"}}, json.loads(event_json)
        )

        # Advance by 30 days, then advance again to ensure that the looping call
        # for updating the stream position gets called and then the looping call
        # for the censoring gets called.
        self.reactor.advance(60 * 60 * 24 * 31)
        self.reactor.advance(60 * 60 * 2)

        event_json = self.get_success(
            self.store.db_pool.simple_select_one_onecol(
                table="event_json",
                keyvalues={"event_id": msg_event.event_id},
                retcol="json",
            )
        )

        self.assert_dict({"content": {}}, json.loads(event_json))

    def test_redact_redaction(self):
        """Tests that we can redact a redaction and can fetch it again."""

        self.get_success(
            self.inject_room_member(self.room1, self.u_alice, Membership.JOIN)
        )

        msg_event = self.get_success(self.inject_message(self.room1, self.u_alice, "t"))

        first_redact_event = self.get_success(
            self.inject_redaction(
                self.room1, msg_event.event_id, self.u_alice, "Redacting message"
            )
        )

        self.get_success(
            self.inject_redaction(
                self.room1,
                first_redact_event.event_id,
                self.u_alice,
                "Redacting redaction",
            )
        )

        # Now lets jump to the future where we have censored the redaction event
        # in the DB.
        self.reactor.advance(60 * 60 * 24 * 31)

        # We just want to check that fetching the event doesn't raise an exception.
        self.get_success(
            self.store.get_event(first_redact_event.event_id, allow_none=True)
        )

    def test_store_redacted_redaction(self):
        """Tests that we can store a redacted redaction."""

        self.get_success(
            self.inject_room_member(self.room1, self.u_alice, Membership.JOIN)
        )

        builder = self.event_builder_factory.for_room_version(
            RoomVersions.V1,
            {
                "type": EventTypes.Redaction,
                "sender": self.u_alice.to_string(),
                "room_id": self.room1.to_string(),
                "content": {"reason": "foo"},
            },
        )

        redaction_event, context = self.get_success(
            self.event_creation_handler.create_new_client_event(builder)
        )

        self.get_success(
            self.storage.persistence.persist_event(redaction_event, context)
        )

        # Now lets jump to the future where we have censored the redaction event
        # in the DB.
        self.reactor.advance(60 * 60 * 24 * 31)

        # We just want to check that fetching the event doesn't raise an exception.
        self.get_success(
            self.store.get_event(redaction_event.event_id, allow_none=True)
        )<|MERGE_RESOLUTION|>--- conflicted
+++ resolved
@@ -233,23 +233,14 @@
                 self._base_builder = base_builder
                 self._event_id = event_id
 
-<<<<<<< HEAD
-            @defer.inlineCallbacks
-            def build(
+            async def build(
                 self,
                 prev_event_ids,
                 auth_event_ids,
                 inherit_depth: bool,
             ):
-                built_event = yield defer.ensureDeferred(
-                    self._base_builder.build(
-                        prev_event_ids, auth_event_ids, inherit_depth
-                    )
-=======
-            async def build(self, prev_event_ids, auth_event_ids):
                 built_event = await self._base_builder.build(
-                    prev_event_ids, auth_event_ids
->>>>>>> 0b311212
+                    prev_event_ids, auth_event_ids, inherit_depth
                 )
 
                 built_event._event_id = self._event_id
