--- conflicted
+++ resolved
@@ -32,6 +32,7 @@
     def prepare(self, reactor, clock, homeserver):
         self.state = self.hs.get_state_handler()
         self._persistence = self.hs.get_storage_controllers().persistence
+        self._state_storage_controller = self.hs.get_storage_controllers().state
         self.store = self.hs.get_datastores().main
 
         self.register_user("user", "pass")
@@ -103,13 +104,9 @@
             RoomVersions.V6,
         )
 
-<<<<<<< HEAD
-        state_before_gap = self.get_success(self.store.get_current_state(self.room_id))
-=======
-        state_before_gap = self.get_success(
-            self.state.get_current_state_ids(self.room_id)
-        )
->>>>>>> 888a29f4
+        state_before_gap = self.get_success(
+            self._state_storage_controller.get_current_state_ids(self.room_id)
+        )
 
         self.persist_event(remote_event_2, state=state_before_gap)
 
@@ -141,11 +138,9 @@
         # setting. The state resolution across the old and new event will then
         # include it, and so the resolved state won't match the new state.
         state_before_gap = dict(
-<<<<<<< HEAD
-            self.get_success(self.store.get_current_state(self.room_id))
-=======
-            self.get_success(self.state.get_current_state_ids(self.room_id))
->>>>>>> 888a29f4
+            self.get_success(
+                self._state_storage_controller.get_current_state_ids(self.room_id)
+            )
         )
         state_before_gap.pop(("m.room.history_visibility", ""))
 
@@ -188,13 +183,9 @@
             RoomVersions.V6,
         )
 
-<<<<<<< HEAD
-        state_before_gap = self.get_success(self.store.get_current_state(self.room_id))
-=======
-        state_before_gap = self.get_success(
-            self.state.get_current_state_ids(self.room_id)
-        )
->>>>>>> 888a29f4
+        state_before_gap = self.get_success(
+            self._state_storage_controller.get_current_state_ids(self.room_id)
+        )
 
         self.persist_event(remote_event_2, state=state_before_gap)
 
@@ -224,13 +215,9 @@
             RoomVersions.V6,
         )
 
-<<<<<<< HEAD
-        state_before_gap = self.get_success(self.store.get_current_state(self.room_id))
-=======
-        state_before_gap = self.get_success(
-            self.state.get_current_state_ids(self.room_id)
-        )
->>>>>>> 888a29f4
+        state_before_gap = self.get_success(
+            self._state_storage_controller.get_current_state_ids(self.room_id)
+        )
 
         self.persist_event(remote_event_2, state=state_before_gap)
 
@@ -270,13 +257,9 @@
             RoomVersions.V6,
         )
 
-<<<<<<< HEAD
-        state_before_gap = self.get_success(self.store.get_current_state(self.room_id))
-=======
-        state_before_gap = self.get_success(
-            self.state.get_current_state_ids(self.room_id)
-        )
->>>>>>> 888a29f4
+        state_before_gap = self.get_success(
+            self._state_storage_controller.get_current_state_ids(self.room_id)
+        )
 
         self.persist_event(remote_event_2, state=state_before_gap)
 
@@ -318,13 +301,9 @@
             RoomVersions.V6,
         )
 
-<<<<<<< HEAD
-        state_before_gap = self.get_success(self.store.get_current_state(self.room_id))
-=======
-        state_before_gap = self.get_success(
-            self.state.get_current_state_ids(self.room_id)
-        )
->>>>>>> 888a29f4
+        state_before_gap = self.get_success(
+            self._state_storage_controller.get_current_state_ids(self.room_id)
+        )
 
         self.persist_event(remote_event_2, state=state_before_gap)
 
@@ -358,13 +337,9 @@
             RoomVersions.V6,
         )
 
-<<<<<<< HEAD
-        state_before_gap = self.get_success(self.store.get_current_state(self.room_id))
-=======
-        state_before_gap = self.get_success(
-            self.state.get_current_state_ids(self.room_id)
-        )
->>>>>>> 888a29f4
+        state_before_gap = self.get_success(
+            self._state_storage_controller.get_current_state_ids(self.room_id)
+        )
 
         self.persist_event(remote_event_2, state=state_before_gap)
 
