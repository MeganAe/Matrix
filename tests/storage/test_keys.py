# Copyright 2017 Vector Creations Ltd
#
# Licensed under the Apache License, Version 2.0 (the "License");
# you may not use this file except in compliance with the License.
# You may obtain a copy of the License at
#
#     http://www.apache.org/licenses/LICENSE-2.0
#
# Unless required by applicable law or agreed to in writing, software
# distributed under the License is distributed on an "AS IS" BASIS,
# WITHOUT WARRANTIES OR CONDITIONS OF ANY KIND, either express or implied.
# See the License for the specific language governing permissions and
# limitations under the License.

import signedjson.key
import signedjson.types
import unpaddedbase64

from synapse.storage.keys import FetchKeyResult

import tests.unittest


def decode_verify_key_base64(
    key_id: str, key_base64: str
) -> signedjson.types.VerifyKey:
    key_bytes = unpaddedbase64.decode_base64(key_base64)
    return signedjson.key.decode_verify_key_bytes(key_id, key_bytes)


KEY_1 = decode_verify_key_base64(
    "ed25519:key1", "fP5l4JzpZPq/zdbBg5xx6lQGAAOM9/3w94cqiJ5jPrw"
)
KEY_2 = decode_verify_key_base64(
    "ed25519:key2", "Noi6WqcDj0QmPxCNQqgezwTlBKrfqehY1u2FyWP9uYw"
)


class KeyStoreTestCase(tests.unittest.HomeserverTestCase):
    def test_get_server_signature_keys(self) -> None:
        store = self.hs.get_datastores().main

        key_id_1 = "ed25519:key1"
        key_id_2 = "ed25519:KEY_ID_2"
        self.get_success(
            store.store_server_signature_keys(
                "from_server",
                10,
                {
                    ("server1", key_id_1): FetchKeyResult(KEY_1, 100),
                    ("server1", key_id_2): FetchKeyResult(KEY_2, 200),
                },
            )
        )

        res = self.get_success(
            store.get_server_signature_keys(
                [
                    ("server1", key_id_1),
                    ("server1", key_id_2),
                    ("server1", "ed25519:key3"),
                ]
            )
        )

        self.assertEqual(len(res.keys()), 3)
        res1 = res[("server1", key_id_1)]
        self.assertEqual(res1.verify_key, KEY_1)
        self.assertEqual(res1.verify_key.version, "key1")
        self.assertEqual(res1.valid_until_ts, 100)

        res2 = res[("server1", key_id_2)]
        self.assertEqual(res2.verify_key, KEY_2)
        # version comes from the ID it was stored with
        self.assertEqual(res2.verify_key.version, "KEY_ID_2")
        self.assertEqual(res2.valid_until_ts, 200)

        # non-existent result gives None
        self.assertIsNone(res[("server1", "ed25519:key3")])

    def test_cache(self) -> None:
        """Check that updates correctly invalidate the cache."""

        store = self.hs.get_datastores().main

        key_id_1 = "ed25519:key1"
        key_id_2 = "ed25519:key2"

        self.get_success(
            store.store_server_signature_keys(
                "from_server",
                0,
                {
                    ("srv1", key_id_1): FetchKeyResult(KEY_1, 100),
                    ("srv1", key_id_2): FetchKeyResult(KEY_2, 200),
                },
            )
        )

        res = self.get_success(
            store.get_server_signature_keys([("srv1", key_id_1), ("srv1", key_id_2)])
        )
        self.assertEqual(len(res.keys()), 2)

        res1 = res[("srv1", key_id_1)]
        self.assertEqual(res1.verify_key, KEY_1)
        self.assertEqual(res1.valid_until_ts, 100)

        res2 = res[("srv1", key_id_2)]
        self.assertEqual(res2.verify_key, KEY_2)
        self.assertEqual(res2.valid_until_ts, 200)

        # we should be able to look up the same thing again without a db hit
        res = self.get_success(store.get_server_signature_keys([("srv1", key_id_1)]))
        self.assertEqual(len(res.keys()), 1)
        self.assertEqual(res[("srv1", key_id_1)].verify_key, KEY_1)

        new_key_2 = signedjson.key.get_verify_key(
            signedjson.key.generate_signing_key("key2")
        )
<<<<<<< HEAD
        d = store.store_server_signature_keys(
            "from_server", 10, [("srv1", key_id_2, FetchKeyResult(new_key_2, 300))]
=======
        d = store.store_server_verify_keys(
            "from_server", 10, {("srv1", key_id_2): FetchKeyResult(new_key_2, 300)}
>>>>>>> d751f65e
        )
        self.get_success(d)

        res = self.get_success(
            store.get_server_signature_keys([("srv1", key_id_1), ("srv1", key_id_2)])
        )
        self.assertEqual(len(res.keys()), 2)

        res1 = res[("srv1", key_id_1)]
        self.assertEqual(res1.verify_key, KEY_1)
        self.assertEqual(res1.valid_until_ts, 100)

        res2 = res[("srv1", key_id_2)]
        self.assertEqual(res2.verify_key, new_key_2)
        self.assertEqual(res2.valid_until_ts, 300)<|MERGE_RESOLUTION|>--- conflicted
+++ resolved
@@ -118,13 +118,8 @@
         new_key_2 = signedjson.key.get_verify_key(
             signedjson.key.generate_signing_key("key2")
         )
-<<<<<<< HEAD
         d = store.store_server_signature_keys(
-            "from_server", 10, [("srv1", key_id_2, FetchKeyResult(new_key_2, 300))]
-=======
-        d = store.store_server_verify_keys(
             "from_server", 10, {("srv1", key_id_2): FetchKeyResult(new_key_2, 300)}
->>>>>>> d751f65e
         )
         self.get_success(d)
 
