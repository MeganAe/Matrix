# Copyright 2016 OpenMarket Ltd
# Copyright 2018 New Vector Ltd
#
# Licensed under the Apache License, Version 2.0 (the "License");
# you may not use this file except in compliance with the License.
# You may obtain a copy of the License at
#
#     http://www.apache.org/licenses/LICENSE-2.0
#
# Unless required by applicable law or agreed to in writing, software
# distributed under the License is distributed on an "AS IS" BASIS,
# WITHOUT WARRANTIES OR CONDITIONS OF ANY KIND, either express or implied.
# See the License for the specific language governing permissions and
# limitations under the License.

from unittest.mock import Mock

from parameterized import parameterized

import synapse.rest.admin
from synapse.http.site import XForwardedForRequest
from synapse.rest.client import login
from synapse.types import UserID

from tests import unittest
from tests.server import make_request
from tests.test_utils import make_awaitable
from tests.unittest import override_config


class ClientIpStoreTestCase(unittest.HomeserverTestCase):
    def make_homeserver(self, reactor, clock):
        hs = self.setup_test_homeserver()
        return hs

    def prepare(self, hs, reactor, clock):
        self.store = self.hs.get_datastore()

    def test_insert_new_client_ip(self):
        self.reactor.advance(12345678)

        user_id = "@user:id"
        device_id = "MY_DEVICE"

        # Insert a user IP
        self.get_success(
            self.store.store_device(
                user_id,
                device_id,
                "display name",
            )
        )
        self.get_success(
            self.store.insert_client_ip(
                user_id, "access_token", "ip", "user_agent", device_id
            )
        )

        # Trigger the storage loop
        self.reactor.advance(10)

        result = self.get_success(
            self.store.get_last_client_ip_by_device(user_id, device_id)
        )

        r = result[(user_id, device_id)]
        self.assertDictContainsSubset(
            {
                "user_id": user_id,
                "device_id": device_id,
                "ip": "ip",
                "user_agent": "user_agent",
                "last_seen": 12345678000,
            },
            r,
        )

    def test_insert_new_client_ip_none_device_id(self):
        """
        An insert with a device ID of NULL will not create a new entry, but
        update an existing entry in the user_ips table.
        """
        self.reactor.advance(12345678)

        user_id = "@user:id"

        # Add & trigger the storage loop
        self.get_success(
            self.store.insert_client_ip(
                user_id, "access_token", "ip", "user_agent", None
            )
        )
        self.reactor.advance(200)
        self.pump(0)

        result = self.get_success(
            self.store.db_pool.simple_select_list(
                table="user_ips",
                keyvalues={"user_id": user_id},
                retcols=["access_token", "ip", "user_agent", "device_id", "last_seen"],
                desc="get_user_ip_and_agents",
            )
        )

        self.assertEqual(
            result,
            [
                {
                    "access_token": "access_token",
                    "ip": "ip",
                    "user_agent": "user_agent",
                    "device_id": None,
                    "last_seen": 12345678000,
                }
            ],
        )

        # Add another & trigger the storage loop
        self.get_success(
            self.store.insert_client_ip(
                user_id, "access_token", "ip", "user_agent", None
            )
        )
        self.reactor.advance(10)
        self.pump(0)

        result = self.get_success(
            self.store.db_pool.simple_select_list(
                table="user_ips",
                keyvalues={"user_id": user_id},
                retcols=["access_token", "ip", "user_agent", "device_id", "last_seen"],
                desc="get_user_ip_and_agents",
            )
        )
        # Only one result, has been upserted.
        self.assertEqual(
            result,
            [
                {
                    "access_token": "access_token",
                    "ip": "ip",
                    "user_agent": "user_agent",
                    "device_id": None,
                    "last_seen": 12345878000,
                }
            ],
        )

    @parameterized.expand([(False,), (True,)])
<<<<<<< HEAD
    def test_get_user_ip_and_agents(self, after_persisting: bool):
        """Test `get_user_ip_and_agents` for persisted and unpersisted data"""
        self.reactor.advance(12345678)

        user_id = "@user:id"
        user = UserID.from_string(user_id)

        # Insert a user IP
        self.get_success(
            self.store.insert_client_ip(
                user_id, "access_token", "ip", "user_agent", "MY_DEVICE"
=======
    def test_get_last_client_ip_by_device(self, after_persisting: bool):
        """Test `get_last_client_ip_by_device` for persisted and unpersisted data"""
        self.reactor.advance(12345678)

        user_id = "@user:id"
        device_id = "MY_DEVICE"

        # Insert a user IP
        self.get_success(
            self.store.store_device(
                user_id,
                device_id,
                "display name",
            )
        )
        self.get_success(
            self.store.insert_client_ip(
                user_id, "access_token", "ip", "user_agent", device_id
>>>>>>> a18c5685
            )
        )

        if after_persisting:
            # Trigger the storage loop
            self.reactor.advance(10)

<<<<<<< HEAD
        self.assertEqual(
            self.get_success(self.store.get_user_ip_and_agents(user)),
            [
                {
                    "access_token": "access_token",
=======
        result = self.get_success(
            self.store.get_last_client_ip_by_device(user_id, device_id)
        )

        self.assertEqual(
            result,
            {
                (user_id, device_id): {
                    "user_id": user_id,
                    "device_id": device_id,
>>>>>>> a18c5685
                    "ip": "ip",
                    "user_agent": "user_agent",
                    "last_seen": 12345678000,
                },
<<<<<<< HEAD
            ],
        )

    @parameterized.expand([(False,), (True,)])
    def test_get_last_client_ip_by_device(self, after_persisting: bool):
        """Test `get_last_client_ip_by_device` for persisted and unpersisted data"""
        self.reactor.advance(12345678)

        user_id = "@user:id"
        device_id = "MY_DEVICE"

        # Insert a user IP
        self.get_success(
            self.store.store_device(
                user_id,
                device_id,
                "display name",
            )
        )
        self.get_success(
            self.store.insert_client_ip(
                user_id, "access_token", "ip", "user_agent", device_id
=======
            },
        )

    @parameterized.expand([(False,), (True,)])
    def test_get_user_ip_and_agents(self, after_persisting: bool):
        """Test `get_user_ip_and_agents` for persisted and unpersisted data"""
        self.reactor.advance(12345678)

        user_id = "@user:id"
        user = UserID.from_string(user_id)

        # Insert a user IP
        self.get_success(
            self.store.insert_client_ip(
                user_id, "access_token", "ip", "user_agent", "MY_DEVICE"
>>>>>>> a18c5685
            )
        )

        if after_persisting:
            # Trigger the storage loop
            self.reactor.advance(10)

<<<<<<< HEAD
        result = self.get_success(
            self.store.get_last_client_ip_by_device(user_id, device_id)
        )

        self.assertEqual(
            result,
            {
                (user_id, device_id): {
                    "user_id": user_id,
                    "device_id": device_id,
=======
        self.assertEqual(
            self.get_success(self.store.get_user_ip_and_agents(user)),
            [
                {
                    "access_token": "access_token",
>>>>>>> a18c5685
                    "ip": "ip",
                    "user_agent": "user_agent",
                    "last_seen": 12345678000,
                },
<<<<<<< HEAD
            },
=======
            ],
>>>>>>> a18c5685
        )

    @override_config({"limit_usage_by_mau": False, "max_mau_value": 50})
    def test_disabled_monthly_active_user(self):
        user_id = "@user:server"
        self.get_success(
            self.store.insert_client_ip(
                user_id, "access_token", "ip", "user_agent", "device_id"
            )
        )
        active = self.get_success(self.store.user_last_seen_monthly_active(user_id))
        self.assertFalse(active)

    @override_config({"limit_usage_by_mau": True, "max_mau_value": 50})
    def test_adding_monthly_active_user_when_full(self):
        lots_of_users = 100
        user_id = "@user:server"

        self.store.get_monthly_active_count = Mock(
            return_value=make_awaitable(lots_of_users)
        )
        self.get_success(
            self.store.insert_client_ip(
                user_id, "access_token", "ip", "user_agent", "device_id"
            )
        )
        active = self.get_success(self.store.user_last_seen_monthly_active(user_id))
        self.assertFalse(active)

    @override_config({"limit_usage_by_mau": True, "max_mau_value": 50})
    def test_adding_monthly_active_user_when_space(self):
        user_id = "@user:server"
        active = self.get_success(self.store.user_last_seen_monthly_active(user_id))
        self.assertFalse(active)

        # Trigger the saving loop
        self.reactor.advance(10)

        self.get_success(
            self.store.insert_client_ip(
                user_id, "access_token", "ip", "user_agent", "device_id"
            )
        )
        active = self.get_success(self.store.user_last_seen_monthly_active(user_id))
        self.assertTrue(active)

    @override_config({"limit_usage_by_mau": True, "max_mau_value": 50})
    def test_updating_monthly_active_user_when_space(self):
        user_id = "@user:server"
        self.get_success(self.store.register_user(user_id=user_id, password_hash=None))

        active = self.get_success(self.store.user_last_seen_monthly_active(user_id))
        self.assertFalse(active)

        # Trigger the saving loop
        self.reactor.advance(10)

        self.get_success(
            self.store.insert_client_ip(
                user_id, "access_token", "ip", "user_agent", "device_id"
            )
        )
        active = self.get_success(self.store.user_last_seen_monthly_active(user_id))
        self.assertTrue(active)

    def test_devices_last_seen_bg_update(self):
        # First make sure we have completed all updates.
        self.wait_for_background_updates()

        user_id = "@user:id"
        device_id = "MY_DEVICE"

        # Insert a user IP
        self.get_success(
            self.store.store_device(
                user_id,
                device_id,
                "display name",
            )
        )
        self.get_success(
            self.store.insert_client_ip(
                user_id, "access_token", "ip", "user_agent", device_id
            )
        )
        # Force persisting to disk
        self.reactor.advance(200)

        # But clear the associated entry in devices table
        self.get_success(
            self.store.db_pool.simple_update(
                table="devices",
                keyvalues={"user_id": user_id, "device_id": device_id},
                updatevalues={"last_seen": None, "ip": None, "user_agent": None},
                desc="test_devices_last_seen_bg_update",
            )
        )

        # We should now get nulls when querying
        result = self.get_success(
            self.store.get_last_client_ip_by_device(user_id, device_id)
        )

        r = result[(user_id, device_id)]
        self.assertDictContainsSubset(
            {
                "user_id": user_id,
                "device_id": device_id,
                "ip": None,
                "user_agent": None,
                "last_seen": None,
            },
            r,
        )

        # Register the background update to run again.
        self.get_success(
            self.store.db_pool.simple_insert(
                table="background_updates",
                values={
                    "update_name": "devices_last_seen",
                    "progress_json": "{}",
                    "depends_on": None,
                },
            )
        )

        # ... and tell the DataStore that it hasn't finished all updates yet
        self.store.db_pool.updates._all_done = False

        # Now let's actually drive the updates to completion
        self.wait_for_background_updates()

        # We should now get the correct result again
        result = self.get_success(
            self.store.get_last_client_ip_by_device(user_id, device_id)
        )

        r = result[(user_id, device_id)]
        self.assertDictContainsSubset(
            {
                "user_id": user_id,
                "device_id": device_id,
                "ip": "ip",
                "user_agent": "user_agent",
                "last_seen": 0,
            },
            r,
        )

    def test_old_user_ips_pruned(self):
        # First make sure we have completed all updates.
        self.wait_for_background_updates()

        user_id = "@user:id"
        device_id = "MY_DEVICE"

        # Insert a user IP
        self.get_success(
            self.store.store_device(
                user_id,
                device_id,
                "display name",
            )
        )
        self.get_success(
            self.store.insert_client_ip(
                user_id, "access_token", "ip", "user_agent", device_id
            )
        )

        # Force persisting to disk
        self.reactor.advance(200)

        # We should see that in the DB
        result = self.get_success(
            self.store.db_pool.simple_select_list(
                table="user_ips",
                keyvalues={"user_id": user_id},
                retcols=["access_token", "ip", "user_agent", "device_id", "last_seen"],
                desc="get_user_ip_and_agents",
            )
        )

        self.assertEqual(
            result,
            [
                {
                    "access_token": "access_token",
                    "ip": "ip",
                    "user_agent": "user_agent",
                    "device_id": device_id,
                    "last_seen": 0,
                }
            ],
        )

        # Now advance by a couple of months
        self.reactor.advance(60 * 24 * 60 * 60)

        # We should get no results.
        result = self.get_success(
            self.store.db_pool.simple_select_list(
                table="user_ips",
                keyvalues={"user_id": user_id},
                retcols=["access_token", "ip", "user_agent", "device_id", "last_seen"],
                desc="get_user_ip_and_agents",
            )
        )

        self.assertEqual(result, [])

        # But we should still get the correct values for the device
        result = self.get_success(
            self.store.get_last_client_ip_by_device(user_id, device_id)
        )

        r = result[(user_id, device_id)]
        self.assertDictContainsSubset(
            {
                "user_id": user_id,
                "device_id": device_id,
                "ip": "ip",
                "user_agent": "user_agent",
                "last_seen": 0,
            },
            r,
        )


class ClientIpAuthTestCase(unittest.HomeserverTestCase):

    servlets = [
        synapse.rest.admin.register_servlets,
        login.register_servlets,
    ]

    def make_homeserver(self, reactor, clock):
        hs = self.setup_test_homeserver()
        return hs

    def prepare(self, hs, reactor, clock):
        self.store = self.hs.get_datastore()
        self.user_id = self.register_user("bob", "abc123", True)

    def test_request_with_xforwarded(self):
        """
        The IP in X-Forwarded-For is entered into the client IPs table.
        """
        self._runtest(
            {b"X-Forwarded-For": b"127.9.0.1"},
            "127.9.0.1",
            {"request": XForwardedForRequest},
        )

    def test_request_from_getPeer(self):
        """
        The IP returned by getPeer is entered into the client IPs table, if
        there's no X-Forwarded-For header.
        """
        self._runtest({}, "127.0.0.1", {})

    def _runtest(self, headers, expected_ip, make_request_args):
        device_id = "bleb"

        access_token = self.login("bob", "abc123", device_id=device_id)

        # Advance to a known time
        self.reactor.advance(123456 - self.reactor.seconds())

        headers1 = {b"User-Agent": b"Mozzila pizza"}
        headers1.update(headers)

        make_request(
            self.reactor,
            self.site,
            "GET",
            "/_synapse/admin/v2/users/" + self.user_id,
            access_token=access_token,
            custom_headers=headers1.items(),
            **make_request_args,
        )

        # Advance so the save loop occurs
        self.reactor.advance(100)

        result = self.get_success(
            self.store.get_last_client_ip_by_device(self.user_id, device_id)
        )
        r = result[(self.user_id, device_id)]
        self.assertDictContainsSubset(
            {
                "user_id": self.user_id,
                "device_id": device_id,
                "ip": expected_ip,
                "user_agent": "Mozzila pizza",
                "last_seen": 123456100,
            },
            r,
        )<|MERGE_RESOLUTION|>--- conflicted
+++ resolved
@@ -147,7 +147,6 @@
         )
 
     @parameterized.expand([(False,), (True,)])
-<<<<<<< HEAD
     def test_get_user_ip_and_agents(self, after_persisting: bool):
         """Test `get_user_ip_and_agents` for persisted and unpersisted data"""
         self.reactor.advance(12345678)
@@ -159,26 +158,6 @@
         self.get_success(
             self.store.insert_client_ip(
                 user_id, "access_token", "ip", "user_agent", "MY_DEVICE"
-=======
-    def test_get_last_client_ip_by_device(self, after_persisting: bool):
-        """Test `get_last_client_ip_by_device` for persisted and unpersisted data"""
-        self.reactor.advance(12345678)
-
-        user_id = "@user:id"
-        device_id = "MY_DEVICE"
-
-        # Insert a user IP
-        self.get_success(
-            self.store.store_device(
-                user_id,
-                device_id,
-                "display name",
-            )
-        )
-        self.get_success(
-            self.store.insert_client_ip(
-                user_id, "access_token", "ip", "user_agent", device_id
->>>>>>> a18c5685
             )
         )
 
@@ -186,13 +165,44 @@
             # Trigger the storage loop
             self.reactor.advance(10)
 
-<<<<<<< HEAD
         self.assertEqual(
             self.get_success(self.store.get_user_ip_and_agents(user)),
             [
                 {
                     "access_token": "access_token",
-=======
+                    "ip": "ip",
+                    "user_agent": "user_agent",
+                    "last_seen": 12345678000,
+                },
+            ],
+        )
+
+    @parameterized.expand([(False,), (True,)])
+    def test_get_last_client_ip_by_device(self, after_persisting: bool):
+        """Test `get_last_client_ip_by_device` for persisted and unpersisted data"""
+        self.reactor.advance(12345678)
+
+        user_id = "@user:id"
+        device_id = "MY_DEVICE"
+
+        # Insert a user IP
+        self.get_success(
+            self.store.store_device(
+                user_id,
+                device_id,
+                "display name",
+            )
+        )
+        self.get_success(
+            self.store.insert_client_ip(
+                user_id, "access_token", "ip", "user_agent", device_id
+            )
+        )
+
+        if after_persisting:
+            # Trigger the storage loop
+            self.reactor.advance(10)
+
         result = self.get_success(
             self.store.get_last_client_ip_by_device(user_id, device_id)
         )
@@ -203,85 +213,11 @@
                 (user_id, device_id): {
                     "user_id": user_id,
                     "device_id": device_id,
->>>>>>> a18c5685
                     "ip": "ip",
                     "user_agent": "user_agent",
                     "last_seen": 12345678000,
                 },
-<<<<<<< HEAD
-            ],
-        )
-
-    @parameterized.expand([(False,), (True,)])
-    def test_get_last_client_ip_by_device(self, after_persisting: bool):
-        """Test `get_last_client_ip_by_device` for persisted and unpersisted data"""
-        self.reactor.advance(12345678)
-
-        user_id = "@user:id"
-        device_id = "MY_DEVICE"
-
-        # Insert a user IP
-        self.get_success(
-            self.store.store_device(
-                user_id,
-                device_id,
-                "display name",
-            )
-        )
-        self.get_success(
-            self.store.insert_client_ip(
-                user_id, "access_token", "ip", "user_agent", device_id
-=======
             },
-        )
-
-    @parameterized.expand([(False,), (True,)])
-    def test_get_user_ip_and_agents(self, after_persisting: bool):
-        """Test `get_user_ip_and_agents` for persisted and unpersisted data"""
-        self.reactor.advance(12345678)
-
-        user_id = "@user:id"
-        user = UserID.from_string(user_id)
-
-        # Insert a user IP
-        self.get_success(
-            self.store.insert_client_ip(
-                user_id, "access_token", "ip", "user_agent", "MY_DEVICE"
->>>>>>> a18c5685
-            )
-        )
-
-        if after_persisting:
-            # Trigger the storage loop
-            self.reactor.advance(10)
-
-<<<<<<< HEAD
-        result = self.get_success(
-            self.store.get_last_client_ip_by_device(user_id, device_id)
-        )
-
-        self.assertEqual(
-            result,
-            {
-                (user_id, device_id): {
-                    "user_id": user_id,
-                    "device_id": device_id,
-=======
-        self.assertEqual(
-            self.get_success(self.store.get_user_ip_and_agents(user)),
-            [
-                {
-                    "access_token": "access_token",
->>>>>>> a18c5685
-                    "ip": "ip",
-                    "user_agent": "user_agent",
-                    "last_seen": 12345678000,
-                },
-<<<<<<< HEAD
-            },
-=======
-            ],
->>>>>>> a18c5685
         )
 
     @override_config({"limit_usage_by_mau": False, "max_mau_value": 50})
