# Copyright 2019 The Matrix.org Foundation C.I.C.
#
# Licensed under the Apache License, Version 2.0 (the "License");
# you may not use this file except in compliance with the License.
# You may obtain a copy of the License at
#
#     http://www.apache.org/licenses/LICENSE-2.0
#
# Unless required by applicable law or agreed to in writing, software
# distributed under the License is distributed on an "AS IS" BASIS,
# WITHOUT WARRANTIES OR CONDITIONS OF ANY KIND, either express or implied.
# See the License for the specific language governing permissions and
# limitations under the License.

import os.path
from unittest.mock import Mock, patch

from twisted.test.proto_helpers import MemoryReactor

import synapse.rest.admin
from synapse.api.constants import EventTypes
from synapse.rest.client import login, room
from synapse.server import HomeServer
from synapse.storage import prepare_database
from synapse.storage.types import Cursor
from synapse.types import UserID, create_requester
from synapse.util import Clock

from tests.unittest import HomeserverTestCase


class CleanupExtremBackgroundUpdateStoreTestCase(HomeserverTestCase):
    """
    Test the background update to clean forward extremities table.
    """

<<<<<<< HEAD
    def prepare(self, reactor, clock, homeserver):
        self.clock._reactor.advance(1)  # type: ignore
=======
    def prepare(
        self, reactor: MemoryReactor, clock: Clock, homeserver: HomeServer
    ) -> None:
>>>>>>> 774e20b5
        self.store = homeserver.get_datastores().main
        self.room_creator = homeserver.get_room_creation_handler()

        # Create a test user and room
        self.user = UserID("alice", "test")
        self.requester = create_requester(self.user)
        info, _ = self.get_success(self.room_creator.create_room(self.requester, {}))
        self.room_id = info["room_id"]

    def run_background_update(self) -> None:
        """Re run the background update to clean up the extremities."""
        # Make sure we don't clash with in progress updates.
        self.assertTrue(
            self.store.db_pool.updates._all_done, "Background updates are still ongoing"
        )

        schema_path = os.path.join(
            prepare_database.schema_path,
            "main",
            "delta",
            "54",
            "delete_forward_extremities.sql",
        )

        def run_delta_file(txn: Cursor) -> None:
            prepare_database.executescript(txn, schema_path)

        self.get_success(
            self.store.db_pool.runInteraction(
                "test_delete_forward_extremities", run_delta_file
            )
        )

        # Ugh, have to reset this flag
        self.store.db_pool.updates._all_done = False

        self.wait_for_background_updates()

    def add_extremity(self, room_id: str, event_id: str) -> None:
        """
        Add the given event as an extremity to the room.
        """
        self.get_success(
            self.hs.get_datastores().main.db_pool.simple_insert(
                table="event_forward_extremities",
                values={"room_id": room_id, "event_id": event_id},
                desc="test_add_extremity",
            )
        )

        self.hs.get_datastores().main.get_latest_event_ids_in_room.invalidate(
            (room_id,)
        )

    def test_soft_failed_extremities_handled_correctly(self) -> None:
        """Test that extremities are correctly calculated in the presence of
        soft failed events.

        Tests a graph like:

            A <- SF1 <- SF2 <- B

        Where SF* are soft failed.
        """

        # Create the room graph
        event_id_1 = self.create_and_send_event(self.room_id, self.user)
        event_id_2 = self.create_and_send_event(
            self.room_id, self.user, True, [event_id_1]
        )
        event_id_3 = self.create_and_send_event(
            self.room_id, self.user, True, [event_id_2]
        )
        event_id_4 = self.create_and_send_event(
            self.room_id, self.user, False, [event_id_3]
        )

        # Check the latest events are as expected
        latest_event_ids = self.get_success(
            self.store.get_latest_event_ids_in_room(self.room_id)
        )

        self.assertEqual(latest_event_ids, [event_id_4])

    def test_basic_cleanup(self) -> None:
        """Test that extremities are correctly calculated in the presence of
        soft failed events.

        Tests a graph like:

            A <- SF1 <- B

        Where SF* are soft failed, and with extremities of A and B
        """
        # Create the room graph
        event_id_a = self.create_and_send_event(self.room_id, self.user)
        event_id_sf1 = self.create_and_send_event(
            self.room_id, self.user, True, [event_id_a]
        )
        event_id_b = self.create_and_send_event(
            self.room_id, self.user, False, [event_id_sf1]
        )

        # Add the new extremity and check the latest events are as expected
        self.add_extremity(self.room_id, event_id_a)

        latest_event_ids = self.get_success(
            self.store.get_latest_event_ids_in_room(self.room_id)
        )
        self.assertEqual(set(latest_event_ids), {event_id_a, event_id_b})

        # Run the background update and check it did the right thing
        self.run_background_update()

        latest_event_ids = self.get_success(
            self.store.get_latest_event_ids_in_room(self.room_id)
        )
        self.assertEqual(latest_event_ids, [event_id_b])

    def test_chain_of_fail_cleanup(self) -> None:
        """Test that extremities are correctly calculated in the presence of
        soft failed events.

        Tests a graph like:

            A <- SF1 <- SF2 <- B

        Where SF* are soft failed, and with extremities of A and B
        """
        # Create the room graph
        event_id_a = self.create_and_send_event(self.room_id, self.user)
        event_id_sf1 = self.create_and_send_event(
            self.room_id, self.user, True, [event_id_a]
        )
        event_id_sf2 = self.create_and_send_event(
            self.room_id, self.user, True, [event_id_sf1]
        )
        event_id_b = self.create_and_send_event(
            self.room_id, self.user, False, [event_id_sf2]
        )

        # Add the new extremity and check the latest events are as expected
        self.add_extremity(self.room_id, event_id_a)

        latest_event_ids = self.get_success(
            self.store.get_latest_event_ids_in_room(self.room_id)
        )
        self.assertEqual(set(latest_event_ids), {event_id_a, event_id_b})

        # Run the background update and check it did the right thing
        self.run_background_update()

        latest_event_ids = self.get_success(
            self.store.get_latest_event_ids_in_room(self.room_id)
        )
        self.assertEqual(latest_event_ids, [event_id_b])

    def test_forked_graph_cleanup(self) -> None:
        r"""Test that extremities are correctly calculated in the presence of
        soft failed events.

        Tests a graph like, where time flows down the page:

                A     B
               / \   /
              /   \ /
            SF1   SF2
             |     |
            SF3    |
           /   \   |
           |    \  |
           C     SF4

        Where SF* are soft failed, and with them A, B and C marked as
        extremities. This should resolve to B and C being marked as extremity.
        """

        # Create the room graph
        event_id_a = self.create_and_send_event(self.room_id, self.user)
        event_id_b = self.create_and_send_event(self.room_id, self.user)
        event_id_sf1 = self.create_and_send_event(
            self.room_id, self.user, True, [event_id_a]
        )
        event_id_sf2 = self.create_and_send_event(
            self.room_id, self.user, True, [event_id_a, event_id_b]
        )
        event_id_sf3 = self.create_and_send_event(
            self.room_id, self.user, True, [event_id_sf1]
        )
        self.create_and_send_event(
            self.room_id, self.user, True, [event_id_sf2, event_id_sf3]
        )  # SF4
        event_id_c = self.create_and_send_event(
            self.room_id, self.user, False, [event_id_sf3]
        )

        # Add the new extremity and check the latest events are as expected
        self.add_extremity(self.room_id, event_id_a)

        latest_event_ids = self.get_success(
            self.store.get_latest_event_ids_in_room(self.room_id)
        )
        self.assertEqual(set(latest_event_ids), {event_id_a, event_id_b, event_id_c})

        # Run the background update and check it did the right thing
        self.run_background_update()

        latest_event_ids = self.get_success(
            self.store.get_latest_event_ids_in_room(self.room_id)
        )
        self.assertEqual(set(latest_event_ids), {event_id_b, event_id_c})


class CleanupExtremDummyEventsTestCase(HomeserverTestCase):
    CONSENT_VERSION = "1"
    EXTREMITIES_COUNT = 50
    servlets = [
        synapse.rest.admin.register_servlets_for_client_rest_resource,
        login.register_servlets,
        room.register_servlets,
    ]

    def make_homeserver(self, reactor: MemoryReactor, clock: Clock) -> HomeServer:
        config = self.default_config()
        config["cleanup_extremities_with_dummy_events"] = True
        return self.setup_test_homeserver(config=config)

    def prepare(
        self, reactor: MemoryReactor, clock: Clock, homeserver: HomeServer
    ) -> None:
        self.store = homeserver.get_datastores().main
        self.room_creator = homeserver.get_room_creation_handler()
        self.event_creator_handler = homeserver.get_event_creation_handler()

        # Create a test user and room
        self.user = UserID.from_string(self.register_user("user1", "password"))
        self.token1 = self.login("user1", "password")
        self.requester = create_requester(self.user)
        info, _ = self.get_success(
            self.room_creator.create_room(self.requester, {"visibility": "public"})
        )
        self.room_id = info["room_id"]
        self.event_creator = homeserver.get_event_creation_handler()
        homeserver.config.consent.user_consent_version = self.CONSENT_VERSION

    def test_send_dummy_event(self) -> None:
        self._create_extremity_rich_graph()

        # Pump the reactor repeatedly so that the background updates have a
        # chance to run.
        self.pump(20)

        latest_event_ids = self.get_success(
            self.store.get_latest_event_ids_in_room(self.room_id)
        )
        self.assertTrue(len(latest_event_ids) < 10, len(latest_event_ids))

    @patch("synapse.handlers.message._DUMMY_EVENT_ROOM_EXCLUSION_EXPIRY", new=0)
    def test_send_dummy_events_when_insufficient_power(self) -> None:
        self._create_extremity_rich_graph()
        # Criple power levels
        self.helper.send_state(
            self.room_id,
            EventTypes.PowerLevels,
            body={"users": {str(self.user): -1}},
            tok=self.token1,
        )
        # Pump the reactor repeatedly so that the background updates have a
        # chance to run.
        self.pump(10 * 60)

        latest_event_ids = self.get_success(
            self.store.get_latest_event_ids_in_room(self.room_id)
        )
        # Check that the room has not been pruned
        self.assertTrue(len(latest_event_ids) > 10)

        # New user with regular levels
        user2 = self.register_user("user2", "password")
        token2 = self.login("user2", "password")
        self.helper.join(self.room_id, user2, tok=token2)
        self.pump(10 * 60)

        latest_event_ids = self.get_success(
            self.store.get_latest_event_ids_in_room(self.room_id)
        )
        self.assertTrue(len(latest_event_ids) < 10, len(latest_event_ids))

    @patch("synapse.handlers.message._DUMMY_EVENT_ROOM_EXCLUSION_EXPIRY", new=250)
    def test_expiry_logic(self) -> None:
        """Simple test to ensure that _expire_rooms_to_exclude_from_dummy_event_insertion()
        expires old entries correctly.
        """
        self.event_creator_handler._rooms_to_exclude_from_dummy_event_insertion[
            "1"
        ] = 100000
        self.event_creator_handler._rooms_to_exclude_from_dummy_event_insertion[
            "2"
        ] = 200000
        self.event_creator_handler._rooms_to_exclude_from_dummy_event_insertion[
            "3"
        ] = 300000

        self.event_creator_handler._expire_rooms_to_exclude_from_dummy_event_insertion()
        # All entries within time frame
        self.assertEqual(
            len(
                self.event_creator_handler._rooms_to_exclude_from_dummy_event_insertion
            ),
            3,
        )
        # Oldest room to expire
        self.pump(1.01)
        self.event_creator_handler._expire_rooms_to_exclude_from_dummy_event_insertion()
        self.assertEqual(
            len(
                self.event_creator_handler._rooms_to_exclude_from_dummy_event_insertion
            ),
            2,
        )
        # All rooms to expire
        self.pump(2)
        self.assertEqual(
            len(
                self.event_creator_handler._rooms_to_exclude_from_dummy_event_insertion
            ),
            0,
        )

    def _create_extremity_rich_graph(self) -> None:
        """Helper method to create bushy graph on demand"""

        event_id_start = self.create_and_send_event(self.room_id, self.user)

        for _ in range(self.EXTREMITIES_COUNT):
            self.create_and_send_event(
                self.room_id, self.user, prev_event_ids=[event_id_start]
            )

        latest_event_ids = self.get_success(
            self.store.get_latest_event_ids_in_room(self.room_id)
        )
        self.assertEqual(len(latest_event_ids), 50)

    def _enable_consent_checking(self) -> None:
        """Helper method to enable consent checking"""
        self.event_creator._block_events_without_consent_error = "No consent from user"
        consent_uri_builder = Mock()
        consent_uri_builder.build_user_consent_uri.return_value = "http://example.com"
        self.event_creator._consent_uri_builder = consent_uri_builder<|MERGE_RESOLUTION|>--- conflicted
+++ resolved
@@ -34,14 +34,10 @@
     Test the background update to clean forward extremities table.
     """
 
-<<<<<<< HEAD
-    def prepare(self, reactor, clock, homeserver):
-        self.clock._reactor.advance(1)  # type: ignore
-=======
     def prepare(
         self, reactor: MemoryReactor, clock: Clock, homeserver: HomeServer
     ) -> None:
->>>>>>> 774e20b5
+        self.clock._reactor.advance(1)  # type: ignore
         self.store = homeserver.get_datastores().main
         self.room_creator = homeserver.get_room_creation_handler()
 
