--- conflicted
+++ resolved
@@ -86,8 +86,7 @@
         # Check the removed user.
         self.assert_ignorers("@another:remote", {self.user})
 
-<<<<<<< HEAD
-    def test_ignoring_bot_users(self):
+    def test_ignoring_bot_users(self) -> None:
         self._update_ignore_list("@other:test", "@another:remote")
         self.assert_ignored(self.user, {"@other:test", "@another:remote"})
 
@@ -97,10 +96,7 @@
         self._update_ignore_list("@_other_bot:test")
         self.assert_ignored(self.user, set())
 
-    def test_caching(self):
-=======
     def test_caching(self) -> None:
->>>>>>> 774e20b5
         """Ensure that caching works properly between different users."""
         # The first user ignores a user.
         self._update_ignore_list("@other:test")
