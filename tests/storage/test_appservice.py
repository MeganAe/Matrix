# Copyright 2015, 2016 OpenMarket Ltd
#
# Licensed under the Apache License, Version 2.0 (the "License");
# you may not use this file except in compliance with the License.
# You may obtain a copy of the License at
#
#     http://www.apache.org/licenses/LICENSE-2.0
#
# Unless required by applicable law or agreed to in writing, software
# distributed under the License is distributed on an "AS IS" BASIS,
# WITHOUT WARRANTIES OR CONDITIONS OF ANY KIND, either express or implied.
# See the License for the specific language governing permissions and
# limitations under the License.
import json
import os
import tempfile
from typing import List, Optional, cast
from unittest.mock import Mock

import yaml

from twisted.internet import defer
from twisted.test.proto_helpers import MemoryReactor

from synapse.appservice import ApplicationService, ApplicationServiceState
from synapse.config._base import ConfigError
from synapse.events import EventBase
from synapse.server import HomeServer
from synapse.storage.database import DatabasePool, make_conn
from synapse.storage.databases.main.appservice import (
    ApplicationServiceStore,
    ApplicationServiceTransactionStore,
)
from synapse.types import DeviceListUpdates
from synapse.util import Clock

from tests import unittest
from tests.test_utils import make_awaitable


class ApplicationServiceStoreTestCase(unittest.HomeserverTestCase):
    def setUp(self):
        super(ApplicationServiceStoreTestCase, self).setUp()

        self.as_yaml_files: List[str] = []

        self.hs.config.appservice.app_service_config_files = self.as_yaml_files
        self.hs.config.caches.event_cache_size = 1

        self.as_token = "token1"
        self.as_url = "some_url"
        self.as_id = "as1"
        self._add_appservice(
            self.as_token, self.as_id, self.as_url, "some_hs_token", "bob"
        )
        self._add_appservice("token2", "as2", "some_url", "some_hs_token", "bob")
        self._add_appservice("token3", "as3", "some_url", "some_hs_token", "bob")
        # must be done after inserts
        database = self.hs.get_datastores().databases[0]
        self.store = ApplicationServiceStore(
            database,
            make_conn(database._database_config, database.engine, "test"),
            self.hs,
        )

    def tearDown(self) -> None:
        # TODO: suboptimal that we need to create files for tests!
        for f in self.as_yaml_files:
            try:
                os.remove(f)
            except Exception:
                pass

        super(ApplicationServiceStoreTestCase, self).tearDown()

    def _add_appservice(self, as_token, id, url, hs_token, sender) -> None:
        as_yaml = {
            "url": url,
            "as_token": as_token,
            "hs_token": hs_token,
            "id": id,
            "sender_localpart": sender,
            "namespaces": {},
        }
        # use the token as the filename
        with open(as_token, "w") as outfile:
            outfile.write(yaml.dump(as_yaml))
            self.as_yaml_files.append(as_token)

    def test_retrieve_unknown_service_token(self) -> None:
        service = self.store.get_app_service_by_token("invalid_token")
        self.assertEqual(service, None)

    def test_retrieval_of_service(self) -> None:
        stored_service = self.store.get_app_service_by_token(self.as_token)
        assert stored_service is not None
        self.assertEqual(stored_service.token, self.as_token)
        self.assertEqual(stored_service.id, self.as_id)
        self.assertEqual(stored_service.url, self.as_url)
        self.assertEqual(stored_service.namespaces[ApplicationService.NS_ALIASES], [])
        self.assertEqual(stored_service.namespaces[ApplicationService.NS_ROOMS], [])
        self.assertEqual(stored_service.namespaces[ApplicationService.NS_USERS], [])

    def test_retrieval_of_all_services(self) -> None:
        services = self.store.get_app_services()
        self.assertEqual(len(services), 3)


class ApplicationServiceTransactionStoreTestCase(unittest.HomeserverTestCase):
    def setUp(self) -> None:
        super(ApplicationServiceTransactionStoreTestCase, self).setUp()
        self.as_yaml_files: List[str] = []

        self.hs.config.appservice.app_service_config_files = self.as_yaml_files
        self.hs.config.caches.event_cache_size = 1

        self.as_list = [
            {"token": "token1", "url": "https://matrix-as.org", "id": "id_1"},
            {"token": "alpha_tok", "url": "https://alpha.com", "id": "id_alpha"},
            {"token": "beta_tok", "url": "https://beta.com", "id": "id_beta"},
            {"token": "gamma_tok", "url": "https://gamma.com", "id": "id_gamma"},
        ]
        for s in self.as_list:
            self._add_service(s["url"], s["token"], s["id"])

        self.as_yaml_files = []

        # We assume there is only one database in these tests
        database = self.hs.get_datastores().databases[0]
        self.db_pool = database._db_pool
        self.engine = database.engine

        db_config = self.hs.config.database.get_single_database()
        self.store = TestTransactionStore(
            database, make_conn(db_config, self.engine, "test"), self.hs
        )

    def _add_service(self, url, as_token, id) -> None:
        as_yaml = {
            "url": url,
            "as_token": as_token,
            "hs_token": "something",
            "id": id,
            "sender_localpart": "a_sender",
            "namespaces": {},
        }
        # use the token as the filename
        with open(as_token, "w") as outfile:
            outfile.write(yaml.dump(as_yaml))
            self.as_yaml_files.append(as_token)

    def _set_state(
        self, id: str, state: ApplicationServiceState, txn: Optional[int] = None
    ):
        return self.db_pool.runOperation(
            self.engine.convert_param_style(
                "INSERT INTO application_services_state(as_id, state, last_txn) "
                "VALUES(?,?,?)"
            ),
            (id, state.value, txn),
        )

    def _insert_txn(self, as_id, txn_id, events):
        return self.db_pool.runOperation(
            self.engine.convert_param_style(
                "INSERT INTO application_services_txns(as_id, txn_id, event_ids) "
                "VALUES(?,?,?)"
            ),
            (as_id, txn_id, json.dumps([e.event_id for e in events])),
        )

    def test_get_appservice_state_none(
        self,
    ) -> None:
        service = Mock(id="999")
        state = self.get_success(self.store.get_appservice_state(service))
        self.assertEqual(None, state)

    def test_get_appservice_state_up(
        self,
    ) -> None:
        self.get_success(
            self._set_state(self.as_list[0]["id"], ApplicationServiceState.UP)
        )
        service = Mock(id=self.as_list[0]["id"])
        state = self.get_success(
            defer.ensureDeferred(self.store.get_appservice_state(service))
        )
        self.assertEqual(ApplicationServiceState.UP, state)

    def test_get_appservice_state_down(
        self,
    ) -> None:
        self.get_success(
            self._set_state(self.as_list[0]["id"], ApplicationServiceState.UP)
        )
        self.get_success(
            self._set_state(self.as_list[1]["id"], ApplicationServiceState.DOWN)
        )
        self.get_success(
            self._set_state(self.as_list[2]["id"], ApplicationServiceState.DOWN)
        )
        service = Mock(id=self.as_list[1]["id"])
        state = self.get_success(self.store.get_appservice_state(service))
        self.assertEqual(ApplicationServiceState.DOWN, state)

    def test_get_appservices_by_state_none(
        self,
    ) -> None:
        services = self.get_success(
            self.store.get_appservices_by_state(ApplicationServiceState.DOWN)
        )
        self.assertEqual(0, len(services))

    def test_set_appservices_state_down(
        self,
    ) -> None:
        service = Mock(id=self.as_list[1]["id"])
        self.get_success(
            self.store.set_appservice_state(service, ApplicationServiceState.DOWN)
        )
        rows = self.get_success(
            self.db_pool.runQuery(
                self.engine.convert_param_style(
                    "SELECT as_id FROM application_services_state WHERE state=?"
                ),
                (ApplicationServiceState.DOWN.value,),
            )
        )
        self.assertEqual(service.id, rows[0][0])

    def test_set_appservices_state_multiple_up(
        self,
    ) -> None:
        service = Mock(id=self.as_list[1]["id"])
        self.get_success(
            self.store.set_appservice_state(service, ApplicationServiceState.UP)
        )
        self.get_success(
            self.store.set_appservice_state(service, ApplicationServiceState.DOWN)
        )
        self.get_success(
            self.store.set_appservice_state(service, ApplicationServiceState.UP)
        )
        rows = self.get_success(
            self.db_pool.runQuery(
                self.engine.convert_param_style(
                    "SELECT as_id FROM application_services_state WHERE state=?"
                ),
                (ApplicationServiceState.UP.value,),
            )
        )
        self.assertEqual(service.id, rows[0][0])

    def test_create_appservice_txn_first(
        self,
    ) -> None:
        service = Mock(id=self.as_list[0]["id"])
        events = cast(List[EventBase], [Mock(event_id="e1"), Mock(event_id="e2")])
        txn = self.get_success(
            defer.ensureDeferred(
                self.store.create_appservice_txn(
                    service, events, [], [], {}, {}, DeviceListUpdates()
                )
            )
        )
        self.assertEqual(txn.id, 1)
        self.assertEqual(txn.events, events)
        self.assertEqual(txn.service, service)

<<<<<<< HEAD
=======
    def test_create_appservice_txn_older_last_txn(
        self,
    ) -> None:
        service = Mock(id=self.as_list[0]["id"])
        events = cast(List[EventBase], [Mock(event_id="e1"), Mock(event_id="e2")])
        self.get_success(self._set_last_txn(service.id, 9643))  # AS is falling behind
        self.get_success(self._insert_txn(service.id, 9644, events))
        self.get_success(self._insert_txn(service.id, 9645, events))
        txn = self.get_success(
            self.store.create_appservice_txn(
                service, events, [], [], {}, {}, DeviceListUpdates()
            )
        )
        self.assertEqual(txn.id, 9646)
        self.assertEqual(txn.events, events)
        self.assertEqual(txn.service, service)

    def test_create_appservice_txn_up_to_date_last_txn(
        self,
    ) -> None:
        service = Mock(id=self.as_list[0]["id"])
        events = cast(List[EventBase], [Mock(event_id="e1"), Mock(event_id="e2")])
        self.get_success(self._set_last_txn(service.id, 9643))
        txn = self.get_success(
            self.store.create_appservice_txn(
                service, events, [], [], {}, {}, DeviceListUpdates()
            )
        )
        self.assertEqual(txn.id, 9644)
        self.assertEqual(txn.events, events)
        self.assertEqual(txn.service, service)

    def test_create_appservice_txn_up_fuzzing(
        self,
    ) -> None:
        service = Mock(id=self.as_list[0]["id"])
        events = cast(List[EventBase], [Mock(event_id="e1"), Mock(event_id="e2")])
        self.get_success(self._set_last_txn(service.id, 9643))

        # dump in rows with higher IDs to make sure the queries aren't wrong.
        self.get_success(self._set_last_txn(self.as_list[1]["id"], 119643))
        self.get_success(self._set_last_txn(self.as_list[2]["id"], 9))
        self.get_success(self._set_last_txn(self.as_list[3]["id"], 9643))
        self.get_success(self._insert_txn(self.as_list[1]["id"], 119644, events))
        self.get_success(self._insert_txn(self.as_list[1]["id"], 119645, events))
        self.get_success(self._insert_txn(self.as_list[1]["id"], 119646, events))
        self.get_success(self._insert_txn(self.as_list[2]["id"], 10, events))
        self.get_success(self._insert_txn(self.as_list[3]["id"], 9643, events))

        txn = self.get_success(
            self.store.create_appservice_txn(
                service, events, [], [], {}, {}, DeviceListUpdates()
            )
        )
        self.assertEqual(txn.id, 9644)
        self.assertEqual(txn.events, events)
        self.assertEqual(txn.service, service)

>>>>>>> c31c1091
    def test_complete_appservice_txn_first_txn(
        self,
    ) -> None:
        service = Mock(id=self.as_list[0]["id"])
        events = [Mock(event_id="e1"), Mock(event_id="e2")]
        txn_id = 1

        self.get_success(self._insert_txn(service.id, txn_id, events))
        self.get_success(
            self.store.complete_appservice_txn(txn_id=txn_id, service=service)
        )

        res = self.get_success(
            self.db_pool.runQuery(
                self.engine.convert_param_style(
                    "SELECT last_txn FROM application_services_state WHERE as_id=?"
                ),
                (service.id,),
            )
        )
        self.assertEqual(1, len(res))
        self.assertEqual(txn_id, res[0][0])

        res = self.get_success(
            self.db_pool.runQuery(
                self.engine.convert_param_style(
                    "SELECT * FROM application_services_txns WHERE txn_id=?"
                ),
                (txn_id,),
            )
        )
        self.assertEqual(0, len(res))

    def test_complete_appservice_txn_updates_last_txn_state(
        self,
    ) -> None:
        service = Mock(id=self.as_list[0]["id"])
        events = [Mock(event_id="e1"), Mock(event_id="e2")]
        txn_id = 5
        self._set_state(self.as_list[0]["id"], ApplicationServiceState.UP)
        self.get_success(self._insert_txn(service.id, txn_id, events))
        self.get_success(
            self.store.complete_appservice_txn(txn_id=txn_id, service=service)
        )

        res = self.get_success(
            self.db_pool.runQuery(
                self.engine.convert_param_style(
                    "SELECT last_txn, state FROM application_services_state WHERE as_id=?"
                ),
                (service.id,),
            )
        )
        self.assertEqual(1, len(res))
        self.assertEqual(txn_id, res[0][0])
        self.assertEqual(ApplicationServiceState.UP.value, res[0][1])

        res = self.get_success(
            self.db_pool.runQuery(
                self.engine.convert_param_style(
                    "SELECT * FROM application_services_txns WHERE txn_id=?"
                ),
                (txn_id,),
            )
        )
        self.assertEqual(0, len(res))

    def test_get_oldest_unsent_txn_none(
        self,
    ) -> None:
        service = Mock(id=self.as_list[0]["id"])

        txn = self.get_success(self.store.get_oldest_unsent_txn(service))
        self.assertEqual(None, txn)

    def test_get_oldest_unsent_txn(self) -> None:
        service = Mock(id=self.as_list[0]["id"])
        events = [Mock(event_id="e1"), Mock(event_id="e2")]
        other_events = [Mock(event_id="e5"), Mock(event_id="e6")]

        # we aren't testing store._base stuff here, so mock this out
        # (ignore needed because Mypy won't allow us to assign to a method otherwise)
        self.store.get_events_as_list = Mock(return_value=make_awaitable(events))  # type: ignore[assignment]

        self.get_success(self._insert_txn(self.as_list[1]["id"], 9, other_events))
        self.get_success(self._insert_txn(service.id, 10, events))
        self.get_success(self._insert_txn(service.id, 11, other_events))
        self.get_success(self._insert_txn(service.id, 12, other_events))

        txn = self.get_success(self.store.get_oldest_unsent_txn(service))
        self.assertEqual(service, txn.service)
        self.assertEqual(10, txn.id)
        self.assertEqual(events, txn.events)

    def test_get_appservices_by_state_single(
        self,
    ) -> None:
        self.get_success(
            self._set_state(self.as_list[0]["id"], ApplicationServiceState.DOWN)
        )
        self.get_success(
            self._set_state(self.as_list[1]["id"], ApplicationServiceState.UP)
        )

        services = self.get_success(
            self.store.get_appservices_by_state(ApplicationServiceState.DOWN)
        )
        self.assertEqual(1, len(services))
        self.assertEqual(self.as_list[0]["id"], services[0].id)

    def test_get_appservices_by_state_multiple(
        self,
    ) -> None:
        self.get_success(
            self._set_state(self.as_list[0]["id"], ApplicationServiceState.DOWN)
        )
        self.get_success(
            self._set_state(self.as_list[1]["id"], ApplicationServiceState.UP)
        )
        self.get_success(
            self._set_state(self.as_list[2]["id"], ApplicationServiceState.DOWN)
        )
        self.get_success(
            self._set_state(self.as_list[3]["id"], ApplicationServiceState.UP)
        )

        services = self.get_success(
            self.store.get_appservices_by_state(ApplicationServiceState.DOWN)
        )
        self.assertEqual(2, len(services))
        self.assertEqual(
            {self.as_list[2]["id"], self.as_list[0]["id"]},
            {services[0].id, services[1].id},
        )


class ApplicationServiceStoreTypeStreamIds(unittest.HomeserverTestCase):
    def prepare(
        self, reactor: MemoryReactor, clock: Clock, homeserver: HomeServer
    ) -> None:
        self.service = Mock(id="foo")
        self.store = self.hs.get_datastores().main
        self.get_success(
            self.store.set_appservice_state(self.service, ApplicationServiceState.UP)
        )

    def test_get_type_stream_id_for_appservice_no_value(self) -> None:
        value = self.get_success(
            self.store.get_type_stream_id_for_appservice(self.service, "read_receipt")
        )
        self.assertEqual(value, 1)

        value = self.get_success(
            self.store.get_type_stream_id_for_appservice(self.service, "presence")
        )
        self.assertEqual(value, 1)

    def test_get_type_stream_id_for_appservice_invalid_type(self) -> None:
        self.get_failure(
            self.store.get_type_stream_id_for_appservice(self.service, "foobar"),
            ValueError,
        )

    def test_set_appservice_stream_type_pos(self) -> None:
        read_receipt_value = 1024
        self.get_success(
            self.store.set_appservice_stream_type_pos(
                self.service, "read_receipt", read_receipt_value
            )
        )
        result = self.get_success(
            self.store.get_type_stream_id_for_appservice(self.service, "read_receipt")
        )
        self.assertEqual(result, read_receipt_value)

        self.get_success(
            self.store.set_appservice_stream_type_pos(
                self.service, "presence", read_receipt_value
            )
        )
        result = self.get_success(
            self.store.get_type_stream_id_for_appservice(self.service, "presence")
        )
        self.assertEqual(result, read_receipt_value)

    def test_set_appservice_stream_type_pos_invalid_type(self) -> None:
        self.get_failure(
            self.store.set_appservice_stream_type_pos(self.service, "foobar", 1024),
            ValueError,
        )


# required for ApplicationServiceTransactionStoreTestCase tests
class TestTransactionStore(ApplicationServiceTransactionStore, ApplicationServiceStore):
    def __init__(self, database: DatabasePool, db_conn, hs) -> None:
        super().__init__(database, db_conn, hs)


class ApplicationServiceStoreConfigTestCase(unittest.HomeserverTestCase):
    def _write_config(self, suffix, **kwargs) -> str:
        vals = {
            "id": "id" + suffix,
            "url": "url" + suffix,
            "as_token": "as_token" + suffix,
            "hs_token": "hs_token" + suffix,
            "sender_localpart": "sender_localpart" + suffix,
            "namespaces": {},
        }
        vals.update(kwargs)

        _, path = tempfile.mkstemp(prefix="as_config")
        with open(path, "w") as f:
            f.write(yaml.dump(vals))
        return path

    def test_unique_works(self) -> None:
        f1 = self._write_config(suffix="1")
        f2 = self._write_config(suffix="2")

        self.hs.config.appservice.app_service_config_files = [f1, f2]
        self.hs.config.caches.event_cache_size = 1

        database = self.hs.get_datastores().databases[0]
        ApplicationServiceStore(
            database,
            make_conn(database._database_config, database.engine, "test"),
            self.hs,
        )

    def test_duplicate_ids(self) -> None:
        f1 = self._write_config(id="id", suffix="1")
        f2 = self._write_config(id="id", suffix="2")

        self.hs.config.appservice.app_service_config_files = [f1, f2]
        self.hs.config.caches.event_cache_size = 1

        with self.assertRaises(ConfigError) as cm:
            database = self.hs.get_datastores().databases[0]
            ApplicationServiceStore(
                database,
                make_conn(database._database_config, database.engine, "test"),
                self.hs,
            )

        e = cm.exception
        self.assertIn(f1, str(e))
        self.assertIn(f2, str(e))
        self.assertIn("id", str(e))

    def test_duplicate_as_tokens(self) -> None:
        f1 = self._write_config(as_token="as_token", suffix="1")
        f2 = self._write_config(as_token="as_token", suffix="2")

        self.hs.config.appservice.app_service_config_files = [f1, f2]
        self.hs.config.caches.event_cache_size = 1

        with self.assertRaises(ConfigError) as cm:
            database = self.hs.get_datastores().databases[0]
            ApplicationServiceStore(
                database,
                make_conn(database._database_config, database.engine, "test"),
                self.hs,
            )

        e = cm.exception
        self.assertIn(f1, str(e))
        self.assertIn(f2, str(e))
        self.assertIn("as_token", str(e))<|MERGE_RESOLUTION|>--- conflicted
+++ resolved
@@ -268,67 +268,6 @@
         self.assertEqual(txn.events, events)
         self.assertEqual(txn.service, service)
 
-<<<<<<< HEAD
-=======
-    def test_create_appservice_txn_older_last_txn(
-        self,
-    ) -> None:
-        service = Mock(id=self.as_list[0]["id"])
-        events = cast(List[EventBase], [Mock(event_id="e1"), Mock(event_id="e2")])
-        self.get_success(self._set_last_txn(service.id, 9643))  # AS is falling behind
-        self.get_success(self._insert_txn(service.id, 9644, events))
-        self.get_success(self._insert_txn(service.id, 9645, events))
-        txn = self.get_success(
-            self.store.create_appservice_txn(
-                service, events, [], [], {}, {}, DeviceListUpdates()
-            )
-        )
-        self.assertEqual(txn.id, 9646)
-        self.assertEqual(txn.events, events)
-        self.assertEqual(txn.service, service)
-
-    def test_create_appservice_txn_up_to_date_last_txn(
-        self,
-    ) -> None:
-        service = Mock(id=self.as_list[0]["id"])
-        events = cast(List[EventBase], [Mock(event_id="e1"), Mock(event_id="e2")])
-        self.get_success(self._set_last_txn(service.id, 9643))
-        txn = self.get_success(
-            self.store.create_appservice_txn(
-                service, events, [], [], {}, {}, DeviceListUpdates()
-            )
-        )
-        self.assertEqual(txn.id, 9644)
-        self.assertEqual(txn.events, events)
-        self.assertEqual(txn.service, service)
-
-    def test_create_appservice_txn_up_fuzzing(
-        self,
-    ) -> None:
-        service = Mock(id=self.as_list[0]["id"])
-        events = cast(List[EventBase], [Mock(event_id="e1"), Mock(event_id="e2")])
-        self.get_success(self._set_last_txn(service.id, 9643))
-
-        # dump in rows with higher IDs to make sure the queries aren't wrong.
-        self.get_success(self._set_last_txn(self.as_list[1]["id"], 119643))
-        self.get_success(self._set_last_txn(self.as_list[2]["id"], 9))
-        self.get_success(self._set_last_txn(self.as_list[3]["id"], 9643))
-        self.get_success(self._insert_txn(self.as_list[1]["id"], 119644, events))
-        self.get_success(self._insert_txn(self.as_list[1]["id"], 119645, events))
-        self.get_success(self._insert_txn(self.as_list[1]["id"], 119646, events))
-        self.get_success(self._insert_txn(self.as_list[2]["id"], 10, events))
-        self.get_success(self._insert_txn(self.as_list[3]["id"], 9643, events))
-
-        txn = self.get_success(
-            self.store.create_appservice_txn(
-                service, events, [], [], {}, {}, DeviceListUpdates()
-            )
-        )
-        self.assertEqual(txn.id, 9644)
-        self.assertEqual(txn.events, events)
-        self.assertEqual(txn.service, service)
-
->>>>>>> c31c1091
     def test_complete_appservice_txn_first_txn(
         self,
     ) -> None:
