# -*- coding: utf-8 -*-
# Copyright 2018 New Vector
#
# Licensed under the Apache License, Version 2.0 (the "License");
# you may not use this file except in compliance with the License.
# You may obtain a copy of the License at
#
#     http://www.apache.org/licenses/LICENSE-2.0
#
# Unless required by applicable law or agreed to in writing, software
# distributed under the License is distributed on an "AS IS" BASIS,
# WITHOUT WARRANTIES OR CONDITIONS OF ANY KIND, either express or implied.
# See the License for the specific language governing permissions and
# limitations under the License.
from mock import Mock

from twisted.internet import defer

from synapse.api.constants import UserTypes

from tests import unittest
from tests.unittest import default_config, override_config

FORTY_DAYS = 40 * 24 * 60 * 60


def gen_3pids(count):
    """Generate `count` threepids as a list."""
    return [
        {"medium": "email", "address": "user%i@matrix.org" % i} for i in range(count)
    ]


class MonthlyActiveUsersTestCase(unittest.HomeserverTestCase):
    def default_config(self):
        config = default_config("test")

        config.update({"limit_usage_by_mau": True, "max_mau_value": 50})

        # apply any additional config which was specified via the override_config
        # decorator.
        if self._extra_config is not None:
            config.update(self._extra_config)

        return config

    def prepare(self, reactor, clock, homeserver):
        self.store = homeserver.get_datastore()
        # Advance the clock a bit
        reactor.advance(FORTY_DAYS)

    @override_config({"max_mau_value": 3, "mau_limit_reserved_threepids": gen_3pids(3)})
    def test_initialise_reserved_users(self):
        threepids = self.hs.config.mau_limits_reserved_threepids

        # register three users, of which two have reserved 3pids, and a third
        # which is a support user.
        user1 = "@user1:server"
        user1_email = threepids[0]["address"]
        user2 = "@user2:server"
        user2_email = threepids[1]["address"]
        user3 = "@user3:server"

        self.get_success(self.store.register_user(user_id=user1))
        self.get_success(self.store.register_user(user_id=user2))
        self.get_success(
            self.store.register_user(user_id=user3, user_type=UserTypes.SUPPORT)
        )

        now = int(self.hs.get_clock().time_msec())
        self.get_success(
            self.store.user_add_threepid(user1, "email", user1_email, now, now)
        )
        self.get_success(
            self.store.user_add_threepid(user2, "email", user2_email, now, now)
        )

        # XXX why are we doing this here? this function is only run at startup
        # so it is odd to re-run it here.
        self.get_success(
            self.store.db.runInteraction(
                "initialise", self.store._initialise_reserved_users, threepids
            )
        )

        # the number of users we expect will be counted against the mau limit
        # -1 because user3 is a support user and does not count
        user_num = len(threepids) - 1

        # Check the number of active users. Ensure user3 (support user) is not counted
        active_count = self.get_success(self.store.get_monthly_active_count())
        self.assertEqual(active_count, user_num)

        # Test each of the registered users is marked as active
        timestamp = self.get_success(self.store.user_last_seen_monthly_active(user1))
        self.assertGreater(timestamp, 0)
        timestamp = self.get_success(self.store.user_last_seen_monthly_active(user2))
        self.assertGreater(timestamp, 0)

        # Test that users with reserved 3pids are not removed from the MAU table
        # XXX some of this is redundant. poking things into the config shouldn't
        # work, and in any case it's not obvious what we expect to happen when
        # we advance the reactor.
        self.hs.config.max_mau_value = 0
        self.reactor.advance(FORTY_DAYS)
        self.hs.config.max_mau_value = 5

        self.get_success(self.store.reap_monthly_active_users())

        active_count = self.get_success(self.store.get_monthly_active_count())
        self.assertEqual(active_count, user_num)

        # Add some more users and check they are counted as active
        ru_count = 2

        self.get_success(self.store.upsert_monthly_active_user("@ru1:server"))
        self.get_success(self.store.upsert_monthly_active_user("@ru2:server"))

        active_count = self.get_success(self.store.get_monthly_active_count())
        self.assertEqual(active_count, user_num + ru_count)

        # now run the reaper and check that the number of active users is reduced
        # to max_mau_value
        self.get_success(self.store.reap_monthly_active_users())

        active_count = self.get_success(self.store.get_monthly_active_count())
        self.assertEqual(active_count, 3)

    def test_can_insert_and_count_mau(self):
        count = self.get_success(self.store.get_monthly_active_count())
        self.assertEqual(count, 0)

        d = self.store.upsert_monthly_active_user("@user:server")
        self.get_success(d)

        count = self.get_success(self.store.get_monthly_active_count())
        self.assertEqual(count, 1)

    def test_user_last_seen_monthly_active(self):
        user_id1 = "@user1:server"
        user_id2 = "@user2:server"
        user_id3 = "@user3:server"

        result = self.get_success(self.store.user_last_seen_monthly_active(user_id1))
        self.assertNotEqual(result, 0)

        self.get_success(self.store.upsert_monthly_active_user(user_id1))
        self.get_success(self.store.upsert_monthly_active_user(user_id2))

        result = self.get_success(self.store.user_last_seen_monthly_active(user_id1))
        self.assertGreater(result, 0)

        result = self.get_success(self.store.user_last_seen_monthly_active(user_id3))
        self.assertNotEqual(result, 0)

    @override_config({"max_mau_value": 5})
    def test_reap_monthly_active_users(self):
        initial_users = 10
        for i in range(initial_users):
            self.get_success(
                self.store.upsert_monthly_active_user("@user%d:server" % i)
            )

        count = self.get_success(self.store.get_monthly_active_count())
        self.assertEqual(count, initial_users)

        d = self.store.reap_monthly_active_users()
        self.get_success(d)

        count = self.get_success(self.store.get_monthly_active_count())
        self.assertEqual(count, self.hs.config.max_mau_value)

        self.reactor.advance(FORTY_DAYS)

        d = self.store.reap_monthly_active_users()
        self.get_success(d)

        count = self.get_success(self.store.get_monthly_active_count())
        self.assertEqual(count, 0)

    # Note that below says mau_limit (no s), this is the name of the config
    # value, although it gets stored on the config object as mau_limits.
    @override_config({"max_mau_value": 5, "mau_limit_reserved_threepids": gen_3pids(5)})
    def test_reap_monthly_active_users_reserved_users(self):
        """ Tests that reaping correctly handles reaping where reserved users are
        present"""
        threepids = self.hs.config.mau_limits_reserved_threepids
        initial_users = len(threepids)
        reserved_user_number = initial_users - 1
        for i in range(initial_users):
            user = "@user%d:server" % i
            email = "user%d@matrix.org" % i

            self.get_success(self.store.upsert_monthly_active_user(user))

            # Need to ensure that the most recent entries in the
            # monthly_active_users table are reserved
            now = int(self.hs.get_clock().time_msec())
            if i != 0:
                self.get_success(
                    self.store.register_user(user_id=user, password_hash=None)
                )
                self.get_success(
                    self.store.user_add_threepid(user, "email", email, now, now)
                )

        d = self.store.db.runInteraction(
            "initialise", self.store._initialise_reserved_users, threepids
        )
        self.get_success(d)

        count = self.get_success(self.store.get_monthly_active_count())
<<<<<<< HEAD
        self.assertTrue(count, initial_users)
=======
        self.assertEqual(count, initial_users)
>>>>>>> 0188daf3

        users = self.get_success(self.store.get_registered_reserved_users())
        self.assertEqual(len(users), reserved_user_number)

        d = self.store.reap_monthly_active_users()
        self.get_success(d)

        count = self.get_success(self.store.get_monthly_active_count())
        self.assertEqual(count, self.hs.config.max_mau_value)

    def test_populate_monthly_users_is_guest(self):
        # Test that guest users are not added to mau list
        user_id = "@user_id:host"

        d = self.store.register_user(
            user_id=user_id, password_hash=None, make_guest=True
        )
        self.get_success(d)

        self.store.upsert_monthly_active_user = Mock()

        d = self.store.populate_monthly_active_users(user_id)
        self.get_success(d)

        self.store.upsert_monthly_active_user.assert_not_called()

    def test_populate_monthly_users_should_update(self):
        self.store.upsert_monthly_active_user = Mock()

        self.store.is_trial_user = Mock(return_value=defer.succeed(False))

        self.store.user_last_seen_monthly_active = Mock(
            return_value=defer.succeed(None)
        )
        d = self.store.populate_monthly_active_users("user_id")
        self.get_success(d)

        self.store.upsert_monthly_active_user.assert_called_once()

    def test_populate_monthly_users_should_not_update(self):
        self.store.upsert_monthly_active_user = Mock()

        self.store.is_trial_user = Mock(return_value=defer.succeed(False))
        self.store.user_last_seen_monthly_active = Mock(
            return_value=defer.succeed(self.hs.get_clock().time_msec())
        )

        d = self.store.populate_monthly_active_users("user_id")
        self.get_success(d)

        self.store.upsert_monthly_active_user.assert_not_called()

    def test_get_reserved_real_user_account(self):
        # Test no reserved users, or reserved threepids
        users = self.get_success(self.store.get_registered_reserved_users())
        self.assertEqual(len(users), 0)

        # Test reserved users but no registered users
        user1 = "@user1:example.com"
        user2 = "@user2:example.com"

        user1_email = "user1@example.com"
        user2_email = "user2@example.com"
        threepids = [
            {"medium": "email", "address": user1_email},
            {"medium": "email", "address": user2_email},
        ]

        self.hs.config.mau_limits_reserved_threepids = threepids
        d = self.store.db.runInteraction(
            "initialise", self.store._initialise_reserved_users, threepids
        )
        self.get_success(d)

        users = self.get_success(self.store.get_registered_reserved_users())
        self.assertEqual(len(users), 0)

        # Test reserved registered users
        self.get_success(self.store.register_user(user_id=user1, password_hash=None))
        self.get_success(self.store.register_user(user_id=user2, password_hash=None))

        now = int(self.hs.get_clock().time_msec())
        self.store.user_add_threepid(user1, "email", user1_email, now, now)
        self.store.user_add_threepid(user2, "email", user2_email, now, now)

        users = self.get_success(self.store.get_registered_reserved_users())
        self.assertEqual(len(users), len(threepids))

    def test_support_user_not_add_to_mau_limits(self):
        support_user_id = "@support:test"

        count = self.get_success(self.store.get_monthly_active_count())
        self.assertEqual(count, 0)

        d = self.store.register_user(
            user_id=support_user_id, password_hash=None, user_type=UserTypes.SUPPORT
        )
        self.get_success(d)

        d = self.store.upsert_monthly_active_user(support_user_id)
        self.get_success(d)

        d = self.store.get_monthly_active_count()
        count = self.get_success(d)
        self.assertEqual(count, 0)

    # Note that the max_mau_value setting should not matter.
    @override_config(
        {"limit_usage_by_mau": False, "mau_stats_only": True, "max_mau_value": 1}
    )
    def test_track_monthly_users_without_cap(self):
        count = self.get_success(self.store.get_monthly_active_count())
        self.assertEqual(0, count)

        self.get_success(self.store.upsert_monthly_active_user("@user1:server"))
        self.get_success(self.store.upsert_monthly_active_user("@user2:server"))

        count = self.get_success(self.store.get_monthly_active_count())
        self.assertEqual(2, count)

    @override_config({"limit_usage_by_mau": False, "mau_stats_only": False})
    def test_no_users_when_not_tracking(self):
        self.store.upsert_monthly_active_user = Mock()

        self.get_success(self.store.populate_monthly_active_users("@user:sever"))

        self.store.upsert_monthly_active_user.assert_not_called()

    def test_get_monthly_active_count_by_service(self):
        appservice1_user1 = "@appservice1_user1:example.com"
        appservice1_user2 = "@appservice1_user2:example.com"

        appservice2_user1 = "@appservice2_user1:example.com"
        native_user1 = "@native_user1:example.com"

        service1 = "service1"
        service2 = "service2"
        native = "native"

        self.get_success(
            self.store.register_user(
                user_id=appservice1_user1, password_hash=None, appservice_id=service1
            )
        )
        self.get_success(
            self.store.register_user(
                user_id=appservice1_user2, password_hash=None, appservice_id=service1
            )
        )
        self.get_success(
            self.store.register_user(
                user_id=appservice2_user1, password_hash=None, appservice_id=service2
            )
        )
        self.get_success(
            self.store.register_user(user_id=native_user1, password_hash=None)
        )

        count = self.get_success(self.store.get_monthly_active_count_by_service())
        self.assertEqual(count, {})

        self.get_success(self.store.upsert_monthly_active_user(native_user1))
        self.get_success(self.store.upsert_monthly_active_user(appservice1_user1))
        self.get_success(self.store.upsert_monthly_active_user(appservice1_user2))
        self.get_success(self.store.upsert_monthly_active_user(appservice2_user1))

        count = self.get_success(self.store.get_monthly_active_count())
        self.assertEqual(count, 4)

        d = self.store.get_monthly_active_count_by_service()
        result = self.get_success(d)

        self.assertEqual(result[service1], 2)
        self.assertEqual(result[service2], 1)
        self.assertEqual(result[native], 1)<|MERGE_RESOLUTION|>--- conflicted
+++ resolved
@@ -210,11 +210,7 @@
         self.get_success(d)
 
         count = self.get_success(self.store.get_monthly_active_count())
-<<<<<<< HEAD
-        self.assertTrue(count, initial_users)
-=======
         self.assertEqual(count, initial_users)
->>>>>>> 0188daf3
 
         users = self.get_success(self.store.get_registered_reserved_users())
         self.assertEqual(len(users), reserved_user_number)
